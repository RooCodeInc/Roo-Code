[English](../../CONTRIBUTING.md) • [Català](../ca/CONTRIBUTING.md) • [Deutsch](../de/CONTRIBUTING.md) • [Español](../es/CONTRIBUTING.md) • [Français](../fr/CONTRIBUTING.md) • [हिंदी](../hi/CONTRIBUTING.md) • [Italiano](../it/CONTRIBUTING.md) • <b>Nederlands</b> • [Русский](../ru/CONTRIBUTING.md)

[日本語](../ja/CONTRIBUTING.md) • [한국어](../ko/CONTRIBUTING.md) • [Polski](../pl/CONTRIBUTING.md) • [Português (BR)](../pt-BR/CONTRIBUTING.md) • [Türkçe](../tr/CONTRIBUTING.md) • [Tiếng Việt](../vi/CONTRIBUTING.md) • [简体中文](../zh-CN/CONTRIBUTING.md) • [繁體中文](../zh-TW/CONTRIBUTING.md)

# Bijdragen aan Roo Code

Roo Code is een door de community gedreven project en we waarderen elke bijdrage enorm. Om het proces voor iedereen soepel en effectief te laten verlopen, **werken we volgens een "[Issue-First](#2-belangrijk-principe-issue-first-aanpak)" principe.** Dit betekent dat al het werk gekoppeld moet zijn aan een GitHub Issue _voordat_ er een Pull Request wordt ingediend (zie ons [PR-beleid](#pull-request-pr-beleid) voor details). Lees deze gids zorgvuldig door om te begrijpen hoe je kunt bijdragen.
Deze gids beschrijft hoe je kunt bijdragen aan Roo Code, of je nu bugs oplost, functies toevoegt of documentatie verbetert.

## Inhoudsopgave

- [I. Voordat je bijdraagt](#i-voordat-je-bijdraagt)
    - [1. Gedragscode](#1-gedragscode)
    - [2. De project-roadmap begrijpen](#2-de-project-roadmap-begrijpen)
        - [Provider-ondersteuning](#provider-ondersteuning)
        - [Modelondersteuning](#modelondersteuning)
        - [Systeemondersteuning](#systeemondersteuning)
        - [Documentatie](#documentatie)
        - [Stabiliteit](#stabiliteit)
        - [Internationalisatie](#internationalisatie)
    - [3. Word lid van de Roo Code-community](#3-word-lid-van-de-roo-code-community)
- [II. Je bijdrage vinden & plannen](#ii-je-bijdrage-vinden--plannen)
    - [1. Soorten bijdragen](#1-soorten-bijdragen)
    - [2. Belangrijk principe: Issue-First-aanpak](#2-belangrijk-principe-issue-first-aanpak)
    - [3. Bepalen waar je aan werkt](#3-bepalen-waar-je-aan-werkt)
    - [4. Bugs of problemen melden](#4-bugs-of-problemen-melden)
- [III. Ontwikkelings- & indieningsproces](#iii-ontwikkelings--indieningsproces)
    - [1. Ontwikkelomgeving instellen](#1-ontwikkelomgeving-instellen)
    - [2. Richtlijnen voor het schrijven van code](#2-richtlijnen-voor-het-schrijven-van-code)
    - [3. Code indienen: Pull Request (PR) proces](#3-code-indienen-pull-request-pr-proces)
        - [Concept-Pull Requests](#concept-pull-requests)
        - [Pull Request-beschrijving](#pull-request-beschrijving)
        - [Pull Request (PR) beleid](#pull-request-pr-beleid)
            - [Doelstelling](#doelstelling)
            - [Issue-First-aanpak](#issue-first-aanpak)
            - [Voorwaarden voor open PR's](#voorwaarden-voor-open-prs)
            - [Procedure](#procedure)
            - [Verantwoordelijkheden](#verantwoordelijkheden)
- [IV. Juridisch](#iv-juridisch)
    - [Bijdrageovereenkomst](#bijdrageovereenkomst)

## I. Voordat je bijdraagt

Maak je eerst vertrouwd met onze community-standaarden en de richting van het project.

### 1. Gedragscode

Alle bijdragers moeten zich houden aan onze [Gedragscode](https://github.com/RooVetGit/Roo-Code/blob/main/CODE_OF_CONDUCT.md). Lees deze voordat je bijdraagt.

### 2. De project-roadmap begrijpen

Roo Code heeft een duidelijke ontwikkel-roadmap die onze prioriteiten en toekomstige richting bepaalt. Door de roadmap te begrijpen kun je:

- Je bijdragen afstemmen op de projectdoelen
- Gebieden vinden waar jouw expertise het meest waardevol is
- De context achter bepaalde ontwerpbeslissingen begrijpen
- Inspiratie opdoen voor nieuwe functies die onze visie ondersteunen

Onze huidige roadmap richt zich op zes belangrijke pijlers:

#### Provider-ondersteuning

We willen zoveel mogelijk providers goed ondersteunen:

- Meer "OpenAI Compatible"-ondersteuning
- xAI, Microsoft Azure AI, Alibaba Cloud Qwen, IBM Watsonx, Together AI, DeepInfra, Fireworks AI, Cohere, Perplexity AI, FriendliAI, Replicate
- Verbeterde ondersteuning voor Ollama en LM Studio

#### Modelondersteuning

We willen dat Roo op zoveel mogelijk modellen werkt, inclusief lokale modellen:

- Lokale modelondersteuning via aangepaste systeem-prompts en workflows
- Benchmarking, evaluaties en testcases

#### Systeemondersteuning

We willen dat Roo goed werkt op elke computer:

- Cross-platform terminalintegratie
- Sterke en consistente ondersteuning voor Mac, Windows en Linux

#### Documentatie

We willen uitgebreide, toegankelijke documentatie voor alle gebruikers en bijdragers:

- Uitgebreide gebruikershandleidingen en tutorials
- Duidelijke API-documentatie
- Betere begeleiding voor bijdragers
- Meertalige documentatieresources
- Interactieve voorbeelden en codevoorbeelden

#### Stabiliteit

We willen het aantal bugs aanzienlijk verminderen en geautomatiseerd testen vergroten:

- Debug-logging-schakelaar
- "Machine/Taak-informatie kopiëren"-knop voor bug-/supportverzoeken

#### Internationalisatie

We willen dat Roo ieders taal spreekt:

- 我们希望 Roo Code 说每个人的语言
- Queremos que Roo Code hable el idioma de todos
- हम चाहते हैं कि Roo Code हर किसी की भाषा बोले
- نريد أن يتحدث Roo Code لغة الجميع

We verwelkomen vooral bijdragen die onze roadmap-doelen bevorderen. Als je werkt aan iets dat aansluit bij deze pijlers, vermeld dit dan in je PR-beschrijving.

### 3. Word lid van de Roo Code-community

Contact maken met de Roo Code-community is een geweldige manier om te beginnen:

- **Hoofdmethode**:
    1.  Word lid van de [Roo Code Discord-community](https://discord.gg/roocode).
    2.  Stuur vervolgens een direct bericht (DM) naar **Hannes Rudolph** (Discord: `hrudolph`) om je interesse te bespreken en advies te krijgen.
- **Alternatief voor ervaren bijdragers**: Als je vertrouwd bent met de Issue-First-aanpak, kun je direct via GitHub meedoen door het [Kanban-bord](https://github.com/orgs/RooVetGit/projects/1) te volgen en te communiceren via issues en pull requests.

## II. Je bijdrage vinden & plannen

Bepaal waar je aan wilt werken en hoe je dat aanpakt.

### 1. Soorten bijdragen

We verwelkomen verschillende soorten bijdragen:

- **Bugfixes**: Problemen in bestaande code oplossen
- **Nieuwe functies**: Nieuwe functionaliteit toevoegen
- **Documentatie**: Handleidingen verbeteren, voorbeelden toevoegen of typefouten corrigeren

### 2. Belangrijk principe: Issue-First-aanpak

**Elke bijdrage moet beginnen met een GitHub Issue.** Dit is essentieel om afstemming te waarborgen en verspilde moeite te voorkomen.

- **Issue zoeken of aanmaken**:
    - Zoek voordat je begint in [GitHub Issues](https://github.com/RooVetGit/Roo-Code/issues) of er al een issue bestaat voor jouw bijdrage.
    - Als het bestaat en niet is toegewezen, reageer dan om aan te geven dat je het wilt oppakken. Een maintainer wijst het dan toe.
    - Als het niet bestaat, maak dan een nieuwe aan met de juiste template op onze [issues-pagina](https://github.com/RooVetGit/Roo-Code/issues/new/choose):
        - Voor bugs: "Bug Report"-template
        - Voor nieuwe functies: "Detailed Feature Proposal"-template. Wacht op goedkeuring van een maintainer (vooral @hannesrudolph) voordat je begint met implementeren.
        - **Let op**: Algemene ideeën of eerste discussies over functies kunnen starten in [GitHub Discussions](https://github.com/RooVetGit/Roo-Code/discussions/categories/feature-requests). Zodra het idee concreter is, moet er een "Detailed Feature Proposal"-issue worden aangemaakt.
- **Claimen en toewijzen**:
    - Geef duidelijk aan dat je aan een issue wilt werken door erop te reageren.
    - Wacht tot een maintainer het officieel aan je toewijst in GitHub. Zo voorkomen we dat meerdere mensen aan hetzelfde werken.
- **Gevolgen van niet volgen**:
    - Pull Requests (PR's) zonder een bijbehorend, vooraf goedgekeurd en toegewezen issue kunnen zonder volledige review worden gesloten. Dit beleid is bedoeld om ervoor te zorgen dat bijdragen aansluiten bij de projectprioriteiten en om ieders tijd te respecteren.

Deze aanpak helpt ons om werk te volgen, te zorgen dat wijzigingen gewenst zijn en inspanningen effectief te coördineren.

### 3. Bepalen waar je aan werkt

- **Good First Issues**: Bekijk de sectie "Issue [Unassigned]" van ons [Roo Code Issues-project](https://github.com/orgs/RooVetGit/projects/1) op GitHub.
- **Documentatie**: Hoewel deze `CONTRIBUTING.md` de hoofdgids is voor codebijdragen, als je wilt bijdragen aan andere documentatie (zoals gebruikershandleidingen of API-documentatie), bekijk dan de [Roo Code Docs-repository](https://github.com/RooVetGit/Roo-Code-Docs) of vraag het in de Discord-community.
- **Nieuwe functies voorstellen**:
    1.  **Eerste idee/discussie**: Voor brede of eerste ideeën, start een gesprek in [GitHub Discussions](https://github.com/RooVetGit/Roo-Code/discussions/categories/feature-requests).
    2.  **Formeel voorstel**: Voor specifieke, uitvoerbare voorstellen, maak een "Detailed Feature Proposal"-issue aan met de template op onze [issues-pagina](https://github.com/RooVetGit/Roo-Code/issues/new/choose). Dit is een belangrijk onderdeel van onze **Issue-First-aanpak**.

### 4. Bugs of problemen melden

Als je een bug vindt:

1.  **Bestaande issues zoeken**: Controleer [GitHub Issues](https://github.com/RooVetGit/Roo-Code/issues) op duplicaten.
2.  **Nieuw issue aanmaken**: Als het uniek is, gebruik dan de "Bug Report"-template op onze [issues-pagina](https://github.com/RooVetGit/Roo-Code/issues/new/choose).

> 🔐 **Beveiligingsproblemen**: Als je een beveiligingsprobleem ontdekt, meld dit dan privé via de [GitHub Security Advisory Tool](https://github.com/RooVetGit/Roo-Code/security/advisories/new). Maak geen openbaar issue voor beveiligingsproblemen.

## III. Ontwikkelings- & indieningsproces

Volg deze stappen voor het coderen en indienen van je werk.

### 1. Ontwikkelomgeving instellen

1.  **Fork & Clone**:
    - Fork de repository op GitHub.
    - Clone je fork lokaal: `git clone https://github.com/JOUW_GEBRUIKERSNAAM/Roo-Code.git`
2.  **Installeer afhankelijkheden**: `npm run install:all`
3.  **Start Webview (Dev Mode)**: `npm run dev` (voor de Vite/React-app met HMR)
4.  **Debug de extensie**: Druk op `F5` in VS Code (of **Run** → **Start Debugging**) om een nieuw Extension Development Host-venster met Roo Code te openen.

Wijzigingen in webview (`webview-ui`) verschijnen direct dankzij Hot Module Replacement. Wijzigingen aan de core-extensie (`src`) vereisen een herstart van de Extension Development Host.

Je kunt ook een `.vsix`-pakket bouwen en installeren:

```sh
npm run build
code --install-extension bin/roo-cline-<versie>.vsix
```

(Vervang `<versie>` door het daadwerkelijke versienummer van het gegenereerde bestand.)

### 2. Richtlijnen voor het schrijven van code

- **Gerichte PR's**: Eén feature/bugfix per PR.
- **Codekwaliteit**:
    - CI-checks doorstaan (linten, formatteren)
    - ESLint-waarschuwingen of fouten oplossen (`npm run lint`)
    - Reageren op feedback van automatische code review-tools
    - TypeScript best practices volgen en typeveiligheid behouden
- **Testen**:
    - Tests toevoegen voor nieuwe features
    - `npm test` uitvoeren om te zorgen dat alles slaagt
    - Bestaande tests bijwerken als je wijzigingen ze beïnvloeden
- **Commitberichten**:
    - Duidelijke, beschrijvende commitberichten schrijven
    - Relevante issues refereren met `#issue-nummer` (bijv. `Fixes #123`)
- **Checklist voor het indienen van een PR**:
    - Je branch rebasen op de laatste `main` van upstream
    - Controleren of je code bouwt (`npm run build`)
    - Alle tests moeten slagen (`npm test`)
    - Debugcode of `console.log`-statements verwijderen

### 3. Code indienen: Pull Request (PR) proces

#### Concept-Pull Requests

Gebruik concept-PR's voor werk dat nog niet klaar is voor volledige review, maar waarvoor je:

- Geautomatiseerde checks (CI) wilt uitvoeren
- Vroeg feedback wilt van maintainers of andere bijdragers
- Wilt aangeven dat het werk in uitvoering is

Markeer een PR pas als "Ready for Review" als alle checks slagen en je denkt dat deze voldoet aan de criteria van "Richtlijnen voor het schrijven van code" en "Pull Request-beschrijving".

#### Pull Request-beschrijving

De beschrijving van je PR moet volledig zijn en de structuur van onze [Pull Request Template](.github/pull_request_template.md) volgen. Belangrijke punten:

- Een link naar het goedgekeurde GitHub Issue dat wordt aangepakt
- Een duidelijke beschrijving van de gemaakte wijzigingen en het doel ervan
- Gedetailleerde stappen om de wijzigingen te testen
- Een lijst van eventuele breaking changes
- **Voor UI-wijzigingen: voor-en-na screenshots of video's**
- **Geef aan of je PR gebruikersdocumentatie moet bijwerken en welke documenten/secties worden beïnvloed**

#### Pull Request (PR) beleid

##### Doelstelling

Een schone, gerichte en beheersbare PR-backlog behouden.

##### Issue-First-aanpak

- **Vereist**: Voordat je begint, moet er een bestaand, goedgekeurd en toegewezen GitHub Issue zijn ("Bug Report" of "Detailed Feature Proposal").
- **Goedkeuring**: Issues, vooral voor grote wijzigingen, moeten vooraf worden beoordeeld en goedgekeurd door maintainers (vooral @hannesrudolph).
- **Referentie**: PR's moeten deze vooraf goedgekeurde issues expliciet in hun beschrijving vermelden.
- **Gevolgen**: Niet volgen van dit proces kan ertoe leiden dat je PR zonder volledige review wordt gesloten.

##### Voorwaarden voor open PR's

- **Klaar om te mergen**: Slaagt voor alle CI-tests, sluit aan bij de roadmap (indien van toepassing), is gekoppeld aan een goedgekeurd en toegewezen issue, heeft duidelijke documentatie/commentaar, bevat voor-en-na beelden/video's voor UI-wijzigingen
- **Te sluiten**: CI-testfouten, grote mergeconflicten, geen aansluiting bij projectdoelen of langdurige inactiviteit (>30 dagen zonder updates na feedback)

<<<<<<< HEAD
1. **Houd Pull Requests gefocust**

    - Beperk PR's tot één functie of bugfix
    - Splits grotere wijzigingen op in kleinere, gerelateerde PR's
    - Maak logische commits die onafhankelijk kunnen worden beoordeeld

2. **Codekwaliteit**

    - Alle PR's moeten slagen voor CI-checks, inclusief linting en formatting
    - Los alle ESLint-waarschuwingen of -fouten op voor je indient
    - Reageer op alle feedback van Ellipsis, onze geautomatiseerde code-reviewtool
    - Volg TypeScript best practices en behoud typesafety

3. **Testen**

    - Voeg tests toe voor nieuwe functies
    - Voer `npm test` uit om te controleren of alle tests slagen
    - Werk bestaande tests bij als je wijzigingen ze beïnvloeden
    - Voeg waar mogelijk zowel unit- als integratietests toe

4. **Commitrichtlijnen**

    - Schrijf duidelijke, beschrijvende commitberichten
    - Verwijs naar relevante issues in commits met #issue-nummer

5. **Voor het indienen**

    - Rebase je branch op de laatste main
    - Controleer of je branch succesvol bouwt
    - Controleer of alle tests slagen
    - Controleer je wijzigingen op debuggingcode of console.logs
=======
##### Procedure

1.  **Issue-kwalificatie & toewijzing**: @hannesrudolph (of andere maintainers) beoordelen en wijzen nieuwe en bestaande issues toe.
2.  **Eerste PR-triage (dagelijks)**: Maintainers doen een snelle check van nieuwe PR's op urgentie of kritieke zaken.
3.  **Grondige PR-review (wekelijks)**: Maintainers beoordelen PR's op gereedheid, aansluiting bij het goedgekeurde issue en algemene kwaliteit.
4.  **Gedetailleerde feedback & iteratie**: Op basis van de review geven maintainers feedback (Approve, Request Changes, Reject). Van bijdragers wordt verwacht dat ze reageren en waar nodig verbeteren.
5.  **Beslissingsfase**: Goedgekeurde PR's worden gemerged. PR's met onoplosbare problemen of die niet aansluiten kunnen met uitleg worden gesloten.
6.  **Follow-up**: Auteurs van gesloten PR's kunnen feedback verwerken en nieuwe PR's openen als problemen zijn opgelost of de projectrichting verandert.

##### Verantwoordelijkheden

- **Issue-kwalificatie & procesbewaking (@hannesrudolph & maintainers)**: Zorgen dat alle bijdragen de Issue-First-aanpak volgen. Bijdragers begeleiden in het proces.
- **Maintainers (Dev Team)**: PR's beoordelen, technisch feedback geven, goedkeuren/afwijzen, PR's mergen.
- **Bijdragers**: PR's koppelen aan een goedgekeurd en toegewezen issue, voldoen aan kwaliteitsrichtlijnen en snel reageren op feedback.

Dit beleid zorgt voor duidelijkheid en efficiënte integratie.
>>>>>>> 6f90d4c5

## IV. Juridisch

### Bijdrageovereenkomst

Door een pull request in te dienen, ga je ermee akkoord dat je bijdragen worden gelicenseerd onder de [Apache 2.0-licentie](LICENSE) (of de huidige licentie van het project), net als het project.<|MERGE_RESOLUTION|>--- conflicted
+++ resolved
@@ -251,39 +251,6 @@
 - **Klaar om te mergen**: Slaagt voor alle CI-tests, sluit aan bij de roadmap (indien van toepassing), is gekoppeld aan een goedgekeurd en toegewezen issue, heeft duidelijke documentatie/commentaar, bevat voor-en-na beelden/video's voor UI-wijzigingen
 - **Te sluiten**: CI-testfouten, grote mergeconflicten, geen aansluiting bij projectdoelen of langdurige inactiviteit (>30 dagen zonder updates na feedback)
 
-<<<<<<< HEAD
-1. **Houd Pull Requests gefocust**
-
-    - Beperk PR's tot één functie of bugfix
-    - Splits grotere wijzigingen op in kleinere, gerelateerde PR's
-    - Maak logische commits die onafhankelijk kunnen worden beoordeeld
-
-2. **Codekwaliteit**
-
-    - Alle PR's moeten slagen voor CI-checks, inclusief linting en formatting
-    - Los alle ESLint-waarschuwingen of -fouten op voor je indient
-    - Reageer op alle feedback van Ellipsis, onze geautomatiseerde code-reviewtool
-    - Volg TypeScript best practices en behoud typesafety
-
-3. **Testen**
-
-    - Voeg tests toe voor nieuwe functies
-    - Voer `npm test` uit om te controleren of alle tests slagen
-    - Werk bestaande tests bij als je wijzigingen ze beïnvloeden
-    - Voeg waar mogelijk zowel unit- als integratietests toe
-
-4. **Commitrichtlijnen**
-
-    - Schrijf duidelijke, beschrijvende commitberichten
-    - Verwijs naar relevante issues in commits met #issue-nummer
-
-5. **Voor het indienen**
-
-    - Rebase je branch op de laatste main
-    - Controleer of je branch succesvol bouwt
-    - Controleer of alle tests slagen
-    - Controleer je wijzigingen op debuggingcode of console.logs
-=======
 ##### Procedure
 
 1.  **Issue-kwalificatie & toewijzing**: @hannesrudolph (of andere maintainers) beoordelen en wijzen nieuwe en bestaande issues toe.
@@ -300,7 +267,6 @@
 - **Bijdragers**: PR's koppelen aan een goedgekeurd en toegewezen issue, voldoen aan kwaliteitsrichtlijnen en snel reageren op feedback.
 
 Dit beleid zorgt voor duidelijkheid en efficiënte integratie.
->>>>>>> 6f90d4c5
 
 ## IV. Juridisch
 
