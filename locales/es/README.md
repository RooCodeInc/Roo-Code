--- conflicted
+++ resolved
@@ -1,5 +1,4 @@
 <p align="center">
-<<<<<<< HEAD
 <img src="https://media.githubusercontent.com/media/zgsm-ai/costrict/main/src/assets/docs/demo.gif" width="100%" />
 </p>
 
@@ -9,111 +8,12 @@
 <a href="https://docs.roocode.com" target="_blank"><img src="https://img.shields.io/badge/Documentaci%C3%B3n-6B46C1?style=for-the-badge&logo=readthedocs&logoColor=white" alt="Documentación"></a>
 
 </div>
-
-**Roo Code** es un **agente de programación autónomo** impulsado por IA que vive en tu editor. Puede:
-
-- Comunicarse en lenguaje natural
-- Leer y escribir archivos directamente en tu espacio de trabajo
-- Ejecutar comandos en terminal
-- Automatizar acciones del navegador
-- Integrarse con cualquier API/modelo compatible con OpenAI o personalizado
-- Adaptar su "personalidad" y capacidades a través de **Modos Personalizados**
-
-Ya sea que busques un socio de programación flexible, un arquitecto de sistemas o roles especializados como ingeniero de control de calidad o gestor de productos, Roo Code puede ayudarte a construir software de manera más eficiente.
-
-Consulta el [CHANGELOG](../../CHANGELOG.md) para ver actualizaciones detalladas y correcciones.
-
----
-
-## 🎉 Roo Code 3.25 Lanzado
-
-¡Roo Code 3.25 trae nuevas funcionalidades poderosas y mejoras significativas para mejorar tu flujo de trabajo de desarrollo!
-
-- **Cola de mensajes** - Pon varios mensajes en cola mientras Roo trabaja, permitiéndote continuar planificando tu flujo de trabajo sin interrupciones.
-- **Comandos slash personalizados** - Crea comandos slash personalizados para acceso rápido a prompts y flujos de trabajo utilizados frecuentemente con gestión completa de la interfaz de usuario.
-- **Herramientas Gemini avanzadas** - Nuevas funcionalidades de contexto de URL y fundamentos de búsqueda de Google proporcionan a los modelos Gemini información web en tiempo real y capacidades de búsqueda avanzadas.
-=======
-  <a href="https://marketplace.visualstudio.com/items?itemName=RooVeterinaryInc.roo-cline"><img src="https://img.shields.io/visual-studio-marketplace/v/RooVeterinaryInc.roo-cline.svg?label=VS%20Code&color=%23007ACC&style=flat&logo=visualstudiocode&logoColor=white" alt="VS Code"></a>
-  <a href="https://x.com/roo_code"><img src="https://img.shields.io/badge/roo_code-000000?style=flat&logo=x&logoColor=white" alt="X"></a>
-  <a href="https://youtube.com/@roocodeyt?feature=shared"><img src="https://img.shields.io/badge/YouTube-FF0000?style=flat&logo=youtube&logoColor=white" alt="YouTube"></a>
-  <a href="https://discord.gg/roocode"><img src="https://img.shields.io/badge/Join%20Discord-5865F2?style=flat&logo=discord&logoColor=white" alt="Join Discord"></a>
-  <a href="https://www.reddit.com/r/RooCode/"><img src="https://img.shields.io/badge/Join%20r%2FRooCode-FF4500?style=flat&logo=reddit&logoColor=white" alt="Join r/RooCode"></a>
-</p>
-<p align="center">
-  <em>Obtén ayuda rápido → <a href="https://discord.gg/roocode">Únete a Discord</a> • ¿Prefieres asíncrono? → <a href="https://www.reddit.com/r/RooCode/">Únete a r/RooCode</a></em>
-</p>
-
-# Roo Code
-
-> Tu equipo de desarrollo con IA, directamente en tu editor
-
-<details>
-  <summary>🌐 Idiomas disponibles</summary>
-
-- [English](../../README.md)
-- [Català](../ca/README.md)
-- [Deutsch](../de/README.md)
-- [Español](../es/README.md)
-- [Français](../fr/README.md)
-- [हिंदी](../hi/README.md)
-- [Bahasa Indonesia](../id/README.md)
-- [Italiano](../it/README.md)
-- [日本語](../ja/README.md)
-- [한국어](../ko/README.md)
-- [Nederlands](../nl/README.md)
-- [Polski](../pl/README.md)
-- [Português (BR)](../pt-BR/README.md)
-- [Русский](../ru/README.md)
-- [Türkçe](../tr/README.md)
-- [Tiếng Việt](../vi/README.md)
-- [简体中文](../zh-CN/README.md)
-- [繁體中文](../zh-TW/README.md)
-- ...
-    </details>
->>>>>>> 87b45def
-
----
-
-## ¿Qué puede hacer Roo Code por TI?
-
-- Generar código a partir de descripciones en lenguaje natural
-- Adaptarse con Modos: Código, Arquitecto, Pregunta, Depuración y Modos Personalizados
-- Refactorizar y depurar código existente
-- Escribir y actualizar documentación
-- Responder preguntas sobre tu base de código
-- Automatizar tareas repetitivas
-- Utilizar servidores MCP
-
-## Modos
-
-Roo Code se adapta a tu forma de trabajar, no al revés:
-
-- Modo Código: codificación diaria, ediciones y operaciones de archivos
-- Modo Arquitecto: planificar sistemas, especificaciones y migraciones
-- Modo Pregunta: respuestas rápidas, explicaciones y documentos
-- Modo Depuración: rastrear problemas, agregar registros, aislar causas raíz
-- Modos Personalizados: crea modos especializados para tu equipo o flujo de trabajo
-- Roomote Control: Roomote Control te permite controlar de forma remota tareas que se ejecutan en tu instancia local de VS Code.
-
-Más info: [Usar Modos](https://docs.roocode.com/basic-usage/using-modes) • [Modos Personalizados](https://docs.roocode.com/advanced-usage/custom-modes) • [Roomote Control](https://docs.roocode.com/roo-code-cloud/roomote-control)
-
-## Tutoriales y vídeos de funcionalidades
-
-<div align="center">
-
-|                                                                                                                                                                            |                                                                                                                                                                             |                                                                                                                                                                                       |
-| :------------------------------------------------------------------------------------------------------------------------------------------------------------------------: | :-------------------------------------------------------------------------------------------------------------------------------------------------------------------------: | :-----------------------------------------------------------------------------------------------------------------------------------------------------------------------------------: |
-| <a href="https://www.youtube.com/watch?v=Mcq3r1EPZ-4"><img src="https://img.youtube.com/vi/Mcq3r1EPZ-4/maxresdefault.jpg" width="100%"></a><br><b>Instalando Roo Code</b>  | <a href="https://www.youtube.com/watch?v=eEJErgZBqLE"><img src="https://img.youtube.com/vi/eEJErgZBqLE/maxresdefault.jpg" width="100%"></a><br><b>Configurando perfiles</b> | <a href="https://www.youtube.com/watch?v=r1bpod1VWhg"><img src="https://img.youtube.com/vi/r1bpod1VWhg/maxresdefault.jpg" width="100%"></a><br><b>Indexación de la base de código</b> |
-| <a href="https://www.youtube.com/watch?v=qgqceCuhlRA"><img src="https://img.youtube.com/vi/qgqceCuhlRA/maxresdefault.jpg" width="100%"></a><br><b>Modos personalizados</b> |      <a href="https://www.youtube.com/watch?v=Ho30nyY332E"><img src="https://img.youtube.com/vi/Ho30nyY332E/maxresdefault.jpg" width="100%"></a><br><b>Checkpoints</b>      |        <a href="https://www.youtube.com/watch?v=6h5vB9PpoPk"><img src="https://img.youtube.com/vi/6h5vB9PpoPk/maxresdefault.jpg" width="100%"></a><br><b>Listas de Tareas</b>         |
-
-</div>
 <p align="center">
 <a href="https://docs.roocode.com/tutorial-videos">Más tutoriales rápidos y vídeos de funcionalidades...</a>
 </p>
 
 ## Recursos
 
-<<<<<<< HEAD
 ### Documentación
 
 - [Guía de uso básico](https://docs.roocode.com/basic-usage/the-chat-interface)
@@ -125,14 +25,6 @@
 - **Discord:** [Únete a nuestro servidor de Discord](https://discord.gg/roocode) para ayuda en tiempo real y discusiones
 - **Reddit:** [Visita nuestro subreddit](https://www.reddit.com/r/RooCode) para compartir experiencias y consejos
 - **GitHub:** Reporta [problemas](https://github.com/zgsm-ai/costrict/issues) o solicita [funciones](https://github.com/zgsm-ai/costrict/discussions/categories/feature-requests?discussions_q=is%3Aopen+category%3A%22Feature+Requests%22+sort%3Atop)
-=======
-- **[Documentación](https://docs.roocode.com):** La guía oficial para instalar, configurar y dominar Roo Code.
-- **[Canal de YouTube](https://youtube.com/@roocodeyt?feature=shared):** Mira tutoriales y ve las funcionalidades en acción.
-- **[Servidor de Discord](https://discord.gg/roocode):** Únete a la comunidad para obtener ayuda y discutir en tiempo real.
-- **[Comunidad de Reddit](https://www.reddit.com/r/RooCode):** Comparte tus experiencias y ve lo que otros están construyendo.
-- **[Incidencias de GitHub](https://github.com/RooCodeInc/Roo-Code/issues):** Reporta errores y sigue el desarrollo.
-- **[Solicitudes de funcionalidades](https://github.com/RooCodeInc/Roo-Code/discussions/categories/feature-requests?discussions_q=is%3Aopen+category%3A%22Feature+Requests%22+sort%3Atop):** ¿Tienes una idea? Compártela con los desarrolladores.
->>>>>>> 87b45def
 
 ---
 
@@ -168,11 +60,7 @@
 Para construir e instalar la extensión como un paquete VSIX directamente en VSCode:
 
 ```sh
-<<<<<<< HEAD
-code --install-extension bin/zgsm-<version>.vsix
-=======
 pnpm install:vsix [-y] [--editor=<command>]
->>>>>>> 87b45def
 ```
 
 Este comando hará lo siguiente:
@@ -190,7 +78,9 @@
 
 ### Instalación manual de VSIX
 
-Si prefieres instalar el paquete VSIX manualmente:
+```sh
+code --install-extension bin/zgsm-<version>.vsix
+```
 
 1.  Primero, construye el paquete VSIX:
     ```sh
