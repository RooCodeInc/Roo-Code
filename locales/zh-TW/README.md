--- conflicted
+++ resolved
@@ -1,5 +1,4 @@
 <p align="center">
-<<<<<<< HEAD
 <img src="https://media.githubusercontent.com/media/zgsm-ai/costrict/main/src/assets/docs/demo.gif" width="100%" />
 </p>
 
@@ -9,106 +8,23 @@
 <a href="https://docs.roocode.com" target="_blank"><img src="https://img.shields.io/badge/文件-6B46C1?style=for-the-badge&logo=readthedocs&logoColor=white" alt="文件"></a>
 
 </div>
-
-**Roo Code** 是一個存在於您編輯器中的 AI 驅動**自主程式開發助手**。它能夠：
-
-- 使用自然語言與您溝通
-- 直接讀寫您工作區中的檔案
-- 執行終端機命令
-- 自動化瀏覽器操作
-- 整合任何與 OpenAI 相容或自訂的 API/模型
-- 透過**自訂模式**調整其「個性」與功能
-
-無論您需要的是一位靈活的程式設計夥伴、系統架構師，或是 QA 工程師、產品經理等特定角色，Roo Code 都能協助您更有效率地開發軟體。
-
-請檢視 [CHANGELOG](../../CHANGELOG.md) 了解詳細的更新與修正內容。
-=======
-  <a href="https://marketplace.visualstudio.com/items?itemName=RooVeterinaryInc.roo-cline"><img src="https://img.shields.io/visual-studio-marketplace/v/RooVeterinaryInc.roo-cline.svg?label=VS%20Code&color=%23007ACC&style=flat&logo=visualstudiocode&logoColor=white" alt="VS Code"></a>
-  <a href="https://x.com/roo_code"><img src="https://img.shields.io/badge/roo_code-000000?style=flat&logo=x&logoColor=white" alt="X"></a>
-  <a href="https://youtube.com/@roocodeyt?feature=shared"><img src="https://img.shields.io/badge/YouTube-FF0000?style=flat&logo=youtube&logoColor=white" alt="YouTube"></a>
-  <a href="https://discord.gg/roocode"><img src="https://img.shields.io/badge/Join%20Discord-5865F2?style=flat&logo=discord&logoColor=white" alt="Join Discord"></a>
-  <a href="https://www.reddit.com/r/RooCode/"><img src="https://img.shields.io/badge/Join%20r%2FRooCode-FF4500?style=flat&logo=reddit&logoColor=white" alt="Join r/RooCode"></a>
-</p>
-<p align="center">
-  <em>快速取得協助 → <a href="https://discord.gg/roocode">加入 Discord</a> • 偏好非同步？→ <a href="https://www.reddit.com/r/RooCode/">加入 r/RooCode</a></em>
-</p>
-
-# Roo Code
-
-> 你的 AI 驅動開發團隊，就在你的編輯器裡
-
-<details>
-  <summary>🌐 可用語言</summary>
-
-- [English](../../README.md)
-- [Català](../ca/README.md)
-- [Deutsch](../de/README.md)
-- [Español](../es/README.md)
-- [Français](../fr/README.md)
-- [हिंदी](../hi/README.md)
-- [Bahasa Indonesia](../id/README.md)
-- [Italiano](../it/README.md)
-- [日本語](../ja/README.md)
-- [한국어](../ko/README.md)
-- [Nederlands](../nl/README.md)
-- [Polski](../pl/README.md)
-- [Português (BR)](../pt-BR/README.md)
-- [Русский](../ru/README.md)
-- [Türkçe](../tr/README.md)
-- [Tiếng Việt](../vi/README.md)
-- [简体中文](../zh-CN/README.md)
-- [繁體中文](../zh-TW/README.md)
-- ...
-    </details>
->>>>>>> 87b45def
-
----
-
-## Roo Code 能為您做什麼？
-
-- 從自然語言描述生成程式碼
-- 使用模式進行調整：程式碼、架構師、詢問、偵錯和自訂模式
-- 重構和偵錯現有程式碼
-- 編寫和更新文件
-- 回答關於您程式碼庫的問題
-- 自動化重複性任務
-- 使用 MCP 伺服器
-
-## 模式
-
-Roo Code 適應您的工作方式，而不是相反：
-
-- 程式碼模式：日常編碼、編輯和檔案操作
-- 架構師模式：規劃系統、規格和遷移
-- 詢問模式：快速回答、解釋和文件
-- 偵錯模式：追蹤問題、新增日誌、隔離根本原因
-- 自訂模式：為您的團隊或工作流程建置專門的模式
-- Roomote Control：Roomote Control 讓你能遠端控制在本機 VS Code 執行個體中運行的工作。
-
-更多資訊：[使用模式](https://docs.roocode.com/basic-usage/using-modes) • [自訂模式](https://docs.roocode.com/advanced-usage/custom-modes) • [Roomote Control](https://docs.roocode.com/roo-code-cloud/roomote-control)
-
-## 教學和功能影片
-
-<div align="center">
-
-|                                                                                                                                                                     |                                                                                                                                                                  |                                                                                                                                                                    |
-| :-----------------------------------------------------------------------------------------------------------------------------------------------------------------: | :--------------------------------------------------------------------------------------------------------------------------------------------------------------: | :----------------------------------------------------------------------------------------------------------------------------------------------------------------: |
-| <a href="https://www.youtube.com/watch?v=Mcq3r1EPZ-4"><img src="https://img.youtube.com/vi/Mcq3r1EPZ-4/maxresdefault.jpg" width="100%"></a><br><b>安裝 Roo Code</b> | <a href="https://www.youtube.com/watch?v=eEJErgZBqLE"><img src="https://img.youtube.com/vi/eEJErgZBqLE/maxresdefault.jpg" width="100%"></a><br><b>設定設定檔</b> | <a href="https://www.youtube.com/watch?v=r1bpod1VWhg"><img src="https://img.youtube.com/vi/r1bpod1VWhg/maxresdefault.jpg" width="100%"></a><br><b>程式碼庫索引</b> |
-|   <a href="https://www.youtube.com/watch?v=qgqceCuhlRA"><img src="https://img.youtube.com/vi/qgqceCuhlRA/maxresdefault.jpg" width="100%"></a><br><b>自訂模式</b>    |   <a href="https://www.youtube.com/watch?v=Ho30nyY332E"><img src="https://img.youtube.com/vi/Ho30nyY332E/maxresdefault.jpg" width="100%"></a><br><b>檢查點</b>   | <a href="https://www.youtube.com/watch?v=6h5vB9PpoPk"><img src="https://img.youtube.com/vi/6h5vB9PpoPk/maxresdefault.jpg" width="100%"></a><br><b>待辦事項清單</b> |
-
-</div>
 <p align="center">
 <a href="https://docs.roocode.com/tutorial-videos">更多快速教學和功能影片...</a>
 </p>
 
 ## 資源
 
-- **[文件](https://docs.roocode.com):** 安裝、設定和掌握 Roo Code 的官方指南。
-- **[YouTube 頻道](https://youtube.com/@roocodeyt?feature=shared):** 觀看教學和功能實際操作。
-- **[Discord 伺服器](https://discord.gg/roocode):** 加入社群以獲得即時協助和討論。
-- **[Reddit 社群](https://www.reddit.com/r/RooCode):** 分享您的經驗，看看其他人正在建立什麼。
-- **[GitHub 問題](https://github.com/RooCodeInc/Roo-Code/issues):** 回報錯誤並追蹤開發進度。
-- **[功能請求](https://github.com/RooCodeInc/Roo-Code/discussions/categories/feature-requests?discussions_q=is%3Aopen+category%3A%22Feature+Requests%22+sort%3Atop):** 有想法嗎？與開發人員分享。
+### 文件
+
+- [基本使用指南](https://docs.roocode.com/basic-usage/the-chat-interface)
+- [進階功能](https://docs.roocode.com/advanced-usage/auto-approving-actions)
+- [常見問題](https://docs.roocode.com/faq)
+
+### 社群
+
+- **Discord：** [加入我們的 Discord 伺服器](https://discord.gg/roocode)取得即時幫助和討論
+- **Reddit：** [存取我們的 subreddit](https://www.reddit.com/r/RooCode)分享經驗和技巧
+- **GitHub：** [報告問題](https://github.com/zgsm-ai/costrict/issues)或[請求功能](https://github.com/zgsm-ai/costrict/discussions/categories/feature-requests?discussions_q=is%3Aopen+category%3A%22Feature+Requests%22+sort%3Atop)
 
 ---
 
@@ -117,7 +33,7 @@
 1. **複製**儲存庫：
 
 ```sh
-git clone https://github.com/RooCodeInc/Roo-Code.git
+git clone https://github.com/zgsm-ai/costrict.git
 ```
 
 2. **安裝依賴套件**:
@@ -130,13 +46,7 @@
 
 有幾種方法可以執行 Roo Code 擴充功能：
 
-<<<<<<< HEAD
-- **Discord：** [加入我們的 Discord 伺服器](https://discord.gg/roocode)取得即時幫助和討論
-- **Reddit：** [存取我們的 subreddit](https://www.reddit.com/r/RooCode)分享經驗和技巧
-- **GitHub：** [報告問題](https://github.com/zgsm-ai/costrict/issues)或[請求功能](https://github.com/zgsm-ai/costrict/discussions/categories/feature-requests?discussions_q=is%3Aopen+category%3A%22Feature+Requests%22+sort%3Atop)
-=======
 ### 開發模式（F5）
->>>>>>> 87b45def
 
 對於積極的開發，請使用 VSCode 的內建偵錯功能：
 
@@ -145,13 +55,7 @@
 - 對 webview 的變更將立即顯示。
 - 對核心擴充功能的變更也將自動熱重載。
 
-<<<<<<< HEAD
-```sh
-git clone https://github.com/zgsm-ai/costrict.git
-```
-=======
 ### 自動化 VSIX 安裝
->>>>>>> 87b45def
 
 要將擴充功能建置為 VSIX 套件並直接安裝到 VSCode 中：
 
@@ -174,7 +78,9 @@
 
 ### 手動 VSIX 安裝
 
-如果您希望手動安裝 VSIX 套件：
+```sh
+code --install-extension bin/zgsm-<version>.vsix
+```
 
 1.  首先，建置 VSIX 套件：
     ```sh
@@ -186,13 +92,7 @@
     code --install-extension bin/roo-cline-<version>.vsix
     ```
 
-<<<<<<< HEAD
-```sh
-code --install-extension bin/zgsm-<version>.vsix
-```
-=======
 ---
->>>>>>> 87b45def
 
 我們使用 [changesets](https://github.com/changesets/changesets) 進行版本控制和發布。有關發行說明，請查看我們的 `CHANGELOG.md`。
 
