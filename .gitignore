--- conflicted
+++ resolved
@@ -49,12 +49,9 @@
 
 # Qdrant
 qdrant_storage/
-<<<<<<< HEAD
 .cospec
 .roo/rules/generated_rules.md
 openspec
-=======
 
 # Architect plans
-plans/
->>>>>>> 8a98f140
+plans/