--- conflicted
+++ resolved
@@ -32,14 +32,12 @@
 #Logging
 logs
 
-<<<<<<< HEAD
 # Roo-specific files
 .roorules*
 .roomodes
 .clinerules
 memory-bank/
 .roo/**
-=======
+
 # Vite development
-.vite-port
->>>>>>> 4bf746d6
+.vite-port