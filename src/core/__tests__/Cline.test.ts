--- conflicted
+++ resolved
@@ -340,8 +340,6 @@
 				// Set up spy.
 				const cleanMessageSpy = jest.fn().mockReturnValue(mockStreamForClean)
 				jest.spyOn(cline.api, "createMessage").mockImplementation(cleanMessageSpy)
-				// Mock loadContext to return unmodified content.
-				jest.spyOn(cline as any, "parseUserContent").mockImplementation(async (content) => [content, ""])
 
 				// Add test message to conversation history.
 				cline.apiConversationHistory = [
@@ -490,20 +488,6 @@
 					set: () => {},
 					configurable: true,
 				})
-
-<<<<<<< HEAD
-				jest.spyOn(clineWithImages as any, "loadContext").mockImplementation(async (content) => [content, ""])
-				jest.spyOn(clineWithoutImages as any, "loadContext").mockImplementation(async (content) => [
-					content,
-					"",
-				])
-=======
-				// Mock environment details and context loading
-				jest.spyOn(clineWithImages as any, "getEnvironmentDetails").mockResolvedValue("")
-				jest.spyOn(clineWithoutImages as any, "getEnvironmentDetails").mockResolvedValue("")
-				jest.spyOn(clineWithImages as any, "parseUserContent").mockImplementation(async (content) => content)
-				jest.spyOn(clineWithoutImages as any, "parseUserContent").mockImplementation(async (content) => content)
->>>>>>> bf38b830
 
 				// Set up mock streams
 				const mockStreamWithImages = (async function* () {
