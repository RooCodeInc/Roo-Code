// npx vitest core/task/__tests__/Task.spec.ts

import * as os from "os"
import * as path from "path"

import * as vscode from "vscode"
import { Anthropic } from "@anthropic-ai/sdk"

import type { GlobalState, ProviderSettings, ModelInfo } from "@roo-code/types"
import { TelemetryService } from "@roo-code/telemetry"

import { Task } from "../Task"
import { ClineProvider } from "../../webview/ClineProvider"
import { ApiStreamChunk } from "../../../api/transform/stream"
import { ContextProxy } from "../../config/ContextProxy"
import { processUserContentMentions } from "../../mentions/processUserContentMentions"
import { MultiSearchReplaceDiffStrategy } from "../../diff/strategies/multi-search-replace"
import { MultiFileSearchReplaceDiffStrategy } from "../../diff/strategies/multi-file-search-replace"
import { EXPERIMENT_IDS } from "../../../shared/experiments"

// Mock delay before any imports that might use it
vi.mock("delay", () => ({
	__esModule: true,
	default: vi.fn().mockResolvedValue(undefined),
}))

import delay from "delay"

vi.mock("execa", () => ({
	execa: vi.fn(),
}))

vi.mock("fs/promises", async (importOriginal) => {
	const actual = (await importOriginal()) as Record<string, any>
	const mockFunctions = {
		mkdir: vi.fn().mockResolvedValue(undefined),
		writeFile: vi.fn().mockResolvedValue(undefined),
		readFile: vi.fn().mockImplementation((filePath) => {
			if (filePath.includes("ui_messages.json")) {
				return Promise.resolve(JSON.stringify(mockMessages))
			}
			if (filePath.includes("api_conversation_history.json")) {
				return Promise.resolve(
					JSON.stringify([
						{
							role: "user",
							content: [{ type: "text", text: "historical task" }],
							ts: Date.now(),
						},
						{
							role: "assistant",
							content: [{ type: "text", text: "I'll help you with that task." }],
							ts: Date.now(),
						},
					]),
				)
			}
			return Promise.resolve("[]")
		}),
		unlink: vi.fn().mockResolvedValue(undefined),
		rmdir: vi.fn().mockResolvedValue(undefined),
	}

	return {
		...actual,
		...mockFunctions,
		default: mockFunctions,
	}
})

vi.mock("p-wait-for", () => ({
	default: vi.fn().mockImplementation(async () => Promise.resolve()),
}))

vi.mock("vscode", () => {
	const mockDisposable = { dispose: vi.fn() }
	const mockEventEmitter = { event: vi.fn(), fire: vi.fn() }
	const mockTextDocument = { uri: { fsPath: "/mock/workspace/path/file.ts" } }
	const mockTextEditor = { document: mockTextDocument }
	const mockTab = { input: { uri: { fsPath: "/mock/workspace/path/file.ts" } } }
	const mockTabGroup = { tabs: [mockTab] }

	return {
		TabInputTextDiff: vi.fn(),
		CodeActionKind: {
			QuickFix: { value: "quickfix" },
			RefactorRewrite: { value: "refactor.rewrite" },
		},
		window: {
			createTextEditorDecorationType: vi.fn().mockReturnValue({
				dispose: vi.fn(),
			}),
			visibleTextEditors: [mockTextEditor],
			tabGroups: {
				all: [mockTabGroup],
				close: vi.fn(),
				onDidChangeTabs: vi.fn(() => ({ dispose: vi.fn() })),
			},
			showErrorMessage: vi.fn(),
		},
		workspace: {
			workspaceFolders: [
				{
					uri: { fsPath: "/mock/workspace/path" },
					name: "mock-workspace",
					index: 0,
				},
			],
			createFileSystemWatcher: vi.fn(() => ({
				onDidCreate: vi.fn(() => mockDisposable),
				onDidDelete: vi.fn(() => mockDisposable),
				onDidChange: vi.fn(() => mockDisposable),
				dispose: vi.fn(),
			})),
			fs: {
				stat: vi.fn().mockResolvedValue({ type: 1 }), // FileType.File = 1
			},
			onDidSaveTextDocument: vi.fn(() => mockDisposable),
			getConfiguration: vi.fn(() => ({ get: (key: string, defaultValue: any) => defaultValue })),
		},
		env: {
			uriScheme: "vscode",
			language: "en",
		},
		EventEmitter: vi.fn().mockImplementation(() => mockEventEmitter),
		Disposable: {
			from: vi.fn(),
		},
		TabInputText: vi.fn(),
	}
})

vi.mock("../../mentions", () => ({
	parseMentions: vi.fn().mockImplementation((text) => {
		return Promise.resolve(`processed: ${text}`)
	}),
	openMention: vi.fn(),
	getLatestTerminalOutput: vi.fn(),
}))

vi.mock("../../../integrations/misc/extract-text", () => ({
	extractTextFromFile: vi.fn().mockResolvedValue("Mock file content"),
}))

vi.mock("../../environment/getEnvironmentDetails", () => ({
	getEnvironmentDetails: vi.fn().mockResolvedValue(""),
}))

vi.mock("../../ignore/RooIgnoreController")

// Mock storagePathManager to prevent dynamic import issues.
vi.mock("../../../utils/storage", () => ({
	getTaskDirectoryPath: vi
		.fn()
		.mockImplementation((globalStoragePath, taskId) => Promise.resolve(`${globalStoragePath}/tasks/${taskId}`)),
	getSettingsDirectoryPath: vi
		.fn()
		.mockImplementation((globalStoragePath) => Promise.resolve(`${globalStoragePath}/settings`)),
}))

vi.mock("../../../utils/fs", () => ({
	fileExistsAtPath: vi.fn().mockImplementation((filePath) => {
		return filePath.includes("ui_messages.json") || filePath.includes("api_conversation_history.json")
	}),
}))

const mockMessages = [
	{
		ts: Date.now(),
		type: "say",
		say: "text",
		text: "historical task",
	},
]

describe("Cline", () => {
	let mockProvider: any
	let mockApiConfig: ProviderSettings
	let mockOutputChannel: any
	let mockExtensionContext: vscode.ExtensionContext

	beforeEach(() => {
		if (!TelemetryService.hasInstance()) {
			TelemetryService.createInstance([])
		}

		// Setup mock extension context
		const storageUri = {
			fsPath: path.join(os.tmpdir(), "test-storage"),
		}

		mockExtensionContext = {
			globalState: {
				get: vi.fn().mockImplementation((key: keyof GlobalState) => {
					if (key === "taskHistory") {
						return [
							{
								id: "123",
								number: 0,
								ts: Date.now(),
								task: "historical task",
								tokensIn: 100,
								tokensOut: 200,
								cacheWrites: 0,
								cacheReads: 0,
								totalCost: 0.001,
							},
						]
					}

					return undefined
				}),
				update: vi.fn().mockImplementation((_key, _value) => Promise.resolve()),
				keys: vi.fn().mockReturnValue([]),
			},
			globalStorageUri: storageUri,
			workspaceState: {
				get: vi.fn().mockImplementation((_key) => undefined),
				update: vi.fn().mockImplementation((_key, _value) => Promise.resolve()),
				keys: vi.fn().mockReturnValue([]),
			},
			secrets: {
				get: vi.fn().mockImplementation((_key) => Promise.resolve(undefined)),
				store: vi.fn().mockImplementation((_key, _value) => Promise.resolve()),
				delete: vi.fn().mockImplementation((_key) => Promise.resolve()),
			},
			extensionUri: {
				fsPath: "/mock/extension/path",
			},
			extension: {
				packageJSON: {
					version: "1.0.0",
				},
			},
		} as unknown as vscode.ExtensionContext

		// Setup mock output channel
		mockOutputChannel = {
			appendLine: vi.fn(),
			append: vi.fn(),
			clear: vi.fn(),
			show: vi.fn(),
			hide: vi.fn(),
			dispose: vi.fn(),
		}

		// Setup mock provider with output channel
		mockProvider = new ClineProvider(
			mockExtensionContext,
			mockOutputChannel,
			"sidebar",
			new ContextProxy(mockExtensionContext),
		) as any

		// Setup mock API configuration
		mockApiConfig = {
			apiProvider: "anthropic",
			apiModelId: "claude-3-5-sonnet-20241022",
			apiKey: "test-api-key", // Add API key to mock config
		}

		// Mock provider methods
		mockProvider.postMessageToWebview = vi.fn().mockResolvedValue(undefined)
		mockProvider.postStateToWebview = vi.fn().mockResolvedValue(undefined)
		mockProvider.getTaskWithId = vi.fn().mockImplementation(async (id) => ({
			historyItem: {
				id,
				ts: Date.now(),
				task: "historical task",
				tokensIn: 100,
				tokensOut: 200,
				cacheWrites: 0,
				cacheReads: 0,
				totalCost: 0.001,
			},
			taskDirPath: "/mock/storage/path/tasks/123",
			apiConversationHistoryFilePath: "/mock/storage/path/tasks/123/api_conversation_history.json",
			uiMessagesFilePath: "/mock/storage/path/tasks/123/ui_messages.json",
			apiConversationHistory: [
				{
					role: "user",
					content: [{ type: "text", text: "historical task" }],
					ts: Date.now(),
				},
				{
					role: "assistant",
					content: [{ type: "text", text: "I'll help you with that task." }],
					ts: Date.now(),
				},
			],
		}))
	})

	describe("constructor", () => {
		it("should respect provided settings", async () => {
			const cline = new Task({
				provider: mockProvider,
				apiConfiguration: mockApiConfig,
				fuzzyMatchThreshold: 0.95,
				task: "test task",
				startTask: false,
			})

			expect(cline.diffEnabled).toBe(false)
		})

		it("should use default fuzzy match threshold when not provided", async () => {
			const cline = new Task({
				provider: mockProvider,
				apiConfiguration: mockApiConfig,
				enableDiff: true,
				fuzzyMatchThreshold: 0.95,
				task: "test task",
				startTask: false,
			})

			expect(cline.diffEnabled).toBe(true)

			// The diff strategy should be created with default threshold (1.0).
			expect(cline.diffStrategy).toBeDefined()
		})

		it("should use default consecutiveMistakeLimit when not provided", () => {
			const cline = new Task({
				provider: mockProvider,
				apiConfiguration: mockApiConfig,
				task: "test task",
				startTask: false,
			})

			expect(cline.consecutiveMistakeLimit).toBe(3)
		})

		it("should respect provided consecutiveMistakeLimit", () => {
			const cline = new Task({
				provider: mockProvider,
				apiConfiguration: mockApiConfig,
				consecutiveMistakeLimit: 5,
				task: "test task",
				startTask: false,
			})

			expect(cline.consecutiveMistakeLimit).toBe(5)
		})

		it("should keep consecutiveMistakeLimit of 0 as 0 for unlimited", () => {
			const cline = new Task({
				provider: mockProvider,
				apiConfiguration: mockApiConfig,
				consecutiveMistakeLimit: 0,
				task: "test task",
				startTask: false,
			})

			expect(cline.consecutiveMistakeLimit).toBe(0)
		})

		it("should pass 0 to ToolRepetitionDetector for unlimited mode", () => {
			const cline = new Task({
				provider: mockProvider,
				apiConfiguration: mockApiConfig,
				consecutiveMistakeLimit: 0,
				task: "test task",
				startTask: false,
			})

			// The toolRepetitionDetector should be initialized with 0 for unlimited mode
			expect(cline.toolRepetitionDetector).toBeDefined()
			// Verify the limit remains as 0
			expect(cline.consecutiveMistakeLimit).toBe(0)
		})

		it("should pass consecutiveMistakeLimit to ToolRepetitionDetector", () => {
			const cline = new Task({
				provider: mockProvider,
				apiConfiguration: mockApiConfig,
				consecutiveMistakeLimit: 5,
				task: "test task",
				startTask: false,
			})

			// The toolRepetitionDetector should be initialized with the same limit
			expect(cline.toolRepetitionDetector).toBeDefined()
			expect(cline.consecutiveMistakeLimit).toBe(5)
		})

		it("should require either task or historyItem", () => {
			expect(() => {
				new Task({ provider: mockProvider, apiConfiguration: mockApiConfig })
			}).toThrow("Either historyItem or task/images must be provided")
		})
	})

	describe("getEnvironmentDetails", () => {
		describe("API conversation handling", () => {
			it.skip("should clean conversation history before sending to API", async () => {
				// Cline.create will now use our mocked getEnvironmentDetails
				const [cline, task] = Task.create({
					provider: mockProvider,
					apiConfiguration: mockApiConfig,
					task: "test task",
				})

				cline.abandoned = true
				await task

				// Set up mock stream.
				const mockStreamForClean = (async function* () {
					yield { type: "text", text: "test response" }
				})()

				// Set up spy.
				const cleanMessageSpy = vi.fn().mockReturnValue(mockStreamForClean)
				vi.spyOn(cline.api, "createMessage").mockImplementation(cleanMessageSpy)

				// Add test message to conversation history.
				cline.apiConversationHistory = [
					{
						role: "user" as const,
						content: [{ type: "text" as const, text: "test message" }],
						ts: Date.now(),
					},
				]

				// Mock abort state
				Object.defineProperty(cline, "abort", {
					get: () => false,
					set: () => {},
					configurable: true,
				})

				// Add a message with extra properties to the conversation history
				const messageWithExtra = {
					role: "user" as const,
					content: [{ type: "text" as const, text: "test message" }],
					ts: Date.now(),
					extraProp: "should be removed",
				}

				cline.apiConversationHistory = [messageWithExtra]

				// Trigger an API request
				await cline.recursivelyMakeClineRequests([{ type: "text", text: "test request" }], false)

				// Get the conversation history from the first API call
				expect(cleanMessageSpy.mock.calls.length).toBeGreaterThan(0)
				const history = cleanMessageSpy.mock.calls[0]?.[1]
				expect(history).toBeDefined()
				expect(history.length).toBeGreaterThan(0)

				// Find our test message
				const cleanedMessage = history.find((msg: { content?: Array<{ text: string }> }) =>
					msg.content?.some((content) => content.text === "test message"),
				)
				expect(cleanedMessage).toBeDefined()
				expect(cleanedMessage).toEqual({
					role: "user",
					content: [{ type: "text", text: "test message" }],
				})

				// Verify extra properties were removed
				expect(Object.keys(cleanedMessage!)).toEqual(["role", "content"])
			})

			it.skip("should handle image blocks based on model capabilities", async () => {
				// Create two configurations - one with image support, one without
				const configWithImages = {
					...mockApiConfig,
					apiModelId: "claude-3-sonnet",
				}
				const configWithoutImages = {
					...mockApiConfig,
					apiModelId: "gpt-3.5-turbo",
				}

				// Create test conversation history with mixed content
				const conversationHistory: (Anthropic.MessageParam & { ts?: number })[] = [
					{
						role: "user" as const,
						content: [
							{
								type: "text" as const,
								text: "Here is an image",
							} satisfies Anthropic.TextBlockParam,
							{
								type: "image" as const,
								source: {
									type: "base64" as const,
									media_type: "image/jpeg",
									data: "base64data",
								},
							} satisfies Anthropic.ImageBlockParam,
						],
					},
					{
						role: "assistant" as const,
						content: [
							{
								type: "text" as const,
								text: "I see the image",
							} satisfies Anthropic.TextBlockParam,
						],
					},
				]

				// Test with model that supports images
				const [clineWithImages, taskWithImages] = Task.create({
					provider: mockProvider,
					apiConfiguration: configWithImages,
					task: "test task",
				})

				// Mock the model info to indicate image support
				vi.spyOn(clineWithImages.api, "getModel").mockReturnValue({
					id: "claude-3-sonnet",
					info: {
						supportsImages: true,
						supportsPromptCache: true,
						supportsComputerUse: true,
						contextWindow: 200000,
						maxTokens: 4096,
						inputPrice: 0.25,
						outputPrice: 0.75,
					} as ModelInfo,
				})

				clineWithImages.apiConversationHistory = conversationHistory

				// Test with model that doesn't support images
				const [clineWithoutImages, taskWithoutImages] = Task.create({
					provider: mockProvider,
					apiConfiguration: configWithoutImages,
					task: "test task",
				})

				// Mock the model info to indicate no image support
				vi.spyOn(clineWithoutImages.api, "getModel").mockReturnValue({
					id: "gpt-3.5-turbo",
					info: {
						supportsImages: false,
						supportsPromptCache: false,
						supportsComputerUse: false,
						contextWindow: 16000,
						maxTokens: 2048,
						inputPrice: 0.1,
						outputPrice: 0.2,
					} as ModelInfo,
				})

				clineWithoutImages.apiConversationHistory = conversationHistory

				// Mock abort state for both instances
				Object.defineProperty(clineWithImages, "abort", {
					get: () => false,
					set: () => {},
					configurable: true,
				})

				Object.defineProperty(clineWithoutImages, "abort", {
					get: () => false,
					set: () => {},
					configurable: true,
				})

				// Set up mock streams
				const mockStreamWithImages = (async function* () {
					yield { type: "text", text: "test response" }
				})()

				const mockStreamWithoutImages = (async function* () {
					yield { type: "text", text: "test response" }
				})()

				// Set up spies
				const imagesSpy = vi.fn().mockReturnValue(mockStreamWithImages)
				const noImagesSpy = vi.fn().mockReturnValue(mockStreamWithoutImages)

				vi.spyOn(clineWithImages.api, "createMessage").mockImplementation(imagesSpy)
				vi.spyOn(clineWithoutImages.api, "createMessage").mockImplementation(noImagesSpy)

				// Set up conversation history with images
				clineWithImages.apiConversationHistory = [
					{
						role: "user",
						content: [
							{ type: "text", text: "Here is an image" },
							{ type: "image", source: { type: "base64", media_type: "image/jpeg", data: "base64data" } },
						],
					},
				]

				clineWithImages.abandoned = true
				await taskWithImages.catch(() => {})

				clineWithoutImages.abandoned = true
				await taskWithoutImages.catch(() => {})

				// Trigger API requests
				await clineWithImages.recursivelyMakeClineRequests([{ type: "text", text: "test request" }])
				await clineWithoutImages.recursivelyMakeClineRequests([{ type: "text", text: "test request" }])

				// Get the calls
				const imagesCalls = imagesSpy.mock.calls
				const noImagesCalls = noImagesSpy.mock.calls

				// Verify model with image support preserves image blocks
				expect(imagesCalls.length).toBeGreaterThan(0)
				if (imagesCalls[0]?.[1]?.[0]?.content) {
					expect(imagesCalls[0][1][0].content).toHaveLength(2)
					expect(imagesCalls[0][1][0].content[0]).toEqual({ type: "text", text: "Here is an image" })
					expect(imagesCalls[0][1][0].content[1]).toHaveProperty("type", "image")
				}

				// Verify model without image support converts image blocks to text
				expect(noImagesCalls.length).toBeGreaterThan(0)
				if (noImagesCalls[0]?.[1]?.[0]?.content) {
					expect(noImagesCalls[0][1][0].content).toHaveLength(2)
					expect(noImagesCalls[0][1][0].content[0]).toEqual({ type: "text", text: "Here is an image" })
					expect(noImagesCalls[0][1][0].content[1]).toEqual({
						type: "text",
						text: "[Referenced image in conversation]",
					})
				}
			})

			it.skip("should handle API retry with countdown", async () => {
				const [cline, task] = Task.create({
					provider: mockProvider,
					apiConfiguration: mockApiConfig,
					task: "test task",
				})

				// Mock delay to track countdown timing
				const mockDelay = vi.fn().mockResolvedValue(undefined)
				vi.spyOn(await import("delay"), "default").mockImplementation(mockDelay)

				// Mock say to track messages
				const saySpy = vi.spyOn(cline, "say")

				// Create a stream that fails on first chunk
				const mockError = new Error("API Error")
				const mockFailedStream = {
					// eslint-disable-next-line require-yield
					async *[Symbol.asyncIterator]() {
						throw mockError
					},
					async next() {
						throw mockError
					},
					async return() {
						return { done: true, value: undefined }
					},
					async throw(e: any) {
						throw e
					},
					async [Symbol.asyncDispose]() {
						// Cleanup
					},
				} as AsyncGenerator<ApiStreamChunk>

				// Create a successful stream for retry
				const mockSuccessStream = {
					async *[Symbol.asyncIterator]() {
						yield { type: "text", text: "Success" }
					},
					async next() {
						return { done: true, value: { type: "text", text: "Success" } }
					},
					async return() {
						return { done: true, value: undefined }
					},
					async throw(e: any) {
						throw e
					},
					async [Symbol.asyncDispose]() {
						// Cleanup
					},
				} as AsyncGenerator<ApiStreamChunk>

				// Mock createMessage to fail first then succeed
				let firstAttempt = true
				vi.spyOn(cline.api, "createMessage").mockImplementation(() => {
					if (firstAttempt) {
						firstAttempt = false
						return mockFailedStream
					}
					return mockSuccessStream
				})

				// Set alwaysApproveResubmit and requestDelaySeconds
				mockProvider.getState = vi.fn().mockResolvedValue({
					alwaysApproveResubmit: true,
					requestDelaySeconds: 3,
				})

				// Mock previous API request message
				cline.clineMessages = [
					{
						ts: Date.now(),
						type: "say",
						say: "api_req_started",
						text: JSON.stringify({
							tokensIn: 100,
							tokensOut: 50,
							cacheWrites: 0,
							cacheReads: 0,
							request: "test request",
						}),
					},
				]

				// Trigger API request
				const iterator = cline.attemptApiRequest(0)
				await iterator.next()

				// Calculate expected delay for first retry
				const baseDelay = 3 // from requestDelaySeconds

				// Verify countdown messages
				for (let i = baseDelay; i > 0; i--) {
					expect(saySpy).toHaveBeenCalledWith(
						"api_req_retry_delayed",
						expect.stringContaining(`Retrying in ${i} seconds`),
						undefined,
						true,
					)
				}

				expect(saySpy).toHaveBeenCalledWith(
					"api_req_retry_delayed",
					expect.stringContaining("Retrying now"),
					undefined,
					false,
				)

				// Calculate expected delay calls for countdown
				const totalExpectedDelays = baseDelay // One delay per second for countdown
				expect(mockDelay).toHaveBeenCalledTimes(totalExpectedDelays)
				expect(mockDelay).toHaveBeenCalledWith(1000)

				// Verify error message content
				const errorMessage = saySpy.mock.calls.find((call) => call[1]?.includes(mockError.message))?.[1]
				expect(errorMessage).toBe(
					`${mockError.message}\n\nRetry attempt 1\nRetrying in ${baseDelay} seconds...`,
				)

				await cline.abortTask(true)
				await task.catch(() => {})
			})

			it.skip("should not apply retry delay twice", async () => {
				const [cline, task] = Task.create({
					provider: mockProvider,
					apiConfiguration: mockApiConfig,
					task: "test task",
				})

				// Mock delay to track countdown timing
				const mockDelay = vi.fn().mockResolvedValue(undefined)
				vi.spyOn(await import("delay"), "default").mockImplementation(mockDelay)

				// Mock say to track messages
				const saySpy = vi.spyOn(cline, "say")

				// Create a stream that fails on first chunk
				const mockError = new Error("API Error")
				const mockFailedStream = {
					// eslint-disable-next-line require-yield
					async *[Symbol.asyncIterator]() {
						throw mockError
					},
					async next() {
						throw mockError
					},
					async return() {
						return { done: true, value: undefined }
					},
					async throw(e: any) {
						throw e
					},
					async [Symbol.asyncDispose]() {
						// Cleanup
					},
				} as AsyncGenerator<ApiStreamChunk>

				// Create a successful stream for retry
				const mockSuccessStream = {
					async *[Symbol.asyncIterator]() {
						yield { type: "text", text: "Success" }
					},
					async next() {
						return { done: true, value: { type: "text", text: "Success" } }
					},
					async return() {
						return { done: true, value: undefined }
					},
					async throw(e: any) {
						throw e
					},
					async [Symbol.asyncDispose]() {
						// Cleanup
					},
				} as AsyncGenerator<ApiStreamChunk>

				// Mock createMessage to fail first then succeed
				let firstAttempt = true
				vi.spyOn(cline.api, "createMessage").mockImplementation(() => {
					if (firstAttempt) {
						firstAttempt = false
						return mockFailedStream
					}
					return mockSuccessStream
				})

				// Set alwaysApproveResubmit and requestDelaySeconds
				mockProvider.getState = vi.fn().mockResolvedValue({
					alwaysApproveResubmit: true,
					requestDelaySeconds: 3,
				})

				// Mock previous API request message
				cline.clineMessages = [
					{
						ts: Date.now(),
						type: "say",
						say: "api_req_started",
						text: JSON.stringify({
							tokensIn: 100,
							tokensOut: 50,
							cacheWrites: 0,
							cacheReads: 0,
							request: "test request",
						}),
					},
				]

				// Trigger API request
				const iterator = cline.attemptApiRequest(0)
				await iterator.next()

				// Verify delay is only applied for the countdown
				const baseDelay = 3 // from requestDelaySeconds
				const expectedDelayCount = baseDelay // One delay per second for countdown
				expect(mockDelay).toHaveBeenCalledTimes(expectedDelayCount)
				expect(mockDelay).toHaveBeenCalledWith(1000) // Each delay should be 1 second

				// Verify countdown messages were only shown once
				const retryMessages = saySpy.mock.calls.filter(
					(call) => call[0] === "api_req_retry_delayed" && call[1]?.includes("Retrying in"),
				)
				expect(retryMessages).toHaveLength(baseDelay)

				// Verify the retry message sequence
				for (let i = baseDelay; i > 0; i--) {
					expect(saySpy).toHaveBeenCalledWith(
						"api_req_retry_delayed",
						expect.stringContaining(`Retrying in ${i} seconds`),
						undefined,
						true,
					)
				}

				// Verify final retry message
				expect(saySpy).toHaveBeenCalledWith(
					"api_req_retry_delayed",
					expect.stringContaining("Retrying now"),
					undefined,
					false,
				)

				await cline.abortTask(true)
				await task.catch(() => {})
			})

			describe("processUserContentMentions", () => {
				it("should process mentions in task and feedback tags", async () => {
					const [cline, task] = Task.create({
						provider: mockProvider,
						apiConfiguration: mockApiConfig,
						task: "test task",
					})

					const userContent = [
						{
							type: "text",
							text: "Regular text with 'some/path' (see below for file content)",
						} as const,
						{
							type: "text",
							text: "<task>Text with 'some/path' (see below for file content) in task tags</task>",
						} as const,
						{
							type: "tool_result",
							tool_use_id: "test-id",
							content: [
								{
									type: "text",
									text: "<feedback>Check 'some/path' (see below for file content)</feedback>",
								},
							],
						} as Anthropic.ToolResultBlockParam,
						{
							type: "tool_result",
							tool_use_id: "test-id-2",
							content: [
								{
									type: "text",
									text: "Regular tool result with 'path' (see below for file content)",
								},
							],
						} as Anthropic.ToolResultBlockParam,
					]

					const processedContent = await processUserContentMentions({
						userContent,
						cwd: cline.cwd,
						urlContentFetcher: cline.urlContentFetcher,
						fileContextTracker: cline.fileContextTracker,
					})

					// Regular text should not be processed
					expect((processedContent[0] as Anthropic.TextBlockParam).text).toBe(
						"Regular text with 'some/path' (see below for file content)",
					)

					// Text within task tags should be processed
					expect((processedContent[1] as Anthropic.TextBlockParam).text).toContain("processed:")
					expect((processedContent[1] as Anthropic.TextBlockParam).text).toContain(
						"<task>Text with 'some/path' (see below for file content) in task tags</task>",
					)

					// Feedback tag content should be processed
					const toolResult1 = processedContent[2] as Anthropic.ToolResultBlockParam
					const content1 = Array.isArray(toolResult1.content) ? toolResult1.content[0] : toolResult1.content
					expect((content1 as Anthropic.TextBlockParam).text).toContain("processed:")
					expect((content1 as Anthropic.TextBlockParam).text).toContain(
						"<feedback>Check 'some/path' (see below for file content)</feedback>",
					)

					// Regular tool result should not be processed
					const toolResult2 = processedContent[3] as Anthropic.ToolResultBlockParam
					const content2 = Array.isArray(toolResult2.content) ? toolResult2.content[0] : toolResult2.content
					expect((content2 as Anthropic.TextBlockParam).text).toBe(
						"Regular tool result with 'path' (see below for file content)",
					)

					await cline.abortTask(true)
					await task.catch(() => {})
				})
			})
		})

		describe("Subtask Rate Limiting", () => {
			let mockProvider: any
			let mockApiConfig: any
			let mockDelay: ReturnType<typeof vi.fn>

			beforeEach(() => {
				vi.clearAllMocks()
				// Reset the global timestamp before each test
				Task.resetGlobalApiRequestTime()

				mockApiConfig = {
					apiProvider: "anthropic",
					apiKey: "test-key",
					rateLimitSeconds: 5,
				}

				mockProvider = {
					context: {
						globalStorageUri: { fsPath: "/test/storage" },
					},
					getState: vi.fn().mockResolvedValue({
						apiConfiguration: mockApiConfig,
					}),
					say: vi.fn(),
					postStateToWebview: vi.fn().mockResolvedValue(undefined),
					postMessageToWebview: vi.fn().mockResolvedValue(undefined),
					updateTaskHistory: vi.fn().mockResolvedValue(undefined),
				}

				// Get the mocked delay function
				mockDelay = delay as ReturnType<typeof vi.fn>
				mockDelay.mockClear()
			})

			afterEach(() => {
				// Clean up the global state after each test
				Task.resetGlobalApiRequestTime()
			})

			it("should enforce rate limiting across parent and subtask", async () => {
				// Add a spy to track getState calls
				const getStateSpy = vi.spyOn(mockProvider, "getState")

				// Create parent task
				const parent = new Task({
					provider: mockProvider,
					apiConfiguration: mockApiConfig,
					task: "parent task",
					startTask: false,
				})

				// Mock the API stream response
				const mockStream = {
					async *[Symbol.asyncIterator]() {
						yield { type: "text", text: "parent response" }
					},
					async next() {
						return { done: true, value: { type: "text", text: "parent response" } }
					},
					async return() {
						return { done: true, value: undefined }
					},
					async throw(e: any) {
						throw e
					},
					[Symbol.asyncDispose]: async () => {},
				} as AsyncGenerator<ApiStreamChunk>

				vi.spyOn(parent.api, "createMessage").mockReturnValue(mockStream)

				// Make an API request with the parent task
				const parentIterator = parent.attemptApiRequest(0)
				await parentIterator.next()

				// Verify no delay was applied for the first request
				expect(mockDelay).not.toHaveBeenCalled()

				// Create a subtask immediately after
				const child = new Task({
					provider: mockProvider,
					apiConfiguration: mockApiConfig,
					task: "child task",
					parentTask: parent,
					rootTask: parent,
					startTask: false,
				})

				// Mock the child's API stream
				const childMockStream = {
					async *[Symbol.asyncIterator]() {
						yield { type: "text", text: "child response" }
					},
					async next() {
						return { done: true, value: { type: "text", text: "child response" } }
					},
					async return() {
						return { done: true, value: undefined }
					},
					async throw(e: any) {
						throw e
					},
					[Symbol.asyncDispose]: async () => {},
				} as AsyncGenerator<ApiStreamChunk>

				vi.spyOn(child.api, "createMessage").mockReturnValue(childMockStream)

				// Make an API request with the child task
				const childIterator = child.attemptApiRequest(0)
				await childIterator.next()

				// Verify rate limiting was applied
				expect(mockDelay).toHaveBeenCalledTimes(mockApiConfig.rateLimitSeconds)
				expect(mockDelay).toHaveBeenCalledWith(1000)
			}, 10000) // Increase timeout to 10 seconds

			it("should not apply rate limiting if enough time has passed", async () => {
				// Create parent task
				const parent = new Task({
					provider: mockProvider,
					apiConfiguration: mockApiConfig,
					task: "parent task",
					startTask: false,
				})

				// Mock the API stream response
				const mockStream = {
					async *[Symbol.asyncIterator]() {
						yield { type: "text", text: "response" }
					},
					async next() {
						return { done: true, value: { type: "text", text: "response" } }
					},
					async return() {
						return { done: true, value: undefined }
					},
					async throw(e: any) {
						throw e
					},
					[Symbol.asyncDispose]: async () => {},
				} as AsyncGenerator<ApiStreamChunk>

				vi.spyOn(parent.api, "createMessage").mockReturnValue(mockStream)

				// Make an API request with the parent task
				const parentIterator = parent.attemptApiRequest(0)
				await parentIterator.next()

				// Simulate time passing (more than rate limit)
				const originalDateNow = Date.now
				const mockTime = Date.now() + (mockApiConfig.rateLimitSeconds + 1) * 1000
				Date.now = vi.fn(() => mockTime)

				// Create a subtask after time has passed
				const child = new Task({
					provider: mockProvider,
					apiConfiguration: mockApiConfig,
					task: "child task",
					parentTask: parent,
					rootTask: parent,
					startTask: false,
				})

				vi.spyOn(child.api, "createMessage").mockReturnValue(mockStream)

				// Make an API request with the child task
				const childIterator = child.attemptApiRequest(0)
				await childIterator.next()

				// Verify no rate limiting was applied
				expect(mockDelay).not.toHaveBeenCalled()

				// Restore Date.now
				Date.now = originalDateNow
			})

			it("should share rate limiting across multiple subtasks", async () => {
				// Create parent task
				const parent = new Task({
					provider: mockProvider,
					apiConfiguration: mockApiConfig,
					task: "parent task",
					startTask: false,
				})

				// Mock the API stream response
				const mockStream = {
					async *[Symbol.asyncIterator]() {
						yield { type: "text", text: "response" }
					},
					async next() {
						return { done: true, value: { type: "text", text: "response" } }
					},
					async return() {
						return { done: true, value: undefined }
					},
					async throw(e: any) {
						throw e
					},
					[Symbol.asyncDispose]: async () => {},
				} as AsyncGenerator<ApiStreamChunk>

				vi.spyOn(parent.api, "createMessage").mockReturnValue(mockStream)

				// Make an API request with the parent task
				const parentIterator = parent.attemptApiRequest(0)
				await parentIterator.next()

				// Create first subtask
				const child1 = new Task({
					provider: mockProvider,
					apiConfiguration: mockApiConfig,
					task: "child task 1",
					parentTask: parent,
					rootTask: parent,
					startTask: false,
				})

				vi.spyOn(child1.api, "createMessage").mockReturnValue(mockStream)

				// Make an API request with the first child task
				const child1Iterator = child1.attemptApiRequest(0)
				await child1Iterator.next()

				// Verify rate limiting was applied
				const firstDelayCount = mockDelay.mock.calls.length
				expect(firstDelayCount).toBe(mockApiConfig.rateLimitSeconds)

				// Clear the mock to count new delays
				mockDelay.mockClear()

				// Create second subtask immediately after
				const child2 = new Task({
					provider: mockProvider,
					apiConfiguration: mockApiConfig,
					task: "child task 2",
					parentTask: parent,
					rootTask: parent,
					startTask: false,
				})

				vi.spyOn(child2.api, "createMessage").mockReturnValue(mockStream)

				// Make an API request with the second child task
				const child2Iterator = child2.attemptApiRequest(0)
				await child2Iterator.next()

				// Verify rate limiting was applied again
				expect(mockDelay).toHaveBeenCalledTimes(mockApiConfig.rateLimitSeconds)
			}, 15000) // Increase timeout to 15 seconds

			it("should handle rate limiting with zero rate limit", async () => {
				// Update config to have zero rate limit
				mockApiConfig.rateLimitSeconds = 0
				mockProvider.getState.mockResolvedValue({
					apiConfiguration: mockApiConfig,
				})

				// Create parent task
				const parent = new Task({
					provider: mockProvider,
					apiConfiguration: mockApiConfig,
					task: "parent task",
					startTask: false,
				})

				// Mock the API stream response
				const mockStream = {
					async *[Symbol.asyncIterator]() {
						yield { type: "text", text: "response" }
					},
					async next() {
						return { done: true, value: { type: "text", text: "response" } }
					},
					async return() {
						return { done: true, value: undefined }
					},
					async throw(e: any) {
						throw e
					},
					[Symbol.asyncDispose]: async () => {},
				} as AsyncGenerator<ApiStreamChunk>

				vi.spyOn(parent.api, "createMessage").mockReturnValue(mockStream)

				// Make an API request with the parent task
				const parentIterator = parent.attemptApiRequest(0)
				await parentIterator.next()

				// Create a subtask
				const child = new Task({
					provider: mockProvider,
					apiConfiguration: mockApiConfig,
					task: "child task",
					parentTask: parent,
					rootTask: parent,
					startTask: false,
				})

				vi.spyOn(child.api, "createMessage").mockReturnValue(mockStream)

				// Make an API request with the child task
				const childIterator = child.attemptApiRequest(0)
				await childIterator.next()

				// Verify no delay was applied
				expect(mockDelay).not.toHaveBeenCalled()
			})

			it("should update global timestamp even when no rate limiting is needed", async () => {
				// Create task
				const task = new Task({
					provider: mockProvider,
					apiConfiguration: mockApiConfig,
					task: "test task",
					startTask: false,
				})

				// Mock the API stream response
				const mockStream = {
					async *[Symbol.asyncIterator]() {
						yield { type: "text", text: "response" }
					},
					async next() {
						return { done: true, value: { type: "text", text: "response" } }
					},
					async return() {
						return { done: true, value: undefined }
					},
					async throw(e: any) {
						throw e
					},
					[Symbol.asyncDispose]: async () => {},
				} as AsyncGenerator<ApiStreamChunk>

				vi.spyOn(task.api, "createMessage").mockReturnValue(mockStream)

				// Make an API request
				const iterator = task.attemptApiRequest(0)
				await iterator.next()

				// Access the private static property via reflection for testing
				const globalTimestamp = (Task as any).lastGlobalApiRequestTime
				expect(globalTimestamp).toBeDefined()
				expect(globalTimestamp).toBeGreaterThan(0)
			})
		})

		describe("Dynamic Strategy Selection", () => {
			let mockProvider: any
			let mockApiConfig: any

			beforeEach(() => {
				vi.clearAllMocks()

				mockApiConfig = {
					apiProvider: "anthropic",
					apiKey: "test-key",
				}

				mockProvider = {
					context: {
						globalStorageUri: { fsPath: "/test/storage" },
					},
					getState: vi.fn(),
				}
			})

			it("should use MultiSearchReplaceDiffStrategy by default", async () => {
				mockProvider.getState.mockResolvedValue({
					experiments: {
						[EXPERIMENT_IDS.MULTI_FILE_APPLY_DIFF]: false,
					},
				})

				const task = new Task({
					provider: mockProvider,
					apiConfiguration: mockApiConfig,
					enableDiff: true,
					task: "test task",
					startTask: false,
				})

				// Initially should be MultiSearchReplaceDiffStrategy
				expect(task.diffStrategy).toBeInstanceOf(MultiSearchReplaceDiffStrategy)
				expect(task.diffStrategy?.getName()).toBe("MultiSearchReplace")
			})

			it("should switch to MultiFileSearchReplaceDiffStrategy when experiment is enabled", async () => {
				mockProvider.getState.mockResolvedValue({
					experiments: {
						[EXPERIMENT_IDS.MULTI_FILE_APPLY_DIFF]: true,
					},
				})

				const task = new Task({
					provider: mockProvider,
					apiConfiguration: mockApiConfig,
					enableDiff: true,
					task: "test task",
					startTask: false,
				})

				// Initially should be MultiSearchReplaceDiffStrategy
				expect(task.diffStrategy).toBeInstanceOf(MultiSearchReplaceDiffStrategy)

				// Wait for async strategy update
				await new Promise((resolve) => setTimeout(resolve, 10))

				// Should have switched to MultiFileSearchReplaceDiffStrategy
				expect(task.diffStrategy).toBeInstanceOf(MultiFileSearchReplaceDiffStrategy)
				expect(task.diffStrategy?.getName()).toBe("MultiFileSearchReplace")
			})

			it("should keep MultiSearchReplaceDiffStrategy when experiments are undefined", async () => {
				mockProvider.getState.mockResolvedValue({})

				const task = new Task({
					provider: mockProvider,
					apiConfiguration: mockApiConfig,
					enableDiff: true,
					task: "test task",
					startTask: false,
				})

				// Initially should be MultiSearchReplaceDiffStrategy
				expect(task.diffStrategy).toBeInstanceOf(MultiSearchReplaceDiffStrategy)

				// Wait for async strategy update
				await new Promise((resolve) => setTimeout(resolve, 10))

				// Should still be MultiSearchReplaceDiffStrategy
				expect(task.diffStrategy).toBeInstanceOf(MultiSearchReplaceDiffStrategy)
				expect(task.diffStrategy?.getName()).toBe("MultiSearchReplace")
			})

			it("should not create diff strategy when enableDiff is false", async () => {
				const task = new Task({
					provider: mockProvider,
					apiConfiguration: mockApiConfig,
					enableDiff: false,
					task: "test task",
					startTask: false,
				})

				expect(task.diffEnabled).toBe(false)
				expect(task.diffStrategy).toBeUndefined()
			})
		})

<<<<<<< HEAD
		describe("Ask Operation Abort Handling", () => {
			let mockProvider: any
			let mockApiConfig: any

			beforeEach(() => {
				vi.clearAllMocks()

				mockApiConfig = {
					apiProvider: "anthropic",
					apiKey: "test-key",
				}

				mockProvider = {
					context: {
						globalStorageUri: { fsPath: "/test/storage" },
					},
					getState: vi.fn().mockResolvedValue({}),
					postMessageToWebview: vi.fn(),
					postStateToWebview: vi.fn().mockResolvedValue(undefined),
				}
			})

			it("should handle pending ask operations gracefully when task is aborted", async () => {
				const [cline, taskPromise] = Task.create({
					provider: mockProvider,
					apiConfiguration: mockApiConfig,
					task: "test task",
				})

				// Handle the task promise to prevent unhandled rejection
				taskPromise.catch(() => {
					// Expected error when task is aborted
				})

				// Start an ask operation but don't respond to it
				const askPromise = cline.ask("tool", "Test question")

				// Abort the task while ask is pending
				await cline.abortTask()

				// The ask should resolve with a default response instead of throwing
				const result = await askPromise
				expect(result.response).toBe("messageResponse")
				expect(result.text).toBeUndefined()
				expect(result.images).toBeUndefined()

				// Ensure the task was properly aborted
				expect(cline.abort).toBe(true)
			})

			it("should not throw 'Current ask promise was ignored' error when task is aborted", async () => {
				const [cline, taskPromise] = Task.create({
					provider: mockProvider,
					apiConfiguration: mockApiConfig,
					task: "test task",
				})

				// Handle the task promise to prevent unhandled rejection
				taskPromise.catch(() => {
					// Expected error when task is aborted
				})

				// Start multiple ask operations
				const askPromise1 = cline.ask("tool", "Question 1")
				const askPromise2 = cline.ask("tool", "Question 2")

				// Abort the task
				await cline.abortTask()

				// Both asks should resolve without throwing
				await expect(askPromise1).resolves.toBeTruthy()
				await expect(askPromise2).resolves.toBeTruthy()
			})

			it("should resolve pending ask with messageResponse when abortTask is called", async () => {
				const [cline, taskPromise] = Task.create({
					provider: mockProvider,
					apiConfiguration: mockApiConfig,
					task: "test task",
				})

				// Handle the task promise to prevent unhandled rejection
				taskPromise.catch(() => {
					// Expected error when task is aborted
				})

				// Spy on the ask response properties
				// Start an ask operation
				const askPromise = cline.ask("tool", "Test question")

				// Abort the task
				await cline.abortTask()

				// The ask response should have been set to messageResponse
				const result = await askPromise
				expect(result.response).toBe("messageResponse")
=======
		describe("getApiProtocol", () => {
			it("should determine API protocol based on provider and model", async () => {
				// Test with Anthropic provider
				const anthropicConfig = {
					...mockApiConfig,
					apiProvider: "anthropic" as const,
					apiModelId: "gpt-4",
				}
				const anthropicTask = new Task({
					provider: mockProvider,
					apiConfiguration: anthropicConfig,
					task: "test task",
					startTask: false,
				})
				// Should use anthropic protocol even with non-claude model
				expect(anthropicTask.apiConfiguration.apiProvider).toBe("anthropic")

				// Test with OpenRouter provider and Claude model
				const openrouterClaudeConfig = {
					apiProvider: "openrouter" as const,
					openRouterModelId: "anthropic/claude-3-opus",
				}
				const openrouterClaudeTask = new Task({
					provider: mockProvider,
					apiConfiguration: openrouterClaudeConfig,
					task: "test task",
					startTask: false,
				})
				expect(openrouterClaudeTask.apiConfiguration.apiProvider).toBe("openrouter")

				// Test with OpenRouter provider and non-Claude model
				const openrouterGptConfig = {
					apiProvider: "openrouter" as const,
					openRouterModelId: "openai/gpt-4",
				}
				const openrouterGptTask = new Task({
					provider: mockProvider,
					apiConfiguration: openrouterGptConfig,
					task: "test task",
					startTask: false,
				})
				expect(openrouterGptTask.apiConfiguration.apiProvider).toBe("openrouter")

				// Test with various Claude model formats
				const claudeModelFormats = [
					"claude-3-opus",
					"Claude-3-Sonnet",
					"CLAUDE-instant",
					"anthropic/claude-3-haiku",
					"some-provider/claude-model",
				]

				for (const modelId of claudeModelFormats) {
					const config = {
						apiProvider: "openai" as const,
						openAiModelId: modelId,
					}
					const task = new Task({
						provider: mockProvider,
						apiConfiguration: config,
						task: "test task",
						startTask: false,
					})
					// Verify the model ID contains claude (case-insensitive)
					expect(modelId.toLowerCase()).toContain("claude")
				}
			})

			it("should handle edge cases for API protocol detection", async () => {
				// Test with undefined provider
				const undefinedProviderConfig = {
					apiModelId: "claude-3-opus",
				}
				const undefinedProviderTask = new Task({
					provider: mockProvider,
					apiConfiguration: undefinedProviderConfig,
					task: "test task",
					startTask: false,
				})
				expect(undefinedProviderTask.apiConfiguration.apiProvider).toBeUndefined()

				// Test with no model ID
				const noModelConfig = {
					apiProvider: "openai" as const,
				}
				const noModelTask = new Task({
					provider: mockProvider,
					apiConfiguration: noModelConfig,
					task: "test task",
					startTask: false,
				})
				expect(noModelTask.apiConfiguration.apiProvider).toBe("openai")
>>>>>>> 90148401
			})
		})
	})
})<|MERGE_RESOLUTION|>--- conflicted
+++ resolved
@@ -1399,7 +1399,6 @@
 			})
 		})
 
-<<<<<<< HEAD
 		describe("Ask Operation Abort Handling", () => {
 			let mockProvider: any
 			let mockApiConfig: any
@@ -1496,7 +1495,9 @@
 				// The ask response should have been set to messageResponse
 				const result = await askPromise
 				expect(result.response).toBe("messageResponse")
-=======
+			})
+		})
+
 		describe("getApiProtocol", () => {
 			it("should determine API protocol based on provider and model", async () => {
 				// Test with Anthropic provider
@@ -1589,7 +1590,6 @@
 					startTask: false,
 				})
 				expect(noModelTask.apiConfiguration.apiProvider).toBe("openai")
->>>>>>> 90148401
 			})
 		})
 	})
