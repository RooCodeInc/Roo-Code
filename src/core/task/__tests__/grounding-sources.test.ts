import { describe, it, expect, vi, beforeEach } from "vitest"
import type { ClineProvider } from "../../webview/ClineProvider"
import type { ProviderSettings } from "@roo-code/types"

// All vi.mock() calls are hoisted to the top of the file by Vitest
// and are applied before any imports are resolved

// Mock vscode module before importing Task
vi.mock("vscode", () => ({
	workspace: {
		createFileSystemWatcher: vi.fn(() => ({
			onDidCreate: vi.fn(),
			onDidChange: vi.fn(),
			onDidDelete: vi.fn(),
			dispose: vi.fn(),
		})),
		getConfiguration: vi.fn(() => ({
			get: vi.fn(() => true),
		})),
		openTextDocument: vi.fn(),
		applyEdit: vi.fn(),
	},
	env: {
		uriScheme: "vscode",
	},
	RelativePattern: vi.fn((base, pattern) => ({ base, pattern })),
	window: {
		createOutputChannel: vi.fn(() => ({
			appendLine: vi.fn(),
			dispose: vi.fn(),
		})),
		createTextEditorDecorationType: vi.fn(() => ({
			dispose: vi.fn(),
		})),
		showTextDocument: vi.fn(),
		activeTextEditor: undefined,
	},
	Uri: {
		file: vi.fn((path) => ({ fsPath: path })),
		parse: vi.fn((str) => ({ toString: () => str })),
	},
	Range: vi.fn(),
	Position: vi.fn(),
	WorkspaceEdit: vi.fn(() => ({
		replace: vi.fn(),
		insert: vi.fn(),
		delete: vi.fn(),
	})),
	ViewColumn: {
		One: 1,
		Two: 2,
		Three: 3,
	},
}))

// Mock other dependencies
vi.mock("../../services/mcp/McpServerManager", () => ({
	McpServerManager: {
		getInstance: vi.fn().mockResolvedValue(null),
	},
}))

vi.mock("../../integrations/terminal/TerminalRegistry", () => ({
	TerminalRegistry: {
		releaseTerminalsForTask: vi.fn(),
	},
}))

vi.mock("@roo-code/telemetry", () => ({
	TelemetryService: {
		instance: {
			captureTaskCreated: vi.fn(),
			captureTaskRestarted: vi.fn(),
			captureConversationMessage: vi.fn(),
			captureLlmCompletion: vi.fn(),
			captureConsecutiveMistakeError: vi.fn(),
		},
	},
}))

// Mock @roo-code/cloud to prevent socket.io-client initialization issues
vi.mock("@roo-code/cloud", () => ({
	CloudService: {
		isEnabled: () => false,
	},
	BridgeOrchestrator: {
		subscribeToTask: vi.fn(),
	},
}))

// Mock delay to prevent actual delays
vi.mock("delay", () => ({
	__esModule: true,
	default: vi.fn().mockResolvedValue(undefined),
}))

// Mock p-wait-for to prevent hanging on async conditions
vi.mock("p-wait-for", () => ({
	default: vi.fn().mockResolvedValue(undefined),
}))

// Mock execa
vi.mock("execa", () => ({
	execa: vi.fn(),
}))

// Mock fs/promises
vi.mock("fs/promises", () => ({
	mkdir: vi.fn().mockResolvedValue(undefined),
	writeFile: vi.fn().mockResolvedValue(undefined),
	readFile: vi.fn().mockResolvedValue("[]"),
	unlink: vi.fn().mockResolvedValue(undefined),
	rmdir: vi.fn().mockResolvedValue(undefined),
}))

// Mock mentions
vi.mock("../../mentions", () => ({
	parseMentions: vi.fn().mockImplementation((text) => Promise.resolve(text)),
	openMention: vi.fn(),
	getLatestTerminalOutput: vi.fn(),
}))

// Mock extract-text
vi.mock("../../../integrations/misc/extract-text", () => ({
	extractTextFromFile: vi.fn().mockResolvedValue("Mock file content"),
}))

// Mock getEnvironmentDetails
vi.mock("../../environment/getEnvironmentDetails", () => ({
	getEnvironmentDetails: vi.fn().mockResolvedValue(""),
}))

// Mock RooIgnoreController
vi.mock("../../ignore/RooIgnoreController")

// Mock condense
vi.mock("../../condense", () => ({
	summarizeConversation: vi.fn().mockResolvedValue({
		messages: [],
		summary: "summary",
		cost: 0,
		newContextTokens: 1,
	}),
}))

// Mock storage utilities
vi.mock("../../../utils/storage", () => ({
	getTaskDirectoryPath: vi
		.fn()
		.mockImplementation((globalStoragePath, taskId) => Promise.resolve(`${globalStoragePath}/tasks/${taskId}`)),
	getSettingsDirectoryPath: vi
		.fn()
		.mockImplementation((globalStoragePath) => Promise.resolve(`${globalStoragePath}/settings`)),
}))

// Mock fs utilities
vi.mock("../../../utils/fs", () => ({
	fileExistsAtPath: vi.fn().mockReturnValue(false),
}))

// Import Task AFTER all vi.mock() calls - Vitest hoists mocks so this works
import { Task } from "../Task"

describe("Task grounding sources handling", () => {
	let mockProvider: Partial<ClineProvider>
	let mockApiConfiguration: ProviderSettings
<<<<<<< HEAD
	let Task: any

	beforeAll(async () => {
		// Import Task after mocks are set up
		const taskModule = await import("../Task")
		Task = taskModule.Task
	}, 60000) // Increase timeout to 60 seconds
=======
>>>>>>> c103a4a6

	beforeEach(() => {
		// Mock provider with necessary methods
		mockProvider = {
			postStateToWebview: vi.fn().mockResolvedValue(undefined),
			getState: vi.fn().mockResolvedValue({
				mode: "code",
				experiments: {},
			}),
			context: {
				globalStorageUri: { fsPath: "/test/storage" },
				extensionPath: "/test/extension",
			} as any,
			log: vi.fn(),
			updateTaskHistory: vi.fn().mockResolvedValue(undefined),
			postMessageToWebview: vi.fn().mockResolvedValue(undefined),
		}

		mockApiConfiguration = {
			apiProvider: "gemini",
			geminiApiKey: "test-key",
			enableGrounding: true,
		} as ProviderSettings
	})

	it("should strip grounding sources from assistant message before persisting to API history", async () => {
		// Create a task instance
		const task = new Task({
			provider: mockProvider as ClineProvider,
			apiConfiguration: mockApiConfiguration,
			task: "Test task",
			startTask: false,
		})

		// Mock the API conversation history
		task.apiConversationHistory = []

		// Simulate an assistant message with grounding sources
		const assistantMessageWithSources = `
This is the main response content.

[1] Example Source: https://example.com
[2] Another Source: https://another.com

Sources: [1](https://example.com), [2](https://another.com)
		`.trim()

		// Mock grounding sources
		const mockGroundingSources = [
			{ title: "Example Source", url: "https://example.com" },
			{ title: "Another Source", url: "https://another.com" },
		]

		// Spy on addToApiConversationHistory to check what gets persisted
		const addToApiHistorySpy = vi.spyOn(task as any, "addToApiConversationHistory")

		// Simulate the logic from Task.ts that strips grounding sources
		let cleanAssistantMessage = assistantMessageWithSources
		if (mockGroundingSources.length > 0) {
			cleanAssistantMessage = assistantMessageWithSources
				.replace(/\[\d+\]\s+[^:\n]+:\s+https?:\/\/[^\s\n]+/g, "") // e.g., "[1] Example Source: https://example.com"
				.replace(/Sources?:\s*[\s\S]*?(?=\n\n|\n$|$)/g, "") // e.g., "Sources: [1](url1), [2](url2)"
				.trim()
		}

		// Add the cleaned message to API history
		await (task as any).addToApiConversationHistory({
			role: "assistant",
			content: [{ type: "text", text: cleanAssistantMessage }],
		})

		// Verify that the cleaned message was added without grounding sources
		expect(addToApiHistorySpy).toHaveBeenCalledWith({
			role: "assistant",
			content: [{ type: "text", text: "This is the main response content." }],
		})

		// Verify the API conversation history contains the cleaned message
		expect(task.apiConversationHistory).toHaveLength(1)
		expect(task.apiConversationHistory[0].content).toEqual([
			{ type: "text", text: "This is the main response content." },
		])
	})

	it("should not modify assistant message when no grounding sources are present", async () => {
		const task = new Task({
			provider: mockProvider as ClineProvider,
			apiConfiguration: mockApiConfiguration,
			task: "Test task",
			startTask: false,
		})

		task.apiConversationHistory = []

		const assistantMessage = "This is a regular response without any sources."
		const mockGroundingSources: any[] = [] // No grounding sources

		// Apply the same logic
		let cleanAssistantMessage = assistantMessage
		if (mockGroundingSources.length > 0) {
			cleanAssistantMessage = assistantMessage
				.replace(/\[\d+\]\s+[^:\n]+:\s+https?:\/\/[^\s\n]+/g, "")
				.replace(/Sources?:\s*[\s\S]*?(?=\n\n|\n$|$)/g, "")
				.trim()
		}

		await (task as any).addToApiConversationHistory({
			role: "assistant",
			content: [{ type: "text", text: cleanAssistantMessage }],
		})

		// Message should remain unchanged
		expect(task.apiConversationHistory[0].content).toEqual([
			{ type: "text", text: "This is a regular response without any sources." },
		])
	})

	it("should handle various grounding source formats", () => {
		const testCases = [
			{
				input: "[1] Source Title: https://example.com\n[2] Another: https://test.com\nMain content here",
				expected: "Main content here",
			},
			{
				input: "Content first\n\nSources: [1](https://example.com), [2](https://test.com)",
				expected: "Content first",
			},
			{
				input: "Mixed content\n[1] Inline Source: https://inline.com\nMore content\nSource: [1](https://inline.com)",
				expected: "Mixed content\n\nMore content",
			},
		]

		testCases.forEach(({ input, expected }) => {
			const cleaned = input
				.replace(/\[\d+\]\s+[^:\n]+:\s+https?:\/\/[^\s\n]+/g, "")
				.replace(/Sources?:\s*[\s\S]*?(?=\n\n|\n$|$)/g, "")
				.trim()
			expect(cleaned).toBe(expected)
		})
	})
})<|MERGE_RESOLUTION|>--- conflicted
+++ resolved
@@ -164,16 +164,6 @@
 describe("Task grounding sources handling", () => {
 	let mockProvider: Partial<ClineProvider>
 	let mockApiConfiguration: ProviderSettings
-<<<<<<< HEAD
-	let Task: any
-
-	beforeAll(async () => {
-		// Import Task after mocks are set up
-		const taskModule = await import("../Task")
-		Task = taskModule.Task
-	}, 60000) // Increase timeout to 60 seconds
-=======
->>>>>>> c103a4a6
 
 	beforeEach(() => {
 		// Mock provider with necessary methods
