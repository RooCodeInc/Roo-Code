--- conflicted
+++ resolved
@@ -162,16 +162,6 @@
 describe("Task reasoning preservation", () => {
 	let mockProvider: Partial<ClineProvider>
 	let mockApiConfiguration: ProviderSettings
-<<<<<<< HEAD
-	let Task: any
-
-	beforeAll(async () => {
-		// Import Task after mocks are set up
-		const taskModule = await import("../Task")
-		Task = taskModule.Task
-	}, 30000) // 设置30秒超时时间
-=======
->>>>>>> c103a4a6
 
 	beforeEach(() => {
 		// Mock provider with necessary methods
