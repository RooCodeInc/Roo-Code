--- conflicted
+++ resolved
@@ -750,14 +750,9 @@
 		// deallocated. (Although we set Cline = undefined in provider, that
 		// simply removes the reference to this instance, but the instance is
 		// still alive until this promise resolves or rejects.)
-<<<<<<< HEAD
-		if (this.abort) {
-			throw new Error(`[CoStrict#ask] task ${this.taskId}.${this.instanceId} aborted`)
-=======
 		// Exception: Allow resume asks even when aborted for soft-interrupt UX
 		if (this.abort && type !== "resume_task" && type !== "resume_completed_task") {
-			throw new Error(`[RooCode#ask] task ${this.taskId}.${this.instanceId} aborted`)
->>>>>>> 8e4b1456
+			throw new Error(`[CoStrict#ask] task ${this.taskId}.${this.instanceId} aborted`)
 		}
 
 		let askTs: number
@@ -1294,8 +1289,7 @@
 		])
 	}
 
-<<<<<<< HEAD
-	private async resumeTaskFromHistory() {
+	public async resumeTaskFromHistory() {
 		// if (this.enableBridge) {
 		// 	try {
 		// 		await BridgeOrchestrator.subscribeToTask(this)
@@ -1305,18 +1299,6 @@
 		// 		)
 		// 	}
 		// }
-=======
-	public async resumeTaskFromHistory() {
-		if (this.enableBridge) {
-			try {
-				await BridgeOrchestrator.subscribeToTask(this)
-			} catch (error) {
-				console.error(
-					`[Task#resumeTaskFromHistory] BridgeOrchestrator.subscribeToTask() failed: ${error instanceof Error ? error.message : String(error)}`,
-				)
-			}
-		}
->>>>>>> 8e4b1456
 
 		const modifiedClineMessages = await this.getSavedClineMessages()
 
