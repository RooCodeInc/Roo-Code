--- conflicted
+++ resolved
@@ -130,12 +130,9 @@
 	apiConfiguration: ProviderSettings
 	enableDiff?: boolean
 	enableCheckpoints?: boolean
-<<<<<<< HEAD
 	useZgsmCustomConfig?: boolean
 	zgsmCodebaseIndexEnabled?: boolean
-=======
 	checkpointTimeout?: number
->>>>>>> ab9a4857
 	enableBridge?: boolean
 	fuzzyMatchThreshold?: number
 	consecutiveMistakeLimit?: number
@@ -341,9 +338,7 @@
 		if (startTask && !task && !images && !historyItem) {
 			throw new Error("Either historyItem or task/images must be provided")
 		}
-<<<<<<< HEAD
 		this.zgsmWorkflowMode = zgsmWorkflowMode
-=======
 
 		if (
 			!checkpointTimeout ||
@@ -359,7 +354,6 @@
 			)
 		}
 
->>>>>>> ab9a4857
 		this.taskId = historyItem ? historyItem.id : crypto.randomUUID()
 		this.rootTaskId = historyItem ? historyItem.rootTaskId : rootTask?.taskId
 		this.parentTaskId = historyItem ? historyItem.parentTaskId : parentTask?.taskId
@@ -2261,14 +2255,9 @@
 								includeFileDetails: false,
 							})
 
-<<<<<<< HEAD
-						this?.api?.cancelChat?.(cancelReason)
-						// Do not rehydrate here; provider owns rehydration to avoid duplication races
-=======
 							// Continue to retry the request
 							continue
 						}
->>>>>>> ab9a4857
 					}
 				} finally {
 					this.isStreaming = false
