import * as path from "path"
import * as vscode from "vscode"
import os from "os"
import crypto from "crypto"
import EventEmitter from "events"

import { Anthropic } from "@anthropic-ai/sdk"
import delay from "delay"
import pWaitFor from "p-wait-for"
import { serializeError } from "serialize-error"

import {
	type TaskLike,
	type TaskMetadata,
	type TaskEvents,
	type ProviderSettings,
	type TokenUsage,
	type ToolUsage,
	type ToolName,
	type ContextCondense,
	type ClineMessage,
	type ClineSay,
	type ClineAsk,
	type ToolProgressStatus,
	type HistoryItem,
	type CreateTaskOptions,
	RooCodeEventName,
	TelemetryEventName,
	TaskStatus,
	TodoItem,
	getApiProtocol,
	getModelId,
	isIdleAsk,
	isInteractiveAsk,
	isResumableAsk,
	QueuedMessage,
	DEFAULT_CONSECUTIVE_MISTAKE_LIMIT,
	DEFAULT_CHECKPOINT_TIMEOUT_SECONDS,
	MAX_CHECKPOINT_TIMEOUT_SECONDS,
	MIN_CHECKPOINT_TIMEOUT_SECONDS,
} from "@roo-code/types"
import { TelemetryService } from "@roo-code/telemetry"
// import { CloudService, BridgeOrchestrator } from "@roo-code/cloud"

// api
import { ApiHandler, ApiHandlerCreateMessageMetadata, buildApiHandler } from "../../api"
import { ApiStream, GroundingSource } from "../../api/transform/stream"
import { maybeRemoveImageBlocks } from "../../api/transform/image-cleaning"

// shared
import { findLastIndex } from "../../shared/array"
import { combineApiRequests } from "../../shared/combineApiRequests"
import { combineCommandSequences } from "../../shared/combineCommandSequences"
import { t } from "../../i18n"
import { ClineApiReqCancelReason, ClineApiReqInfo } from "../../shared/ExtensionMessage"
import { getApiMetrics, hasTokenUsageChanged } from "../../shared/getApiMetrics"
import { ClineAskResponse } from "../../shared/WebviewMessage"
import { defaultModeSlug, getModeBySlug, getGroupName } from "../../shared/modes"
import { DiffStrategy } from "../../shared/tools"
import { EXPERIMENT_IDS, experiments } from "../../shared/experiments"
import { getModelMaxOutputTokens } from "../../shared/api"

// services
import { UrlContentFetcher } from "../../services/browser/UrlContentFetcher"
import { BrowserSession } from "../../services/browser/BrowserSession"
import { McpHub } from "../../services/mcp/McpHub"
import { McpServerManager } from "../../services/mcp/McpServerManager"
import { RepoPerTaskCheckpointService } from "../../services/checkpoints"

// integrations
import { DiffViewProvider } from "../../integrations/editor/DiffViewProvider"
import { findToolName } from "../../integrations/misc/export-markdown"
import { RooTerminalProcess } from "../../integrations/terminal/types"
import { TerminalRegistry } from "../../integrations/terminal/TerminalRegistry"

// utils
import { calculateApiCostAnthropic, calculateApiCostOpenAI } from "../../shared/cost"
import { getWorkspacePath } from "../../utils/path"

// prompts
import { formatResponse } from "../prompts/responses"
import { SYSTEM_PROMPT } from "../prompts/system"
import { resolveToolProtocol } from "../prompts/toolProtocolResolver"

// core modules
import { ToolRepetitionDetector } from "../tools/ToolRepetitionDetector"
import { restoreTodoListForTask } from "../tools/updateTodoListTool"
import { FileContextTracker } from "../context-tracking/FileContextTracker"
import { RooIgnoreController } from "../ignore/RooIgnoreController"
import { RooProtectedController } from "../protect/RooProtectedController"
import { type AssistantMessageContent, presentAssistantMessage } from "../assistant-message"
import { AssistantMessageParser } from "../assistant-message/AssistantMessageParser"
import { truncateConversationIfNeeded } from "../sliding-window"
import { ClineProvider } from "../webview/ClineProvider"
import { MultiSearchReplaceDiffStrategy } from "../diff/strategies/multi-search-replace"
import { MultiFileSearchReplaceDiffStrategy } from "../diff/strategies/multi-file-search-replace"
import {
	type ApiMessage,
	readApiMessages,
	saveApiMessages,
	readTaskMessages,
	saveTaskMessages,
	taskMetadata,
} from "../task-persistence"
import { getEnvironmentDetails } from "../environment/getEnvironmentDetails"
import { checkContextWindowExceededError } from "../context/context-management/context-error-handling"
import {
	type CheckpointDiffOptions,
	type CheckpointRestoreOptions,
	getCheckpointService,
	checkpointSave,
	checkpointRestore,
	checkpointDiff,
} from "../checkpoints"
import { processUserContentMentions } from "../mentions/processUserContentMentions"
import { getMessagesSinceLastSummary, summarizeConversation } from "../condense"
import { Gpt5Metadata, ClineMessageWithMetadata } from "./types"
import { MessageQueueService } from "../message-queue/MessageQueueService"
<<<<<<< HEAD

import { AutoApprovalHandler } from "./AutoApprovalHandler"
import { ErrorCodeManager } from "../costrict/error-code"
import { ZgsmAuthService } from "../costrict/auth"
=======
import { AutoApprovalHandler, checkAutoApproval } from "../auto-approval"
>>>>>>> 6e634134

const MAX_EXPONENTIAL_BACKOFF_SECONDS = 600 // 10 minutes
const DEFAULT_USAGE_COLLECTION_TIMEOUT_MS = 5000 // 5 seconds
const FORCED_CONTEXT_REDUCTION_PERCENT = 75 // Keep 75% of context (remove 25%) on context window errors
const MAX_CONTEXT_WINDOW_RETRIES = 3 // Maximum retries for context window errors

export interface TaskOptions extends CreateTaskOptions {
	provider: ClineProvider
	apiConfiguration: ProviderSettings
	enableDiff?: boolean
	enableCheckpoints?: boolean
	useZgsmCustomConfig?: boolean
	zgsmCodebaseIndexEnabled?: boolean
	checkpointTimeout?: number
	enableBridge?: boolean
	fuzzyMatchThreshold?: number
	consecutiveMistakeLimit?: number
	task?: string
	images?: string[]
	historyItem?: HistoryItem
	experiments?: Record<string, boolean>
	startTask?: boolean
	rootTask?: Task
	parentTask?: Task
	taskNumber?: number
	onCreated?: (task: Task) => void
	initialTodos?: TodoItem[]
	workspacePath?: string
}

export class Task extends EventEmitter<TaskEvents> implements TaskLike {
	readonly taskId: string
	readonly zgsmWorkflowMode?: string
	readonly rootTaskId?: string
	readonly parentTaskId?: string
	childTaskId?: string

	readonly instanceId: string
	readonly metadata: TaskMetadata

	todoList?: TodoItem[]

	readonly rootTask: Task | undefined = undefined
	readonly parentTask: Task | undefined = undefined
	readonly taskNumber: number
	readonly workspacePath: string

	/**
	 * The mode associated with this task. Persisted across sessions
	 * to maintain user context when reopening tasks from history.
	 *
	 * ## Lifecycle
	 *
	 * ### For new tasks:
	 * 1. Initially `undefined` during construction
	 * 2. Asynchronously initialized from provider state via `initializeTaskMode()`
	 * 3. Falls back to `defaultModeSlug` if provider state is unavailable
	 *
	 * ### For history items:
	 * 1. Immediately set from `historyItem.mode` during construction
	 * 2. Falls back to `defaultModeSlug` if mode is not stored in history
	 *
	 * ## Important
	 * This property should NOT be accessed directly until `taskModeReady` promise resolves.
	 * Use `getTaskMode()` for async access or `taskMode` getter for sync access after initialization.
	 *
	 * @private
	 * @see {@link getTaskMode} - For safe async access
	 * @see {@link taskMode} - For sync access after initialization
	 * @see {@link waitForModeInitialization} - To ensure initialization is complete
	 */
	private _taskMode: string | undefined

	/**
	 * Promise that resolves when the task mode has been initialized.
	 * This ensures async mode initialization completes before the task is used.
	 *
	 * ## Purpose
	 * - Prevents race conditions when accessing task mode
	 * - Ensures provider state is properly loaded before mode-dependent operations
	 * - Provides a synchronization point for async initialization
	 *
	 * ## Resolution timing
	 * - For history items: Resolves immediately (sync initialization)
	 * - For new tasks: Resolves after provider state is fetched (async initialization)
	 *
	 * @private
	 * @see {@link waitForModeInitialization} - Public method to await this promise
	 */
	private taskModeReady: Promise<void>

	providerRef: WeakRef<ClineProvider>
	private readonly globalStoragePath: string
	abort: boolean = false

	// TaskStatus
	idleAsk?: ClineMessage
	resumableAsk?: ClineMessage
	interactiveAsk?: ClineMessage

	didFinishAbortingStream = false
	abandoned = false
	abortReason?: ClineApiReqCancelReason
	isInitialized = false
	isPaused: boolean = false
	pausedModeSlug: string = defaultModeSlug
	private pauseInterval: NodeJS.Timeout | undefined

	// API
	readonly apiConfiguration: ProviderSettings
	api: ApiHandler & {
		setChatType?: (type: "user" | "system") => void
		getChatType?: () => "user" | "system"
		cancelChat?: (cancelType?: ClineApiReqCancelReason) => void
	}
	private static lastGlobalApiRequestTime?: number
	private autoApprovalHandler: AutoApprovalHandler

	/**
	 * Reset the global API request timestamp. This should only be used for testing.
	 * @internal
	 */
	static resetGlobalApiRequestTime(): void {
		Task.lastGlobalApiRequestTime = undefined
	}

	toolRepetitionDetector: ToolRepetitionDetector
	rooIgnoreController?: RooIgnoreController
	rooProtectedController?: RooProtectedController
	fileContextTracker: FileContextTracker
	urlContentFetcher: UrlContentFetcher
	terminalProcess?: RooTerminalProcess

	// Computer User
	browserSession: BrowserSession

	// Editing
	diffViewProvider: DiffViewProvider
	diffStrategy?: DiffStrategy
	diffEnabled: boolean = false
	fuzzyMatchThreshold: number
	didEditFile: boolean = false

	// LLM Messages & Chat Messages
	apiConversationHistory: ApiMessage[] = []
	clineMessages: ClineMessage[] = []

	// Ask
	private askResponse?: ClineAskResponse
	private askResponseText?: string
	private askResponseImages?: string[]
	public lastMessageTs?: number

	// Tool Use
	consecutiveMistakeCount: number = 0
	consecutiveMistakeLimit: number
	consecutiveMistakeCountForApplyDiff: Map<string, number> = new Map()
	toolUsage: ToolUsage = {}

	// Checkpoints
	enableCheckpoints: boolean
	checkpointTimeout: number
	checkpointService?: RepoPerTaskCheckpointService
	checkpointServiceInitializing = false

	// Task Bridge
	enableBridge: boolean

	// Message Queue Service
	public readonly messageQueueService: MessageQueueService
	private messageQueueStateChangedHandler: (() => void) | undefined

	// Streaming
	isWaitingForFirstChunk = false
	isStreaming = false
	currentStreamingContentIndex = 0
	currentStreamingDidCheckpoint = false
	assistantMessageContent: AssistantMessageContent[] = []
	presentAssistantMessageLocked = false
	presentAssistantMessageHasPendingUpdates = false
	userMessageContent: (Anthropic.TextBlockParam | Anthropic.ImageBlockParam)[] = []
	userMessageContentReady = false
	didRejectTool = false
	didAlreadyUseTool = false
	didCompleteReadingStream = false
	assistantMessageParser: AssistantMessageParser
	// private lastUsedInstructions?: string
	private skipPrevResponseIdOnce: boolean = false

	// Token Usage Cache
	private tokenUsageSnapshot?: TokenUsage
	private tokenUsageSnapshotAt?: number

	constructor({
		provider,
		apiConfiguration,
		enableDiff = false,
		enableCheckpoints = true,
		checkpointTimeout = DEFAULT_CHECKPOINT_TIMEOUT_SECONDS,
		enableBridge = false,
		fuzzyMatchThreshold = 1.0,
		consecutiveMistakeLimit = DEFAULT_CONSECUTIVE_MISTAKE_LIMIT,
		task,
		images,
		historyItem,
		startTask = true,
		rootTask,
		parentTask,
		taskNumber = -1,
		onCreated,
		initialTodos,
		workspacePath,
		zgsmWorkflowMode,
	}: TaskOptions) {
		super()

		if (startTask && !task && !images && !historyItem) {
			throw new Error("Either historyItem or task/images must be provided")
		}
		this.zgsmWorkflowMode = zgsmWorkflowMode

		if (
			!checkpointTimeout ||
			checkpointTimeout > MAX_CHECKPOINT_TIMEOUT_SECONDS ||
			checkpointTimeout < MIN_CHECKPOINT_TIMEOUT_SECONDS
		) {
			throw new Error(
				"checkpointTimeout must be between " +
					MIN_CHECKPOINT_TIMEOUT_SECONDS +
					" and " +
					MAX_CHECKPOINT_TIMEOUT_SECONDS +
					" seconds",
			)
		}

		this.taskId = historyItem ? historyItem.id : crypto.randomUUID()
		this.rootTaskId = historyItem ? historyItem.rootTaskId : rootTask?.taskId
		this.parentTaskId = historyItem ? historyItem.parentTaskId : parentTask?.taskId
		this.childTaskId = undefined

		this.metadata = {
			task: historyItem ? historyItem.task : task,
			images: historyItem ? [] : images,
		}

		// Normal use-case is usually retry similar history task with new workspace.
		this.workspacePath = parentTask
			? parentTask.workspacePath
			: (workspacePath ?? getWorkspacePath(path.join(os.homedir(), "Desktop")))

		this.instanceId = crypto.randomUUID().slice(0, 8)
		this.taskNumber = -1

		this.rooIgnoreController = new RooIgnoreController(this.cwd)
		this.rooProtectedController = new RooProtectedController(this.cwd)
		this.fileContextTracker = new FileContextTracker(provider, this.taskId)

		this.rooIgnoreController.initialize().catch((error) => {
			console.error("Failed to initialize RooIgnoreController:", error)
		})

		this.apiConfiguration = apiConfiguration
		this.api = buildApiHandler(apiConfiguration)
		this.autoApprovalHandler = new AutoApprovalHandler()

		this.urlContentFetcher = new UrlContentFetcher(provider.context)
		this.browserSession = new BrowserSession(provider.context)
		this.diffEnabled = enableDiff
		this.fuzzyMatchThreshold = fuzzyMatchThreshold
		this.consecutiveMistakeLimit = consecutiveMistakeLimit ?? DEFAULT_CONSECUTIVE_MISTAKE_LIMIT
		this.providerRef = new WeakRef(provider)
		this.globalStoragePath = provider.context.globalStorageUri.fsPath
		this.diffViewProvider = new DiffViewProvider(this.cwd, this)
		this.enableCheckpoints = enableCheckpoints
		this.checkpointTimeout = checkpointTimeout
		this.enableBridge = enableBridge

		this.parentTask = parentTask
		this.taskNumber = taskNumber

		// Store the task's mode when it's created.
		// For history items, use the stored mode; for new tasks, we'll set it
		// after getting state.
		if (historyItem) {
			this._taskMode = historyItem.mode || defaultModeSlug
			this.taskModeReady = Promise.resolve()
			TelemetryService.instance.captureTaskRestarted(this.taskId)
		} else {
			// For new tasks, don't set the mode yet - wait for async initialization.
			this._taskMode = undefined
			this.taskModeReady = this.initializeTaskMode(provider)
			TelemetryService.instance.captureTaskCreated(this.taskId)
		}

		// Initialize the assistant message parser.
		this.assistantMessageParser = new AssistantMessageParser()

		this.messageQueueService = new MessageQueueService()

		this.messageQueueStateChangedHandler = () => {
			this.emit(RooCodeEventName.TaskUserMessage, this.taskId)
			this.providerRef.deref()?.postStateToWebview()
		}

		this.messageQueueService.on("stateChanged", this.messageQueueStateChangedHandler)

		// Only set up diff strategy if diff is enabled.
		if (this.diffEnabled) {
			// Default to old strategy, will be updated if experiment is enabled.
			this.diffStrategy = new MultiSearchReplaceDiffStrategy(this.fuzzyMatchThreshold)

			// Check experiment asynchronously and update strategy if needed.
			provider.getState().then((state) => {
				const isMultiFileApplyDiffEnabled = experiments.isEnabled(
					state.experiments ?? {},
					EXPERIMENT_IDS.MULTI_FILE_APPLY_DIFF,
				)

				if (isMultiFileApplyDiffEnabled) {
					this.diffStrategy = new MultiFileSearchReplaceDiffStrategy(this.fuzzyMatchThreshold)
				}
			})
		}

		this.toolRepetitionDetector = new ToolRepetitionDetector(this.consecutiveMistakeLimit)

		// Initialize todo list if provided
		if (initialTodos && initialTodos.length > 0) {
			this.todoList = initialTodos
		}

		onCreated?.(this)

		if (startTask) {
			if (task || images) {
				this.api?.setChatType?.("user")
				this.startTask(task, images)
			} else if (historyItem) {
				this.resumeTaskFromHistory()
			} else {
				throw new Error("Either historyItem or task/images must be provided")
			}
		}
	}

	/**
	 * Initialize the task mode from the provider state.
	 * This method handles async initialization with proper error handling.
	 *
	 * ## Flow
	 * 1. Attempts to fetch the current mode from provider state
	 * 2. Sets `_taskMode` to the fetched mode or `defaultModeSlug` if unavailable
	 * 3. Handles errors gracefully by falling back to default mode
	 * 4. Logs any initialization errors for debugging
	 *
	 * ## Error handling
	 * - Network failures when fetching provider state
	 * - Provider not yet initialized
	 * - Invalid state structure
	 *
	 * All errors result in fallback to `defaultModeSlug` to ensure task can proceed.
	 *
	 * @private
	 * @param provider - The ClineProvider instance to fetch state from
	 * @returns Promise that resolves when initialization is complete
	 */
	private async initializeTaskMode(provider: ClineProvider): Promise<void> {
		try {
			const state = await provider.getState()
			this._taskMode = state?.mode || defaultModeSlug
		} catch (error) {
			// If there's an error getting state, use the default mode
			this._taskMode = defaultModeSlug
			// Use the provider's log method for better error visibility
			const errorMessage = `Failed to initialize task mode: ${error instanceof Error ? error.message : String(error)}`
			provider.log(errorMessage)
		}
	}

	/**
	 * Wait for the task mode to be initialized before proceeding.
	 * This method ensures that any operations depending on the task mode
	 * will have access to the correct mode value.
	 *
	 * ## When to use
	 * - Before accessing mode-specific configurations
	 * - When switching between tasks with different modes
	 * - Before operations that depend on mode-based permissions
	 *
	 * ## Example usage
	 * ```typescript
	 * // Wait for mode initialization before mode-dependent operations
	 * await task.waitForModeInitialization();
	 * const mode = task.taskMode; // Now safe to access synchronously
	 *
	 * // Or use with getTaskMode() for a one-liner
	 * const mode = await task.getTaskMode(); // Internally waits for initialization
	 * ```
	 *
	 * @returns Promise that resolves when the task mode is initialized
	 * @public
	 */
	public async waitForModeInitialization(): Promise<void> {
		return this.taskModeReady
	}

	/**
	 * Get the task mode asynchronously, ensuring it's properly initialized.
	 * This is the recommended way to access the task mode as it guarantees
	 * the mode is available before returning.
	 *
	 * ## Async behavior
	 * - Internally waits for `taskModeReady` promise to resolve
	 * - Returns the initialized mode or `defaultModeSlug` as fallback
	 * - Safe to call multiple times - subsequent calls return immediately if already initialized
	 *
	 * ## Example usage
	 * ```typescript
	 * // Safe async access
	 * const mode = await task.getTaskMode();
	 * console.log(`Task is running in ${mode} mode`);
	 *
	 * // Use in conditional logic
	 * if (await task.getTaskMode() === 'architect') {
	 *   // Perform architect-specific operations
	 * }
	 * ```
	 *
	 * @returns Promise resolving to the task mode string
	 * @public
	 */
	public async getTaskMode(): Promise<string> {
		await this.taskModeReady
		return this._taskMode || defaultModeSlug
	}

	/**
	 * Get the task mode synchronously. This should only be used when you're certain
	 * that the mode has already been initialized (e.g., after waitForModeInitialization).
	 *
	 * ## When to use
	 * - In synchronous contexts where async/await is not available
	 * - After explicitly waiting for initialization via `waitForModeInitialization()`
	 * - In event handlers or callbacks where mode is guaranteed to be initialized
	 *
	 * ## Example usage
	 * ```typescript
	 * // After ensuring initialization
	 * await task.waitForModeInitialization();
	 * const mode = task.taskMode; // Safe synchronous access
	 *
	 * // In an event handler after task is started
	 * task.on('taskStarted', () => {
	 *   console.log(`Task started in ${task.taskMode} mode`); // Safe here
	 * });
	 * ```
	 *
	 * @throws {Error} If the mode hasn't been initialized yet
	 * @returns The task mode string
	 * @public
	 */
	public get taskMode(): string {
		if (this._taskMode === undefined) {
			throw new Error("Task mode accessed before initialization. Use getTaskMode() or wait for taskModeReady.")
		}

		return this._taskMode
	}

	static create(options: TaskOptions): [Task, Promise<void>] {
		const instance = new Task({ ...options, startTask: false })
		const { images, task, historyItem } = options
		let promise

		if (images || task) {
			instance.api?.setChatType?.("user")
			promise = instance.startTask(task, images)
		} else if (historyItem) {
			promise = instance.resumeTaskFromHistory()
		} else {
			throw new Error("Either historyItem or task/images must be provided")
		}

		return [instance, promise]
	}

	// API Messages

	private async getSavedApiConversationHistory(): Promise<ApiMessage[]> {
		return readApiMessages({ taskId: this.taskId, globalStoragePath: this.globalStoragePath })
	}

	private async addToApiConversationHistory(message: Anthropic.MessageParam) {
		const messageWithTs = { ...message, ts: Date.now() }
		this.apiConversationHistory.push(messageWithTs)
		await this.saveApiConversationHistory()
	}

	async overwriteApiConversationHistory(newHistory: ApiMessage[]) {
		this.apiConversationHistory = newHistory
		await this.saveApiConversationHistory()
	}

	private async saveApiConversationHistory() {
		try {
			await saveApiMessages({
				messages: this.apiConversationHistory,
				taskId: this.taskId,
				globalStoragePath: this.globalStoragePath,
			})
		} catch (error) {
			// In the off chance this fails, we don't want to stop the task.
			console.error("Failed to save API conversation history:", error)
		}
	}

	// Cline Messages

	private async getSavedClineMessages(): Promise<ClineMessage[]> {
		return readTaskMessages({ taskId: this.taskId, globalStoragePath: this.globalStoragePath })
	}

	private async addToClineMessages(message: ClineMessage) {
		this.clineMessages.push(message)
		const provider = this.providerRef.deref()
		await provider?.postStateToWebview()
		this.emit(RooCodeEventName.Message, { action: "created", message })
		await this.saveClineMessages()

		// const shouldCaptureMessage = message.partial !== true && CloudService.isEnabled()

		// if (shouldCaptureMessage) {
		// 	CloudService.instance.captureEvent({
		// 		event: TelemetryEventName.TASK_MESSAGE,
		// 		properties: { taskId: this.taskId, message },
		// 	})
		// }
	}

	public async overwriteClineMessages(newMessages: ClineMessage[]) {
		this.clineMessages = newMessages

		// If deletion or history truncation leaves a condense_context as the last message,
		// ensure the next API call suppresses previous_response_id so the condensed context is respected.
		try {
			const last = this.clineMessages.at(-1)
			if (last && last.type === "say" && last.say === "condense_context") {
				this.skipPrevResponseIdOnce = true
			}
		} catch {
			// non-fatal
		}

		restoreTodoListForTask(this)
		await this.saveClineMessages()
	}

	private async updateClineMessage(message: ClineMessage) {
		const provider = this.providerRef.deref()
		await provider?.postMessageToWebview({ type: "messageUpdated", clineMessage: message })
		this.emit(RooCodeEventName.Message, { action: "updated", message })

		// const shouldCaptureMessage = message.partial !== true && CloudService.isEnabled()

		// if (shouldCaptureMessage) {
		// 	CloudService.instance.captureEvent({
		// 		event: TelemetryEventName.TASK_MESSAGE,
		// 		properties: { taskId: this.taskId, message },
		// 	})
		// }
	}

	private async saveClineMessages() {
		try {
			await saveTaskMessages({
				messages: this.clineMessages,
				taskId: this.taskId,
				globalStoragePath: this.globalStoragePath,
			})

			const { historyItem, tokenUsage } = await taskMetadata({
				taskId: this.taskId,
				rootTaskId: this.rootTaskId,
				parentTaskId: this.parentTaskId,
				taskNumber: this.taskNumber,
				messages: this.clineMessages,
				globalStoragePath: this.globalStoragePath,
				workspace: this.cwd,
				mode: this._taskMode || defaultModeSlug, // Use the task's own mode, not the current provider mode.
			})

			if (hasTokenUsageChanged(tokenUsage, this.tokenUsageSnapshot)) {
				this.emit(RooCodeEventName.TaskTokenUsageUpdated, this.taskId, tokenUsage)
				this.tokenUsageSnapshot = undefined
				this.tokenUsageSnapshotAt = undefined
			}

			await this.providerRef.deref()?.updateTaskHistory(historyItem)
		} catch (error) {
			console.error("Failed to save CoStrict messages:", error)
		}
	}

	private findMessageByTimestamp(ts: number): ClineMessage | undefined {
		for (let i = this.clineMessages.length - 1; i >= 0; i--) {
			if (this.clineMessages[i].ts === ts) {
				return this.clineMessages[i]
			}
		}

		return undefined
	}

	// Note that `partial` has three valid states true (partial message),
	// false (completion of partial message), undefined (individual complete
	// message).
	async ask(
		type: ClineAsk,
		text?: string,
		partial?: boolean,
		progressStatus?: ToolProgressStatus,
		isProtected?: boolean,
	): Promise<{ response: ClineAskResponse; text?: string; images?: string[] }> {
		// If this Cline instance was aborted by the provider, then the only
		// thing keeping us alive is a promise still running in the background,
		// in which case we don't want to send its result to the webview as it
		// is attached to a new instance of Cline now. So we can safely ignore
		// the result of any active promises, and this class will be
		// deallocated. (Although we set Cline = undefined in provider, that
		// simply removes the reference to this instance, but the instance is
		// still alive until this promise resolves or rejects.)
		if (this.abort) {
			throw new Error(`[CoStrict#ask] task ${this.taskId}.${this.instanceId} aborted`)
		}

		let askTs: number

		if (partial !== undefined) {
			const lastMessage = this.clineMessages.at(-1)

			const isUpdatingPreviousPartial =
				lastMessage && lastMessage.partial && lastMessage.type === "ask" && lastMessage.ask === type

			if (partial) {
				if (isUpdatingPreviousPartial) {
					// Existing partial message, so update it.
					lastMessage.text = text
					lastMessage.partial = partial
					lastMessage.progressStatus = progressStatus
					lastMessage.isProtected = isProtected
					// TODO: Be more efficient about saving and posting only new
					// data or one whole message at a time so ignore partial for
					// saves, and only post parts of partial message instead of
					// whole array in new listener.
					this.updateClineMessage(lastMessage)
					// console.log("Task#ask: current ask promise was ignored (#1)")
					throw new Error("Current ask promise was ignored (#1)")
				} else {
					// This is a new partial message, so add it with partial
					// state.
					askTs = Date.now()
					this.lastMessageTs = askTs
					console.log(`Task#ask: new partial ask -> ${type} @ ${askTs}`)
					await this.addToClineMessages({ ts: askTs, type: "ask", ask: type, text, partial, isProtected })
					// console.log("Task#ask: current ask promise was ignored (#2)")
					throw new Error("Current ask promise was ignored (#2)")
				}
			} else {
				if (isUpdatingPreviousPartial) {
					// This is the complete version of a previously partial
					// message, so replace the partial with the complete version.
					this.askResponse = undefined
					this.askResponseText = undefined
					this.askResponseImages = undefined

					// Bug for the history books:
					// In the webview we use the ts as the chatrow key for the
					// virtuoso list. Since we would update this ts right at the
					// end of streaming, it would cause the view to flicker. The
					// key prop has to be stable otherwise react has trouble
					// reconciling items between renders, causing unmounting and
					// remounting of components (flickering).
					// The lesson here is if you see flickering when rendering
					// lists, it's likely because the key prop is not stable.
					// So in this case we must make sure that the message ts is
					// never altered after first setting it.
					askTs = lastMessage.ts
					console.log(`Task#ask: updating previous partial ask -> ${type} @ ${askTs}`)
					this.lastMessageTs = askTs
					lastMessage.text = text
					lastMessage.partial = false
					lastMessage.progressStatus = progressStatus
					lastMessage.isProtected = isProtected
					await this.saveClineMessages()
					this.updateClineMessage(lastMessage)
				} else {
					// This is a new and complete message, so add it like normal.
					this.askResponse = undefined
					this.askResponseText = undefined
					this.askResponseImages = undefined
					askTs = Date.now()
					console.log(`Task#ask: new complete ask -> ${type} @ ${askTs}`)
					this.lastMessageTs = askTs
					await this.addToClineMessages({ ts: askTs, type: "ask", ask: type, text, isProtected })
				}
			}
		} else {
			// This is a new non-partial message, so add it like normal.
			this.askResponse = undefined
			this.askResponseText = undefined
			this.askResponseImages = undefined
			askTs = Date.now()
			console.log(`Task#ask: new complete ask -> ${type} @ ${askTs}`)
			this.lastMessageTs = askTs
			await this.addToClineMessages({ ts: askTs, type: "ask", ask: type, text, isProtected })
		}

		let timeouts: NodeJS.Timeout[] = []

		// Automatically approve if the ask according to the user's settings.
		const provider = this.providerRef.deref()
		const state = provider ? await provider.getState() : undefined
		const approval = await checkAutoApproval({ state, ask: type, text, isProtected })

		if (approval.decision === "approve") {
			this.approveAsk()
		} else if (approval.decision === "deny") {
			this.denyAsk()
		} else if (approval.decision === "timeout") {
			timeouts.push(
				setTimeout(() => {
					const { askResponse, text, images } = approval.fn()
					this.handleWebviewAskResponse(askResponse, text, images)
				}, approval.timeout),
			)
		}

		// The state is mutable if the message is complete and the task will
		// block (via the `pWaitFor`).
		const isBlocking = !(this.askResponse !== undefined || this.lastMessageTs !== askTs)
		const isMessageQueued = !this.messageQueueService.isEmpty()

		const isStatusMutable = !partial && isBlocking && !isMessageQueued && approval.decision === "ask"

		if (isBlocking) {
			console.log(`Task#ask will block -> type: ${type}`)
		}

		if (isStatusMutable) {
			console.log(`Task#ask: status is mutable -> type: ${type}`)
			const statusMutationTimeout = 2_000

			if (isInteractiveAsk(type)) {
				timeouts.push(
					setTimeout(() => {
						const message = this.findMessageByTimestamp(askTs)

						if (message) {
							this.interactiveAsk = message
							this.emit(RooCodeEventName.TaskInteractive, this.taskId)
							provider?.postMessageToWebview({ type: "interactionRequired" })
						}
					}, statusMutationTimeout),
				)
			} else if (isResumableAsk(type)) {
				timeouts.push(
					setTimeout(() => {
						const message = this.findMessageByTimestamp(askTs)

						if (message) {
							this.resumableAsk = message
							this.emit(RooCodeEventName.TaskResumable, this.taskId)
						}
					}, statusMutationTimeout),
				)
			} else if (isIdleAsk(type)) {
				timeouts.push(
					setTimeout(() => {
						const message = this.findMessageByTimestamp(askTs)

						if (message) {
							this.idleAsk = message
							this.emit(RooCodeEventName.TaskIdle, this.taskId)
						}
					}, statusMutationTimeout),
				)
			}
		} else if (isMessageQueued) {
			console.log(`Task#ask: will process message queue -> type: ${type}`)

			const message = this.messageQueueService.dequeueMessage()

			if (message) {
				// Check if this is a tool approval ask that needs to be handled.
				if (
					type === "tool" ||
					type === "command" ||
					type === "browser_action_launch" ||
					type === "use_mcp_server"
				) {
					// For tool approvals, we need to approve first, then send
					// the message if there's text/images.
					this.handleWebviewAskResponse("yesButtonClicked", message.text, message.images)
				} else {
					// For other ask types (like followup or command_output), fulfill the ask
					// directly.
					this.handleWebviewAskResponse("messageResponse", message.text, message.images)
				}
			}
		}

		// No need to ask about tool calls in review mode; this is a temporary measure and needs to be removed later.
		if (this._taskMode === "review" && type === "tool") {
			this.approveAsk()
		}

		// Wait for askResponse to be set.
		await pWaitFor(() => this.askResponse !== undefined || this.lastMessageTs !== askTs, { interval: 100 })

		if (this.lastMessageTs !== askTs) {
			// Could happen if we send multiple asks in a row i.e. with
			// command_output. It's important that when we know an ask could
			// fail, it is handled gracefully.
			console.log("Task#ask: current ask promise was ignored")
			throw new Error("Current ask promise was ignored")
		}

		const result = { response: this.askResponse!, text: this.askResponseText, images: this.askResponseImages }
		this.askResponse = undefined
		this.askResponseText = undefined
		this.askResponseImages = undefined

		// Cancel the timeouts if they are still running.
		timeouts.forEach((timeout) => clearTimeout(timeout))

		// Switch back to an active state.
		if (this.idleAsk || this.resumableAsk || this.interactiveAsk) {
			this.idleAsk = undefined
			this.resumableAsk = undefined
			this.interactiveAsk = undefined
			this.emit(RooCodeEventName.TaskActive, this.taskId)
		}

		this.emit(RooCodeEventName.TaskAskResponded)
		return result
	}

<<<<<<< HEAD
	public setMessageResponse(text: string, images?: string[]) {
		this.handleWebviewAskResponse("messageResponse", text, images)
	}

	handleWebviewAskResponse(
		askResponse: ClineAskResponse,
		text?: string,
		images?: string[],
		chatType?: "system" | "user",
	) {
=======
	handleWebviewAskResponse(askResponse: ClineAskResponse, text?: string, images?: string[]) {
>>>>>>> 6e634134
		this.askResponse = askResponse
		this.askResponseText = text
		this.askResponseImages = images
		this.api?.setChatType?.(chatType || "system")

		// Create a checkpoint whenever the user sends a message.
		// Use allowEmpty=true to ensure a checkpoint is recorded even if there are no file changes.
		// Suppress the checkpoint_saved chat row for this particular checkpoint to keep the timeline clean.
		if (askResponse === "messageResponse") {
			void this.checkpointSave(false, true)
		}

		// Mark the last follow-up question as answered
		if (askResponse === "messageResponse" || askResponse === "yesButtonClicked") {
			// Find the last unanswered follow-up message using findLastIndex
			const lastFollowUpIndex = findLastIndex(
				this.clineMessages,
				(msg) => msg.type === "ask" && msg.ask === "followup" && !msg.isAnswered,
			)

			if (lastFollowUpIndex !== -1) {
				// Mark this follow-up as answered
				const item = this.clineMessages[lastFollowUpIndex]
				item.isAnswered = !!item.partial
				// Save the updated messages
				this.saveClineMessages().catch((error) => {
					console.error("Failed to save answered follow-up state:", error)
				})
			}
		}
	}

	public approveAsk({ text, images }: { text?: string; images?: string[] } = {}) {
		this.handleWebviewAskResponse("yesButtonClicked", text, images)
	}

	public denyAsk({ text, images }: { text?: string; images?: string[] } = {}) {
		this.handleWebviewAskResponse("noButtonClicked", text, images)
	}

	public async submitUserMessage(
		text: string,
		images?: string[],
		mode?: string,
		providerProfile?: string,
	): Promise<void> {
		try {
			text = (text ?? "").trim()
			images = images ?? []

			if (text.length === 0 && images.length === 0) {
				return
			}

			const provider = this.providerRef.deref()

			if (provider) {
				if (mode) {
					await provider.setMode(mode)
				}

				if (providerProfile) {
					await provider.setProviderProfile(providerProfile)
				}

				this.emit(RooCodeEventName.TaskUserMessage, this.taskId)

				provider.postMessageToWebview({ type: "invoke", invoke: "sendMessage", text, images })
			} else {
				console.error("[Task#submitUserMessage] Provider reference lost")
			}
		} catch (error) {
			console.error("[Task#submitUserMessage] Failed to submit user message:", error)
		}
	}

	async handleTerminalOperation(terminalOperation: "continue" | "abort", pid?: number) {
		if (terminalOperation === "continue") {
			this.terminalProcess?.continue()
		} else if (terminalOperation === "abort") {
			if (this.terminalProcess) {
				this.terminalProcess.abort()
			} else if (pid) {
				process.kill(pid, "SIGKILL")
			}
		}
	}

	public async condenseContext(): Promise<void> {
		const systemPrompt = await this.getSystemPrompt()

		// Get condensing configuration
		const state = await this.providerRef.deref()?.getState()
		// These properties may not exist in the state type yet, but are used for condensing configuration
		const customCondensingPrompt = state?.customCondensingPrompt
		const condensingApiConfigId = state?.condensingApiConfigId
		const listApiConfigMeta = state?.listApiConfigMeta

		// Determine API handler to use
		let condensingApiHandler: ApiHandler | undefined
		if (condensingApiConfigId && listApiConfigMeta && Array.isArray(listApiConfigMeta)) {
			// Find matching config by ID
			const matchingConfig = listApiConfigMeta.find((config) => config.id === condensingApiConfigId)
			if (matchingConfig) {
				const profile = await this.providerRef.deref()?.providerSettingsManager.getProfile({
					id: condensingApiConfigId,
				})
				// Ensure profile and apiProvider exist before trying to build handler
				if (profile && profile.apiProvider) {
					condensingApiHandler = buildApiHandler(profile)
				}
			}
		}

		const { contextTokens: prevContextTokens } = this.getTokenUsage()

		const {
			messages,
			summary,
			cost,
			newContextTokens = 0,
			error,
		} = await summarizeConversation(
			this.apiConversationHistory,
			this.api, // Main API handler (fallback)
			systemPrompt, // Default summarization prompt (fallback)
			this.taskId,
			prevContextTokens,
			false, // manual trigger
			customCondensingPrompt, // User's custom prompt
			condensingApiHandler, // Specific handler for condensing
		)
		if (error) {
			this.say(
				"condense_context_error",
				error,
				undefined /* images */,
				false /* partial */,
				undefined /* checkpoint */,
				undefined /* progressStatus */,
				{ isNonInteractive: true } /* options */,
			)
			return
		}
		await this.overwriteApiConversationHistory(messages)

		// Set flag to skip previous_response_id on the next API call after manual condense
		this.skipPrevResponseIdOnce = true

		const contextCondense: ContextCondense = { summary, cost, newContextTokens, prevContextTokens }
		await this.say(
			"condense_context",
			undefined /* text */,
			undefined /* images */,
			false /* partial */,
			undefined /* checkpoint */,
			undefined /* progressStatus */,
			{ isNonInteractive: true } /* options */,
			contextCondense,
		)

		// Process any queued messages after condensing completes
		this.processQueuedMessages()
	}

	async say(
		type: ClineSay,
		text?: string,
		images?: string[],
		partial?: boolean,
		checkpoint?: Record<string, unknown>,
		progressStatus?: ToolProgressStatus,
		options: {
			isNonInteractive?: boolean
			metadata?: Record<string, unknown>
		} = {},
		contextCondense?: ContextCondense,
	): Promise<undefined> {
		if (this.abort) {
			throw new Error(`[CoStrict#say] task ${this.taskId}.${this.instanceId} aborted`)
		}
		const isRateLimitRetry = !!(type === "api_req_retry_delayed" && text && text?.startsWith("Rate limiting for"))

		if (type === "checkpoint_saved") {
		}
		// "checkpoint_saved"
		if (partial !== undefined) {
			const lastMessage = this.clineMessages.at(-1)

			const isUpdatingPreviousPartial =
				lastMessage && lastMessage.partial && lastMessage.type === "say" && lastMessage.say === type

			if (partial) {
				if (isUpdatingPreviousPartial) {
					// Existing partial message, so update it.
					lastMessage.text = text
					lastMessage.images = images
					lastMessage.partial = partial
					lastMessage.progressStatus = progressStatus
					this.updateClineMessage(lastMessage)
				} else {
					// This is a new partial message, so add it with partial state.
					const sayTs = Date.now()

					if (!options.isNonInteractive) {
						this.lastMessageTs = sayTs
					}

					await this.addToClineMessages({
						ts: sayTs,
						type: "say",
						say: type,
						text,
						images,
						partial,
						contextCondense,
						metadata: { ...options.metadata, isRateLimitRetry },
					})
				}
			} else {
				// New now have a complete version of a previously partial message.
				// This is the complete version of a previously partial
				// message, so replace the partial with the complete version.
				if (isUpdatingPreviousPartial) {
					if (!options.isNonInteractive) {
						this.lastMessageTs = lastMessage.ts
					}

					lastMessage.text = text
					lastMessage.images = images
					lastMessage.partial = false
					lastMessage.progressStatus = progressStatus
					if (options.metadata) {
						// Add metadata to the message
						const messageWithMetadata = lastMessage as ClineMessage & ClineMessageWithMetadata
						if (!messageWithMetadata.metadata) {
							messageWithMetadata.metadata = {}
						}
						Object.assign(messageWithMetadata.metadata, options.metadata)
					}

					// Instead of streaming partialMessage events, we do a save
					// and post like normal to persist to disk.
					await this.saveClineMessages()

					// More performant than an entire `postStateToWebview`.
					this.updateClineMessage(lastMessage)
				} else {
					// This is a new and complete message, so add it like normal.
					const sayTs = Date.now()

					if (!options.isNonInteractive) {
						this.lastMessageTs = sayTs
					}

					await this.addToClineMessages({
						ts: sayTs,
						type: "say",
						say: type,
						text,
						images,
						contextCondense,
						metadata: options.metadata,
					})
				}
			}
		} else {
			// This is a new non-partial message, so add it like normal.
			const sayTs = Date.now()

			// A "non-interactive" message is a message is one that the user
			// does not need to respond to. We don't want these message types
			// to trigger an update to `lastMessageTs` since they can be created
			// asynchronously and could interrupt a pending ask.
			if (!options.isNonInteractive) {
				this.lastMessageTs = sayTs
			}

			await this.addToClineMessages({
				ts: sayTs,
				type: "say",
				say: type,
				text,
				images,
				checkpoint,
				contextCondense,
			})
		}
	}

	async sayAndCreateMissingParamError(toolName: ToolName, paramName: string, relPath?: string) {
		await this.say(
			"error",
			`CoStrict tried to use ${toolName}${
				relPath ? ` for '${relPath.toPosix()}'` : ""
			} without value for required parameter '${paramName}'. Retrying...`,
		)
		return formatResponse.toolError(formatResponse.missingToolParameterError(paramName))
	}

	// Lifecycle
	// Start / Resume / Abort / Dispose

	private async startTask(task?: string, images?: string[]): Promise<void> {
		// if (this.enableBridge) {
		// 	try {
		// 		await BridgeOrchestrator.subscribeToTask(this)
		// 	} catch (error) {
		// 		console.error(
		// 			`[Task#startTask] BridgeOrchestrator.subscribeToTask() failed: ${error instanceof Error ? error.message : String(error)}`,
		// 		)
		// 	}
		// }

		// `conversationHistory` (for API) and `clineMessages` (for webview)
		// need to be in sync.
		// If the extension process were killed, then on restart the
		// `clineMessages` might not be empty, so we need to set it to [] when
		// we create a new Cline client (otherwise webview would show stale
		// messages from previous session).
		this.clineMessages = []
		this.apiConversationHistory = []

		// The todo list is already set in the constructor if initialTodos were provided
		// No need to add any messages - the todoList property is already set

		await this.providerRef.deref()?.postStateToWebview()

		await this.say("text", task, images)
		this.isInitialized = true

		let imageBlocks: Anthropic.ImageBlockParam[] = formatResponse.imageBlocks(images)

		// Task starting

		await this.initiateTaskLoop([
			{
				type: "text",
				text: `<task>\n${task}\n</task>`,
			},
			...imageBlocks,
		])
	}

	private async resumeTaskFromHistory() {
		// if (this.enableBridge) {
		// 	try {
		// 		await BridgeOrchestrator.subscribeToTask(this)
		// 	} catch (error) {
		// 		console.error(
		// 			`[Task#resumeTaskFromHistory] BridgeOrchestrator.subscribeToTask() failed: ${error instanceof Error ? error.message : String(error)}`,
		// 		)
		// 	}
		// }

		const modifiedClineMessages = await this.getSavedClineMessages()

		// Check for any stored GPT-5 response IDs in the message history.
		const gpt5Messages = modifiedClineMessages.filter(
			(m): m is ClineMessage & ClineMessageWithMetadata =>
				m.type === "say" &&
				m.say === "text" &&
				!!(m as ClineMessageWithMetadata).metadata?.gpt5?.previous_response_id,
		)

		if (gpt5Messages.length > 0) {
			const lastGpt5Message = gpt5Messages[gpt5Messages.length - 1]
			// The lastGpt5Message contains the previous_response_id that can be
			// used for continuity.
		}

		// Remove any resume messages that may have been added before.
		const lastRelevantMessageIndex = findLastIndex(
			modifiedClineMessages,
			(m) => !(m.ask === "resume_task" || m.ask === "resume_completed_task"),
		)

		if (lastRelevantMessageIndex !== -1) {
			modifiedClineMessages.splice(lastRelevantMessageIndex + 1)
		}

		// Remove any trailing reasoning-only UI messages that were not part of the persisted API conversation
		while (modifiedClineMessages.length > 0) {
			const last = modifiedClineMessages[modifiedClineMessages.length - 1]
			if (last.type === "say" && last.say === "reasoning") {
				modifiedClineMessages.pop()
			} else {
				break
			}
		}

		// Since we don't use `api_req_finished` anymore, we need to check if the
		// last `api_req_started` has a cost value, if it doesn't and no
		// cancellation reason to present, then we remove it since it indicates
		// an api request without any partial content streamed.
		const lastApiReqStartedIndex = findLastIndex(
			modifiedClineMessages,
			(m) => m.type === "say" && m.say === "api_req_started",
		)

		if (lastApiReqStartedIndex !== -1) {
			const lastApiReqStarted = modifiedClineMessages[lastApiReqStartedIndex]
			const { cost, cancelReason }: ClineApiReqInfo = JSON.parse(lastApiReqStarted.text || "{}")

			if (cost === undefined && cancelReason === undefined) {
				modifiedClineMessages.splice(lastApiReqStartedIndex, 1)
			}
		}

		await this.overwriteClineMessages(modifiedClineMessages)
		this.clineMessages = await this.getSavedClineMessages()

		// Now present the cline messages to the user and ask if they want to
		// resume (NOTE: we ran into a bug before where the
		// apiConversationHistory wouldn't be initialized when opening a old
		// task, and it was because we were waiting for resume).
		// This is important in case the user deletes messages without resuming
		// the task first.
		this.apiConversationHistory = await this.getSavedApiConversationHistory()

		const lastClineMessage = this.clineMessages
			.slice()
			.reverse()
			.find((m) => !(m.ask === "resume_task" || m.ask === "resume_completed_task")) // Could be multiple resume tasks.

		let askType: ClineAsk
		if (lastClineMessage?.ask === "completion_result") {
			askType = "resume_completed_task"
		} else {
			askType = "resume_task"
		}

		this.isInitialized = true

		const { response, text, images } = await this.ask(askType) // Calls `postStateToWebview`.

		let responseText: string | undefined
		let responseImages: string[] | undefined

		if (response === "messageResponse") {
			await this.say("user_feedback", text, images)
			responseText = text
			responseImages = images
		}

		// Make sure that the api conversation history can be resumed by the API,
		// even if it goes out of sync with cline messages.
		let existingApiConversationHistory: ApiMessage[] = await this.getSavedApiConversationHistory()

		// v2.0 xml tags refactor caveat: since we don't use tools anymore, we need to replace all tool use blocks with a text block since the API disallows conversations with tool uses and no tool schema
		const conversationWithoutToolBlocks = existingApiConversationHistory.map((message) => {
			if (Array.isArray(message.content)) {
				const newContent = message.content.map((block) => {
					if (block.type === "tool_use") {
						// It's important we convert to the new tool schema
						// format so the model doesn't get confused about how to
						// invoke tools.
						const inputAsXml = Object.entries(block.input as Record<string, string>)
							.map(([key, value]) => `<${key}>\n${value}\n</${key}>`)
							.join("\n")
						return {
							type: "text",
							text: `<${block.name}>\n${inputAsXml}\n</${block.name}>`,
						} as Anthropic.Messages.TextBlockParam
					} else if (block.type === "tool_result") {
						// Convert block.content to text block array, removing images
						const contentAsTextBlocks = Array.isArray(block.content)
							? block.content.filter((item) => item.type === "text")
							: [{ type: "text", text: block.content }]
						const textContent = contentAsTextBlocks.map((item) => item.text).join("\n\n")
						const toolName = findToolName(block.tool_use_id, existingApiConversationHistory)
						return {
							type: "text",
							text: `[${toolName} Result]\n\n${textContent}`,
						} as Anthropic.Messages.TextBlockParam
					}
					return block
				})
				return { ...message, content: newContent }
			}
			return message
		})
		existingApiConversationHistory = conversationWithoutToolBlocks

		// FIXME: remove tool use blocks altogether

		// if the last message is an assistant message, we need to check if there's tool use since every tool use has to have a tool response
		// if there's no tool use and only a text block, then we can just add a user message
		// (note this isn't relevant anymore since we use custom tool prompts instead of tool use blocks, but this is here for legacy purposes in case users resume old tasks)

		// if the last message is a user message, we can need to get the assistant message before it to see if it made tool calls, and if so, fill in the remaining tool responses with 'interrupted'

		let modifiedOldUserContent: Anthropic.Messages.ContentBlockParam[] // either the last message if its user message, or the user message before the last (assistant) message
		let modifiedApiConversationHistory: ApiMessage[] // need to remove the last user message to replace with new modified user message
		if (existingApiConversationHistory.length > 0) {
			const lastMessage = existingApiConversationHistory[existingApiConversationHistory.length - 1]

			if (lastMessage.role === "assistant") {
				const content = Array.isArray(lastMessage.content)
					? lastMessage.content
					: [{ type: "text", text: lastMessage.content }]
				const hasToolUse = content.some((block) => block.type === "tool_use")

				if (hasToolUse) {
					const toolUseBlocks = content.filter(
						(block) => block.type === "tool_use",
					) as Anthropic.Messages.ToolUseBlock[]
					const toolResponses: Anthropic.ToolResultBlockParam[] = toolUseBlocks.map((block) => ({
						type: "tool_result",
						tool_use_id: block.id,
						content: "Task was interrupted before this tool call could be completed.",
					}))
					modifiedApiConversationHistory = [...existingApiConversationHistory] // no changes
					modifiedOldUserContent = [...toolResponses]
				} else {
					modifiedApiConversationHistory = [...existingApiConversationHistory]
					modifiedOldUserContent = []
				}
			} else if (lastMessage.role === "user") {
				const previousAssistantMessage: ApiMessage | undefined =
					existingApiConversationHistory[existingApiConversationHistory.length - 2]

				const existingUserContent: Anthropic.Messages.ContentBlockParam[] = Array.isArray(lastMessage.content)
					? lastMessage.content
					: [{ type: "text", text: lastMessage.content }]
				if (previousAssistantMessage && previousAssistantMessage.role === "assistant") {
					const assistantContent = Array.isArray(previousAssistantMessage.content)
						? previousAssistantMessage.content
						: [{ type: "text", text: previousAssistantMessage.content }]

					const toolUseBlocks = assistantContent.filter(
						(block) => block.type === "tool_use",
					) as Anthropic.Messages.ToolUseBlock[]

					if (toolUseBlocks.length > 0) {
						const existingToolResults = existingUserContent.filter(
							(block) => block.type === "tool_result",
						) as Anthropic.ToolResultBlockParam[]

						const missingToolResponses: Anthropic.ToolResultBlockParam[] = toolUseBlocks
							.filter(
								(toolUse) => !existingToolResults.some((result) => result.tool_use_id === toolUse.id),
							)
							.map((toolUse) => ({
								type: "tool_result",
								tool_use_id: toolUse.id,
								content: "Task was interrupted before this tool call could be completed.",
							}))

						modifiedApiConversationHistory = existingApiConversationHistory.slice(0, -1) // removes the last user message
						modifiedOldUserContent = [...existingUserContent, ...missingToolResponses]
					} else {
						modifiedApiConversationHistory = existingApiConversationHistory.slice(0, -1)
						modifiedOldUserContent = [...existingUserContent]
					}
				} else {
					modifiedApiConversationHistory = existingApiConversationHistory.slice(0, -1)
					modifiedOldUserContent = [...existingUserContent]
				}
			} else {
				throw new Error("Unexpected: Last message is not a user or assistant message")
			}
		} else {
			throw new Error("Unexpected: No existing API conversation history")
		}

		let newUserContent: Anthropic.Messages.ContentBlockParam[] = [...modifiedOldUserContent]

		if (responseText) {
			newUserContent.push({
				type: "text",
				text: `\n\nNew instructions for task continuation:\n<user_message>\n${responseText}\n</user_message>`,
			})
		}

		if (responseImages && responseImages.length > 0) {
			newUserContent.push(...formatResponse.imageBlocks(responseImages))
		}

		// Ensure we have at least some content to send to the API.
		// If newUserContent is empty, add a minimal resumption message.
		if (newUserContent.length === 0) {
			newUserContent.push({
				type: "text",
				text: "[TASK RESUMPTION] Resuming task...",
			})
		}

		await this.overwriteApiConversationHistory(modifiedApiConversationHistory)

		// Task resuming from history item.
		await this.initiateTaskLoop(newUserContent)
	}

	public async abortTask(isAbandoned = false) {
		// Aborting task

		// Will stop any autonomously running promises.
		if (isAbandoned) {
			this.abandoned = true
		}

		this.abort = true
		this.emit(RooCodeEventName.TaskAborted)

		try {
			this.dispose() // Call the centralized dispose method
		} catch (error) {
			console.error(`Error during task ${this.taskId}.${this.instanceId} disposal:`, error)
			// Don't rethrow - we want abort to always succeed
		}
		// Save the countdown message in the automatic retry or other content.
		try {
			// Save the countdown message in the automatic retry or other content.
			await this.saveClineMessages()
		} catch (error) {
			console.error(`Error saving messages during abort for task ${this.taskId}.${this.instanceId}:`, error)
		}
	}

	public dispose(): void {
		console.log(`[Task#dispose] disposing task ${this.taskId}.${this.instanceId}`)

		// Dispose message queue and remove event listeners.
		try {
			if (this.messageQueueStateChangedHandler) {
				this.messageQueueService.removeListener("stateChanged", this.messageQueueStateChangedHandler)
				this.messageQueueStateChangedHandler = undefined
			}

			this.messageQueueService.dispose()
		} catch (error) {
			console.error("Error disposing message queue:", error)
		}

		// Remove all event listeners to prevent memory leaks.
		try {
			this.removeAllListeners()
		} catch (error) {
			console.error("Error removing event listeners:", error)
		}

		// Stop waiting for child task completion.
		if (this.pauseInterval) {
			clearInterval(this.pauseInterval)
			this.pauseInterval = undefined
		}

		// if (this.enableBridge) {
		// 	BridgeOrchestrator.getInstance()
		// 		?.unsubscribeFromTask(this.taskId)
		// 		.catch((error) =>
		// 			console.error(
		// 				`[Task#dispose] BridgeOrchestrator#unsubscribeFromTask() failed: ${error instanceof Error ? error.message : String(error)}`,
		// 			),
		// 		)
		// }

		// Release any terminals associated with this task.
		try {
			// Release any terminals associated with this task.
			TerminalRegistry.releaseTerminalsForTask(this.taskId)
		} catch (error) {
			console.error("Error releasing terminals:", error)
		}

		try {
			this.urlContentFetcher.closeBrowser()
		} catch (error) {
			console.error("Error closing URL content fetcher browser:", error)
		}

		try {
			this.browserSession.closeBrowser()
		} catch (error) {
			console.error("Error closing browser session:", error)
		}

		try {
			if (this.rooIgnoreController) {
				this.rooIgnoreController.dispose()
				this.rooIgnoreController = undefined
			}
		} catch (error) {
			console.error("Error disposing RooIgnoreController:", error)
			// This is the critical one for the leak fix.
		}

		try {
			this.fileContextTracker.dispose()
		} catch (error) {
			console.error("Error disposing file context tracker:", error)
		}

		try {
			// If we're not streaming then `abortStream` won't be called.
			if (this.isStreaming && this.diffViewProvider.isEditing) {
				this.diffViewProvider.revertChanges().catch(console.error)
			}
		} catch (error) {
			console.error("Error reverting diff changes:", error)
		}
	}

	// Subtasks
	// Spawn / Wait / Complete

	public async startSubtask(message: string, initialTodos: TodoItem[], mode: string) {
		const provider = this.providerRef.deref()

		if (!provider) {
			throw new Error("Provider not available")
		}

		const newTask = await provider.createTask(message, undefined, this, { initialTodos })

		if (newTask) {
			this.isPaused = true // Pause parent.
			this.childTaskId = newTask.taskId

			await provider.handleModeSwitch(mode) // Set child's mode.
			await delay(500) // Allow mode change to take effect.

			this.emit(RooCodeEventName.TaskPaused, this.taskId)
			this.emit(RooCodeEventName.TaskSpawned, newTask.taskId)
		}

		return newTask
	}

	// Used when a sub-task is launched and the parent task is waiting for it to
	// finish.
	// TBD: Add a timeout to prevent infinite waiting.
	public async waitForSubtask() {
		await new Promise<void>((resolve) => {
			this.pauseInterval = setInterval(() => {
				if (!this.isPaused) {
					clearInterval(this.pauseInterval)
					this.pauseInterval = undefined
					resolve()
				}
			}, 1000)
		})
	}

	public async completeSubtask(lastMessage: string) {
		this.isPaused = false
		this.childTaskId = undefined

		this.emit(RooCodeEventName.TaskUnpaused, this.taskId)

		// Fake an answer from the subtask that it has completed running and
		// this is the result of what it has done add the message to the chat
		// history and to the webview ui.
		try {
			await this.say("subtask_result", lastMessage)

			await this.addToApiConversationHistory({
				role: "user",
				content: [{ type: "text", text: `[new_task completed] Result: ${lastMessage}` }],
			})

			// Set skipPrevResponseIdOnce to ensure the next API call sends the full conversation
			// including the subtask result, not just from before the subtask was created
			this.skipPrevResponseIdOnce = true
		} catch (error) {
			this.providerRef
				.deref()
				?.log(`Error failed to add reply from subtask into conversation of parent task, error: ${error}`)

			throw error
		}
	}

	// Task Loop

	private async initiateTaskLoop(userContent: Anthropic.Messages.ContentBlockParam[]): Promise<void> {
		// Kicks off the checkpoints initialization process in the background.
		getCheckpointService(this)

		let nextUserContent = userContent
		let includeFileDetails = true

		this.emit(RooCodeEventName.TaskStarted)

		while (!this.abort) {
			const didEndLoop = await this.recursivelyMakeClineRequests(nextUserContent, includeFileDetails)
			includeFileDetails = false // We only need file details the first time.

			// The way this agentic loop works is that cline will be given a
			// task that he then calls tools to complete. Unless there's an
			// attempt_completion call, we keep responding back to him with his
			// tool's responses until he either attempt_completion or does not
			// use anymore tools. If he does not use anymore tools, we ask him
			// to consider if he's completed the task and then call
			// attempt_completion, otherwise proceed with completing the task.
			// There is a MAX_REQUESTS_PER_TASK limit to prevent infinite
			// requests, but Cline is prompted to finish the task as efficiently
			// as he can.

			if (didEndLoop) {
				// For now a task never 'completes'. This will only happen if
				// the user hits max requests and denies resetting the count.
				break
			} else {
				nextUserContent = [{ type: "text", text: formatResponse.noToolsUsed() }]
				this.consecutiveMistakeCount++
			}
		}
	}

	public async recursivelyMakeClineRequests(
		userContent: Anthropic.Messages.ContentBlockParam[],
		includeFileDetails: boolean = false,
	): Promise<boolean> {
		interface StackItem {
			userContent: Anthropic.Messages.ContentBlockParam[]
			includeFileDetails: boolean
			retryAttempt?: number
		}

		const stack: StackItem[] = [{ userContent, includeFileDetails, retryAttempt: 0 }]

		while (stack.length > 0) {
			const currentItem = stack.pop()!
			const currentUserContent = currentItem.userContent
			const currentIncludeFileDetails = currentItem.includeFileDetails

			if (this.abort) {
				throw new Error(`[CoStrict#recursivelyMakeRooRequests] task ${this.taskId}.${this.instanceId} aborted`)
			}

			if (this.consecutiveMistakeLimit > 0 && this.consecutiveMistakeCount >= this.consecutiveMistakeLimit) {
				const { response, text, images } = await this.ask(
					"mistake_limit_reached",
					t("common:errors.mistake_limit_guidance"),
				)

				if (response === "messageResponse") {
					currentUserContent.push(
						...[
							{ type: "text" as const, text: formatResponse.tooManyMistakes(text) },
							...formatResponse.imageBlocks(images),
						],
					)

					await this.say("user_feedback", text, images)

					// Track consecutive mistake errors in telemetry.
					TelemetryService.instance.captureConsecutiveMistakeError(this.taskId)
				}

				this.consecutiveMistakeCount = 0
			}

			// In this Cline request loop, we need to check if this task instance
			// has been asked to wait for a subtask to finish before continuing.
			const provider = this.providerRef.deref()

			if (this.isPaused && provider) {
				provider.log(`[subtasks] paused ${this.taskId}.${this.instanceId}`)
				await this.waitForSubtask()
				provider.log(`[subtasks] resumed ${this.taskId}.${this.instanceId}`)
				const currentMode = (await provider.getState())?.mode ?? defaultModeSlug

				if (currentMode !== this.pausedModeSlug) {
					// The mode has changed, we need to switch back to the paused mode.
					await provider.handleModeSwitch(this.pausedModeSlug)

					// Delay to allow mode change to take effect before next tool is executed.
					await delay(500)

					provider.log(
						`[subtasks] task ${this.taskId}.${this.instanceId} has switched back to '${this.pausedModeSlug}' from '${currentMode}'`,
					)
				}
			}

			// Getting verbose details is an expensive operation, it uses ripgrep to
			// top-down build file structure of project which for large projects can
			// take a few seconds. For the best UX we show a placeholder api_req_started
			// message with a loading spinner as this happens.

			// Determine API protocol based on provider and model
			const modelId = getModelId(this.apiConfiguration)
			const apiProtocol = getApiProtocol(this.apiConfiguration.apiProvider, modelId)
			const {
				showRooIgnoredFiles = false,
				includeDiagnosticMessages = true,
				maxDiagnosticMessages = 50,
				maxReadFileLine = -1,
				maxReadCharacterLimit = 20000,
				apiRequestBlockHide = true,
			} = (await this.providerRef.deref()?.getState()) ?? {}

			await this.say(
				"api_req_started",
				JSON.stringify({
					request: apiRequestBlockHide
						? undefined
						: currentUserContent.map((block) => formatContentBlockToMarkdown(block)).join("\n\n") +
							"\n\nLoading...",
					apiProtocol,
				}),
			)

			const parsedUserContent = await processUserContentMentions({
				userContent: currentUserContent,
				cwd: this.cwd,
				urlContentFetcher: this.urlContentFetcher,
				fileContextTracker: this.fileContextTracker,
				rooIgnoreController: this.rooIgnoreController,
				showRooIgnoredFiles,
				includeDiagnosticMessages,
				maxDiagnosticMessages,
				maxReadFileLine,
				maxReadCharacterLimit,
			})

			const environmentDetails = await getEnvironmentDetails(this, currentIncludeFileDetails)

			// Add environment details as its own text block, separate from tool
			// results.
			const finalUserContent = [...parsedUserContent, { type: "text" as const, text: environmentDetails }]

			await this.addToApiConversationHistory({ role: "user", content: finalUserContent })
			TelemetryService.instance.captureConversationMessage(this.taskId, "user")

			// Since we sent off a placeholder api_req_started message to update the
			// webview while waiting to actually start the API request (to load
			// potential details for example), we need to update the text of that
			// message.
			const lastApiReqIndex = findLastIndex(this.clineMessages, (m) => m.say === "api_req_started")

			this.clineMessages[lastApiReqIndex].text = JSON.stringify({
				request: apiRequestBlockHide
					? undefined
					: finalUserContent.map((block) => formatContentBlockToMarkdown(block)).join("\n\n"),
				apiProtocol,
			} satisfies ClineApiReqInfo)

			await this.saveClineMessages()
			await provider?.postStateToWebview()

			try {
				let cacheWriteTokens = 0
				let cacheReadTokens = 0
				let inputTokens = 0
				let outputTokens = 0
				let totalCost: number | undefined

				// We can't use `api_req_finished` anymore since it's a unique case
				// where it could come after a streaming message (i.e. in the middle
				// of being updated or executed).
				// Fortunately `api_req_finished` was always parsed out for the GUI
				// anyways, so it remains solely for legacy purposes to keep track
				// of prices in tasks from history (it's worth removing a few months
				// from now).
				const updateApiReqMsg = (cancelReason?: ClineApiReqCancelReason, streamingFailedMessage?: string) => {
					if (lastApiReqIndex < 0 || !this.clineMessages[lastApiReqIndex]) {
						return
					}

					const existingData = JSON.parse(this.clineMessages[lastApiReqIndex].text || "{}")

					// Calculate total tokens and cost using provider-aware function
					const modelId = getModelId(this.apiConfiguration)
					const apiProtocol = getApiProtocol(this.apiConfiguration.apiProvider, modelId)

					const costResult =
						apiProtocol === "anthropic"
							? calculateApiCostAnthropic(
									this.api.getModel().info,
									inputTokens,
									outputTokens,
									cacheWriteTokens,
									cacheReadTokens,
								)
							: calculateApiCostOpenAI(
									this.api.getModel().info,
									inputTokens,
									outputTokens,
									cacheWriteTokens,
									cacheReadTokens,
								)

					this.clineMessages[lastApiReqIndex].text = JSON.stringify({
						...existingData,
						tokensIn: costResult.totalInputTokens,
						tokensOut: costResult.totalOutputTokens,
						cacheWrites: cacheWriteTokens,
						cacheReads: cacheReadTokens,
						cost: totalCost ?? costResult.totalCost,
						cancelReason,
						streamingFailedMessage,
					} satisfies ClineApiReqInfo)
				}

				const abortStream = async (cancelReason: ClineApiReqCancelReason, streamingFailedMessage?: string) => {
					if (this.diffViewProvider.isEditing) {
						await this.diffViewProvider.revertChanges() // closes diff view
					}

					// if last message is a partial we need to update and save it
					const lastMessage = this.clineMessages.at(-1)

					if (lastMessage && lastMessage.partial) {
						// lastMessage.ts = Date.now() DO NOT update ts since it is used as a key for virtuoso list
						lastMessage.partial = false
						// instead of streaming partialMessage events, we do a save and post like normal to persist to disk
						console.log("updating partial message", lastMessage)
					}

					// Update `api_req_started` to have cancelled and cost, so that
					// we can display the cost of the partial stream and the cancellation reason
					updateApiReqMsg(cancelReason, streamingFailedMessage)
					await this.saveClineMessages()

					// Signals to provider that it can retrieve the saved messages
					// from disk, as abortTask can not be awaited on in nature.
					this.didFinishAbortingStream = true

					this?.api?.cancelChat?.(cancelReason)
				}

				// Reset streaming state for each new API request
				this.currentStreamingContentIndex = 0
				this.currentStreamingDidCheckpoint = false
				this.assistantMessageContent = []
				this.didCompleteReadingStream = false
				this.userMessageContent = []
				this.userMessageContentReady = false
				this.didRejectTool = false
				this.didAlreadyUseTool = false
				this.presentAssistantMessageLocked = false
				this.presentAssistantMessageHasPendingUpdates = false
				this.assistantMessageParser.reset()

				await this.diffViewProvider.reset()

				// Yields only if the first chunk is successful, otherwise will
				// allow the user to retry the request (most likely due to rate
				// limit error, which gets thrown on the first chunk).
				const stream = this.attemptApiRequest()
				let assistantMessage = ""
				let reasoningMessage = ""
				let pendingGroundingSources: GroundingSource[] = []
				this.isStreaming = true

				try {
					const iterator = stream[Symbol.asyncIterator]()
					let item = await iterator.next()
					while (!item.done) {
						this.api?.setChatType?.("system")
						const chunk = item.value
						item = await iterator.next()
						if (!chunk) {
							// Sometimes chunk is undefined, no idea that can cause
							// it, but this workaround seems to fix it.
							continue
						}

						switch (chunk.type) {
							case "reasoning": {
								reasoningMessage += chunk.text
								// Only apply formatting if the message contains sentence-ending punctuation followed by **
								let formattedReasoning = reasoningMessage
								if (reasoningMessage.includes("**")) {
									// Add line breaks before **Title** patterns that appear after sentence endings
									// This targets section headers like "...end of sentence.**Title Here**"
									// Handles periods, exclamation marks, and question marks
									formattedReasoning = reasoningMessage.replace(
										/([.!?])\*\*([^*\n]+)\*\*/g,
										"$1\n\n**$2**",
									)
								}
								await this.say("reasoning", formattedReasoning, undefined, true)
								break
							}
							case "usage":
								inputTokens += chunk.inputTokens
								outputTokens += chunk.outputTokens
								cacheWriteTokens += chunk.cacheWriteTokens ?? 0
								cacheReadTokens += chunk.cacheReadTokens ?? 0
								totalCost = chunk.totalCost
								break
							case "grounding":
								// Handle grounding sources separately from regular content
								// to prevent state persistence issues - store them separately
								if (chunk.sources && chunk.sources.length > 0) {
									pendingGroundingSources.push(...chunk.sources)
								}
								break
							case "text": {
								// Check if it is Selected LLM information (only in Auto model mode).
								if (
									this.apiConfiguration.zgsmModelId === "Auto" &&
									chunk.text?.startsWith("[Selected LLM:")
								) {
									// Extract Selected LLM and Reason information and update the api_req_started message.
									const match = chunk.text.match(/\[Selected LLM:\s*([^\]]+)\]/)
									if (match && lastApiReqIndex >= 0 && this.clineMessages[lastApiReqIndex]) {
										const existingData = JSON.parse(
											this.clineMessages[lastApiReqIndex].text || "{}",
										)
										// Parse the model name and reason
										const fullInfo = match[1]
										const reasonMatch = fullInfo.match(/^(.+?)\s*\((.+?)\)$/)
										const selectedLlm = reasonMatch ? reasonMatch[1].trim() : fullInfo.trim()
										const selectReason = reasonMatch ? reasonMatch[2].trim() : undefined

										this.clineMessages[lastApiReqIndex].text = JSON.stringify({
											...existingData,
											selectedLlm,
											selectReason,
										} satisfies ClineApiReqInfo)
										// Save the selection information but do not add it to the assistant message to avoid it being processed by the parser.
										console.log(
											`[Auto Model] Selected: ${selectedLlm}${selectReason ? ` (${selectReason})` : ""}`,
										)
										break
									}
								}

								assistantMessage += chunk.text

								// Parse raw assistant message chunk into content blocks.
								const prevLength = this.assistantMessageContent.length
								this.assistantMessageContent = this.assistantMessageParser.processChunk(chunk.text)

								if (this.assistantMessageContent.length > prevLength) {
									// New content we need to present, reset to
									// false in case previous content set this to true.
									this.userMessageContentReady = false
								}

								// Present content to user.
								presentAssistantMessage(this)
								break
							}
						}

						if (this.abort) {
							this?.api?.cancelChat?.(this.abortReason)

							if (!this.abandoned) {
								// Only need to gracefully abort if this instance
								// isn't abandoned (sometimes OpenRouter stream
								// hangs, in which case this would affect future
								// instances of Cline).
								await abortStream("user_cancelled")
							}

							break // Aborts the stream.
						}

						if (this.didRejectTool) {
							// `userContent` has a tool rejection, so interrupt the
							// assistant's response to present the user's feedback.
							assistantMessage += "\n\n[Response interrupted by user feedback]"
							// Instead of setting this preemptively, we allow the
							// present iterator to finish and set
							// userMessageContentReady when its ready.
							// this.userMessageContentReady = true
							break
						}

						if (this.didAlreadyUseTool) {
							assistantMessage +=
								"\n\n[Response interrupted by a tool use result. Only one tool may be used at a time and should be placed at the end of the message.]"
							break
						}
					}

					// Create a copy of current token values to avoid race conditions
					const currentTokens = {
						input: inputTokens,
						output: outputTokens,
						cacheWrite: cacheWriteTokens,
						cacheRead: cacheReadTokens,
						total: totalCost,
					}

					const drainStreamInBackgroundToFindAllUsage = async (apiReqIndex: number) => {
						const timeoutMs = DEFAULT_USAGE_COLLECTION_TIMEOUT_MS
						const startTime = performance.now()
						const modelId = getModelId(this.apiConfiguration)

						// Local variables to accumulate usage data without affecting the main flow
						let bgInputTokens = currentTokens.input
						let bgOutputTokens = currentTokens.output
						let bgCacheWriteTokens = currentTokens.cacheWrite
						let bgCacheReadTokens = currentTokens.cacheRead
						let bgTotalCost = currentTokens.total

						// Helper function to capture telemetry and update messages
						const captureUsageData = async (
							tokens: {
								input: number
								output: number
								cacheWrite: number
								cacheRead: number
								total?: number
							},
							messageIndex: number = apiReqIndex,
						) => {
							if (
								tokens.input > 0 ||
								tokens.output > 0 ||
								tokens.cacheWrite > 0 ||
								tokens.cacheRead > 0
							) {
								// Update the shared variables atomically
								inputTokens = tokens.input
								outputTokens = tokens.output
								cacheWriteTokens = tokens.cacheWrite
								cacheReadTokens = tokens.cacheRead
								totalCost = tokens.total

								// Update the API request message with the latest usage data
								updateApiReqMsg()
								await this.saveClineMessages()

								// Update the specific message in the webview
								const apiReqMessage = this.clineMessages[messageIndex]
								if (apiReqMessage) {
									await this.updateClineMessage(apiReqMessage)
								}

								// Capture telemetry with provider-aware cost calculation
								const modelId = getModelId(this.apiConfiguration)
								const apiProtocol = getApiProtocol(this.apiConfiguration.apiProvider, modelId)

								// Use the appropriate cost function based on the API protocol
								const costResult =
									apiProtocol === "anthropic"
										? calculateApiCostAnthropic(
												this.api.getModel().info,
												tokens.input,
												tokens.output,
												tokens.cacheWrite,
												tokens.cacheRead,
											)
										: calculateApiCostOpenAI(
												this.api.getModel().info,
												tokens.input,
												tokens.output,
												tokens.cacheWrite,
												tokens.cacheRead,
											)

								TelemetryService.instance.captureLlmCompletion(this.taskId, {
									inputTokens: costResult.totalInputTokens,
									outputTokens: costResult.totalOutputTokens,
									cacheWriteTokens: tokens.cacheWrite,
									cacheReadTokens: tokens.cacheRead,
									cost: tokens.total ?? costResult.totalCost,
								})
							}
						}

						try {
							// Continue processing the original stream from where the main loop left off
							let usageFound = false
							let chunkCount = 0

							// Use the same iterator that the main loop was using
							while (!item.done) {
								// Check for timeout
								if (performance.now() - startTime > timeoutMs) {
									console.warn(
										`[Background Usage Collection] Timed out after ${timeoutMs}ms for model: ${modelId}, processed ${chunkCount} chunks`,
									)
									// Clean up the iterator before breaking
									if (iterator.return) {
										await iterator.return(undefined)
									}
									break
								}

								const chunk = item.value
								item = await iterator.next()
								chunkCount++

								if (chunk && chunk.type === "usage") {
									usageFound = true
									bgInputTokens += chunk.inputTokens
									bgOutputTokens += chunk.outputTokens
									bgCacheWriteTokens += chunk.cacheWriteTokens ?? 0
									bgCacheReadTokens += chunk.cacheReadTokens ?? 0
									bgTotalCost = chunk.totalCost
								}
							}

							if (
								usageFound ||
								bgInputTokens > 0 ||
								bgOutputTokens > 0 ||
								bgCacheWriteTokens > 0 ||
								bgCacheReadTokens > 0
							) {
								// We have usage data either from a usage chunk or accumulated tokens
								await captureUsageData(
									{
										input: bgInputTokens,
										output: bgOutputTokens,
										cacheWrite: bgCacheWriteTokens,
										cacheRead: bgCacheReadTokens,
										total: bgTotalCost,
									},
									lastApiReqIndex,
								)
							} else {
								console.warn(
									`[Background Usage Collection] Suspicious: request ${apiReqIndex} is complete, but no usage info was found. Model: ${modelId}`,
								)
							}
						} catch (error) {
							console.error("Error draining stream for usage data:", error)
							// Still try to capture whatever usage data we have collected so far
							if (
								bgInputTokens > 0 ||
								bgOutputTokens > 0 ||
								bgCacheWriteTokens > 0 ||
								bgCacheReadTokens > 0
							) {
								await captureUsageData(
									{
										input: bgInputTokens,
										output: bgOutputTokens,
										cacheWrite: bgCacheWriteTokens,
										cacheRead: bgCacheReadTokens,
										total: bgTotalCost,
									},
									lastApiReqIndex,
								)
							}
						}
					}

					// Start the background task and handle any errors
					drainStreamInBackgroundToFindAllUsage(lastApiReqIndex).catch((error) => {
						console.error("Background usage collection failed:", error)
					})
				} catch (error) {
					// Abandoned happens when extension is no longer waiting for the
					// Cline instance to finish aborting (error is thrown here when
					// any function in the for loop throws due to this.abort).
					if (!this.abandoned) {
						// Determine cancellation reason
						const cancelReason: ClineApiReqCancelReason = this.abort ? "user_cancelled" : "streaming_failed"

						const streamingFailedMessage = this.abort
							? undefined
							: (error.message ?? JSON.stringify(serializeError(error), null, 2))

						// Clean up partial state
						await abortStream(cancelReason, streamingFailedMessage)

						if (this.abort) {
							// User cancelled - abort the entire task
							this.abortReason = cancelReason
							await this.abortTask()
						} else {
							// Stream failed - log the error and retry with the same content
							// The existing rate limiting will prevent rapid retries
							console.error(
								`[Task#${this.taskId}.${this.instanceId}] Stream failed, will retry: ${streamingFailedMessage}`,
							)

							// Apply exponential backoff similar to first-chunk errors when auto-resubmit is enabled
							const stateForBackoff = await this.providerRef.deref()?.getState()
							if (stateForBackoff?.autoApprovalEnabled && stateForBackoff?.alwaysApproveResubmit) {
								await this.backoffAndAnnounce(
									currentItem.retryAttempt ?? 0,
									error,
									streamingFailedMessage,
								)

								// Check if task was aborted during the backoff
								if (this.abort) {
									console.log(
										`[Task#${this.taskId}.${this.instanceId}] Task aborted during mid-stream retry backoff`,
									)
									// Abort the entire task
									this.abortReason = "user_cancelled"
									await this.abortTask()
									break
								}
							}

							// Push the same content back onto the stack to retry, incrementing the retry attempt counter
							stack.push({
								userContent: currentUserContent,
								includeFileDetails: false,
								retryAttempt: (currentItem.retryAttempt ?? 0) + 1,
							})

							// Continue to retry the request
							continue
						}
					}
				} finally {
					this.isStreaming = false
				}

				// Need to call here in case the stream was aborted.
				if (this.abort || this.abandoned) {
					throw new Error(
						`[CoStrict#recursivelyMakeRooRequests] task ${this.taskId}.${this.instanceId} aborted`,
					)
				}

				this.didCompleteReadingStream = true

				// Set any blocks to be complete to allow `presentAssistantMessage`
				// to finish and set `userMessageContentReady` to true.
				// (Could be a text block that had no subsequent tool uses, or a
				// text block at the very end, or an invalid tool use, etc. Whatever
				// the case, `presentAssistantMessage` relies on these blocks either
				// to be completed or the user to reject a block in order to proceed
				// and eventually set userMessageContentReady to true.)
				const partialBlocks = this.assistantMessageContent.filter((block) => block.partial)
				partialBlocks.forEach((block) => (block.partial = false))

				// Can't just do this b/c a tool could be in the middle of executing.
				// this.assistantMessageContent.forEach((e) => (e.partial = false))

				// Now that the stream is complete, finalize any remaining partial content blocks
				this.assistantMessageParser.finalizeContentBlocks()
				this.assistantMessageContent = this.assistantMessageParser.getContentBlocks()

				if (partialBlocks.length > 0) {
					// If there is content to update then it will complete and
					// update `this.userMessageContentReady` to true, which we
					// `pWaitFor` before making the next request. All this is really
					// doing is presenting the last partial message that we just set
					// to complete.
					presentAssistantMessage(this)
				}

				// Note: updateApiReqMsg() is now called from within drainStreamInBackgroundToFindAllUsage
				// to ensure usage data is captured even when the stream is interrupted. The background task
				// uses local variables to accumulate usage data before atomically updating the shared state.

				// Complete the reasoning message if it exists
				// We can't use say() here because the reasoning message may not be the last message
				// (other messages like text blocks or tool uses may have been added after it during streaming)
				if (reasoningMessage) {
					const lastReasoningIndex = findLastIndex(
						this.clineMessages,
						(m) => m.type === "say" && m.say === "reasoning",
					)

					if (lastReasoningIndex !== -1 && this.clineMessages[lastReasoningIndex].partial) {
						this.clineMessages[lastReasoningIndex].partial = false
						await this.updateClineMessage(this.clineMessages[lastReasoningIndex])
					}
				}

				await this.persistGpt5Metadata()
				await this.saveClineMessages()
				await this.providerRef.deref()?.postStateToWebview()

				// Reset parser after each complete conversation round
				this.assistantMessageParser.reset()

				// Now add to apiConversationHistory.
				// Need to save assistant responses to file before proceeding to
				// tool use since user can exit at any moment and we wouldn't be
				// able to save the assistant's response.
				let didEndLoop = false

				if (assistantMessage.length > 0) {
					// Display grounding sources to the user if they exist
					if (pendingGroundingSources.length > 0) {
						const citationLinks = pendingGroundingSources.map((source, i) => `[${i + 1}](${source.url})`)
						const sourcesText = `${t("common:gemini.sources")} ${citationLinks.join(", ")}`

						await this.say("text", sourcesText, undefined, false, undefined, undefined, {
							isNonInteractive: true,
						})
					}

					// Check if we should preserve reasoning in the assistant message
					let finalAssistantMessage = assistantMessage
					if (reasoningMessage && this.api.getModel().info.preserveReasoning) {
						// Prepend reasoning in XML tags to the assistant message so it's included in API history
						finalAssistantMessage = `<think>${reasoningMessage}</think>\n${assistantMessage}`
					}

					await this.addToApiConversationHistory({
						role: "assistant",
						content: [{ type: "text", text: finalAssistantMessage }],
					})

					TelemetryService.instance.captureConversationMessage(this.taskId, "assistant")

					// NOTE: This comment is here for future reference - this was a
					// workaround for `userMessageContent` not getting set to true.
					// It was due to it not recursively calling for partial blocks
					// when `didRejectTool`, so it would get stuck waiting for a
					// partial block to complete before it could continue.
					// In case the content blocks finished it may be the api stream
					// finished after the last parsed content block was executed, so
					// we are able to detect out of bounds and set
					// `userMessageContentReady` to true (note you should not call
					// `presentAssistantMessage` since if the last block i
					//  completed it will be presented again).
					// const completeBlocks = this.assistantMessageContent.filter((block) => !block.partial) // If there are any partial blocks after the stream ended we can consider them invalid.
					// if (this.currentStreamingContentIndex >= completeBlocks.length) {
					// 	this.userMessageContentReady = true
					// }

					await pWaitFor(() => this.userMessageContentReady)

					// If the model did not tool use, then we need to tell it to
					// either use a tool or attempt_completion.
					const didToolUse = this.assistantMessageContent.some((block) => block.type === "tool_use")

					if (!didToolUse) {
						this.userMessageContent.push({ type: "text", text: formatResponse.noToolsUsed() })
						this.consecutiveMistakeCount++
					}

					if (this.userMessageContent.length > 0) {
						stack.push({
							userContent: [...this.userMessageContent], // Create a copy to avoid mutation issues
							includeFileDetails: false, // Subsequent iterations don't need file details
						})

						// Add periodic yielding to prevent blocking
						await new Promise((resolve) => setImmediate(resolve))
					}
					// Continue to next iteration instead of setting didEndLoop from recursive call
					continue
				} else {
					// If there's no assistant_responses, that means we got no text
					// or tool_use content blocks from API which we should assume is
					// an error.

					// Check if we should auto-retry or prompt the user
					const state = await this.providerRef.deref()?.getState()
					if (state?.autoApprovalEnabled && state?.alwaysApproveResubmit) {
						// Auto-retry with backoff - don't persist failure message when retrying
						const errorMsg =
							"Unexpected API Response: The language model did not provide any assistant messages. This may indicate an issue with the API or the model's output."

						await this.backoffAndAnnounce(
							currentItem.retryAttempt ?? 0,
							new Error("Empty assistant response"),
							errorMsg,
						)

						// Check if task was aborted during the backoff
						if (this.abort) {
							console.log(
								`[Task#${this.taskId}.${this.instanceId}] Task aborted during empty-assistant retry backoff`,
							)
							break
						}

						// Push the same content back onto the stack to retry, incrementing the retry attempt counter
						stack.push({
							userContent: currentUserContent,
							includeFileDetails: false,
							retryAttempt: (currentItem.retryAttempt ?? 0) + 1,
						})

						// Continue to retry the request
						continue
					} else {
						// Prompt the user for retry decision
						const { response } = await this.ask(
							"api_req_failed",
							"The model returned no assistant messages. This may indicate an issue with the API or the model's output.",
						)

						if (response === "yesButtonClicked") {
							await this.say("api_req_retried")

							// Push the same content back to retry
							stack.push({
								userContent: currentUserContent,
								includeFileDetails: false,
								retryAttempt: (currentItem.retryAttempt ?? 0) + 1,
							})

							// Continue to retry the request
							continue
						} else {
							// User declined to retry - persist error and failure message
							await this.say(
								"error",
								"Unexpected API Response: The language model did not provide any assistant messages. This may indicate an issue with the API or the model's output.",
							)

							await this.addToApiConversationHistory({
								role: "assistant",
								content: [{ type: "text", text: "Failure: I did not provide a response." }],
							})
						}
					}
				}

				// If we reach here without continuing, return false (will always be false for now)
				return false
			} catch (error) {
				// This should never happen since the only thing that can throw an
				// error is the attemptApiRequest, which is wrapped in a try catch
				// that sends an ask where if noButtonClicked, will clear current
				// task and destroy this instance. However to avoid unhandled
				// promise rejection, we will end this loop which will end execution
				// of this instance (see `startTask`).
				return true // Needs to be true so parent loop knows to end task.
			}
		}

		// If we exit the while loop normally (stack is empty), return false
		return false
	}

	private async getSystemPrompt(): Promise<string> {
		const { mcpEnabled } = (await this.providerRef.deref()?.getState()) ?? {}
		let mcpHub: McpHub | undefined
		if (mcpEnabled ?? true) {
			const provider = this.providerRef.deref()

			if (!provider) {
				throw new Error("Provider reference lost during view transition")
			}

			// Wait for MCP hub initialization through McpServerManager
			mcpHub = await McpServerManager.getInstance(provider.context, provider)

			if (!mcpHub) {
				throw new Error("Failed to get MCP hub from server manager")
			}

			// Wait for MCP servers to be connected before generating system prompt
			await pWaitFor(() => !mcpHub!.isConnecting, { timeout: 10_000 }).catch(() => {
				console.error("MCP servers failed to connect in time")
			})
		}

		const rooIgnoreInstructions = this.rooIgnoreController?.getInstructions()

		const state = await this.providerRef.deref()?.getState()

		const {
			browserViewportSize,
			mode,
			customModes,
			customModePrompts,
			customInstructions,
			experiments,
			enableMcpServerCreation,
			browserToolEnabled,
			language,
			maxConcurrentFileReads,
			maxReadFileLine,
			apiConfiguration,
			terminalShellIntegrationDisabled,
		} = state ?? {}

		return await (async () => {
			const provider = this.providerRef.deref()

			if (!provider) {
				throw new Error("Provider not available")
			}

			// Align browser tool enablement with generateSystemPrompt: require model image support,
			// mode to include the browser group, and the user setting to be enabled.
			const modeConfig = getModeBySlug(mode ?? defaultModeSlug, customModes)
			const modeSupportsBrowser = modeConfig?.groups.some((group) => getGroupName(group) === "browser") ?? false

			// Check if model supports browser capability (images)
			const modelInfo = this.api.getModel().info
			const modelSupportsBrowser = (modelInfo as any)?.supportsImages === true

			const canUseBrowserTool = modelSupportsBrowser && modeSupportsBrowser && (browserToolEnabled ?? true)

			return SYSTEM_PROMPT(
				provider.context,
				this.cwd,
				canUseBrowserTool,
				mcpHub,
				this.diffStrategy,
				browserViewportSize ?? "900x600",
				mode ?? defaultModeSlug,
				customModePrompts,
				customModes,
				customInstructions,
				this.diffEnabled,
				experiments,
				enableMcpServerCreation,
				language,
				rooIgnoreInstructions,
				maxReadFileLine !== -1,
				{
					terminalShellIntegrationDisabled,
					maxConcurrentFileReads: maxConcurrentFileReads ?? 5,
					todoListEnabled: apiConfiguration?.todoListEnabled ?? true,
					useAgentRules: vscode.workspace.getConfiguration("zgsm").get<boolean>("useAgentRules") ?? true,
					newTaskRequireTodos: vscode.workspace
						.getConfiguration("zgsm")
						.get<boolean>("newTaskRequireTodos", false),
					toolProtocol: resolveToolProtocol(),
				},
				undefined, // todoList
				this.api.getModel().id,
			)
		})()
	}

	private getCurrentProfileId(state: any): string {
		return (
			state?.listApiConfigMeta?.find((profile: any) => profile.name === state?.currentApiConfigName)?.id ??
			"default"
		)
	}

	private async handleContextWindowExceededError(): Promise<void> {
		const state = await this.providerRef.deref()?.getState()
		const { profileThresholds = {} } = state ?? {}

		const { contextTokens } = this.getTokenUsage()
		const modelInfo = this.api.getModel().info

		const maxTokens = getModelMaxOutputTokens({
			modelId: this.api.getModel().id,
			model: modelInfo,
			settings: this.apiConfiguration,
		})

		const contextWindow = modelInfo.contextWindow

		// Get the current profile ID using the helper method
		const currentProfileId = this.getCurrentProfileId(state)

		// Log the context window error for debugging
		console.warn(
			`[Task#${this.taskId}] Context window exceeded for model ${this.api.getModel().id}. ` +
				`Current tokens: ${contextTokens}, Context window: ${contextWindow}. ` +
				`Forcing truncation to ${FORCED_CONTEXT_REDUCTION_PERCENT}% of current context.`,
		)

		// Force aggressive truncation by keeping only 75% of the conversation history
		const truncateResult = await truncateConversationIfNeeded({
			messages: this.apiConversationHistory,
			totalTokens: contextTokens || 0,
			maxTokens,
			contextWindow,
			apiHandler: this.api,
			autoCondenseContext: true,
			autoCondenseContextPercent: FORCED_CONTEXT_REDUCTION_PERCENT,
			systemPrompt: await this.getSystemPrompt(),
			taskId: this.taskId,
			profileThresholds,
			currentProfileId,
		})

		if (truncateResult.messages !== this.apiConversationHistory) {
			await this.overwriteApiConversationHistory(truncateResult.messages)
		}

		if (truncateResult.summary) {
			const { summary, cost, prevContextTokens, newContextTokens = 0 } = truncateResult
			const contextCondense: ContextCondense = { summary, cost, newContextTokens, prevContextTokens }
			await this.say(
				"condense_context",
				undefined /* text */,
				undefined /* images */,
				false /* partial */,
				undefined /* checkpoint */,
				undefined /* progressStatus */,
				{ isNonInteractive: true } /* options */,
				contextCondense,
			)
		}
	}

	public async *attemptApiRequest(retryAttempt: number = 0): ApiStream {
		const state = await this.providerRef.deref()?.getState()

		const {
			apiConfiguration,
			autoApprovalEnabled,
			alwaysApproveResubmit,
			requestDelaySeconds,
			mode,
			zgsmCodeMode,
			autoCondenseContext = true,
			autoCondenseContextPercent = 100,
			profileThresholds = {},
		} = state ?? {}

		// Get condensing configuration for automatic triggers.
		const customCondensingPrompt = state?.customCondensingPrompt
		const condensingApiConfigId = state?.condensingApiConfigId
		const listApiConfigMeta = state?.listApiConfigMeta

		// Determine API handler to use for condensing.
		let condensingApiHandler: ApiHandler | undefined

		if (condensingApiConfigId && listApiConfigMeta && Array.isArray(listApiConfigMeta)) {
			// Find matching config by ID
			const matchingConfig = listApiConfigMeta.find((config) => config.id === condensingApiConfigId)

			if (matchingConfig) {
				const profile = await this.providerRef.deref()?.providerSettingsManager.getProfile({
					id: condensingApiConfigId,
				})

				// Ensure profile and apiProvider exist before trying to build handler.
				if (profile && profile.apiProvider) {
					condensingApiHandler = buildApiHandler(profile)
				}
			}
		}

		let rateLimitDelay = 0

		// Use the shared timestamp so that subtasks respect the same rate-limit
		// window as their parent tasks.
		if (Task.lastGlobalApiRequestTime) {
			const now = performance.now()
			const timeSinceLastRequest = now - Task.lastGlobalApiRequestTime
			const rateLimit = apiConfiguration?.rateLimitSeconds || 0
			rateLimitDelay = Math.ceil(Math.min(rateLimit, Math.max(0, rateLimit * 1000 - timeSinceLastRequest) / 1000))
		}

		// Only show rate limiting message if we're not retrying. If retrying, we'll include the delay there.
		if (rateLimitDelay > 0 && retryAttempt === 0) {
			// Show countdown timer
			for (let i = rateLimitDelay; i > 0; i--) {
				const delayMessage = `Rate limiting for ${i} seconds...`
				this.providerRef.deref()?.log(`[Task#${this.taskId}] ${delayMessage}`)
				await this.say("api_req_retry_delayed", delayMessage, undefined, true)
				await delay(1000)
			}
		}

		// Update last request time before making the request so that subsequent
		// requests — even from new subtasks — will honour the provider's rate-limit.
		Task.lastGlobalApiRequestTime = performance.now()

		const systemPrompt = await this.getSystemPrompt()
		// this.lastUsedInstructions = systemPrompt
		const { contextTokens } = this.getTokenUsage()

		if (contextTokens) {
			const modelInfo = this.api.getModel().info

			const maxTokens = getModelMaxOutputTokens({
				modelId: this.api.getModel().id,
				model: modelInfo,
				settings: this.apiConfiguration,
			})

			const contextWindow = modelInfo.contextWindow

			// Get the current profile ID using the helper method
			const currentProfileId = this.getCurrentProfileId(state)

			const truncateResult = await truncateConversationIfNeeded({
				messages: this.apiConversationHistory,
				totalTokens: contextTokens,
				maxTokens,
				contextWindow,
				apiHandler: this.api,
				autoCondenseContext,
				autoCondenseContextPercent,
				systemPrompt,
				taskId: this.taskId,
				customCondensingPrompt,
				condensingApiHandler,
				profileThresholds,
				currentProfileId,
			})
			if (truncateResult.messages !== this.apiConversationHistory) {
				await this.overwriteApiConversationHistory(truncateResult.messages)
			}
			if (truncateResult.error) {
				await this.say("condense_context_error", truncateResult.error)
			} else if (truncateResult.summary) {
				// A condense operation occurred; for the next GPT‑5 API call we should NOT
				// send previous_response_id so the request reflects the fresh condensed context.
				this.skipPrevResponseIdOnce = true

				const { summary, cost, prevContextTokens, newContextTokens = 0 } = truncateResult
				const contextCondense: ContextCondense = { summary, cost, newContextTokens, prevContextTokens }
				await this.say(
					"condense_context",
					undefined /* text */,
					undefined /* images */,
					false /* partial */,
					undefined /* checkpoint */,
					undefined /* progressStatus */,
					{ isNonInteractive: true } /* options */,
					contextCondense,
				)
			}
		}

		const messagesSinceLastSummary = getMessagesSinceLastSummary(this.apiConversationHistory)
		let cleanConversationHistory = maybeRemoveImageBlocks(messagesSinceLastSummary, this.api).map(
			({ role, content }) => ({ role, content }),
		)

		// Check auto-approval limits
		const approvalResult = await this.autoApprovalHandler.checkAutoApprovalLimits(
			state,
			this.combineMessages(this.clineMessages.slice(1)),
			async (type, data) => this.ask(type, data),
		)

		if (!approvalResult.shouldProceed) {
			// User did not approve, task should be aborted
			throw new Error("Auto-approval limit reached and user did not approve continuation")
		}

		// Determine GPT‑5 previous_response_id from last persisted assistant turn (if available),
		// unless a condense just occurred (skip once after condense).
		let previousResponseId: string | undefined = undefined
		try {
			const modelId = this.api.getModel().id
			if (modelId && modelId.startsWith("gpt-5") && !this.skipPrevResponseIdOnce) {
				// Find the last assistant message that has a previous_response_id stored
				const idx = findLastIndex(
					this.clineMessages,
					(m): m is ClineMessage & ClineMessageWithMetadata =>
						m.type === "say" &&
						m.say === "text" &&
						!!(m as ClineMessageWithMetadata).metadata?.gpt5?.previous_response_id,
				)
				if (idx !== -1) {
					// Use the previous_response_id from the last assistant message for this request
					const message = this.clineMessages[idx] as ClineMessage & ClineMessageWithMetadata
					previousResponseId = message.metadata?.gpt5?.previous_response_id
				}
			} else if (this.skipPrevResponseIdOnce) {
				// Skipping previous_response_id due to recent condense operation - will send full conversation context
			}
		} catch (error) {
			console.error(`[Task#${this.taskId}] Error retrieving GPT-5 response ID:`, error)
			// non-fatal
		}

		const metadata: ApiHandlerCreateMessageMetadata = {
			mode: mode,
			zgsmCodeMode,
			zgsmWorkflowMode: this.zgsmWorkflowMode,
			rooTaskMode: this?.rootTask?._taskMode,
			parentTaskMode: this?.parentTask?._taskMode,
			taskId: this.taskId,
			language: state?.language,
			instanceId: this.instanceId,
			// Only include previousResponseId if we're NOT suppressing it
			...(previousResponseId && !this.skipPrevResponseIdOnce ? { previousResponseId } : {}),
			// If a condense just occurred, explicitly suppress continuity fallback for the next call
			...(this.skipPrevResponseIdOnce ? { suppressPreviousResponseId: true } : {}),
		}

		// Reset skip flag after applying (it only affects the immediate next call)
		if (this.skipPrevResponseIdOnce) {
			this.skipPrevResponseIdOnce = false
		}

		const stream = this.api.createMessage(systemPrompt, cleanConversationHistory, metadata)
		const iterator = stream[Symbol.asyncIterator]()

		try {
			// Awaiting first chunk to see if it will throw an error.
			this.isWaitingForFirstChunk = true
			const firstChunk = await iterator.next()
			yield firstChunk.value
			this.isWaitingForFirstChunk = false
		} catch (error) {
			const isZgsm = apiConfiguration?.apiProvider === "zgsm"
			let errorMsg = ""
			if (isZgsm) {
				const errorCodeManager = ErrorCodeManager.getInstance()
				errorMsg = await errorCodeManager.parseResponse(error, isZgsm, this.taskId, this.instanceId)

				const requestId = error.headers?.get("x-request-id")
				if (requestId) {
					// Store raw error
					errorCodeManager.setRawError(requestId, error)
				}

				if (error.status === 401) {
					ZgsmAuthService.openStatusBarLoginTip()
				}
			} else {
				errorMsg = error.message
			}

			this.isWaitingForFirstChunk = false
			const isContextWindowExceededError = checkContextWindowExceededError(error)

			// If it's a context window error and we haven't exceeded max retries for this error type
			if (isContextWindowExceededError && retryAttempt < MAX_CONTEXT_WINDOW_RETRIES) {
				console.warn(
					`[Task#${this.taskId}] Context window exceeded for model ${this.api.getModel().id}. ` +
						`Retry attempt ${retryAttempt + 1}/${MAX_CONTEXT_WINDOW_RETRIES}. ` +
						`Attempting automatic truncation...`,
				)
				await this.handleContextWindowExceededError()
				// Retry the request after handling the context window error
				yield* this.attemptApiRequest(retryAttempt + 1)
				return
			}

			// note that this api_req_failed ask is unique in that we only present this option if the api hasn't streamed any content yet (ie it fails on the first chunk due), as it would allow them to hit a retry button. However if the api failed mid-stream, it could be in any arbitrary state where some tools may have executed, so that error is handled differently and requires cancelling the task entirely.
			if (autoApprovalEnabled && alwaysApproveResubmit) {
				// let errorMsg

				// if (error.error?.metadata?.raw) {
				// 	errorMsg = JSON.stringify(error.error.metadata.raw, null, 2)
				// } else if (error.message) {
				// 	errorMsg = error.message
				// } else {
				// 	errorMsg = "Unknown error"
				// }

				// Apply shared exponential backoff and countdown UX
				await this.backoffAndAnnounce(retryAttempt, error, errorMsg)

				// CRITICAL: Check if task was aborted during the backoff countdown
				// This prevents infinite loops when users cancel during auto-retry
				// Without this check, the recursive call below would continue even after abort
				if (this.abort) {
					throw new Error(
						`[Task#attemptApiRequest] task ${this.taskId}.${this.instanceId} aborted during retry`,
					)
				}

				// Delegate generator output from the recursive call with
				// incremented retry count.
				this.api?.setChatType?.("system")
				yield* this.attemptApiRequest(retryAttempt + 1)

				return
			} else {
				const { response } = await this.ask("api_req_failed", errorMsg)

				if (response !== "yesButtonClicked") {
					// This will never happen since if noButtonClicked, we will
					// clear current task, aborting this instance.
					throw new Error("API request failed")
				}

				await this.say("api_req_retried")

				// Delegate generator output from the recursive call.
				this.api?.setChatType?.("system")
				yield* this.attemptApiRequest()
				return
			}
		}

		// No error, so we can continue to yield all remaining chunks.
		// (Needs to be placed outside of try/catch since it we want caller to
		// handle errors not with api_req_failed as that is reserved for first
		// chunk failures only.)
		// This delegates to another generator or iterable object. In this case,
		// it's saying "yield all remaining values from this iterator". This
		// effectively passes along all subsequent chunks from the original
		// stream.
		yield* iterator
	}

	// Shared exponential backoff for retries (first-chunk and mid-stream)
	private async backoffAndAnnounce(retryAttempt: number, error: any, header?: string): Promise<void> {
		try {
			const state = await this.providerRef.deref()?.getState()
			const baseDelay = state?.requestDelaySeconds || 5

			let exponentialDelay = Math.min(
				Math.ceil(baseDelay * Math.pow(2, retryAttempt)),
				MAX_EXPONENTIAL_BACKOFF_SECONDS,
			)

			// Respect provider rate limit window
			let rateLimitDelay = 0
			const rateLimit = state?.apiConfiguration?.rateLimitSeconds || 0
			if (Task.lastGlobalApiRequestTime && rateLimit > 0) {
				const elapsed = performance.now() - Task.lastGlobalApiRequestTime
				rateLimitDelay = Math.ceil(Math.min(rateLimit, Math.max(0, rateLimit * 1000 - elapsed) / 1000))
			}

			// Prefer RetryInfo on 429 if present
			if (error?.status === 429) {
				const retryInfo = error?.errorDetails?.find(
					(d: any) => d["@type"] === "type.googleapis.com/google.rpc.RetryInfo",
				)
				const match = retryInfo?.retryDelay?.match?.(/^(\d+)s$/)
				if (match) {
					exponentialDelay = Number(match[1]) + 1
				}
			}

			const finalDelay = Math.max(exponentialDelay, rateLimitDelay)
			if (finalDelay <= 0) return

			// Build header text; fall back to error message if none provided
			let headerText = header
			if (!headerText) {
				if (error?.error?.metadata?.raw) {
					headerText = JSON.stringify(error.error.metadata.raw, null, 2)
				} else if (error?.message) {
					headerText = error.message
				} else {
					headerText = "Unknown error"
				}
			}
			headerText = headerText ? `${headerText}\n\n` : ""

			// Show countdown timer with exponential backoff
			for (let i = finalDelay; i > 0; i--) {
				// Check abort flag during countdown to allow early exit
				if (this.abort) {
					throw new Error(`[Task#${this.taskId}] Aborted during retry countdown`)
				}

				await this.say(
					"api_req_retry_delayed",
					`${headerText}Retry attempt ${retryAttempt + 1}\nRetrying in ${i} seconds...`,
					undefined,
					true,
				)
				await delay(1000)
			}

			await this.say(
				"api_req_retry_delayed",
				`${headerText}Retry attempt ${retryAttempt + 1}\nRetrying now...`,
				undefined,
				false,
			)
		} catch (err) {
			console.error("Exponential backoff failed:", err)
		}
	}

	// Checkpoints

	public async checkpointSave(force: boolean = false, suppressMessage: boolean = false) {
		return checkpointSave(this, force, suppressMessage)
	}

	public async checkpointRestore(options: CheckpointRestoreOptions) {
		return checkpointRestore(this, options)
	}

	public async checkpointDiff(options: CheckpointDiffOptions) {
		return checkpointDiff(this, options)
	}

	// Metrics

	public combineMessages(messages: ClineMessage[]) {
		return combineApiRequests(combineCommandSequences(messages))
	}

	public getTokenUsage(): TokenUsage {
		return getApiMetrics(this.combineMessages(this.clineMessages.slice(1)))
	}

	public recordToolUsage(toolName: ToolName) {
		if (!this.toolUsage[toolName]) {
			this.toolUsage[toolName] = { attempts: 0, failures: 0 }
		}

		this.toolUsage[toolName].attempts++
	}

	public recordToolError(toolName: ToolName, error?: string) {
		if (!this.toolUsage[toolName]) {
			this.toolUsage[toolName] = { attempts: 0, failures: 0 }
		}

		this.toolUsage[toolName].failures++
		TelemetryService.instance.captureError(`ToolUsageError_${toolName}`)

		if (error) {
			this.emit(RooCodeEventName.TaskToolFailed, this.taskId, toolName, error)
		}
	}

	/**
	 * Persist GPT-5 per-turn metadata (previous_response_id only)
	 * onto the last complete assistant say("text") message.
	 *
	 * Note: We do not persist system instructions or reasoning summaries.
	 */
	private async persistGpt5Metadata(): Promise<void> {
		try {
			const modelId = this.api.getModel().id
			if (!modelId || !modelId.startsWith("gpt-5")) return

			// Check if the API handler has a getLastResponseId method (OpenAiNativeHandler specific)
			const handler = this.api as ApiHandler & { getLastResponseId?: () => string | undefined }
			const lastResponseId = handler.getLastResponseId?.()
			const idx = findLastIndex(
				this.clineMessages,
				(m) => m.type === "say" && m.say === "text" && m.partial !== true,
			)
			if (idx !== -1) {
				const msg = this.clineMessages[idx] as ClineMessage & ClineMessageWithMetadata
				if (!msg.metadata) {
					msg.metadata = {}
				}
				const gpt5Metadata: Gpt5Metadata = {
					...(msg.metadata.gpt5 ?? {}),
					...(lastResponseId ? { previous_response_id: lastResponseId } : {}),
				}
				msg.metadata.gpt5 = gpt5Metadata
			}
		} catch (error) {
			console.error(`[Task#${this.taskId}] Error persisting GPT-5 metadata:`, error)
			// Non-fatal error in metadata persistence
		}
	}

	// Getters

	public get taskStatus(): TaskStatus {
		if (this.interactiveAsk) {
			return TaskStatus.Interactive
		}

		if (this.resumableAsk) {
			return TaskStatus.Resumable
		}

		if (this.idleAsk) {
			return TaskStatus.Idle
		}

		return TaskStatus.Running
	}

	public get taskAsk(): ClineMessage | undefined {
		return this.idleAsk || this.resumableAsk || this.interactiveAsk
	}

	public get queuedMessages(): QueuedMessage[] {
		return this.messageQueueService.messages
	}

	public get tokenUsage(): TokenUsage | undefined {
		if (this.tokenUsageSnapshot && this.tokenUsageSnapshotAt) {
			return this.tokenUsageSnapshot
		}

		this.tokenUsageSnapshot = this.getTokenUsage()
		this.tokenUsageSnapshotAt = this.clineMessages.at(-1)?.ts

		return this.tokenUsageSnapshot
	}

	public get cwd() {
		return this.workspacePath
	}

	/**
	 * Process any queued messages by dequeuing and submitting them.
	 * This ensures that queued user messages are sent when appropriate,
	 * preventing them from getting stuck in the queue.
	 *
	 * @param context - Context string for logging (e.g., the calling tool name)
	 */
	public processQueuedMessages(): void {
		try {
			if (!this.messageQueueService.isEmpty()) {
				const queued = this.messageQueueService.dequeueMessage()
				if (queued) {
					setTimeout(() => {
						this.submitUserMessage(queued.text, queued.images).catch((err) =>
							console.error(`[Task] Failed to submit queued message:`, err),
						)
					}, 0)
				}
			}
		} catch (e) {
			console.error(`[Task] Queue processing error:`, e)
		}
	}
}<|MERGE_RESOLUTION|>--- conflicted
+++ resolved
@@ -69,7 +69,7 @@
 
 // integrations
 import { DiffViewProvider } from "../../integrations/editor/DiffViewProvider"
-import { findToolName } from "../../integrations/misc/export-markdown"
+import { findToolName, formatContentBlockToMarkdown } from "../../integrations/misc/export-markdown"
 import { RooTerminalProcess } from "../../integrations/terminal/types"
 import { TerminalRegistry } from "../../integrations/terminal/TerminalRegistry"
 
@@ -116,14 +116,10 @@
 import { getMessagesSinceLastSummary, summarizeConversation } from "../condense"
 import { Gpt5Metadata, ClineMessageWithMetadata } from "./types"
 import { MessageQueueService } from "../message-queue/MessageQueueService"
-<<<<<<< HEAD
-
-import { AutoApprovalHandler } from "./AutoApprovalHandler"
+
 import { ErrorCodeManager } from "../costrict/error-code"
 import { ZgsmAuthService } from "../costrict/auth"
-=======
 import { AutoApprovalHandler, checkAutoApproval } from "../auto-approval"
->>>>>>> 6e634134
 
 const MAX_EXPONENTIAL_BACKOFF_SECONDS = 600 // 10 minutes
 const DEFAULT_USAGE_COLLECTION_TIMEOUT_MS = 5000 // 5 seconds
@@ -971,7 +967,6 @@
 		return result
 	}
 
-<<<<<<< HEAD
 	public setMessageResponse(text: string, images?: string[]) {
 		this.handleWebviewAskResponse("messageResponse", text, images)
 	}
@@ -982,9 +977,6 @@
 		images?: string[],
 		chatType?: "system" | "user",
 	) {
-=======
-	handleWebviewAskResponse(askResponse: ClineAskResponse, text?: string, images?: string[]) {
->>>>>>> 6e634134
 		this.askResponse = askResponse
 		this.askResponseText = text
 		this.askResponseImages = images
