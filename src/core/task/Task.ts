--- conflicted
+++ resolved
@@ -10,11 +10,7 @@
 import pWaitFor from "p-wait-for"
 import { serializeError } from "serialize-error"
 import { Package } from "../../shared/package"
-<<<<<<< HEAD
-=======
-import { isNativeProtocol } from "@roo-code/types"
 import { getCurrentToolProtocol, formatToolInvocation } from "../tools/helpers/toolResultFormatting"
->>>>>>> bc99f41a
 
 import {
 	type TaskLike,
@@ -47,17 +43,10 @@
 	MAX_CHECKPOINT_TIMEOUT_SECONDS,
 	MIN_CHECKPOINT_TIMEOUT_SECONDS,
 	TOOL_PROTOCOL,
-<<<<<<< HEAD
-	ToolProtocol,
-} from "@roo-code/types"
-import { TelemetryService } from "@roo-code/telemetry"
-// import { CloudService, BridgeOrchestrator } from "@roo-code/cloud"
-=======
 } from "@roo-code/types"
 import { TelemetryService } from "@roo-code/telemetry"
 import { CloudService, BridgeOrchestrator } from "@roo-code/cloud"
 import { getToolProtocolFromSettings } from "../../utils/toolProtocol"
->>>>>>> bc99f41a
 
 // api
 import { ApiHandler, ApiHandlerCreateMessageMetadata, buildApiHandler } from "../../api"
@@ -934,47 +923,56 @@
 		if (isStatusMutable) {
 			console.log(`Task#ask: status is mutable -> type: ${type}`)
 			const statusMutationTimeout = 2_000
-
-			if (isInteractiveAsk(type)) {
+			const statusMutationHandler = (task: Task, cb: (timeoutId: number) => any, timeout: number) => {
 				const timeoutId = this.nextTimeoutId++
 				const timer = setTimeout(() => {
-					const message = this.findMessageByTimestamp(askTs)
-
-					if (message) {
-						this.interactiveAsk = message
-						this.emit(RooCodeEventName.TaskInteractive, this.taskId)
-						provider?.postMessageToWebview({ type: "interactionRequired" })
-					}
-					this.timeoutMap.delete(timeoutId)
-				}, statusMutationTimeout)
-
-				this.timeoutMap.set(timeoutId, timer)
+					cb(timeoutId)
+					task.timeoutMap.delete(timeoutId)
+				}, timeout)
+
+				task.timeoutMap.set(timeoutId, timer)
+			}
+
+			if (isInteractiveAsk(type)) {
+				statusMutationHandler(
+					this,
+					() => {
+						const message = this.findMessageByTimestamp(askTs)
+
+						if (message) {
+							this.interactiveAsk = message
+							this.emit(RooCodeEventName.TaskInteractive, this.taskId)
+							provider?.postMessageToWebview({ type: "interactionRequired" })
+						}
+					},
+					statusMutationTimeout,
+				)
 			} else if (isResumableAsk(type)) {
-				const timeoutId = this.nextTimeoutId++
-				const timer = setTimeout(() => {
-					const message = this.findMessageByTimestamp(askTs)
-
-					if (message) {
-						this.resumableAsk = message
-						this.emit(RooCodeEventName.TaskResumable, this.taskId)
-					}
-					this.timeoutMap.delete(timeoutId)
-				}, statusMutationTimeout)
-
-				this.timeoutMap.set(timeoutId, timer)
+				statusMutationHandler(
+					this,
+					() => {
+						const message = this.findMessageByTimestamp(askTs)
+
+						if (message) {
+							this.resumableAsk = message
+							this.emit(RooCodeEventName.TaskResumable, this.taskId)
+						}
+					},
+					statusMutationTimeout,
+				)
 			} else if (isIdleAsk(type)) {
-				const timeoutId = this.nextTimeoutId++
-				const timer = setTimeout(() => {
-					const message = this.findMessageByTimestamp(askTs)
-
-					if (message) {
-						this.idleAsk = message
-						this.emit(RooCodeEventName.TaskIdle, this.taskId)
-					}
-					this.timeoutMap.delete(timeoutId)
-				}, statusMutationTimeout)
-
-				this.timeoutMap.set(timeoutId, timer)
+				statusMutationHandler(
+					this,
+					() => {
+						const message = this.findMessageByTimestamp(askTs)
+
+						if (message) {
+							this.idleAsk = message
+							this.emit(RooCodeEventName.TaskIdle, this.taskId)
+						}
+					},
+					statusMutationTimeout,
+				)
 			}
 		} else if (isMessageQueued) {
 			console.log(`Task#ask: will process message queue -> type: ${type}`)
@@ -982,7 +980,7 @@
 			const message = this.messageQueueService.dequeueMessage()
 
 			if (message) {
-				// Check if this is a tool approval ask Pthat needs to be handled.
+				// Check if this is a tool approval ask that needs to be handled.
 				if (
 					type === "tool" ||
 					type === "command" ||
@@ -1000,16 +998,12 @@
 			}
 		}
 
-<<<<<<< HEAD
 		// No need to ask about tool calls in review mode; this is a temporary measure and needs to be removed later.
 		if (this._taskMode === "review" && type === "tool") {
 			this.approveAsk()
 		}
 
 		// Wait for askResponse to be set.
-=======
-		// Wait for askResponse to be set
->>>>>>> bc99f41a
 		await pWaitFor(() => this.askResponse !== undefined || this.lastMessageTs !== askTs, { interval: 100 })
 
 		if (this.lastMessageTs !== askTs) {
@@ -1055,10 +1049,6 @@
 			clearTimeout(timer)
 		}
 		this.timeoutMap.clear()
-	}
-
-	public setMessageResponse(text: string, images?: string[]) {
-		this.handleWebviewAskResponse("messageResponse", text, images)
 	}
 
 	handleWebviewAskResponse(
@@ -1089,8 +1079,7 @@
 
 			if (lastFollowUpIndex !== -1) {
 				// Mark this follow-up as answered
-				const item = this.clineMessages[lastFollowUpIndex]
-				item.isAnswered = !!item.partial
+				this.clineMessages[lastFollowUpIndex].isAnswered = true
 				// Save the updated messages
 				this.saveClineMessages().catch((error) => {
 					console.error("Failed to save answered follow-up state:", error)
@@ -1246,9 +1235,6 @@
 		}
 		const isRateLimitRetry = !!(type === "api_req_retry_delayed" && text && text?.startsWith("Rate limiting for"))
 
-		if (type === "checkpoint_saved") {
-		}
-		// "checkpoint_saved"
 		if (partial !== undefined) {
 			const lastMessage = this.clineMessages.at(-1)
 
@@ -1492,7 +1478,7 @@
 		// v2.0 xml tags refactor caveat: since we don't use tools anymore, we need to replace all tool use blocks with a text block since the API disallows conversations with tool uses and no tool schema
 		// Now also protocol-aware: format according to current protocol setting
 		const protocol = getCurrentToolProtocol()
-		const useNative = isNativeProtocol(protocol)
+		// const useNative = isNativeProtocol(protocol)
 
 		const conversationWithoutToolBlocks = existingApiConversationHistory.map((message) => {
 			if (Array.isArray(message.content)) {
@@ -2523,18 +2509,6 @@
 				// Can't just do this b/c a tool could be in the middle of executing.
 				// this.assistantMessageContent.forEach((e) => (e.partial = false))
 
-<<<<<<< HEAD
-				// Now that the stream is complete, finalize any remaining partial content blocks
-				this.assistantMessageParser.finalizeContentBlocks()
-
-				// Preserve tool_use blocks that were added via native protocol (not parsed from text)
-				// These come from tool_call chunks and are added directly to assistantMessageContent
-				const nativeToolBlocks = this.assistantMessageContent.filter((block) => block.type === "tool_use")
-				const parsedBlocks = this.assistantMessageParser.getContentBlocks()
-
-				// Merge: parser blocks + native tool blocks that aren't in parser
-				this.assistantMessageContent = [...parsedBlocks, ...nativeToolBlocks]
-=======
 				// Now that the stream is complete, finalize any remaining partial content blocks (XML protocol only)
 				if (this.assistantMessageParser) {
 					this.assistantMessageParser.finalizeContentBlocks()
@@ -2558,7 +2532,6 @@
 						this.assistantMessageContent = parsedBlocks
 					}
 				}
->>>>>>> bc99f41a
 
 				if (partialBlocks.length > 0) {
 					// If there is content to update then it will complete and
@@ -2709,23 +2682,6 @@
 					// apiConversationHistory at line 1876. Since the assistant failed to respond,
 					// we need to remove that message before retrying to avoid having two consecutive
 					// user messages (which would cause tool_result validation errors).
-					const toolProtocol = vscode.workspace
-						.getConfiguration(Package.name)
-						.get<ToolProtocol>("toolProtocol", "xml")
-					const isNativeProtocol = toolProtocol === TOOL_PROTOCOL.NATIVE
-
-					if (isNativeProtocol && this.apiConversationHistory.length > 0) {
-						const lastMessage = this.apiConversationHistory[this.apiConversationHistory.length - 1]
-						if (lastMessage.role === "user") {
-							// Remove the last user message that we added earlier
-							this.apiConversationHistory.pop()
-						}
-					}
-
-					// IMPORTANT: For native tool protocol, we already added the user message to
-					// apiConversationHistory at line 1876. Since the assistant failed to respond,
-					// we need to remove that message before retrying to avoid having two consecutive
-					// user messages (which would cause tool_result validation errors).
 					if (isNativeProtocol(getToolProtocolFromSettings()) && this.apiConversationHistory.length > 0) {
 						const lastMessage = this.apiConversationHistory[this.apiConversationHistory.length - 1]
 						if (lastMessage.role === "user") {
@@ -2789,25 +2745,14 @@
 						} else {
 							// User declined to retry
 							// For native protocol, re-add the user message we removed
-<<<<<<< HEAD
-							if (isNativeProtocol) {
-=======
 							if (isNativeProtocol(getToolProtocolFromSettings())) {
->>>>>>> bc99f41a
 								await this.addToApiConversationHistory({
 									role: "user",
 									content: currentUserContent,
 								})
 							}
 
-<<<<<<< HEAD
 							await this.say("error", errorMsg)
-=======
-							await this.say(
-								"error",
-								"Unexpected API Response: The language model did not provide any assistant messages. This may indicate an issue with the API or the model's output.",
-							)
->>>>>>> bc99f41a
 
 							await this.addToApiConversationHistory({
 								role: "assistant",
@@ -2922,13 +2867,7 @@
 					newTaskRequireTodos: vscode.workspace
 						.getConfiguration(Package.name)
 						.get<boolean>("newTaskRequireTodos", false),
-<<<<<<< HEAD
-					toolProtocol: vscode.workspace
-						.getConfiguration(Package.name)
-						.get<ToolProtocol>("toolProtocol", "xml"),
-=======
 					toolProtocol: getToolProtocolFromSettings(),
->>>>>>> bc99f41a
 				},
 				undefined, // todoList
 				this.api.getModel().id,
@@ -3140,11 +3079,7 @@
 		// Determine if we should include native tools based on:
 		// 1. Tool protocol is set to NATIVE
 		// 2. Model supports native tools
-<<<<<<< HEAD
-		const toolProtocol = vscode.workspace.getConfiguration(Package.name).get<ToolProtocol>("toolProtocol", "xml")
-=======
 		const toolProtocol = getToolProtocolFromSettings()
->>>>>>> bc99f41a
 		const modelInfo = this.api.getModel().info
 		const shouldIncludeTools = toolProtocol === TOOL_PROTOCOL.NATIVE && (modelInfo.supportsNativeTools ?? false)
 
@@ -3189,11 +3124,8 @@
 			rooTaskMode: this?.rootTask?._taskMode,
 			parentTaskMode: this?.parentTask?._taskMode,
 			taskId: this.taskId,
-<<<<<<< HEAD
 			language: state?.language,
 			instanceId: this.instanceId,
-=======
->>>>>>> bc99f41a
 			// Include tools and tool protocol when using native protocol and model supports it
 			...(shouldIncludeTools ? { tools: allTools, tool_choice: "auto", toolProtocol } : {}),
 		}
@@ -3209,7 +3141,6 @@
 				},
 			},
 		)
-
 		const iterator = stream[Symbol.asyncIterator]()
 
 		try {
