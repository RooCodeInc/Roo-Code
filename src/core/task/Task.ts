--- conflicted
+++ resolved
@@ -3622,16 +3622,13 @@
 			})
 		}
 
-<<<<<<< HEAD
 		const { id } = (await ZgsmAuthService.getInstance()?.getUserInfo()) ?? {}
-=======
 		// Resolve parallel tool calls setting from experiment (will move to per-API-profile setting later)
 		const parallelToolCallsEnabled = experiments.isEnabled(
 			state?.experiments ?? {},
 			EXPERIMENT_IDS.MULTIPLE_NATIVE_TOOL_CALLS,
 		)
 
->>>>>>> 5b64aa95
 		const metadata: ApiHandlerCreateMessageMetadata = {
 			mode: mode,
 			zgsmCodeMode,
