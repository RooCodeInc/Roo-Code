--- conflicted
+++ resolved
@@ -10,7 +10,6 @@
 import { serializeError } from "serialize-error"
 
 import {
-	type RooCodeSettings,
 	type TaskLike,
 	type TaskMetadata,
 	type TaskEvents,
@@ -38,11 +37,7 @@
 	QueuedMessage,
 } from "@roo-code/types"
 import { TelemetryService } from "@roo-code/telemetry"
-<<<<<<< HEAD
-import { CloudService } from "@roo-code/cloud"
-=======
 import { CloudService, BridgeOrchestrator } from "@roo-code/cloud"
->>>>>>> 130ce293
 
 // api
 import { ApiHandler, ApiHandlerCreateMessageMetadata, buildApiHandler } from "../../api"
@@ -68,7 +63,6 @@
 import { McpHub } from "../../services/mcp/McpHub"
 import { McpServerManager } from "../../services/mcp/McpServerManager"
 import { RepoPerTaskCheckpointService } from "../../services/checkpoints"
-import { CheckpointResult } from "../../services/checkpoints/types"
 
 // integrations
 import { DiffViewProvider } from "../../integrations/editor/DiffViewProvider"
@@ -120,7 +114,6 @@
 import { MessageQueueService } from "../message-queue/MessageQueueService"
 
 import { AutoApprovalHandler } from "./AutoApprovalHandler"
-import { Gpt5Metadata, ClineMessageWithMetadata } from "./types"
 
 const MAX_EXPONENTIAL_BACKOFF_SECONDS = 600 // 10 minutes
 const DEFAULT_USAGE_COLLECTION_TIMEOUT_MS = 5000 // 5 seconds
@@ -274,17 +267,13 @@
 	enableCheckpoints: boolean
 	checkpointService?: RepoPerTaskCheckpointService
 	checkpointServiceInitializing = false
-	ongoingCheckpointSaves = new Map<string, Promise<void | CheckpointResult | undefined>>()
 
 	// Task Bridge
 	enableBridge: boolean
-<<<<<<< HEAD
-=======
 
 	// Message Queue Service
 	public readonly messageQueueService: MessageQueueService
 	private messageQueueStateChangedHandler: (() => void) | undefined
->>>>>>> 130ce293
 
 	// Streaming
 	isWaitingForFirstChunk = false
@@ -843,11 +832,6 @@
 		} else if (isMessageQueued) {
 			console.log("Task#ask will process message queue")
 
-<<<<<<< HEAD
-		// Wait for askResponse to be set
-		await pWaitFor(() => this.askResponse !== undefined || this.lastMessageTs !== askTs, { interval: 100 })
-
-=======
 			const message = this.messageQueueService.dequeueMessage()
 
 			if (message) {
@@ -860,7 +844,6 @@
 		// Wait for askResponse to be set.
 		await pWaitFor(() => this.askResponse !== undefined || this.lastMessageTs !== askTs, { interval: 100 })
 
->>>>>>> 130ce293
 		if (this.lastMessageTs !== askTs) {
 			// Could happen if we send multiple asks in a row i.e. with
 			// command_output. It's important that when we know an ask could
@@ -931,11 +914,8 @@
 					await provider.setProviderProfile(providerProfile)
 				}
 
-<<<<<<< HEAD
-=======
 				this.emit(RooCodeEventName.TaskUserMessage, this.taskId)
 
->>>>>>> 130ce293
 				provider.postMessageToWebview({ type: "invoke", invoke: "sendMessage", text, images })
 			} else {
 				console.error("[Task#submitUserMessage] Provider reference lost")
@@ -1163,11 +1143,7 @@
 	private async startTask(task?: string, images?: string[]): Promise<void> {
 		if (this.enableBridge) {
 			try {
-<<<<<<< HEAD
-				// BridgeOrchestrator has been removed - bridge functionality disabled
-=======
 				await BridgeOrchestrator.subscribeToTask(this)
->>>>>>> 130ce293
 			} catch (error) {
 				console.error(
 					`[Task#startTask] BridgeOrchestrator.subscribeToTask() failed: ${error instanceof Error ? error.message : String(error)}`,
@@ -1208,11 +1184,7 @@
 	private async resumeTaskFromHistory() {
 		if (this.enableBridge) {
 			try {
-<<<<<<< HEAD
-				// BridgeOrchestrator has been removed - bridge functionality disabled
-=======
 				await BridgeOrchestrator.subscribeToTask(this)
->>>>>>> 130ce293
 			} catch (error) {
 				console.error(
 					`[Task#resumeTaskFromHistory] BridgeOrchestrator.subscribeToTask() failed: ${error instanceof Error ? error.message : String(error)}`,
@@ -1222,25 +1194,13 @@
 
 		const modifiedClineMessages = await this.getSavedClineMessages()
 
-<<<<<<< HEAD
-		// Check for any stored GPT-5 response IDs in the message history
-=======
 		// Check for any stored GPT-5 response IDs in the message history.
->>>>>>> 130ce293
 		const gpt5Messages = modifiedClineMessages.filter(
 			(m): m is ClineMessage & ClineMessageWithMetadata =>
 				m.type === "say" &&
 				m.say === "text" &&
 				!!(m as ClineMessageWithMetadata).metadata?.gpt5?.previous_response_id,
 		)
-<<<<<<< HEAD
-		if (gpt5Messages.length > 0) {
-			const lastGpt5Message = gpt5Messages[gpt5Messages.length - 1]
-			// The lastGpt5Message contains the previous_response_id that can be used for continuity
-		}
-
-		// Remove any resume messages that may have been added before
-=======
 
 		if (gpt5Messages.length > 0) {
 			const lastGpt5Message = gpt5Messages[gpt5Messages.length - 1]
@@ -1249,7 +1209,6 @@
 		}
 
 		// Remove any resume messages that may have been added before.
->>>>>>> 130ce293
 		const lastRelevantMessageIndex = findLastIndex(
 			modifiedClineMessages,
 			(m) => !(m.ask === "resume_task" || m.ask === "resume_completed_task"),
@@ -1478,12 +1437,7 @@
 
 		await this.overwriteApiConversationHistory(modifiedApiConversationHistory)
 
-<<<<<<< HEAD
-		// Task resuming from history item
-
-=======
 		// Task resuming from history item.
->>>>>>> 130ce293
 		await this.initiateTaskLoop(newUserContent)
 	}
 
@@ -1516,8 +1470,6 @@
 	public dispose(): void {
 		console.log(`[Task#dispose] disposing task ${this.taskId}.${this.instanceId}`)
 
-<<<<<<< HEAD
-=======
 		// Dispose message queue and remove event listeners.
 		try {
 			if (this.messageQueueStateChangedHandler) {
@@ -1530,7 +1482,6 @@
 			console.error("Error disposing message queue:", error)
 		}
 
->>>>>>> 130ce293
 		// Remove all event listeners to prevent memory leaks.
 		try {
 			this.removeAllListeners()
@@ -1538,13 +1489,6 @@
 			console.error("Error removing event listeners:", error)
 		}
 
-		// Clean up ongoing checkpoint saves to prevent memory leaks
-		try {
-			this.ongoingCheckpointSaves.clear()
-		} catch (error) {
-			console.error("Error clearing ongoing checkpoint saves:", error)
-		}
-
 		// Stop waiting for child task completion.
 		if (this.pauseInterval) {
 			clearInterval(this.pauseInterval)
@@ -1552,9 +1496,6 @@
 		}
 
 		if (this.enableBridge) {
-<<<<<<< HEAD
-			// BridgeOrchestrator has been removed - bridge functionality disabled
-=======
 			BridgeOrchestrator.getInstance()
 				?.unsubscribeFromTask(this.taskId)
 				.catch((error) =>
@@ -1562,7 +1503,6 @@
 						`[Task#dispose] BridgeOrchestrator#unsubscribeFromTask() failed: ${error instanceof Error ? error.message : String(error)}`,
 					),
 				)
->>>>>>> 130ce293
 		}
 
 		// Release any terminals associated with this task.
@@ -1611,13 +1551,8 @@
 		}
 	}
 
-<<<<<<< HEAD
-	public async abortTask(isAbandoned = false) {
-		// Aborting task
-=======
 	// Subtasks
 	// Spawn / Wait / Complete
->>>>>>> 130ce293
 
 	public async startSubtask(message: string, initialTodos: TodoItem[], mode: string) {
 		const provider = this.providerRef.deref()
