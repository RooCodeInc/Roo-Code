--- conflicted
+++ resolved
@@ -837,7 +837,6 @@
 		let statusMutationTimeouts: NodeJS.Timeout[] = []
 		const statusMutationTimeout = 5_000
 
-<<<<<<< HEAD
 		if (isBlocking) {
 			console.log(`Task#ask will block -> type: ${type}`)
 		}
@@ -845,9 +844,6 @@
 		if (isStatusMutable) {
 			console.log(`Task#ask: status is mutable -> type: ${type}`)
 
-=======
-		if (isStatusMutable) {
->>>>>>> e8ac3bf3
 			if (isInteractiveAsk(type)) {
 				statusMutationTimeouts.push(
 					setTimeout(() => {
@@ -906,7 +902,6 @@
 			}
 		}
 
-<<<<<<< HEAD
 		const provider = this.providerRef.deref()
 		const state = provider ? await provider.getState() : undefined
 		const isApproved = state ? await isAutoApproved({ state, ask: type, text, isProtected }) : false
@@ -916,16 +911,6 @@
 		}
 
 		// Wait for askResponse to be set.
-=======
-		// Non-blocking asks return immediately without waiting
-		// The ask message is created in the UI, but the task doesn't wait for a response
-		// This prevents blocking in cloud/headless environments
-		if (isNonBlockingAsk(type)) {
-			return { response: "yesButtonClicked" as ClineAskResponse, text: undefined, images: undefined }
-		}
-
-		// Wait for askResponse to be set
->>>>>>> e8ac3bf3
 		await pWaitFor(() => this.askResponse !== undefined || this.lastMessageTs !== askTs, { interval: 100 })
 
 		if (this.lastMessageTs !== askTs) {
