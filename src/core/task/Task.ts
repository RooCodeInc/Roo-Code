--- conflicted
+++ resolved
@@ -105,11 +105,8 @@
 import { ZgsmAuthService } from "../costrict/auth"
 import { getShell } from "../../utils/shell"
 import { AutoApprovalHandler } from "./AutoApprovalHandler"
-<<<<<<< HEAD
 import { ErrorCodeManager } from "../costrict/error-code"
-=======
 import { Gpt5Metadata, ClineMessageWithMetadata } from "./types"
->>>>>>> 1d46bd1b
 
 const MAX_EXPONENTIAL_BACKOFF_SECONDS = 600 // 10 minutes
 const DEFAULT_USAGE_COLLECTION_TIMEOUT_MS = 5000 // 5 seconds
@@ -121,13 +118,10 @@
 	apiConfiguration: ProviderSettings
 	enableDiff?: boolean
 	enableCheckpoints?: boolean
-<<<<<<< HEAD
 	useZgsmCustomConfig?: boolean
 	zgsmCodebaseIndexEnabled?: boolean
 	enableTaskBridge?: boolean
-=======
 	enableBridge?: boolean
->>>>>>> 1d46bd1b
 	fuzzyMatchThreshold?: number
 	consecutiveMistakeLimit?: number
 	task?: string
@@ -1449,7 +1443,7 @@
 		if (this.enableBridge) {
 			BridgeOrchestrator.getInstance()
 				?.unsubscribeFromTask(this.taskId)
-				.catch((error) =>
+				.catch((error: { message: any }) =>
 					console.error(
 						`[Task#dispose] BridgeOrchestrator#unsubscribeFromTask() failed: ${error instanceof Error ? error.message : String(error)}`,
 					),
@@ -2524,14 +2518,10 @@
 		const metadata: ApiHandlerCreateMessageMetadata = {
 			mode: mode,
 			taskId: this.taskId,
-<<<<<<< HEAD
 			language: state?.language,
 			instanceId: this.instanceId,
-			...(previousResponseId ? { previousResponseId } : {}),
-=======
 			// Only include previousResponseId if we're NOT suppressing it
 			...(previousResponseId && !this.skipPrevResponseIdOnce ? { previousResponseId } : {}),
->>>>>>> 1d46bd1b
 			// If a condense just occurred, explicitly suppress continuity fallback for the next call
 			...(this.skipPrevResponseIdOnce ? { suppressPreviousResponseId: true } : {}),
 		}
