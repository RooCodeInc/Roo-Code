--- conflicted
+++ resolved
@@ -1519,11 +1519,8 @@
 						images,
 						partial,
 						contextCondense,
-<<<<<<< HEAD
 						metadata: { isRateLimitRetry },
-=======
 						contextTruncation,
->>>>>>> 72a6805b
 					})
 				}
 			} else {
@@ -3734,18 +3731,15 @@
 			})
 		}
 
-<<<<<<< HEAD
 		const { id } = (await ZgsmAuthService.getInstance()?.getUserInfo()) ?? {}
-		// Resolve parallel tool calls setting from experiment (will move to per-API-profile setting later)
-		const parallelToolCallsEnabled = experiments.isEnabled(
-			state?.experiments ?? {},
-			EXPERIMENT_IDS.MULTIPLE_NATIVE_TOOL_CALLS,
-		)
-=======
+		// // Resolve parallel tool calls setting from experiment (will move to per-API-profile setting later)
+		// const parallelToolCallsEnabled = experiments.isEnabled(
+		// 	state?.experiments ?? {},
+		// 	EXPERIMENT_IDS.MULTIPLE_NATIVE_TOOL_CALLS,
+		// )
 		// Parallel tool calls are disabled - feature is on hold
 		// Previously resolved from experiments.isEnabled(..., EXPERIMENT_IDS.MULTIPLE_NATIVE_TOOL_CALLS)
 		const parallelToolCallsEnabled = false
->>>>>>> 72a6805b
 
 		const metadata: ApiHandlerCreateMessageMetadata = {
 			mode: mode,
