import * as path from "path"
import * as vscode from "vscode"
import os from "os"
import crypto from "crypto"
import EventEmitter from "events"

import { AskIgnoredError } from "./AskIgnoredError"

import { Anthropic } from "@anthropic-ai/sdk"
import OpenAI from "openai"
import debounce from "lodash.debounce"
import delay from "delay"
import pWaitFor from "p-wait-for"
import { serializeError } from "serialize-error"
import { Package } from "../../shared/package"
import { formatToolInvocation } from "../tools/helpers/toolResultFormatting"

import {
	type TaskLike,
	type TaskMetadata,
	type TaskEvents,
	type ProviderSettings,
	type TokenUsage,
	type ToolUsage,
	type ToolName,
	type ContextCondense,
	type ContextTruncation,
	type ClineMessage,
	type ClineSay,
	type ClineAsk,
	type ToolProgressStatus,
	type HistoryItem,
	type CreateTaskOptions,
	type ModelInfo,
	RooCodeEventName,
	// TelemetryEventName,
	TaskStatus,
	TodoItem,
	getApiProtocol,
	getModelId,
	isIdleAsk,
	isInteractiveAsk,
	isResumableAsk,
	isNativeProtocol,
	QueuedMessage,
	DEFAULT_CONSECUTIVE_MISTAKE_LIMIT,
	DEFAULT_CHECKPOINT_TIMEOUT_SECONDS,
	MAX_CHECKPOINT_TIMEOUT_SECONDS,
	MIN_CHECKPOINT_TIMEOUT_SECONDS,
	TOOL_PROTOCOL,
	CommandExecutionStatus,
} from "@roo-code/types"
import { TelemetryService } from "@roo-code/telemetry"
// import { CloudService, BridgeOrchestrator } from "@roo-code/cloud"
import { resolveToolProtocol } from "../../utils/resolveToolProtocol"

// api
import { ApiHandler, ApiHandlerCreateMessageMetadata, buildApiHandler } from "../../api"
import { ApiStream, GroundingSource } from "../../api/transform/stream"
import { maybeRemoveImageBlocks } from "../../api/transform/image-cleaning"

// shared
import { findLastIndex } from "../../shared/array"
import { combineApiRequests } from "../../shared/combineApiRequests"
import { combineCommandSequences } from "../../shared/combineCommandSequences"
import { t } from "../../i18n"
import { ClineApiReqCancelReason, ClineApiReqInfo } from "../../shared/ExtensionMessage"
import { getApiMetrics, hasTokenUsageChanged, hasToolUsageChanged } from "../../shared/getApiMetrics"
import { ClineAskResponse } from "../../shared/WebviewMessage"
import { defaultModeSlug, getModeBySlug, getGroupName } from "../../shared/modes"
import { DiffStrategy, type ToolUse } from "../../shared/tools"
import { EXPERIMENT_IDS, experiments } from "../../shared/experiments"
import { getModelMaxOutputTokens } from "../../shared/api"

// services
import { UrlContentFetcher } from "../../services/browser/UrlContentFetcher"
import { BrowserSession } from "../../services/browser/BrowserSession"
import { McpHub } from "../../services/mcp/McpHub"
import { McpServerManager } from "../../services/mcp/McpServerManager"
import { RepoPerTaskCheckpointService } from "../../services/checkpoints"

// integrations
import { DiffViewProvider } from "../../integrations/editor/DiffViewProvider"
import { findToolName } from "../../integrations/misc/export-markdown"
import { RooTerminalProcess } from "../../integrations/terminal/types"
import { TerminalRegistry } from "../../integrations/terminal/TerminalRegistry"

// utils
import { calculateApiCostAnthropic, calculateApiCostOpenAI } from "../../shared/cost"
import { getWorkspacePath } from "../../utils/path"

// prompts
import { formatResponse } from "../prompts/responses"
import { SYSTEM_PROMPT } from "../prompts/system"
import { buildNativeToolsArray } from "./build-tools"

// core modules
import { ToolRepetitionDetector } from "../tools/ToolRepetitionDetector"
import { restoreTodoListForTask } from "../tools/UpdateTodoListTool"
import { FileContextTracker } from "../context-tracking/FileContextTracker"
import { RooIgnoreController } from "../ignore/RooIgnoreController"
import { RooProtectedController } from "../protect/RooProtectedController"
import { type AssistantMessageContent, presentAssistantMessage } from "../assistant-message"
import { AssistantMessageParser } from "../assistant-message/AssistantMessageParser"
import { NativeToolCallParser } from "../assistant-message/NativeToolCallParser"
import { manageContext, willManageContext } from "../context-management"
import { ClineProvider } from "../webview/ClineProvider"
import { MultiSearchReplaceDiffStrategy } from "../diff/strategies/multi-search-replace"
import { MultiFileSearchReplaceDiffStrategy } from "../diff/strategies/multi-file-search-replace"
import {
	type ApiMessage,
	readApiMessages,
	saveApiMessages,
	readTaskMessages,
	saveTaskMessages,
	taskMetadata,
} from "../task-persistence"
import { getEnvironmentDetails } from "../environment/getEnvironmentDetails"
import { checkContextWindowExceededError } from "../context/context-management/context-error-handling"
import {
	type CheckpointDiffOptions,
	type CheckpointRestoreOptions,
	getCheckpointService,
	checkpointSave,
	checkpointRestore,
	checkpointDiff,
} from "../checkpoints"
import { processUserContentMentions } from "../mentions/processUserContentMentions"
import { getMessagesSinceLastSummary, summarizeConversation, getEffectiveApiHistory } from "../condense"
import { MessageQueueService } from "../message-queue/MessageQueueService"

import { ErrorCodeManager } from "../costrict/error-code"
import { ZgsmAuthService } from "../costrict/auth"
import { AutoApprovalHandler, checkAutoApproval } from "../auto-approval"
import psTree from "ps-tree"
import { MessageManager } from "../message-manager"
import { validateAndFixToolResultIds } from "./validateToolResultIds"

const MAX_EXPONENTIAL_BACKOFF_SECONDS = 600 // 10 minutes
const DEFAULT_USAGE_COLLECTION_TIMEOUT_MS = 5000 // 5 seconds
const FORCED_CONTEXT_REDUCTION_PERCENT = 75 // Keep 75% of context (remove 25%) on context window errors
const MAX_CONTEXT_WINDOW_RETRIES = 3 // Maximum retries for context window errors

export interface TaskOptions extends CreateTaskOptions {
	provider: ClineProvider
	apiConfiguration: ProviderSettings
	enableDiff?: boolean
	enableCheckpoints?: boolean
	useZgsmCustomConfig?: boolean
	zgsmCodebaseIndexEnabled?: boolean
	checkpointTimeout?: number
	enableBridge?: boolean
	fuzzyMatchThreshold?: number
	consecutiveMistakeLimit?: number
	task?: string
	images?: string[]
	historyItem?: HistoryItem
	experiments?: Record<string, boolean>
	startTask?: boolean
	rootTask?: Task
	parentTask?: Task
	taskNumber?: number
	onCreated?: (task: Task) => void
	initialTodos?: TodoItem[]
	workspacePath?: string
	/** Initial status for the task's history item (e.g., "active" for child tasks) */
	initialStatus?: "active" | "delegated" | "completed"
}

export class Task extends EventEmitter<TaskEvents> implements TaskLike {
	readonly taskId: string
	readonly zgsmWorkflowMode?: string
	readonly rootTaskId?: string
	readonly parentTaskId?: string
	childTaskId?: string
	pendingNewTaskToolCallId?: string

	readonly instanceId: string
	readonly metadata: TaskMetadata

	todoList?: TodoItem[]

	readonly rootTask: Task | undefined = undefined
	readonly parentTask: Task | undefined = undefined
	readonly taskNumber: number
	readonly workspacePath: string

	/**
	 * The mode associated with this task. Persisted across sessions
	 * to maintain user context when reopening tasks from history.
	 *
	 * ## Lifecycle
	 *
	 * ### For new tasks:
	 * 1. Initially `undefined` during construction
	 * 2. Asynchronously initialized from provider state via `initializeTaskMode()`
	 * 3. Falls back to `defaultModeSlug` if provider state is unavailable
	 *
	 * ### For history items:
	 * 1. Immediately set from `historyItem.mode` during construction
	 * 2. Falls back to `defaultModeSlug` if mode is not stored in history
	 *
	 * ## Important
	 * This property should NOT be accessed directly until `taskModeReady` promise resolves.
	 * Use `getTaskMode()` for async access or `taskMode` getter for sync access after initialization.
	 *
	 * @private
	 * @see {@link getTaskMode} - For safe async access
	 * @see {@link taskMode} - For sync access after initialization
	 * @see {@link waitForModeInitialization} - To ensure initialization is complete
	 */
	private _taskMode: string | undefined

	/**
	 * Promise that resolves when the task mode has been initialized.
	 * This ensures async mode initialization completes before the task is used.
	 *
	 * ## Purpose
	 * - Prevents race conditions when accessing task mode
	 * - Ensures provider state is properly loaded before mode-dependent operations
	 * - Provides a synchronization point for async initialization
	 *
	 * ## Resolution timing
	 * - For history items: Resolves immediately (sync initialization)
	 * - For new tasks: Resolves after provider state is fetched (async initialization)
	 *
	 * @private
	 * @see {@link waitForModeInitialization} - Public method to await this promise
	 */
	private taskModeReady: Promise<void>

	providerRef: WeakRef<ClineProvider>
	private readonly globalStoragePath: string
	abort: boolean = false
	currentRequestAbortController?: AbortController
	skipPrevResponseIdOnce: boolean = false

	// TaskStatus
	idleAsk?: ClineMessage
	resumableAsk?: ClineMessage
	interactiveAsk?: ClineMessage

	didFinishAbortingStream = false
	abandoned = false
	abortReason?: ClineApiReqCancelReason
	isInitialized = false
	isPaused: boolean = false

	// API
	api: ApiHandler & {
		setChatType?: (type: "user" | "system") => void
		getChatType?: () => "user" | "system"
		cancelChat?: (cancelType?: ClineApiReqCancelReason) => void
	}
	apiConfiguration: ProviderSettings
	private static lastGlobalApiRequestTime?: number
	private autoApprovalHandler: AutoApprovalHandler

	lastApiRequestHeaders?: Record<string, string>

	/**
	 * Reset the global API request timestamp. This should only be used for testing.
	 * @internal
	 */
	static resetGlobalApiRequestTime(): void {
		Task.lastGlobalApiRequestTime = undefined
	}

	toolRepetitionDetector: ToolRepetitionDetector
	rooIgnoreController?: RooIgnoreController
	rooProtectedController?: RooProtectedController
	fileContextTracker: FileContextTracker
	urlContentFetcher: UrlContentFetcher
	terminalProcess?: RooTerminalProcess
	currentProcessPid?: number // Persisted PID for reliable process cancellation
	persistedTerminalProcess?: RooTerminalProcess // Persisted process reference for continue operation

	// Computer User
	browserSession: BrowserSession

	// Editing
	diffViewProvider: DiffViewProvider
	diffStrategy?: DiffStrategy
	diffEnabled: boolean = false
	fuzzyMatchThreshold: number
	didEditFile: boolean = false

	// LLM Messages & Chat Messages
	apiConversationHistory: ApiMessage[] = []
	clineMessages: ClineMessage[] = []

	// Ask
	private askResponse?: ClineAskResponse
	private askResponseText?: string
	private askResponseImages?: string[]
	public lastMessageTs?: number
	private autoApprovalTimeoutRef?: NodeJS.Timeout

	// Tool Use
	consecutiveMistakeCount: number = 0
	consecutiveMistakeLimit: number
	consecutiveMistakeCountForApplyDiff: Map<string, number> = new Map()
	toolUsage: ToolUsage = {}

	// Checkpoints
	enableCheckpoints: boolean
	checkpointTimeout: number
	checkpointService?: RepoPerTaskCheckpointService
	checkpointServiceInitializing = false

	// Task Bridge
	enableBridge: boolean

	// Message Queue Service
	public readonly messageQueueService: MessageQueueService
	private messageQueueStateChangedHandler: (() => void) | undefined

	// Streaming
	isWaitingForFirstChunk = false
	isStreaming = false
	currentStreamingContentIndex = 0
	currentStreamingDidCheckpoint = false
	assistantMessageContent: AssistantMessageContent[] = []
	presentAssistantMessageLocked = false
	presentAssistantMessageHasPendingUpdates = false
	userMessageContent: (Anthropic.TextBlockParam | Anthropic.ImageBlockParam | Anthropic.ToolResultBlockParam)[] = []
	userMessageContentReady = false
	didRejectTool = false
	didAlreadyUseTool = false
	didToolFailInCurrentTurn = false
	didCompleteReadingStream = false
	assistantMessageParser?: AssistantMessageParser
	private providerProfileChangeListener?: (config: { name: string; provider?: string }) => void

	// Native tool call streaming state (track which index each tool is at)
	private streamingToolCallIndices: Map<string, number> = new Map()

	// Cached model info for current streaming session (set at start of each API request)
	// This prevents excessive getModel() calls during tool execution
	cachedStreamingModel?: { id: string; info: ModelInfo }

	// Token Usage Cache
	private tokenUsageSnapshot?: TokenUsage
	private tokenUsageSnapshotAt?: number

	// Tool Usage Cache
	private toolUsageSnapshot?: ToolUsage

	// Token Usage Throttling - Debounced emit function
	private readonly TOKEN_USAGE_EMIT_INTERVAL_MS = 2000 // 2 seconds
	private debouncedEmitTokenUsage: ReturnType<typeof debounce>

	// Cloud Sync Tracking
	private cloudSyncedMessageTimestamps: Set<number> = new Set()

	// Initial status for the task's history item (set at creation time to avoid race conditions)
	private readonly initialStatus?: "active" | "delegated" | "completed"

	// MessageManager for high-level message operations (lazy initialized)
	private _messageManager?: MessageManager

	constructor({
		provider,
		apiConfiguration,
		enableDiff = false,
		enableCheckpoints = true,
		checkpointTimeout = DEFAULT_CHECKPOINT_TIMEOUT_SECONDS,
		enableBridge = false,
		fuzzyMatchThreshold = 1.0,
		consecutiveMistakeLimit = DEFAULT_CONSECUTIVE_MISTAKE_LIMIT,
		task,
		images,
		historyItem,
		experiments: experimentsConfig,
		startTask = true,
		rootTask,
		parentTask,
		taskNumber = -1,
		onCreated,
		initialTodos,
		workspacePath,
		zgsmWorkflowMode,
		initialStatus,
	}: TaskOptions) {
		super()

		if (startTask && !task && !images && !historyItem) {
			throw new Error("Either historyItem or task/images must be provided")
		}
		this.zgsmWorkflowMode = zgsmWorkflowMode

		if (
			!checkpointTimeout ||
			checkpointTimeout > MAX_CHECKPOINT_TIMEOUT_SECONDS ||
			checkpointTimeout < MIN_CHECKPOINT_TIMEOUT_SECONDS
		) {
			throw new Error(
				"checkpointTimeout must be between " +
					MIN_CHECKPOINT_TIMEOUT_SECONDS +
					" and " +
					MAX_CHECKPOINT_TIMEOUT_SECONDS +
					" seconds",
			)
		}

		this.taskId = historyItem ? historyItem.id : crypto.randomUUID()
		this.rootTaskId = historyItem ? historyItem.rootTaskId : rootTask?.taskId
		this.parentTaskId = historyItem ? historyItem.parentTaskId : parentTask?.taskId
		this.childTaskId = undefined

		this.metadata = {
			task: historyItem ? historyItem.task : task,
			images: historyItem ? [] : images,
		}

		// Normal use-case is usually retry similar history task with new workspace.
		this.workspacePath = parentTask
			? parentTask.workspacePath
			: (workspacePath ?? getWorkspacePath(path.join(os.homedir(), "Desktop")))

		this.instanceId = crypto.randomUUID().slice(0, 8)
		this.taskNumber = -1

		this.rooIgnoreController = new RooIgnoreController(this.cwd)
		this.rooProtectedController = new RooProtectedController(this.cwd)
		this.fileContextTracker = new FileContextTracker(provider, this.taskId)

		this.rooIgnoreController.initialize().catch((error) => {
			console.error("Failed to initialize RooIgnoreController:", error)
		})

		this.apiConfiguration = apiConfiguration
		this.api = buildApiHandler(apiConfiguration)
		this.autoApprovalHandler = new AutoApprovalHandler()

		this.urlContentFetcher = new UrlContentFetcher(provider.context)
		this.browserSession = new BrowserSession(provider.context, (isActive: boolean) => {
			// Add a message to indicate browser session status change
			this.say("browser_session_status", isActive ? "Browser session opened" : "Browser session closed")
			// Broadcast to browser panel
			this.broadcastBrowserSessionUpdate()

			// When a browser session becomes active, automatically open/reveal the Browser Session tab
			if (isActive) {
				try {
					// Lazy-load to avoid circular imports at module load time
					const { BrowserSessionPanelManager } = require("../webview/BrowserSessionPanelManager")
					const providerRef = this.providerRef.deref()
					if (providerRef) {
						BrowserSessionPanelManager.getInstance(providerRef)
							.show()
							.catch(() => {})
					}
				} catch (err) {
					console.error("[Task] Failed to auto-open Browser Session panel:", err)
				}
			}
		})
		this.diffEnabled = enableDiff
		this.fuzzyMatchThreshold = fuzzyMatchThreshold
		this.consecutiveMistakeLimit = consecutiveMistakeLimit ?? DEFAULT_CONSECUTIVE_MISTAKE_LIMIT
		this.providerRef = new WeakRef(provider)
		this.globalStoragePath = provider.context.globalStorageUri.fsPath
		this.diffViewProvider = new DiffViewProvider(this.cwd, this)
		this.enableCheckpoints = enableCheckpoints
		this.checkpointTimeout = checkpointTimeout
		this.enableBridge = enableBridge

		this.parentTask = parentTask
		this.taskNumber = taskNumber
		this.initialStatus = initialStatus

		// Store the task's mode when it's created.
		// For history items, use the stored mode; for new tasks, we'll set it
		// after getting state.
		if (historyItem) {
			this._taskMode = historyItem.mode || defaultModeSlug
			this.taskModeReady = Promise.resolve()
			TelemetryService.instance.captureTaskRestarted(this.taskId)
		} else {
			// For new tasks, don't set the mode yet - wait for async initialization.
			this._taskMode = undefined
			this.taskModeReady = this.initializeTaskMode(provider)
			TelemetryService.instance.captureTaskCreated(this.taskId)
		}

		// Initialize the assistant message parser only for XML protocol.
		// For native protocol, tool calls come as tool_call chunks, not XML.
		// experiments is always provided via TaskOptions (defaults to experimentDefault in provider)
		const modelInfo = this.api.getModel().info
		const toolProtocol = resolveToolProtocol(this.apiConfiguration, modelInfo)
		this.assistantMessageParser = toolProtocol !== "native" ? new AssistantMessageParser() : undefined

		this.messageQueueService = new MessageQueueService()

		this.messageQueueStateChangedHandler = () => {
			this.emit(RooCodeEventName.TaskUserMessage, this.taskId)
			this.providerRef.deref()?.postStateToWebview()
		}

		this.messageQueueService.on("stateChanged", this.messageQueueStateChangedHandler)

		// Listen for provider profile changes to update parser state
		this.setupProviderProfileChangeListener(provider)

		// Only set up diff strategy if diff is enabled.
		if (this.diffEnabled) {
			// Default to old strategy, will be updated if experiment is enabled.
			this.diffStrategy = new MultiSearchReplaceDiffStrategy(this.fuzzyMatchThreshold)

			// Check experiment asynchronously and update strategy if needed.
			provider.getState().then((state) => {
				const isMultiFileApplyDiffEnabled = experiments.isEnabled(
					state.experiments ?? {},
					EXPERIMENT_IDS.MULTI_FILE_APPLY_DIFF,
				)

				if (isMultiFileApplyDiffEnabled) {
					this.diffStrategy = new MultiFileSearchReplaceDiffStrategy(this.fuzzyMatchThreshold)
				}
			})
		}

		this.toolRepetitionDetector = new ToolRepetitionDetector(this.consecutiveMistakeLimit)

		// Initialize todo list if provided
		if (initialTodos && initialTodos.length > 0) {
			this.todoList = initialTodos
		}

		// Initialize debounced token usage emit function
		// Uses debounce with maxWait to achieve throttle-like behavior:
		// - leading: true  - Emit immediately on first call
		// - trailing: true - Emit final state when updates stop
		// - maxWait        - Ensures at most one emit per interval during rapid updates (throttle behavior)
		this.debouncedEmitTokenUsage = debounce(
			(tokenUsage: TokenUsage, toolUsage: ToolUsage) => {
				const tokenChanged = hasTokenUsageChanged(tokenUsage, this.tokenUsageSnapshot)
				const toolChanged = hasToolUsageChanged(toolUsage, this.toolUsageSnapshot)

				if (tokenChanged || toolChanged) {
					this.emit(RooCodeEventName.TaskTokenUsageUpdated, this.taskId, tokenUsage, toolUsage)
					this.tokenUsageSnapshot = tokenUsage
					this.tokenUsageSnapshotAt = this.clineMessages.at(-1)?.ts
					// Deep copy tool usage for snapshot
					this.toolUsageSnapshot = JSON.parse(JSON.stringify(toolUsage))
				}
			},
			this.TOKEN_USAGE_EMIT_INTERVAL_MS,
			{ leading: true, trailing: true, maxWait: this.TOKEN_USAGE_EMIT_INTERVAL_MS },
		)

		onCreated?.(this)

		if (startTask) {
			if (task || images) {
				this.api?.setChatType?.("user")
				this.startTask(task, images)
			} else if (historyItem) {
				this.resumeTaskFromHistory()
			} else {
				throw new Error("Either historyItem or task/images must be provided")
			}
		}
	}

	/**
	 * Initialize the task mode from the provider state.
	 * This method handles async initialization with proper error handling.
	 *
	 * ## Flow
	 * 1. Attempts to fetch the current mode from provider state
	 * 2. Sets `_taskMode` to the fetched mode or `defaultModeSlug` if unavailable
	 * 3. Handles errors gracefully by falling back to default mode
	 * 4. Logs any initialization errors for debugging
	 *
	 * ## Error handling
	 * - Network failures when fetching provider state
	 * - Provider not yet initialized
	 * - Invalid state structure
	 *
	 * All errors result in fallback to `defaultModeSlug` to ensure task can proceed.
	 *
	 * @private
	 * @param provider - The ClineProvider instance to fetch state from
	 * @returns Promise that resolves when initialization is complete
	 */
	private async initializeTaskMode(provider: ClineProvider): Promise<void> {
		try {
			const state = await provider.getState()
			this._taskMode = state?.mode || defaultModeSlug
		} catch (error) {
			// If there's an error getting state, use the default mode
			this._taskMode = defaultModeSlug
			// Use the provider's log method for better error visibility
			const errorMessage = `Failed to initialize task mode: ${error instanceof Error ? error.message : String(error)}`
			provider.log(errorMessage)
		}
	}

	/**
	 * Sets up a listener for provider profile changes to automatically update the parser state.
	 * This ensures the XML/native protocol parser stays synchronized with the current model.
	 *
	 * @private
	 * @param provider - The ClineProvider instance to listen to
	 */
	private setupProviderProfileChangeListener(provider: ClineProvider): void {
		// Only set up listener if provider has the on method (may not exist in test mocks)
		if (typeof provider.on !== "function") {
			return
		}

		this.providerProfileChangeListener = async () => {
			try {
				const newState = await provider.getState()
				if (newState?.apiConfiguration) {
					this.updateApiConfiguration(newState.apiConfiguration)
				}
			} catch (error) {
				console.error(
					`[Task#${this.taskId}.${this.instanceId}] Failed to update API configuration on profile change:`,
					error,
				)
			}
		}

		provider.on(RooCodeEventName.ProviderProfileChanged, this.providerProfileChangeListener)
	}

	/**
	 * Wait for the task mode to be initialized before proceeding.
	 * This method ensures that any operations depending on the task mode
	 * will have access to the correct mode value.
	 *
	 * ## When to use
	 * - Before accessing mode-specific configurations
	 * - When switching between tasks with different modes
	 * - Before operations that depend on mode-based permissions
	 *
	 * ## Example usage
	 * ```typescript
	 * // Wait for mode initialization before mode-dependent operations
	 * await task.waitForModeInitialization();
	 * const mode = task.taskMode; // Now safe to access synchronously
	 *
	 * // Or use with getTaskMode() for a one-liner
	 * const mode = await task.getTaskMode(); // Internally waits for initialization
	 * ```
	 *
	 * @returns Promise that resolves when the task mode is initialized
	 * @public
	 */
	public async waitForModeInitialization(): Promise<void> {
		return this.taskModeReady
	}

	/**
	 * Get the task mode asynchronously, ensuring it's properly initialized.
	 * This is the recommended way to access the task mode as it guarantees
	 * the mode is available before returning.
	 *
	 * ## Async behavior
	 * - Internally waits for `taskModeReady` promise to resolve
	 * - Returns the initialized mode or `defaultModeSlug` as fallback
	 * - Safe to call multiple times - subsequent calls return immediately if already initialized
	 *
	 * ## Example usage
	 * ```typescript
	 * // Safe async access
	 * const mode = await task.getTaskMode();
	 * console.log(`Task is running in ${mode} mode`);
	 *
	 * // Use in conditional logic
	 * if (await task.getTaskMode() === 'architect') {
	 *   // Perform architect-specific operations
	 * }
	 * ```
	 *
	 * @returns Promise resolving to the task mode string
	 * @public
	 */
	public async getTaskMode(): Promise<string> {
		await this.taskModeReady
		return this._taskMode || defaultModeSlug
	}

	/**
	 * Get the task mode synchronously. This should only be used when you're certain
	 * that the mode has already been initialized (e.g., after waitForModeInitialization).
	 *
	 * ## When to use
	 * - In synchronous contexts where async/await is not available
	 * - After explicitly waiting for initialization via `waitForModeInitialization()`
	 * - In event handlers or callbacks where mode is guaranteed to be initialized
	 *
	 * ## Example usage
	 * ```typescript
	 * // After ensuring initialization
	 * await task.waitForModeInitialization();
	 * const mode = task.taskMode; // Safe synchronous access
	 *
	 * // In an event handler after task is started
	 * task.on('taskStarted', () => {
	 *   console.log(`Task started in ${task.taskMode} mode`); // Safe here
	 * });
	 * ```
	 *
	 * @throws {Error} If the mode hasn't been initialized yet
	 * @returns The task mode string
	 * @public
	 */
	public get taskMode(): string {
		if (this._taskMode === undefined) {
			throw new Error("Task mode accessed before initialization. Use getTaskMode() or wait for taskModeReady.")
		}

		return this._taskMode
	}

	static create(options: TaskOptions): [Task, Promise<void>] {
		const instance = new Task({ ...options, startTask: false })
		const { images, task, historyItem } = options
		let promise

		if (images || task) {
			instance.api?.setChatType?.("user")
			promise = instance.startTask(task, images)
		} else if (historyItem) {
			promise = instance.resumeTaskFromHistory()
		} else {
			throw new Error("Either historyItem or task/images must be provided")
		}

		return [instance, promise]
	}

	// API Messages

	private async getSavedApiConversationHistory(): Promise<ApiMessage[]> {
		return readApiMessages({ taskId: this.taskId, globalStoragePath: this.globalStoragePath })
	}

	private async addToApiConversationHistory(message: Anthropic.MessageParam, reasoning?: string) {
		// Capture the encrypted_content / thought signatures from the provider (e.g., OpenAI Responses API, Google GenAI) if present.
		// We only persist data reported by the current response body.
		const handler = this.api as ApiHandler & {
			getResponseId?: () => string | undefined
			getEncryptedContent?: () => { encrypted_content: string; id?: string } | undefined
			getThoughtSignature?: () => string | undefined
			getSummary?: () => any[] | undefined
			getReasoningDetails?: () => any[] | undefined
		}

		if (message.role === "assistant") {
			const responseId = handler.getResponseId?.()
			const reasoningData = handler.getEncryptedContent?.()
			const thoughtSignature = handler.getThoughtSignature?.()
			const reasoningSummary = handler.getSummary?.()
			const reasoningDetails = handler.getReasoningDetails?.()

			// Start from the original assistant message
			const messageWithTs: any = {
				...message,
				...(responseId ? { id: responseId } : {}),
				ts: Date.now(),
			}

			// Store reasoning_details array if present (for models like Gemini 3)
			if (reasoningDetails) {
				messageWithTs.reasoning_details = reasoningDetails
			}

			// Store reasoning: plain text (most providers) or encrypted (OpenAI Native)
			// Skip if reasoning_details already contains the reasoning (to avoid duplication)
			if (reasoning && !reasoningDetails) {
				const reasoningBlock = {
					type: "reasoning",
					text: reasoning,
					summary: reasoningSummary ?? ([] as any[]),
				}

				if (typeof messageWithTs.content === "string") {
					messageWithTs.content = [
						reasoningBlock,
						{ type: "text", text: messageWithTs.content } satisfies Anthropic.Messages.TextBlockParam,
					]
				} else if (Array.isArray(messageWithTs.content)) {
					messageWithTs.content = [reasoningBlock, ...messageWithTs.content]
				} else if (!messageWithTs.content) {
					messageWithTs.content = [reasoningBlock]
				}
			} else if (reasoningData?.encrypted_content) {
				// OpenAI Native encrypted reasoning
				const reasoningBlock = {
					type: "reasoning",
					summary: [] as any[],
					encrypted_content: reasoningData.encrypted_content,
					...(reasoningData.id ? { id: reasoningData.id } : {}),
				}

				if (typeof messageWithTs.content === "string") {
					messageWithTs.content = [
						reasoningBlock,
						{ type: "text", text: messageWithTs.content } satisfies Anthropic.Messages.TextBlockParam,
					]
				} else if (Array.isArray(messageWithTs.content)) {
					messageWithTs.content = [reasoningBlock, ...messageWithTs.content]
				} else if (!messageWithTs.content) {
					messageWithTs.content = [reasoningBlock]
				}
			}

			// If we have a thought signature, append it as a dedicated content block
			// so it can be round-tripped in api_history.json and re-sent on subsequent calls.
			if (thoughtSignature) {
				const thoughtSignatureBlock = {
					type: "thoughtSignature",
					thoughtSignature,
				}

				if (typeof messageWithTs.content === "string") {
					messageWithTs.content = [
						{ type: "text", text: messageWithTs.content } satisfies Anthropic.Messages.TextBlockParam,
						thoughtSignatureBlock,
					]
				} else if (Array.isArray(messageWithTs.content)) {
					messageWithTs.content = [...messageWithTs.content, thoughtSignatureBlock]
				} else if (!messageWithTs.content) {
					messageWithTs.content = [thoughtSignatureBlock]
				}
			}

			this.apiConversationHistory.push(messageWithTs)
		} else {
			// For user messages, validate and fix tool_result IDs against the previous assistant message
			const validatedMessage = validateAndFixToolResultIds(message, this.apiConversationHistory)
			const messageWithTs = { ...validatedMessage, ts: Date.now() }
			this.apiConversationHistory.push(messageWithTs)
		}

		await this.saveApiConversationHistory()
	}

	async overwriteApiConversationHistory(newHistory: ApiMessage[]) {
		this.apiConversationHistory = newHistory
		await this.saveApiConversationHistory()
	}

	/**
	 * Flush any pending tool results to the API conversation history.
	 *
	 * This is critical for native tool protocol when the task is about to be
	 * delegated (e.g., via new_task). Before delegation, if other tools were
	 * called in the same turn before new_task, their tool_result blocks are
	 * accumulated in `userMessageContent` but haven't been saved to the API
	 * history yet. If we don't flush them before the parent is disposed,
	 * the API conversation will be incomplete and cause 400 errors when
	 * the parent resumes (missing tool_result for tool_use blocks).
	 *
	 * NOTE: The assistant message is typically already in history by the time
	 * tools execute (added in recursivelyMakeClineRequests after streaming completes).
	 * So we usually only need to flush the pending user message with tool_results.
	 */
	public async flushPendingToolResultsToHistory(): Promise<void> {
		// Only flush if there's actually pending content to save
		if (this.userMessageContent.length === 0) {
			return
		}

		// Save the user message with tool_result blocks
		const userMessage: Anthropic.MessageParam = {
			role: "user",
			content: this.userMessageContent,
		}

		// Validate and fix tool_result IDs against the previous assistant message
		const validatedMessage = validateAndFixToolResultIds(userMessage, this.apiConversationHistory)
		const userMessageWithTs = { ...validatedMessage, ts: Date.now() }
		this.apiConversationHistory.push(userMessageWithTs as ApiMessage)

		await this.saveApiConversationHistory()

		// Clear the pending content since it's now saved
		this.userMessageContent = []
	}

	private async saveApiConversationHistory() {
		try {
			await saveApiMessages({
				messages: this.apiConversationHistory,
				taskId: this.taskId,
				globalStoragePath: this.globalStoragePath,
			})
		} catch (error) {
			// In the off chance this fails, we don't want to stop the task.
			console.error("Failed to save API conversation history:", error)
		}
	}

	// Cline Messages

	private async getSavedClineMessages(): Promise<ClineMessage[]> {
		return readTaskMessages({ taskId: this.taskId, globalStoragePath: this.globalStoragePath })
	}

	private async addToClineMessages(message: ClineMessage) {
		this.clineMessages.push(message)
		const provider = this.providerRef.deref()
		await provider?.postStateToWebview()
		this.emit(RooCodeEventName.Message, { action: "created", message })
		await this.saveClineMessages()

		// 	const shouldCaptureMessage = message.partial !== true && CloudService.isEnabled()

		// 	if (shouldCaptureMessage) {
		// 		CloudService.instance.captureEvent({
		// 			event: TelemetryEventName.TASK_MESSAGE,
		// 			properties: { taskId: this.taskId, message },
		// 		})
		// 		// Track that this message has been synced to cloud
		// 		this.cloudSyncedMessageTimestamps.add(message.ts)
		// 	}
	}

	public async overwriteClineMessages(newMessages: ClineMessage[]) {
		this.clineMessages = newMessages
		restoreTodoListForTask(this)
		await this.saveClineMessages()

		// When overwriting messages (e.g., during task resume), repopulate the cloud sync tracking Set
		// with timestamps from all non-partial messages to prevent re-syncing previously synced messages
		this.cloudSyncedMessageTimestamps.clear()
		for (const msg of newMessages) {
			if (msg.partial !== true) {
				this.cloudSyncedMessageTimestamps.add(msg.ts)
			}
		}
	}

	private async updateClineMessage(message: ClineMessage) {
		const provider = this.providerRef.deref()
		await provider?.postMessageToWebview({ type: "messageUpdated", clineMessage: message })
		this.emit(RooCodeEventName.Message, { action: "updated", message })

		// // Check if we should sync to cloud and haven't already synced this message
		// const shouldCaptureMessage = message.partial !== true && CloudService.isEnabled()
		// const hasNotBeenSynced = !this.cloudSyncedMessageTimestamps.has(message.ts)

		// if (shouldCaptureMessage && hasNotBeenSynced) {
		// 	CloudService.instance.captureEvent({
		// 		event: TelemetryEventName.TASK_MESSAGE,
		// 		properties: { taskId: this.taskId, message },
		// 	})
		// 	// Track that this message has been synced to cloud
		// 	this.cloudSyncedMessageTimestamps.add(message.ts)
		// }
	}

	private async saveClineMessages() {
		try {
			await saveTaskMessages({
				messages: this.clineMessages,
				taskId: this.taskId,
				globalStoragePath: this.globalStoragePath,
			})

			const { historyItem, tokenUsage } = await taskMetadata({
				taskId: this.taskId,
				rootTaskId: this.rootTaskId,
				parentTaskId: this.parentTaskId,
				taskNumber: this.taskNumber,
				messages: this.clineMessages,
				globalStoragePath: this.globalStoragePath,
				workspace: this.cwd,
				mode: this._taskMode || defaultModeSlug, // Use the task's own mode, not the current provider mode.
				initialStatus: this.initialStatus,
			})

			// Emit token/tool usage updates using debounced function
			// The debounce with maxWait ensures:
			// - Immediate first emit (leading: true)
			// - At most one emit per interval during rapid updates (maxWait)
			// - Final state is emitted when updates stop (trailing: true)
			this.debouncedEmitTokenUsage(tokenUsage, this.toolUsage)

			await this.providerRef.deref()?.updateTaskHistory(historyItem)
		} catch (error) {
			console.error("Failed to save CoStrict messages:", error)
		}
	}

	private findMessageByTimestamp(ts: number): ClineMessage | undefined {
		for (let i = this.clineMessages.length - 1; i >= 0; i--) {
			if (this.clineMessages[i].ts === ts) {
				return this.clineMessages[i]
			}
		}

		return undefined
	}

	// Note that `partial` has three valid states true (partial message),
	// false (completion of partial message), undefined (individual complete
	// message).
	async ask(
		type: ClineAsk,
		text?: string,
		partial?: boolean,
		progressStatus?: ToolProgressStatus,
		isProtected?: boolean,
	): Promise<{ response: ClineAskResponse; text?: string; images?: string[] }> {
		// If this Cline instance was aborted by the provider, then the only
		// thing keeping us alive is a promise still running in the background,
		// in which case we don't want to send its result to the webview as it
		// is attached to a new instance of Cline now. So we can safely ignore
		// the result of any active promises, and this class will be
		// deallocated. (Although we set Cline = undefined in provider, that
		// simply removes the reference to this instance, but the instance is
		// still alive until this promise resolves or rejects.)
		if (this.abort) {
			throw new Error(`[CoStrict#ask] task ${this.taskId}.${this.instanceId} aborted`)
		}

		let askTs: number

		if (partial !== undefined) {
			const lastMessage = this.clineMessages.at(-1)

			const isUpdatingPreviousPartial =
				lastMessage && lastMessage.partial && lastMessage.type === "ask" && lastMessage.ask === type

			if (partial) {
				if (isUpdatingPreviousPartial) {
					// Existing partial message, so update it.
					lastMessage.text = text
					lastMessage.partial = partial
					lastMessage.progressStatus = progressStatus
					lastMessage.isProtected = isProtected
					// TODO: Be more efficient about saving and posting only new
					// data or one whole message at a time so ignore partial for
					// saves, and only post parts of partial message instead of
					// whole array in new listener.
					this.updateClineMessage(lastMessage)
					// console.log("Task#ask: current ask promise was ignored (#1)")
					throw new AskIgnoredError("updating existing partial")
				} else {
					// This is a new partial message, so add it with partial
					// state.
					askTs = Date.now()
					this.lastMessageTs = askTs
					console.log(`Task#ask: new partial ask -> ${type} @ ${askTs}`)
					await this.addToClineMessages({ ts: askTs, type: "ask", ask: type, text, partial, isProtected })
					// console.log("Task#ask: current ask promise was ignored (#2)")
					throw new AskIgnoredError("new partial")
				}
			} else {
				if (isUpdatingPreviousPartial) {
					// This is the complete version of a previously partial
					// message, so replace the partial with the complete version.
					this.askResponse = undefined
					this.askResponseText = undefined
					this.askResponseImages = undefined

					// Bug for the history books:
					// In the webview we use the ts as the chatrow key for the
					// virtuoso list. Since we would update this ts right at the
					// end of streaming, it would cause the view to flicker. The
					// key prop has to be stable otherwise react has trouble
					// reconciling items between renders, causing unmounting and
					// remounting of components (flickering).
					// The lesson here is if you see flickering when rendering
					// lists, it's likely because the key prop is not stable.
					// So in this case we must make sure that the message ts is
					// never altered after first setting it.
					askTs = lastMessage.ts
					console.log(`Task#ask: updating previous partial ask -> ${type} @ ${askTs}`)
					this.lastMessageTs = askTs
					lastMessage.text = text
					lastMessage.partial = false
					lastMessage.progressStatus = progressStatus
					lastMessage.isProtected = isProtected
					await this.saveClineMessages()
					this.updateClineMessage(lastMessage)
				} else {
					// This is a new and complete message, so add it like normal.
					this.askResponse = undefined
					this.askResponseText = undefined
					this.askResponseImages = undefined
					askTs = Date.now()
					console.log(`Task#ask: new complete ask -> ${type} @ ${askTs}`)
					this.lastMessageTs = askTs
					await this.addToClineMessages({ ts: askTs, type: "ask", ask: type, text, isProtected })
				}
			}
		} else {
			// This is a new non-partial message, so add it like normal.
			this.askResponse = undefined
			this.askResponseText = undefined
			this.askResponseImages = undefined
			askTs = Date.now()
			console.log(`Task#ask: new complete ask -> ${type} @ ${askTs}`)
			this.lastMessageTs = askTs
			await this.addToClineMessages({ ts: askTs, type: "ask", ask: type, text, isProtected })
		}

		let timeouts: NodeJS.Timeout[] = []

		// Automatically approve if the ask according to the user's settings.
		const provider = this.providerRef.deref()
		const state = provider ? await provider.getState() : undefined
		const approval = await checkAutoApproval({ state, ask: type, text, isProtected })

		if (approval.decision === "approve") {
			this.approveAsk()
		} else if (approval.decision === "deny") {
			this.denyAsk()
		} else if (approval.decision === "timeout") {
			// Store the auto-approval timeout so it can be cancelled if user interacts
			this.autoApprovalTimeoutRef = setTimeout(() => {
				const { askResponse, text, images } = approval.fn()
				this.handleWebviewAskResponse(askResponse, text, images)
				this.autoApprovalTimeoutRef = undefined
			}, approval.timeout)
			timeouts.push(this.autoApprovalTimeoutRef)
		}

		// The state is mutable if the message is complete and the task will
		// block (via the `pWaitFor`).
		const isBlocking = !(this.askResponse !== undefined || this.lastMessageTs !== askTs)
		const isMessageQueued = !this.messageQueueService.isEmpty()

		const isStatusMutable = !partial && isBlocking && !isMessageQueued && approval.decision === "ask"

		if (isBlocking) {
			console.log(`Task#ask will block -> type: ${type}`)
		}

		if (isStatusMutable) {
			console.log(`Task#ask: status is mutable -> type: ${type}`)
			const statusMutationTimeout = 2_000

			if (isInteractiveAsk(type)) {
				timeouts.push(
					setTimeout(() => {
						const message = this.findMessageByTimestamp(askTs)

						if (message) {
							this.interactiveAsk = message
							this.emit(RooCodeEventName.TaskInteractive, this.taskId)
							provider?.postMessageToWebview({ type: "interactionRequired" })
						}
					}, statusMutationTimeout),
				)
			} else if (isResumableAsk(type)) {
				timeouts.push(
					setTimeout(() => {
						const message = this.findMessageByTimestamp(askTs)

						if (message) {
							this.resumableAsk = message
							this.emit(RooCodeEventName.TaskResumable, this.taskId)
						}
					}, statusMutationTimeout),
				)
			} else if (isIdleAsk(type)) {
				timeouts.push(
					setTimeout(() => {
						const message = this.findMessageByTimestamp(askTs)

						if (message) {
							this.idleAsk = message
							this.emit(RooCodeEventName.TaskIdle, this.taskId)
						}
					}, statusMutationTimeout),
				)
			}
		} else if (isMessageQueued) {
			console.log(`Task#ask: will process message queue -> type: ${type}`)

			const message = this.messageQueueService.dequeueMessage()

			if (message) {
				// Check if this is a tool approval ask that needs to be handled.
				if (
					type === "tool" ||
					type === "command" ||
					type === "browser_action_launch" ||
					type === "use_mcp_server"
				) {
					// For tool approvals, we need to approve first, then send
					// the message if there's text/images.
					this.handleWebviewAskResponse("yesButtonClicked", message.text, message.images)
				} else {
					// For other ask types (like followup or command_output), fulfill the ask
					// directly.
					this.handleWebviewAskResponse("messageResponse", message.text, message.images)
				}
			}
		}

		// No need to ask about tool calls in review mode; this is a temporary measure and needs to be removed later.
		if (this._taskMode === "review" && type === "tool") {
			this.approveAsk()
		}

		// Wait for askResponse to be set.
		await pWaitFor(() => this.askResponse !== undefined || this.lastMessageTs !== askTs, { interval: 100 })

		if (this.lastMessageTs !== askTs) {
			// Could happen if we send multiple asks in a row i.e. with
			// command_output. It's important that when we know an ask could
			// fail, it is handled gracefully.
			console.log("Task#ask: current ask promise was ignored")
			throw new AskIgnoredError("superseded")
		}

		const result = { response: this.askResponse!, text: this.askResponseText, images: this.askResponseImages }
		this.askResponse = undefined
		this.askResponseText = undefined
		this.askResponseImages = undefined

		// Cancel the timeouts if they are still running.
		timeouts.forEach((timeout) => clearTimeout(timeout))

		// Switch back to an active state.
		if (this.idleAsk || this.resumableAsk || this.interactiveAsk) {
			this.idleAsk = undefined
			this.resumableAsk = undefined
			this.interactiveAsk = undefined
			this.emit(RooCodeEventName.TaskActive, this.taskId)
		}

		this.emit(RooCodeEventName.TaskAskResponded)
		return result
	}

	handleWebviewAskResponse(
		askResponse: ClineAskResponse,
		text?: string,
		images?: string[],
		chatType?: "system" | "user",
		isCommandInput?: boolean,
	) {
		// Clear any pending auto-approval timeout when user responds
		this.cancelAutoApprovalTimeout()

		const provider = this.providerRef.deref()

		if (isCommandInput && provider) {
			const task = provider.getCurrentTask()
			if (task) {
				task.terminalProcess?.userInput(text ?? "")
			}
			return
		}
		this.askResponse = askResponse
		this.askResponseText = text
		this.askResponseImages = images
		this.api?.setChatType?.(chatType || "system")

		// Create a checkpoint whenever the user sends a message.
		// Use allowEmpty=true to ensure a checkpoint is recorded even if there are no file changes.
		// Suppress the checkpoint_saved chat row for this particular checkpoint to keep the timeline clean.
		if (askResponse === "messageResponse") {
			void this.checkpointSave(false, true)
		}

		// Mark the last follow-up question as answered
		if (askResponse === "messageResponse" || askResponse === "yesButtonClicked") {
			// Find the last unanswered follow-up message using findLastIndex
			const lastFollowUpIndex = findLastIndex(
				this.clineMessages,
				(msg) => msg.type === "ask" && msg.ask === "followup" && !msg.isAnswered,
			)
			if (lastFollowUpIndex !== -1) {
				// // Mark this follow-up as answered
				this.clineMessages
					.filter((msg) => msg.type === "ask" && msg.ask === "followup")
					.forEach((msg) => (msg.isAnswered = true))
				// Save the updated messages
				this.saveClineMessages().catch((error) => {
					console.error("Failed to save answered follow-up state:", error)
				})
			}
		}

		// CoStrict: Mark the last multiple choice question as answered and save response
		if (askResponse === "messageResponse") {
			const idx = findLastIndex(
				this.clineMessages,
				(msg) => msg.type === "ask" && msg.ask === "multiple_choice" && !msg.isAnswered,
			)
			if (idx === -1) return

			let parsed: Record<string, unknown>
			try {
				parsed = JSON.parse(text || "{}")
			} catch {
				return
			}
			if (!parsed.__skipped && Object.keys(parsed).length === 0) return

			this.clineMessages
				.filter((msg) => msg.type === "ask" && msg.ask === "multiple_choice")
				.reverse()
				.forEach((msg, index) => {
					msg.isAnswered = true
					if (index === 0) {
						msg.userResponse = parsed
					}
				})

			this.saveClineMessages().catch((e) => console.error("Failed to save multiple choice state:", e))
		}
	}

	/**
	 * Cancel any pending auto-approval timeout.
	 * Called when user interacts (types, clicks buttons, etc.) to prevent the timeout from firing.
	 */
	public cancelAutoApprovalTimeout() {
		if (this.autoApprovalTimeoutRef) {
			clearTimeout(this.autoApprovalTimeoutRef)
			this.autoApprovalTimeoutRef = undefined
			this.clineMessages
				.filter((msg) => msg.type === "ask" && msg.ask === "followup" && !msg.isAnswered)
				.forEach((msg) => (msg.isAnswered = true))
			this.saveClineMessages().catch((e) => console.error("Failed to save multiple choice state:", e))
		}
	}

	public approveAsk({ text, images }: { text?: string; images?: string[] } = {}) {
		this.handleWebviewAskResponse("yesButtonClicked", text, images)
	}

	public denyAsk({ text, images }: { text?: string; images?: string[] } = {}) {
		this.handleWebviewAskResponse("noButtonClicked", text, images)
	}

	/**
	 * Updates the API configuration and reinitializes the parser based on the new tool protocol.
	 * This should be called when switching between models/profiles with different tool protocols
	 * to prevent the parser from being left in an inconsistent state.
	 *
	 * @param newApiConfiguration - The new API configuration to use
	 */
	public updateApiConfiguration(newApiConfiguration: ProviderSettings): void {
		// Update the configuration and rebuild the API handler
		this.apiConfiguration = newApiConfiguration
		this.api = buildApiHandler(newApiConfiguration)

		// Determine what the tool protocol should be
		const modelInfo = this.api.getModel().info
		const protocol = resolveToolProtocol(this.apiConfiguration, modelInfo)
		const shouldUseXmlParser = protocol === "xml"

		// Ensure parser state matches protocol requirement
		const parserStateCorrect =
			(shouldUseXmlParser && this.assistantMessageParser) || (!shouldUseXmlParser && !this.assistantMessageParser)

		if (parserStateCorrect) {
			return
		}

		// Fix parser state
		if (shouldUseXmlParser && !this.assistantMessageParser) {
			this.assistantMessageParser = new AssistantMessageParser()
		} else if (!shouldUseXmlParser && this.assistantMessageParser) {
			this.assistantMessageParser.reset()
			this.assistantMessageParser = undefined
		}
	}

	public async submitUserMessage(
		text: string,
		images?: string[],
		mode?: string,
		providerProfile?: string,
	): Promise<void> {
		try {
			text = (text ?? "").trim()
			images = images ?? []

			if (text.length === 0 && images.length === 0) {
				return
			}

			const provider = this.providerRef.deref()

			if (provider) {
				if (mode) {
					await provider.setMode(mode)
				}

				if (providerProfile) {
					await provider.setProviderProfile(providerProfile)

					// Update this task's API configuration to match the new profile
					// This ensures the parser state is synchronized with the selected model
					const newState = await provider.getState()
					if (newState?.apiConfiguration) {
						this.updateApiConfiguration(newState.apiConfiguration)
					}
				}

				this.emit(RooCodeEventName.TaskUserMessage, this.taskId)

				provider.postMessageToWebview({ type: "invoke", invoke: "sendMessage", text, images })
			} else {
				console.error("[Task#submitUserMessage] Provider reference lost")
			}
		} catch (error) {
			console.error("[Task#submitUserMessage] Failed to submit user message:", error)
		}
	}

	async handleTerminalOperation(terminalOperation: "continue" | "abort", pid?: number, executionId?: string) {
		if (terminalOperation === "continue") {
			// Try terminalProcess first, fall back to persistedTerminalProcess
			const process = this.terminalProcess || this.persistedTerminalProcess
			if (process) {
				process.continue()
			}
		} else if (terminalOperation === "abort") {
			const provider = this.providerRef.deref()
			if (this.terminalProcess) {
				this.terminalProcess.abort()
			} else {
				// Use provided pid or fall back to currentProcessPid
				const targetPid = pid || this.currentProcessPid
				if (targetPid) {
					psTree(targetPid, async (err, children) => {
						if (!err) {
							const pids = children.map((p) => parseInt(p.PID))
							console.error(`[ExecaTerminalProcess#abort] SIGKILL children -> ${pids.join(", ")}`)

							for (const pid of pids) {
								try {
									process.kill(pid, "SIGKILL")
								} catch (e) {
									console.warn(
										`[ExecaTerminalProcess#abort] Failed to send SIGKILL to child PID ${pid}: ${e instanceof Error ? e.message : String(e)}`,
									)
								}
							}
						} else {
							console.error(
								`[ExecaTerminalProcess#abort] Failed to get process tree for PID ${targetPid}: ${err.message}`,
							)
						}

						try {
							process.kill(targetPid, "SIGKILL")
							if (executionId) {
								const status: CommandExecutionStatus = { executionId, status: "exited", exitCode: 9 }
								this.providerRef
									.deref()
									?.postMessageToWebview({
										type: "commandExecutionStatus",
										text: JSON.stringify(status),
									})
							}
						} catch (e) {
							console.warn(
								`[ExecaTerminalProcess#abort#handleTerminalOperation] Failed to kill process ${targetPid}: ${e instanceof Error ? e.message : String(e)}`,
							)
						}
					})
				}
			}
		}
	}

	public async condenseContext(): Promise<void> {
		const systemPrompt = await this.getSystemPrompt()

		// Get condensing configuration
		const state = await this.providerRef.deref()?.getState()
		// These properties may not exist in the state type yet, but are used for condensing configuration
		const customCondensingPrompt = state?.customCondensingPrompt
		const condensingApiConfigId = state?.condensingApiConfigId
		const listApiConfigMeta = state?.listApiConfigMeta

		// Determine API handler to use
		let condensingApiHandler: ApiHandler | undefined
		if (condensingApiConfigId && listApiConfigMeta && Array.isArray(listApiConfigMeta)) {
			// Find matching config by ID
			const matchingConfig = listApiConfigMeta.find((config) => config.id === condensingApiConfigId)
			if (matchingConfig) {
				const profile = await this.providerRef.deref()?.providerSettingsManager.getProfile({
					id: condensingApiConfigId,
				})
				// Ensure profile and apiProvider exist before trying to build handler
				if (profile && profile.apiProvider) {
					condensingApiHandler = buildApiHandler(profile)
				}
			}
		}

		const { contextTokens: prevContextTokens } = this.getTokenUsage()

		// Determine if we're using native tool protocol for proper message handling
		const modelInfo = this.api.getModel().info
		const protocol = resolveToolProtocol(this.apiConfiguration, modelInfo)
		const useNativeTools = isNativeProtocol(protocol)

		const {
			messages,
			summary,
			cost,
			newContextTokens = 0,
			error,
			condenseId,
		} = await summarizeConversation(
			this.apiConversationHistory,
			this.api, // Main API handler (fallback)
			systemPrompt, // Default summarization prompt (fallback)
			this.taskId,
			prevContextTokens,
			false, // manual trigger
			customCondensingPrompt, // User's custom prompt
			condensingApiHandler, // Specific handler for condensing
			useNativeTools, // Pass native tools flag for proper message handling
		)
		if (error) {
			this.say(
				"condense_context_error",
				error,
				undefined /* images */,
				false /* partial */,
				undefined /* checkpoint */,
				undefined /* progressStatus */,
				{ isNonInteractive: true } /* options */,
			)
			return
		}
		await this.overwriteApiConversationHistory(messages)

		const contextCondense: ContextCondense = {
			summary,
			cost,
			newContextTokens,
			prevContextTokens,
			condenseId: condenseId!,
		}
		await this.say(
			"condense_context",
			undefined /* text */,
			undefined /* images */,
			false /* partial */,
			undefined /* checkpoint */,
			undefined /* progressStatus */,
			{ isNonInteractive: true } /* options */,
			contextCondense,
		)

		// Process any queued messages after condensing completes
		this.processQueuedMessages()
	}

	async say(
		type: ClineSay,
		text?: string,
		images?: string[],
		partial?: boolean,
		checkpoint?: Record<string, unknown>,
		progressStatus?: ToolProgressStatus,
		options: {
			isNonInteractive?: boolean
			subtaskId?: string
			[key: string]: any
		} = {},
		contextCondense?: ContextCondense,
		contextTruncation?: ContextTruncation,
	): Promise<undefined> {
		if (this.abort) {
			throw new Error(`[CoStrict#say] task ${this.taskId}.${this.instanceId} aborted`)
		}
		const isRateLimitRetry = !!(type === "api_req_retry_delayed" && text && text?.startsWith("Rate limiting for"))

		if (partial !== undefined) {
			const lastMessage = this.clineMessages.at(-1)

			const isUpdatingPreviousPartial =
				lastMessage && lastMessage.partial && lastMessage.type === "say" && lastMessage.say === type

			if (partial) {
				if (isUpdatingPreviousPartial) {
					// Existing partial message, so update it.
					lastMessage.text = text
					lastMessage.subtaskId = options.subtaskId
					lastMessage.images = images
					lastMessage.partial = partial
					lastMessage.progressStatus = progressStatus
					this.updateClineMessage(lastMessage)
				} else {
					// This is a new partial message, so add it with partial state.
					const sayTs = Date.now()

					if (!options.isNonInteractive) {
						this.lastMessageTs = sayTs
					}

					await this.addToClineMessages({
						ts: sayTs,
						type: "say",
						say: type,
						text,
						subtaskId: options.subtaskId,
						images,
						partial,
						contextCondense,
						metadata: { isRateLimitRetry },
						contextTruncation,
					})
				}
			} else {
				// New now have a complete version of a previously partial message.
				// This is the complete version of a previously partial
				// message, so replace the partial with the complete version.
				if (isUpdatingPreviousPartial) {
					if (!options.isNonInteractive) {
						this.lastMessageTs = lastMessage.ts
					}

					lastMessage.text = text
					lastMessage.images = images
					lastMessage.subtaskId = options.subtaskId
					lastMessage.partial = false
					lastMessage.progressStatus = progressStatus

					// Instead of streaming partialMessage events, we do a save
					// and post like normal to persist to disk.
					await this.saveClineMessages()

					// More performant than an entire `postStateToWebview`.
					this.updateClineMessage(lastMessage)
				} else {
					// This is a new and complete message, so add it like normal.
					const sayTs = Date.now()

					if (!options.isNonInteractive) {
						this.lastMessageTs = sayTs
					}

					await this.addToClineMessages({
						ts: sayTs,
						type: "say",
						say: type,
						text,
						subtaskId: options.subtaskId,
						images,
						contextCondense,
						contextTruncation,
					})
				}
			}
		} else {
			// This is a new non-partial message, so add it like normal.
			const sayTs = Date.now()

			// A "non-interactive" message is a message is one that the user
			// does not need to respond to. We don't want these message types
			// to trigger an update to `lastMessageTs` since they can be created
			// asynchronously and could interrupt a pending ask.
			if (!options.isNonInteractive) {
				this.lastMessageTs = sayTs
			}

			await this.addToClineMessages({
				ts: sayTs,
				type: "say",
				say: type,
				text,
				subtaskId: options.subtaskId,
				images,
				checkpoint,
				contextCondense,
				contextTruncation,
			})
		}

		// Broadcast browser session updates to panel when browser-related messages are added
		if (type === "browser_action" || type === "browser_action_result" || type === "browser_session_status") {
			this.broadcastBrowserSessionUpdate()
		}
	}

	async sayAndCreateMissingParamError(toolName: ToolName, paramName: string, relPath?: string) {
		const errorMsg = `CoStrict tried to use ${toolName}${
			relPath ? ` for '${relPath.toPosix()}'` : ""
		} without value for required parameter '${paramName}'. Retrying...`
		await this.say("error", errorMsg)
		const modelInfo = this.api.getModel().info
		// const state = await this.providerRef.deref()?.getState()
		const toolProtocol = resolveToolProtocol(this.apiConfiguration, modelInfo)
		this.providerRef.deref()?.log(errorMsg, "error")
		return formatResponse.toolError(formatResponse.missingToolParameterError(paramName, toolProtocol))
	}

	// Lifecycle
	// Start / Resume / Abort / Dispose

	private async startTask(task?: string, images?: string[]): Promise<void> {
		// if (this.enableBridge) {
		// 	try {
		// 		await BridgeOrchestrator.subscribeToTask(this)
		// 	} catch (error) {
		// 		console.error(
		// 			`[Task#startTask] BridgeOrchestrator.subscribeToTask() failed: ${error instanceof Error ? error.message : String(error)}`,
		// 		)
		// 	}
		// }

		// `conversationHistory` (for API) and `clineMessages` (for webview)
		// need to be in sync.
		// If the extension process were killed, then on restart the
		// `clineMessages` might not be empty, so we need to set it to [] when
		// we create a new Cline client (otherwise webview would show stale
		// messages from previous session).
		this.clineMessages = []
		this.apiConversationHistory = []

		// The todo list is already set in the constructor if initialTodos were provided
		// No need to add any messages - the todoList property is already set

		await this.providerRef.deref()?.postStateToWebview()

		await this.say("text", task, images)
		this.isInitialized = true

		let imageBlocks: Anthropic.ImageBlockParam[] = formatResponse.imageBlocks(images)

		// Task starting

		await this.initiateTaskLoop([
			{
				type: "text",
				text: `<task>\n${task}\n</task>`,
			},
			...imageBlocks,
		]).catch((error) => {
			// Swallow loop rejection when the task was intentionally abandoned/aborted
			// during delegation or user cancellation to prevent unhandled rejections.
			if (this.abandoned === true || this.abortReason === "user_cancelled") {
				return
			}
			throw error
		})
	}

	private async resumeTaskFromHistory() {
		// if (this.enableBridge) {
		// 	try {
		// 		await BridgeOrchestrator.subscribeToTask(this)
		// 	} catch (error) {
		// 		console.error(
		// 			`[Task#resumeTaskFromHistory] BridgeOrchestrator.subscribeToTask() failed: ${error instanceof Error ? error.message : String(error)}`,
		// 		)
		// 	}
		// }

		const modifiedClineMessages = await this.getSavedClineMessages()

		// Remove any resume messages that may have been added before.
		const lastRelevantMessageIndex = findLastIndex(
			modifiedClineMessages,
			(m) => !(m.ask === "resume_task" || m.ask === "resume_completed_task"),
		)

		if (lastRelevantMessageIndex !== -1) {
			modifiedClineMessages.splice(lastRelevantMessageIndex + 1)
		}

		// Remove any trailing reasoning-only UI messages that were not part of the persisted API conversation
		while (modifiedClineMessages.length > 0) {
			const last = modifiedClineMessages[modifiedClineMessages.length - 1]
			if (last.type === "say" && last.say === "reasoning") {
				modifiedClineMessages.pop()
			} else {
				break
			}
		}

		// Since we don't use `api_req_finished` anymore, we need to check if the
		// last `api_req_started` has a cost value, if it doesn't and no
		// cancellation reason to present, then we remove it since it indicates
		// an api request without any partial content streamed.
		const lastApiReqStartedIndex = findLastIndex(
			modifiedClineMessages,
			(m) => m.type === "say" && m.say === "api_req_started",
		)

		if (lastApiReqStartedIndex !== -1) {
			const lastApiReqStarted = modifiedClineMessages[lastApiReqStartedIndex]
			const { cost, cancelReason }: ClineApiReqInfo = JSON.parse(lastApiReqStarted.text || "{}")

			if (cost === undefined && cancelReason === undefined) {
				modifiedClineMessages.splice(lastApiReqStartedIndex, 1)
			}
		}

		await this.overwriteClineMessages(modifiedClineMessages)
		this.clineMessages = await this.getSavedClineMessages()

		// Now present the cline messages to the user and ask if they want to
		// resume (NOTE: we ran into a bug before where the
		// apiConversationHistory wouldn't be initialized when opening a old
		// task, and it was because we were waiting for resume).
		// This is important in case the user deletes messages without resuming
		// the task first.
		this.apiConversationHistory = await this.getSavedApiConversationHistory()

		const lastClineMessage = this.clineMessages
			.slice()
			.reverse()
			.find((m) => !(m.ask === "resume_task" || m.ask === "resume_completed_task")) // Could be multiple resume tasks.

		let askType: ClineAsk
		if (lastClineMessage?.ask === "completion_result") {
			askType = "resume_completed_task"
		} else {
			askType = "resume_task"
		}

		this.isInitialized = true

		const { response, text, images } = await this.ask(askType) // Calls `postStateToWebview`.

		let responseText: string | undefined
		let responseImages: string[] | undefined

		if (response === "messageResponse") {
			await this.say("user_feedback", text, images)
			responseText = text
			responseImages = images
		}

		// Make sure that the api conversation history can be resumed by the API,
		// even if it goes out of sync with cline messages.
		let existingApiConversationHistory: ApiMessage[] = await this.getSavedApiConversationHistory()

		// v2.0 xml tags refactor caveat: since we don't use tools anymore for XML protocol,
		// we need to replace all tool use blocks with a text block since the API disallows
		// conversations with tool uses and no tool schema.
		// For native protocol, we preserve tool_use and tool_result blocks as they're expected by the API.
		// const state = await this.providerRef.deref()?.getState()
		const protocol = resolveToolProtocol(this.apiConfiguration, this.api.getModel().info)
		const useNative = isNativeProtocol(protocol)

		// Only convert tool blocks to text for XML protocol
		// For native protocol, the API expects proper tool_use/tool_result structure
		if (!useNative) {
			const conversationWithoutToolBlocks = existingApiConversationHistory.map((message) => {
				if (Array.isArray(message.content)) {
					const newContent = message.content.map((block) => {
						if (block.type === "tool_use") {
							// Format tool invocation based on protocol
							const params = block.input as Record<string, any>
							const formattedText = formatToolInvocation(block.name, params, protocol)

							return {
								type: "text",
								text: formattedText,
							} as Anthropic.Messages.TextBlockParam
						} else if (block.type === "tool_result") {
							// Convert block.content to text block array, removing images
							const contentAsTextBlocks = Array.isArray(block.content)
								? block.content.filter((item) => item.type === "text")
								: [{ type: "text", text: block.content }]
							const textContent = contentAsTextBlocks.map((item) => item.text).join("\n\n")
							const toolName = findToolName(block.tool_use_id, existingApiConversationHistory)
							return {
								type: "text",
								text: `[${toolName} Result]\n\n${textContent}`,
							} as Anthropic.Messages.TextBlockParam
						}
						return block
					})
					return { ...message, content: newContent }
				}
				return message
			})
			existingApiConversationHistory = conversationWithoutToolBlocks
		}

		// FIXME: remove tool use blocks altogether

		// if the last message is an assistant message, we need to check if there's tool use since every tool use has to have a tool response
		// if there's no tool use and only a text block, then we can just add a user message
		// (note this isn't relevant anymore since we use custom tool prompts instead of tool use blocks, but this is here for legacy purposes in case users resume old tasks)

		// if the last message is a user message, we can need to get the assistant message before it to see if it made tool calls, and if so, fill in the remaining tool responses with 'interrupted'

		let modifiedOldUserContent: Anthropic.Messages.ContentBlockParam[] // either the last message if its user message, or the user message before the last (assistant) message
		let modifiedApiConversationHistory: ApiMessage[] // need to remove the last user message to replace with new modified user message
		if (existingApiConversationHistory.length > 0) {
			const lastMessage = existingApiConversationHistory[existingApiConversationHistory.length - 1]

			if (lastMessage.role === "assistant") {
				const content = Array.isArray(lastMessage.content)
					? lastMessage.content
					: [{ type: "text", text: lastMessage.content }]
				const hasToolUse = content.some((block) => block.type === "tool_use")

				if (hasToolUse) {
					const toolUseBlocks = content.filter(
						(block) => block.type === "tool_use",
					) as Anthropic.Messages.ToolUseBlock[]
					const toolResponses: Anthropic.ToolResultBlockParam[] = toolUseBlocks.map((block) => ({
						type: "tool_result",
						tool_use_id: block.id,
						content: "Task was interrupted before this tool call could be completed.",
					}))
					modifiedApiConversationHistory = [...existingApiConversationHistory] // no changes
					modifiedOldUserContent = [...toolResponses]
				} else {
					modifiedApiConversationHistory = [...existingApiConversationHistory]
					modifiedOldUserContent = []
				}
			} else if (lastMessage.role === "user") {
				const previousAssistantMessage: ApiMessage | undefined =
					existingApiConversationHistory[existingApiConversationHistory.length - 2]

				const existingUserContent: Anthropic.Messages.ContentBlockParam[] = Array.isArray(lastMessage.content)
					? lastMessage.content
					: [{ type: "text", text: lastMessage.content }]
				if (previousAssistantMessage && previousAssistantMessage.role === "assistant") {
					const assistantContent = Array.isArray(previousAssistantMessage.content)
						? previousAssistantMessage.content
						: [{ type: "text", text: previousAssistantMessage.content }]

					const toolUseBlocks = assistantContent.filter(
						(block) => block.type === "tool_use",
					) as Anthropic.Messages.ToolUseBlock[]

					if (toolUseBlocks.length > 0) {
						const existingToolResults = existingUserContent.filter(
							(block) => block.type === "tool_result",
						) as Anthropic.ToolResultBlockParam[]

						const missingToolResponses: Anthropic.ToolResultBlockParam[] = toolUseBlocks
							.filter(
								(toolUse) => !existingToolResults.some((result) => result.tool_use_id === toolUse.id),
							)
							.map((toolUse) => ({
								type: "tool_result",
								tool_use_id: toolUse.id,
								content: "Task was interrupted before this tool call could be completed.",
							}))

						modifiedApiConversationHistory = existingApiConversationHistory.slice(0, -1) // removes the last user message
						modifiedOldUserContent = [...existingUserContent, ...missingToolResponses]
					} else {
						modifiedApiConversationHistory = existingApiConversationHistory.slice(0, -1)
						modifiedOldUserContent = [...existingUserContent]
					}
				} else {
					modifiedApiConversationHistory = existingApiConversationHistory.slice(0, -1)
					modifiedOldUserContent = [...existingUserContent]
				}
			} else {
				throw new Error("Unexpected: Last message is not a user or assistant message")
			}
		} else {
			throw new Error("Unexpected: No existing API conversation history")
		}

		let newUserContent: Anthropic.Messages.ContentBlockParam[] = [...modifiedOldUserContent]

		if (responseText) {
			newUserContent.push({
				type: "text",
				text: `\n\nNew instructions for task continuation:\n<user_message>\n${responseText}\n</user_message>`,
			})
		}

		if (responseImages && responseImages.length > 0) {
			newUserContent.push(...formatResponse.imageBlocks(responseImages))
		}

		// Ensure we have at least some content to send to the API.
		// If newUserContent is empty, add a minimal resumption message.
		if (newUserContent.length === 0) {
			newUserContent.push({
				type: "text",
				text: "[TASK RESUMPTION] Resuming task...",
			})
		}

		await this.overwriteApiConversationHistory(modifiedApiConversationHistory)

		// Task resuming from history item.
		await this.initiateTaskLoop(newUserContent)
	}

	/**
	 * Cancels the current HTTP request if one is in progress.
	 * This immediately aborts the underlying stream rather than waiting for the next chunk.
	 */
	public cancelCurrentRequest(): void {
		if (this.currentRequestAbortController) {
			console.log(`[Task#${this.taskId}.${this.instanceId}] Aborting current HTTP request`)
			this.currentRequestAbortController.abort()
			this.currentRequestAbortController = undefined
		}
		this?.api?.cancelChat?.(this.abortReason)
	}

	/**
	 * Force emit a final token usage update, ignoring throttle.
	 * Called before task completion or abort to ensure final stats are captured.
	 * Triggers the debounce with current values and immediately flushes to ensure emit.
	 */
	public emitFinalTokenUsageUpdate(): void {
		const tokenUsage = this.getTokenUsage()
		this.debouncedEmitTokenUsage(tokenUsage, this.toolUsage)
		this.debouncedEmitTokenUsage.flush()
	}

	public async abortTask(isAbandoned = false) {
		// Aborting task

		// Will stop any autonomously running promises.
		if (isAbandoned) {
			this.abandoned = true
		}

		this.abort = true

		// Force final token usage update before abort event
		this.emitFinalTokenUsageUpdate()

		this.emit(RooCodeEventName.TaskAborted)
		this.clineMessages
			.filter((msg) => msg.type === "ask" && msg.ask === "followup" && !msg.isAnswered)
			.forEach((msg) => (msg.isAnswered = true))
		try {
			this.dispose() // Call the centralized dispose method
		} catch (error) {
			console.error(`Error during task ${this.taskId}.${this.instanceId} disposal:`, error)
			// Don't rethrow - we want abort to always succeed
		}
		// Save the countdown message in the automatic retry or other content.
		try {
			// Save the countdown message in the automatic retry or other content.
			await this.saveClineMessages()
		} catch (error) {
			console.error(`Error saving messages during abort for task ${this.taskId}.${this.instanceId}:`, error)
		}
	}

	public dispose(): void {
		console.log(`[Task#dispose] disposing task ${this.taskId}.${this.instanceId}`)

		// Cancel any in-progress HTTP request
		try {
			this.cancelCurrentRequest()
		} catch (error) {
			console.error("Error cancelling current request:", error)
		}

		// Remove provider profile change listener
		try {
			if (this.providerProfileChangeListener) {
				const provider = this.providerRef.deref()
				if (provider) {
					provider.off(RooCodeEventName.ProviderProfileChanged, this.providerProfileChangeListener)
				}
				this.providerProfileChangeListener = undefined
			}
		} catch (error) {
			console.error("Error removing provider profile change listener:", error)
		}

		// Dispose message queue and remove event listeners.
		try {
			if (this.messageQueueStateChangedHandler) {
				this.messageQueueService.removeListener("stateChanged", this.messageQueueStateChangedHandler)
				this.messageQueueStateChangedHandler = undefined
			}

			this.messageQueueService.dispose()
		} catch (error) {
			console.error("Error disposing message queue:", error)
		}

		// Remove all event listeners to prevent memory leaks.
		try {
			this.removeAllListeners()
		} catch (error) {
			console.error("Error removing event listeners:", error)
		}

		// if (this.enableBridge) {
		// 	BridgeOrchestrator.getInstance()
		// 		?.unsubscribeFromTask(this.taskId)
		// 		.catch((error) =>
		// 			console.error(
		// 				`[Task#dispose] BridgeOrchestrator#unsubscribeFromTask() failed: ${error instanceof Error ? error.message : String(error)}`,
		// 			),
		// 		)
		// }

		// Release any terminals associated with this task.
		try {
			// Clear terminal process references
			this.terminalProcess = undefined
			this.persistedTerminalProcess = undefined
			this.currentProcessPid = undefined

			// Release any terminals associated with this task.
			TerminalRegistry.releaseTerminalsForTask(this.taskId)
		} catch (error) {
			console.error("Error releasing terminals:", error)
		}

		try {
			this.urlContentFetcher.closeBrowser()
		} catch (error) {
			console.error("Error closing URL content fetcher browser:", error)
		}

		try {
			this.browserSession.closeBrowser()
		} catch (error) {
			console.error("Error closing browser session:", error)
		}
		// Also close the Browser Session panel when the task is disposed
		try {
			const provider = this.providerRef.deref()
			if (provider) {
				const { BrowserSessionPanelManager } = require("../webview/BrowserSessionPanelManager")
				BrowserSessionPanelManager.getInstance(provider).dispose()
			}
		} catch (error) {
			console.error("Error closing browser session panel:", error)
		}

		try {
			if (this.rooIgnoreController) {
				this.rooIgnoreController.dispose()
				this.rooIgnoreController = undefined
			}
		} catch (error) {
			console.error("Error disposing RooIgnoreController:", error)
			// This is the critical one for the leak fix.
		}

		try {
			this.fileContextTracker.dispose()
		} catch (error) {
			console.error("Error disposing file context tracker:", error)
		}

		try {
			// If we're not streaming then `abortStream` won't be called.
			if (this.isStreaming && this.diffViewProvider.isEditing) {
				this.diffViewProvider.revertChanges().catch(console.error)
			}
		} catch (error) {
			console.error("Error reverting diff changes:", error)
		}
	}

	// Subtasks
	// Spawn / Wait / Complete

	public async startSubtask(message: string, initialTodos: TodoItem[], mode: string) {
		const provider = this.providerRef.deref()

		if (!provider) {
			throw new Error("Provider not available")
		}

		const child = await (provider as any).delegateParentAndOpenChild({
			parentTaskId: this.taskId,
			message,
			initialTodos,
			mode,
		})
		return child
	}

	/**
	 * Resume parent task after delegation completion without showing resume ask.
	 * Used in metadata-driven subtask flow.
	 *
	 * This method:
	 * - Clears any pending ask states
	 * - Resets abort and streaming flags
	 * - Ensures next API call includes full context
	 * - Immediately continues task loop without user interaction
	 */
	public async resumeAfterDelegation(): Promise<void> {
		// Clear any ask states that might have been set during history load
		this.idleAsk = undefined
		this.resumableAsk = undefined
		this.interactiveAsk = undefined

		// Reset abort and streaming state to ensure clean continuation
		this.abort = false
		this.abandoned = false
		this.abortReason = undefined
		this.didFinishAbortingStream = false
		this.isStreaming = false
		this.isWaitingForFirstChunk = false

		// Ensure next API call includes full context after delegation
		this.skipPrevResponseIdOnce = true

		// Mark as initialized and active
		this.isInitialized = true
		this.emit(RooCodeEventName.TaskActive, this.taskId)

		// Load conversation history if not already loaded
		if (this.apiConversationHistory.length === 0) {
			this.apiConversationHistory = await this.getSavedApiConversationHistory()
		}

		// Add environment details to the existing last user message (which contains the tool_result)
		// This avoids creating a new user message which would cause consecutive user messages
		const environmentDetails = await getEnvironmentDetails(this, true)
		let lastUserMsgIndex = -1
		for (let i = this.apiConversationHistory.length - 1; i >= 0; i--) {
			if (this.apiConversationHistory[i].role === "user") {
				lastUserMsgIndex = i
				break
			}
		}
		if (lastUserMsgIndex >= 0) {
			const lastUserMsg = this.apiConversationHistory[lastUserMsgIndex]
			if (Array.isArray(lastUserMsg.content)) {
				// Remove any existing environment_details blocks before adding fresh ones
				const contentWithoutEnvDetails = lastUserMsg.content.filter(
					(block: Anthropic.Messages.ContentBlockParam) => {
						if (block.type === "text" && typeof block.text === "string") {
							const isEnvironmentDetailsBlock =
								block.text.trim().startsWith("<environment_details>") &&
								block.text.trim().endsWith("</environment_details>")
							return !isEnvironmentDetailsBlock
						}
						return true
					},
				)
				// Add fresh environment details
				lastUserMsg.content = [...contentWithoutEnvDetails, { type: "text" as const, text: environmentDetails }]
			}
		}

		// Save the updated history
		await this.saveApiConversationHistory()

		// Continue task loop - pass empty array to signal no new user content needed
		// The initiateTaskLoop will handle this by skipping user message addition
		await this.initiateTaskLoop([])
	}

	// Task Loop

	private async initiateTaskLoop(userContent: Anthropic.Messages.ContentBlockParam[]): Promise<void> {
		// Kicks off the checkpoints initialization process in the background.
		getCheckpointService(this)

		let nextUserContent = userContent
		let includeFileDetails = true

		this.emit(RooCodeEventName.TaskStarted)

		while (!this.abort) {
			const didEndLoop = await this.recursivelyMakeClineRequests(nextUserContent, includeFileDetails)
			includeFileDetails = false // We only need file details the first time.

			// The way this agentic loop works is that cline will be given a
			// task that he then calls tools to complete. Unless there's an
			// attempt_completion call, we keep responding back to him with his
			// tool's responses until he either attempt_completion or does not
			// use anymore tools. If he does not use anymore tools, we ask him
			// to consider if he's completed the task and then call
			// attempt_completion, otherwise proceed with completing the task.
			// There is a MAX_REQUESTS_PER_TASK limit to prevent infinite
			// requests, but Cline is prompted to finish the task as efficiently
			// as he can.

			if (didEndLoop) {
				// For now a task never 'completes'. This will only happen if
				// the user hits max requests and denies resetting the count.
				break
			} else {
				const modelInfo = this.api.getModel().info
<<<<<<< HEAD
				// const state = await this.providerRef.deref()?.getState()
=======
>>>>>>> caf61422
				const toolProtocol = resolveToolProtocol(this.apiConfiguration, modelInfo)
				nextUserContent = [{ type: "text", text: formatResponse.noToolsUsed(toolProtocol) }]
				this.consecutiveMistakeCount++
			}
		}
	}

	public async recursivelyMakeClineRequests(
		userContent: Anthropic.Messages.ContentBlockParam[],
		includeFileDetails: boolean = false,
	): Promise<boolean> {
		interface StackItem {
			userContent: Anthropic.Messages.ContentBlockParam[]
			includeFileDetails: boolean
			retryAttempt?: number
			userMessageWasRemoved?: boolean // Track if user message was removed due to empty response
		}

		const stack: StackItem[] = [{ userContent, includeFileDetails, retryAttempt: 0 }]

		while (stack.length > 0) {
			const currentItem = stack.pop()!
			const currentUserContent = currentItem.userContent
			const currentIncludeFileDetails = currentItem.includeFileDetails

			if (this.abort) {
				throw new Error(`[CoStrict#recursivelyMakeRooRequests] task ${this.taskId}.${this.instanceId} aborted`)
			}

			if (this.consecutiveMistakeLimit > 0 && this.consecutiveMistakeCount >= this.consecutiveMistakeLimit) {
				const { response, text, images } = await this.ask(
					"mistake_limit_reached",
					t("common:errors.mistake_limit_guidance"),
				)

				if (response === "messageResponse") {
					currentUserContent.push(
						...[
							{ type: "text" as const, text: formatResponse.tooManyMistakes(text) },
							...formatResponse.imageBlocks(images),
						],
					)

					await this.say("user_feedback", text, images)

					// Track consecutive mistake errors in telemetry.
					TelemetryService.instance.captureConsecutiveMistakeError(this.taskId)
				}

				this.consecutiveMistakeCount = 0
			}

			// Getting verbose details is an expensive operation, it uses ripgrep to
			// top-down build file structure of project which for large projects can
			// take a few seconds. For the best UX we show a placeholder api_req_started
			// message with a loading spinner as this happens.

			// Determine API protocol based on provider and model
			const modelId = getModelId(this.apiConfiguration)
			const apiProtocol = getApiProtocol(this.apiConfiguration.apiProvider, modelId)
			const {
				showRooIgnoredFiles = false,
				includeDiagnosticMessages = true,
				maxDiagnosticMessages = 50,
				maxReadFileLine = -1,
				maxReadCharacterLimit = 20000,
			} = (await this.providerRef.deref()?.getState()) ?? {}

			await this.say(
				"api_req_started",
				JSON.stringify({
					apiProtocol,
					originModelId:
						this.apiConfiguration?.apiProvider === "zgsm"
							? this.apiConfiguration?.zgsmModelId
							: this.apiConfiguration?.apiModelId,
				}),
			)

			const parsedUserContent = await processUserContentMentions({
				userContent: currentUserContent,
				cwd: this.cwd,
				urlContentFetcher: this.urlContentFetcher,
				fileContextTracker: this.fileContextTracker,
				rooIgnoreController: this.rooIgnoreController,
				showRooIgnoredFiles,
				includeDiagnosticMessages,
				maxDiagnosticMessages,
				maxReadFileLine,
				maxReadCharacterLimit,
			})

			const environmentDetails = await getEnvironmentDetails(this, currentIncludeFileDetails)

			// Remove any existing environment_details blocks before adding fresh ones.
			// This prevents duplicate environment details when resuming tasks with XML tool calls,
			// where the old user message content may already contain environment details from the previous session.
			// We check for both opening and closing tags to ensure we're matching complete environment detail blocks,
			// not just mentions of the tag in regular content.
			const contentWithoutEnvDetails = parsedUserContent.filter((block) => {
				if (block.type === "text" && typeof block.text === "string") {
					// Check if this text block is a complete environment_details block
					// by verifying it starts with the opening tag and ends with the closing tag
					const isEnvironmentDetailsBlock =
						block.text.trim().startsWith("<environment_details>") &&
						block.text.trim().endsWith("</environment_details>")
					return !isEnvironmentDetailsBlock
				}
				return true
			})

			// Add environment details as its own text block, separate from tool
			// results.
			let finalUserContent = [...contentWithoutEnvDetails, { type: "text" as const, text: environmentDetails }]
			// Only add user message to conversation history if:
			// 1. This is the first attempt (retryAttempt === 0), AND
			// 2. The original userContent was not empty (empty signals delegation resume where
			//    the user message with tool_result and env details is already in history), OR
			// 3. The message was removed in a previous iteration (userMessageWasRemoved === true)
			// This prevents consecutive user messages while allowing re-add when needed
			const isEmptyUserContent = currentUserContent.length === 0
			const shouldAddUserMessage =
				((currentItem.retryAttempt ?? 0) === 0 && !isEmptyUserContent) || currentItem.userMessageWasRemoved
			if (shouldAddUserMessage) {
				await this.addToApiConversationHistory({ role: "user", content: finalUserContent })
				TelemetryService.instance.captureConversationMessage(this.taskId, "user")
			}

			// Since we sent off a placeholder api_req_started message to update the
			// webview while waiting to actually start the API request (to load
			// potential details for example), we need to update the text of that
			// message.
			const lastApiReqIndex = findLastIndex(this.clineMessages, (m) => m.say === "api_req_started")

			this.clineMessages[lastApiReqIndex].text = JSON.stringify({
				apiProtocol,
				originModelId:
					this.apiConfiguration?.apiProvider === "zgsm"
						? this.apiConfiguration?.zgsmModelId
						: this.apiConfiguration?.apiModelId,
			} satisfies ClineApiReqInfo)

			await this.saveClineMessages()
			await this.providerRef.deref()?.postStateToWebview()

			try {
				let cacheWriteTokens = 0
				let cacheReadTokens = 0
				let inputTokens = 0
				let outputTokens = 0
				let totalCost: number | undefined

				// We can't use `api_req_finished` anymore since it's a unique case
				// where it could come after a streaming message (i.e. in the middle
				// of being updated or executed).
				// Fortunately `api_req_finished` was always parsed out for the GUI
				// anyways, so it remains solely for legacy purposes to keep track
				// of prices in tasks from history (it's worth removing a few months
				// from now).
				const updateApiReqMsg = (cancelReason?: ClineApiReqCancelReason, streamingFailedMessage?: string) => {
					if (lastApiReqIndex < 0 || !this.clineMessages[lastApiReqIndex]) {
						return
					}

					const existingData = JSON.parse(this.clineMessages[lastApiReqIndex].text || "{}")

					// Calculate total tokens and cost using provider-aware function
					const modelId = getModelId(this.apiConfiguration)
					const apiProtocol = getApiProtocol(this.apiConfiguration.apiProvider, modelId)

					const costResult =
						apiProtocol === "anthropic"
							? calculateApiCostAnthropic(
									streamModelInfo,
									inputTokens,
									outputTokens,
									cacheWriteTokens,
									cacheReadTokens,
								)
							: calculateApiCostOpenAI(
									streamModelInfo,
									inputTokens,
									outputTokens,
									cacheWriteTokens,
									cacheReadTokens,
								)

					this.clineMessages[lastApiReqIndex].text = JSON.stringify({
						...existingData,
						tokensIn: costResult.totalInputTokens,
						tokensOut: costResult.totalOutputTokens,
						cacheWrites: cacheWriteTokens,
						cacheReads: cacheReadTokens,
						cost: totalCost ?? costResult.totalCost,
						cancelReason,
						streamingFailedMessage,
						originModelId:
							this.apiConfiguration?.apiProvider === "zgsm"
								? this.apiConfiguration?.zgsmModelId
								: this.apiConfiguration?.apiModelId,
					} satisfies ClineApiReqInfo)
				}

				const abortStream = async (cancelReason: ClineApiReqCancelReason, streamingFailedMessage?: string) => {
					if (this.diffViewProvider.isEditing) {
						await this.diffViewProvider.revertChanges() // closes diff view
					}

					// if last message is a partial we need to update and save it
					const lastMessage = this.clineMessages.at(-1)

					if (lastMessage && lastMessage.partial) {
						// lastMessage.ts = Date.now() DO NOT update ts since it is used as a key for virtuoso list
						lastMessage.partial = false
						// instead of streaming partialMessage events, we do a save and post like normal to persist to disk
						console.log("updating partial message", lastMessage)
					}

					// Update `api_req_started` to have cancelled and cost, so that
					// we can display the cost of the partial stream and the cancellation reason
					updateApiReqMsg(cancelReason, streamingFailedMessage)
					await this.saveClineMessages()

					// Signals to provider that it can retrieve the saved messages
					// from disk, as abortTask can not be awaited on in nature.
					this.didFinishAbortingStream = true
				}

				// Reset streaming state for each new API request
				this.currentStreamingContentIndex = 0
				this.currentStreamingDidCheckpoint = false
				this.assistantMessageContent = []
				this.didCompleteReadingStream = false
				this.userMessageContent = []
				this.userMessageContentReady = false
				this.didRejectTool = false
				this.didAlreadyUseTool = false
				// Reset tool failure flag for each new assistant turn - this ensures that tool failures
				// only prevent attempt_completion within the same assistant message, not across turns
				// (e.g., if a tool fails, then user sends a message saying "just complete anyway")
				this.didToolFailInCurrentTurn = false
				this.presentAssistantMessageLocked = false
				this.presentAssistantMessageHasPendingUpdates = false
				this.assistantMessageParser?.reset()
				this.streamingToolCallIndices.clear()
				// Clear any leftover streaming tool call state from previous interrupted streams
				NativeToolCallParser.clearAllStreamingToolCalls()
				NativeToolCallParser.clearRawChunkState()

				await this.diffViewProvider.reset()

				// Cache model info once per API request to avoid repeated calls during streaming
				// This is especially important for tools and background usage collection
				this.cachedStreamingModel = this.api.getModel()
				const streamModelInfo = this.cachedStreamingModel.info
				const cachedModelId = this.cachedStreamingModel.id
				const streamProtocol = resolveToolProtocol(this.apiConfiguration, streamModelInfo)
				const shouldUseXmlParser = streamProtocol === "xml"

				// Yields only if the first chunk is successful, otherwise will
				// allow the user to retry the request (most likely due to rate
				// limit error, which gets thrown on the first chunk).
				const stream = this.attemptApiRequest()
				let assistantMessage = ""
				let reasoningMessage = ""
				let streamingFailedMessage = ""
				let pendingGroundingSources: GroundingSource[] = []
				this.isStreaming = true
				let shouldStop = false
				try {
					const iterator = stream[Symbol.asyncIterator]()

					// Helper to race iterator.next() with abort signal
					const nextChunkWithAbort = async () => {
						const nextPromise = iterator.next()

						// If we have an abort controller, race it with the next chunk
						if (this.currentRequestAbortController) {
							const abortPromise = new Promise<never>((_, reject) => {
								const signal = this.currentRequestAbortController!.signal
								if (signal.aborted) {
									reject(new Error("Request cancelled by user"))
								} else {
									signal.addEventListener("abort", () => {
										reject(new Error("Request cancelled by user"))
									})
								}
							})
							return await Promise.race([nextPromise, abortPromise])
						}

						// No abort controller, just return the next chunk normally
						return await nextPromise
					}

					let item = await nextChunkWithAbort()
					while (!item.done) {
						this.api?.setChatType?.("system")
						const chunk = item.value
						item = await nextChunkWithAbort()
						if (!chunk) {
							// Sometimes chunk is undefined, no idea that can cause
							// it, but this workaround seems to fix it.
							continue
						}

						switch (chunk.type) {
							case "reasoning": {
								reasoningMessage += chunk.text
								// Only apply formatting if the message contains sentence-ending punctuation followed by **
								let formattedReasoning = reasoningMessage
								if (reasoningMessage.includes("**")) {
									// Add line breaks before **Title** patterns that appear after sentence endings
									// This targets section headers like "...end of sentence.**Title Here**"
									// Handles periods, exclamation marks, and question marks
									formattedReasoning = reasoningMessage.replace(
										/([.!?])\*\*([^*\n]+)\*\*/g,
										"$1\n\n**$2**",
									)
								}
								await this.say("reasoning", formattedReasoning, undefined, true)
								break
							}
							case "usage":
								inputTokens += chunk.inputTokens
								outputTokens += chunk.outputTokens
								cacheWriteTokens += chunk.cacheWriteTokens ?? 0
								cacheReadTokens += chunk.cacheReadTokens ?? 0
								totalCost = chunk.totalCost
								break
							case "grounding":
								// Handle grounding sources separately from regular content
								// to prevent state persistence issues - store them separately
								if (chunk.sources && chunk.sources.length > 0) {
									pendingGroundingSources.push(...chunk.sources)
								}
								break
							case "tool_call_partial": {
								// Process raw tool call chunk through NativeToolCallParser
								// which handles tracking, buffering, and emits events
								const events = NativeToolCallParser.processRawChunk({
									index: chunk.index,
									id: chunk.id,
									name: chunk.name,
									arguments: chunk.arguments,
								})

								for (const event of events) {
									if (event.type === "tool_call_start") {
										// Initialize streaming in NativeToolCallParser
										NativeToolCallParser.startStreamingToolCall(event.id, event.name as ToolName)

										// Before adding a new tool, finalize any preceding text block
										// This prevents the text block from blocking tool presentation
										const lastBlock =
											this.assistantMessageContent[this.assistantMessageContent.length - 1]
										if (lastBlock?.type === "text" && lastBlock.partial) {
											lastBlock.partial = false
										}

										// Track the index where this tool will be stored
										const toolUseIndex = this.assistantMessageContent.length
										this.streamingToolCallIndices.set(event.id, toolUseIndex)

										// Create initial partial tool use
										const partialToolUse: ToolUse = {
											type: "tool_use",
											name: event.name as ToolName,
											params: {},
											partial: true,
										}

										// Store the ID for native protocol
										;(partialToolUse as any).id = event.id

										// Add to content and present
										this.assistantMessageContent.push(partialToolUse)
										this.userMessageContentReady = false
										presentAssistantMessage(this)
									} else if (event.type === "tool_call_delta") {
										// Process chunk using streaming JSON parser
										const partialToolUse = NativeToolCallParser.processStreamingChunk(
											event.id,
											event.delta,
										)

										if (partialToolUse) {
											// Get the index for this tool call
											const toolUseIndex = this.streamingToolCallIndices.get(event.id)
											if (toolUseIndex !== undefined) {
												// Store the ID for native protocol
												;(partialToolUse as any).id = event.id

												// Update the existing tool use with new partial data
												this.assistantMessageContent[toolUseIndex] = partialToolUse

												// Present updated tool use
												presentAssistantMessage(this)
											}
										}
									} else if (event.type === "tool_call_end") {
										// Finalize the streaming tool call
										const finalToolUse = NativeToolCallParser.finalizeStreamingToolCall(event.id)

										// Get the index for this tool call
										const toolUseIndex = this.streamingToolCallIndices.get(event.id)

										if (finalToolUse) {
											// Store the tool call ID
											;(finalToolUse as any).id = event.id

											// Get the index and replace partial with final
											if (toolUseIndex !== undefined) {
												this.assistantMessageContent[toolUseIndex] = finalToolUse
											}

											// Clean up tracking
											this.streamingToolCallIndices.delete(event.id)

											// Mark that we have new content to process
											this.userMessageContentReady = false

											// Present the finalized tool call
											presentAssistantMessage(this)
										} else if (toolUseIndex !== undefined) {
											// finalizeStreamingToolCall returned null (malformed JSON or missing args)
											// We still need to mark the tool as non-partial so it gets executed
											// The tool's validation will catch any missing required parameters
											const existingToolUse = this.assistantMessageContent[toolUseIndex]
											if (existingToolUse && existingToolUse.type === "tool_use") {
												existingToolUse.partial = false
												// Ensure it has the ID for native protocol
												;(existingToolUse as any).id = event.id
											}

											// Clean up tracking
											this.streamingToolCallIndices.delete(event.id)

											// Mark that we have new content to process
											this.userMessageContentReady = false

											// Present the tool call - validation will handle missing params
											presentAssistantMessage(this)
										}
									}
								}
								break
							}

							case "tool_call": {
								// Legacy: Handle complete tool calls (for backward compatibility)
								// Convert native tool call to ToolUse format
								const toolUse = NativeToolCallParser.parseToolCall({
									id: chunk.id,
									name: chunk.name as ToolName,
									arguments: chunk.arguments,
								})

								if (!toolUse) {
									console.error(`Failed to parse tool call for task ${this.taskId}:`, chunk)
									break
								}

								// Store the tool call ID on the ToolUse object for later reference
								// This is needed to create tool_result blocks that reference the correct tool_use_id
								toolUse.id = chunk.id

								// Add the tool use to assistant message content
								this.assistantMessageContent.push(toolUse)

								// Mark that we have new content to process
								this.userMessageContentReady = false

								// Present the tool call to user - presentAssistantMessage will execute
								// tools sequentially and accumulate all results in userMessageContent
								presentAssistantMessage(this)
								break
							}
							case "automodel": {
								// Check if it is Selected LLM information (only in Auto model mode).
								if (
									this.apiConfiguration?.apiProvider === "zgsm" &&
									lastApiReqIndex >= 0 &&
									this.clineMessages[lastApiReqIndex]
								) {
									// Extract Selected LLM and Reason information and update the api_req_started message.
									const existingData = JSON.parse(this.clineMessages[lastApiReqIndex].text || "{}")
									this.clineMessages[lastApiReqIndex].text = JSON.stringify({
										...existingData,
										selectedLLM: chunk.selectedLLM,
										selectReason: chunk.text,
										isAuto: true,
										originModelId: chunk.originModelId,
									} satisfies ClineApiReqInfo)
									// Save the selection information but do not add it to the assistant message to avoid it being processed by the parser.
									console.log(`[Backend Model Route Detail] ${chunk.selectedLLM}${chunk.text}`)
									break
								}
								break
							}
							case "text": {
								assistantMessage += chunk.text

								// Use the protocol determined at the start of streaming
								// Don't rely solely on parser existence - parser might exist from previous state
								if (shouldUseXmlParser && this.assistantMessageParser) {
									// XML protocol: Parse raw assistant message chunk into content blocks
									const prevLength = this.assistantMessageContent.length
									this.assistantMessageContent = this.assistantMessageParser.processChunk(chunk.text)

									if (this.assistantMessageContent.length > prevLength) {
										// New content we need to present, reset to
										// false in case previous content set this to true.
										this.userMessageContentReady = false
									}

									// Present content to user.
									presentAssistantMessage(this)
								} else {
									// Native protocol: Text chunks are plain text, not XML tool calls
									// Create or update a text content block directly
									const lastBlock =
										this.assistantMessageContent[this.assistantMessageContent.length - 1]

									if (lastBlock?.type === "text" && lastBlock.partial) {
										// Update existing partial text block
										lastBlock.content = assistantMessage
									} else {
										// Create new text block
										this.assistantMessageContent.push({
											type: "text",
											content: assistantMessage,
											partial: true,
										})
										this.userMessageContentReady = false
									}

									// Present content to user
									presentAssistantMessage(this)
								}
								break
							}
						}

						if (this.abort) {
							this?.api?.cancelChat?.(this.abortReason)

							if (!this.abandoned) {
								// Only need to gracefully abort if this instance
								// isn't abandoned (sometimes OpenRouter stream
								// hangs, in which case this would affect future
								// instances of Cline).
								await abortStream("user_cancelled")
							}

							break // Aborts the stream.
						}

						if (this.didRejectTool) {
							// `userContent` has a tool rejection, so interrupt the
							// assistant's response to present the user's feedback.
							assistantMessage += "\n\n[Response interrupted by user feedback]"
							// Instead of setting this preemptively, we allow the
							// present iterator to finish and set
							// userMessageContentReady when its ready.
							// this.userMessageContentReady = true
							break
						}

						if (this.didAlreadyUseTool) {
							assistantMessage +=
								"\n\n[Response interrupted by a tool use result. Only one tool may be used at a time and should be placed at the end of the message.]"
							break
						}
					}

					// Finalize any remaining streaming tool calls that weren't explicitly ended
					// This is critical for MCP tools which need tool_call_end events to be properly
					// converted from ToolUse to McpToolUse via finalizeStreamingToolCall()
					const finalizeEvents = NativeToolCallParser.finalizeRawChunks()
					for (const event of finalizeEvents) {
						if (event.type === "tool_call_end") {
							// Finalize the streaming tool call
							const finalToolUse = NativeToolCallParser.finalizeStreamingToolCall(event.id)

							// Get the index for this tool call
							const toolUseIndex = this.streamingToolCallIndices.get(event.id)

							if (finalToolUse) {
								// Store the tool call ID
								;(finalToolUse as any).id = event.id

								// Get the index and replace partial with final
								if (toolUseIndex !== undefined) {
									this.assistantMessageContent[toolUseIndex] = finalToolUse
								}

								// Clean up tracking
								this.streamingToolCallIndices.delete(event.id)

								// Mark that we have new content to process
								this.userMessageContentReady = false

								// Present the finalized tool call
								presentAssistantMessage(this)
							} else if (toolUseIndex !== undefined) {
								// finalizeStreamingToolCall returned null (malformed JSON or missing args)
								// We still need to mark the tool as non-partial so it gets executed
								// The tool's validation will catch any missing required parameters
								const existingToolUse = this.assistantMessageContent[toolUseIndex]
								if (existingToolUse && existingToolUse.type === "tool_use") {
									existingToolUse.partial = false
									// Ensure it has the ID for native protocol
									;(existingToolUse as any).id = event.id
								}

								// Clean up tracking
								this.streamingToolCallIndices.delete(event.id)

								// Mark that we have new content to process
								this.userMessageContentReady = false

								// Present the tool call - validation will handle missing params
								presentAssistantMessage(this)
							}
						}
					}

					// Create a copy of current token values to avoid race conditions
					const currentTokens = {
						input: inputTokens,
						output: outputTokens,
						cacheWrite: cacheWriteTokens,
						cacheRead: cacheReadTokens,
						total: totalCost,
					}

					const drainStreamInBackgroundToFindAllUsage = async (apiReqIndex: number) => {
						const timeoutMs = DEFAULT_USAGE_COLLECTION_TIMEOUT_MS
						const startTime = performance.now()
						const modelId = getModelId(this.apiConfiguration)

						// Local variables to accumulate usage data without affecting the main flow
						let bgInputTokens = currentTokens.input
						let bgOutputTokens = currentTokens.output
						let bgCacheWriteTokens = currentTokens.cacheWrite
						let bgCacheReadTokens = currentTokens.cacheRead
						let bgTotalCost = currentTokens.total

						// Helper function to capture telemetry and update messages
						const captureUsageData = async (
							tokens: {
								input: number
								output: number
								cacheWrite: number
								cacheRead: number
								total?: number
							},
							messageIndex: number = apiReqIndex,
						) => {
							if (
								tokens.input > 0 ||
								tokens.output > 0 ||
								tokens.cacheWrite > 0 ||
								tokens.cacheRead > 0
							) {
								// Update the shared variables atomically
								inputTokens = tokens.input
								outputTokens = tokens.output
								cacheWriteTokens = tokens.cacheWrite
								cacheReadTokens = tokens.cacheRead
								totalCost = tokens.total

								// Update the API request message with the latest usage data
								updateApiReqMsg()
								await this.saveClineMessages()

								// Update the specific message in the webview
								const apiReqMessage = this.clineMessages[messageIndex]
								if (apiReqMessage) {
									await this.updateClineMessage(apiReqMessage)
								}

								// Capture telemetry with provider-aware cost calculation
								const modelId = getModelId(this.apiConfiguration)
								const apiProtocol = getApiProtocol(this.apiConfiguration.apiProvider, modelId)

								// Use the appropriate cost function based on the API protocol
								const costResult =
									apiProtocol === "anthropic"
										? calculateApiCostAnthropic(
												streamModelInfo,
												tokens.input,
												tokens.output,
												tokens.cacheWrite,
												tokens.cacheRead,
											)
										: calculateApiCostOpenAI(
												streamModelInfo,
												tokens.input,
												tokens.output,
												tokens.cacheWrite,
												tokens.cacheRead,
											)

								TelemetryService.instance.captureLlmCompletion(this.taskId, {
									inputTokens: costResult.totalInputTokens,
									outputTokens: costResult.totalOutputTokens,
									cacheWriteTokens: tokens.cacheWrite,
									cacheReadTokens: tokens.cacheRead,
									cost: tokens.total ?? costResult.totalCost,
								})
							}
						}

						try {
							// Continue processing the original stream from where the main loop left off
							let usageFound = false
							let chunkCount = 0

							// Use the same iterator that the main loop was using
							while (!item.done) {
								// Check for timeout
								if (performance.now() - startTime > timeoutMs) {
									console.warn(
										`[Background Usage Collection] Timed out after ${timeoutMs}ms for model: ${modelId}, processed ${chunkCount} chunks`,
									)
									// Clean up the iterator before breaking
									if (iterator.return) {
										await iterator.return(undefined)
									}
									break
								}

								const chunk = item.value
								item = await iterator.next()
								chunkCount++

								if (chunk && chunk.type === "usage") {
									usageFound = true
									bgInputTokens += chunk.inputTokens
									bgOutputTokens += chunk.outputTokens
									bgCacheWriteTokens += chunk.cacheWriteTokens ?? 0
									bgCacheReadTokens += chunk.cacheReadTokens ?? 0
									bgTotalCost = chunk.totalCost
								}
							}

							if (
								usageFound ||
								bgInputTokens > 0 ||
								bgOutputTokens > 0 ||
								bgCacheWriteTokens > 0 ||
								bgCacheReadTokens > 0
							) {
								// We have usage data either from a usage chunk or accumulated tokens
								await captureUsageData(
									{
										input: bgInputTokens,
										output: bgOutputTokens,
										cacheWrite: bgCacheWriteTokens,
										cacheRead: bgCacheReadTokens,
										total: bgTotalCost,
									},
									lastApiReqIndex,
								)
							} else {
								console.warn(
									`[Background Usage Collection] Suspicious: request ${apiReqIndex} is complete, but no usage info was found. Model: ${modelId}`,
								)
							}
						} catch (error) {
							console.error("Error draining stream for usage data:", error)
							// Still try to capture whatever usage data we have collected so far
							if (
								bgInputTokens > 0 ||
								bgOutputTokens > 0 ||
								bgCacheWriteTokens > 0 ||
								bgCacheReadTokens > 0
							) {
								await captureUsageData(
									{
										input: bgInputTokens,
										output: bgOutputTokens,
										cacheWrite: bgCacheWriteTokens,
										cacheRead: bgCacheReadTokens,
										total: bgTotalCost,
									},
									lastApiReqIndex,
								)
							}
						}
					}

					// Start the background task and handle any errors
					drainStreamInBackgroundToFindAllUsage(lastApiReqIndex).catch((error) => {
						console.error("Background usage collection failed:", error)
					})
				} catch (error) {
					// Abandoned happens when extension is no longer waiting for the
					// Cline instance to finish aborting (error is thrown here when
					// any function in the for loop throws due to this.abort).
					if (!this.abandoned) {
						// Determine cancellation reason
						const cancelReason: ClineApiReqCancelReason = this.abort ? "user_cancelled" : "streaming_failed"
						const isZgsm = this.apiConfiguration?.apiProvider === "zgsm"
						const requestId = error.headers?.get("x-request-id")
						streamingFailedMessage = this.abort
							? undefined
							: (error.message ?? JSON.stringify(serializeError(error), null, 2))
						// let shouldStop = false
						if (isZgsm) {
							const errorCodeManager = ErrorCodeManager.getInstance()
							streamingFailedMessage = await errorCodeManager.parseResponse(
								error,
								isZgsm,
								this.taskId,
								this.instanceId,
							)

							if (requestId) {
								// Store raw error
								errorCodeManager.setRawError(requestId, error)
							}

							if (error.status === 401 || error.code === "ai-gateway.insufficient_quota") {
								if (error.status === 401) {
									ZgsmAuthService.openStatusBarLoginTip()
								}

								shouldStop = true
							}
						}
						// Clean up partial state
						await abortStream(cancelReason, streamingFailedMessage)

						if (this.abort) {
							// User cancelled - abort the entire task
							this.abortReason = cancelReason
							await this.abortTask()
						} else {
							// Stream failed - log the error and retry with the same content
							// The existing rate limiting will prevent rapid retries
							console.error(
								`[Task#${this.taskId}.${this.instanceId}] Stream failed, will retry: ${streamingFailedMessage}`,
							)

							// Apply exponential backoff similar to first-chunk errors when auto-resubmit is enabled
							const stateForBackoff = await this.providerRef.deref()?.getState()
							if (stateForBackoff?.autoApprovalEnabled) {
								await this.backoffAndAnnounce(currentItem.retryAttempt ?? 0, error)

								// Check if task was aborted during the backoff
								if (this.abort) {
									console.log(
										`[Task#${this.taskId}.${this.instanceId}] Task aborted during mid-stream retry backoff`,
									)
									// Abort the entire task
									this.abortReason = "user_cancelled"
									await this.abortTask()
									break
								}
							}

							// Push the same content back onto the stack to retry, incrementing the retry attempt counter
							stack.push({
								userContent: currentUserContent,
								includeFileDetails: false,
								retryAttempt: (currentItem.retryAttempt ?? 0) + 1,
							})
							// Continue to retry the request
							if (!shouldStop) {
								continue
							}
						}
					}
				} finally {
					this.isStreaming = false
					// Clean up the abort controller when streaming completes
					this.currentRequestAbortController = undefined
				}

				// Need to call here in case the stream was aborted.
				if (this.abort || this.abandoned) {
					throw new Error(
						`[CoStrict#recursivelyMakeRooRequests] task ${this.taskId}.${this.instanceId} aborted`,
					)
				}

				this.didCompleteReadingStream = true

				// Set any blocks to be complete to allow `presentAssistantMessage`
				// to finish and set `userMessageContentReady` to true.
				// (Could be a text block that had no subsequent tool uses, or a
				// text block at the very end, or an invalid tool use, etc. Whatever
				// the case, `presentAssistantMessage` relies on these blocks either
				// to be completed or the user to reject a block in order to proceed
				// and eventually set userMessageContentReady to true.)
				const partialBlocks = this.assistantMessageContent.filter((block) => block.partial)
				partialBlocks.forEach((block) => (block.partial = false))

				// Can't just do this b/c a tool could be in the middle of executing.
				// this.assistantMessageContent.forEach((e) => (e.partial = false))

				// Now that the stream is complete, finalize any remaining partial content blocks (XML protocol only)
				// Use the protocol determined at the start of streaming
				if (shouldUseXmlParser && this.assistantMessageParser) {
					this.assistantMessageParser.finalizeContentBlocks()
					const parsedBlocks = this.assistantMessageParser.getContentBlocks()
					// For XML protocol: Use only parsed blocks (includes both text and tool_use parsed from XML)
					this.assistantMessageContent = parsedBlocks
				}

				// Present any partial blocks that were just completed
				// For XML protocol: includes both text and tool_use blocks parsed from the text stream
				// For native protocol: tool_use blocks were already presented during streaming via
				// tool_call_partial events, but we still need to present them if they exist (e.g., malformed)
				if (partialBlocks.length > 0) {
					// If there is content to update then it will complete and
					// update `this.userMessageContentReady` to true, which we
					// `pWaitFor` before making the next request.
					presentAssistantMessage(this)
				}

				// Note: updateApiReqMsg() is now called from within drainStreamInBackgroundToFindAllUsage
				// to ensure usage data is captured even when the stream is interrupted. The background task
				// uses local variables to accumulate usage data before atomically updating the shared state.

				// Complete the reasoning message if it exists
				// We can't use say() here because the reasoning message may not be the last message
				// (other messages like text blocks or tool uses may have been added after it during streaming)
				if (reasoningMessage) {
					const lastReasoningIndex = findLastIndex(
						this.clineMessages,
						(m) => m.type === "say" && m.say === "reasoning",
					)

					if (lastReasoningIndex !== -1 && this.clineMessages[lastReasoningIndex].partial) {
						this.clineMessages[lastReasoningIndex].partial = false
						await this.updateClineMessage(this.clineMessages[lastReasoningIndex])
					}
				}

				await this.saveClineMessages()
				await this.providerRef.deref()?.postStateToWebview()

				// Reset parser after each complete conversation round (XML protocol only)
				this.assistantMessageParser?.reset()

				// Now add to apiConversationHistory.
				// Need to save assistant responses to file before proceeding to
				// tool use since user can exit at any moment and we wouldn't be
				// able to save the assistant's response.

				// Check if we have any content to process (text or tool uses)
				const hasTextContent = assistantMessage.length > 0

				const hasToolUses = this.assistantMessageContent.some(
					(block) => block.type === "tool_use" || block.type === "mcp_tool_use",
				)

				if (hasTextContent || hasToolUses) {
					// Display grounding sources to the user if they exist
					if (pendingGroundingSources.length > 0) {
						const citationLinks = pendingGroundingSources.map((source, i) => `[${i + 1}](${source.url})`)
						const sourcesText = `${t("common:gemini.sources")} ${citationLinks.join(", ")}`

						await this.say("text", sourcesText, undefined, false, undefined, undefined, {
							isNonInteractive: true,
						})
					}

					// Build the assistant message content array
					const assistantContent: Array<Anthropic.TextBlockParam | Anthropic.ToolUseBlockParam> = []

					// Add text content if present
					if (assistantMessage) {
						assistantContent.push({
							type: "text" as const,
							text: assistantMessage,
						})
					}

					// Add tool_use blocks with their IDs for native protocol
					// This handles both regular ToolUse and McpToolUse types
					const toolUseBlocks = this.assistantMessageContent.filter(
						(block) => block.type === "tool_use" || block.type === "mcp_tool_use",
					)
					for (const block of toolUseBlocks) {
						if (block.type === "mcp_tool_use") {
							// McpToolUse already has the original tool name (e.g., "mcp_serverName_toolName")
							// The arguments are the raw tool arguments (matching the simplified schema)
							const mcpBlock = block as import("../../shared/tools").McpToolUse
							if (mcpBlock.id) {
								assistantContent.push({
									type: "tool_use" as const,
									id: mcpBlock.id,
									name: mcpBlock.name, // Original dynamic name
									input: mcpBlock.arguments, // Direct tool arguments
								})
							}
						} else {
							// Regular ToolUse
							const toolUse = block as import("../../shared/tools").ToolUse
							const toolCallId = toolUse.id
							if (toolCallId) {
								// nativeArgs is already in the correct API format for all tools
								const input = toolUse.nativeArgs || toolUse.params

								// Use originalName (alias) if present for API history consistency.
								// When tool aliases are used (e.g., "edit_file" -> "search_and_replace"),
								// we want the alias name in the conversation history to match what the model
								// was told the tool was named, preventing confusion in multi-turn conversations.
								const toolNameForHistory = toolUse.originalName ?? toolUse.name

								assistantContent.push({
									type: "tool_use" as const,
									id: toolCallId,
									name: toolNameForHistory,
									input,
								})
							}
						}
					}

					await this.addToApiConversationHistory(
						{ role: "assistant", content: assistantContent },
						reasoningMessage || undefined,
					)

					TelemetryService.instance.captureConversationMessage(this.taskId, "assistant")

					// NOTE: This comment is here for future reference - this was a
					// workaround for `userMessageContent` not getting set to true.
					// It was due to it not recursively calling for partial blocks
					// when `didRejectTool`, so it would get stuck waiting for a
					// partial block to complete before it could continue.
					// In case the content blocks finished it may be the api stream
					// finished after the last parsed content block was executed, so
					// we are able to detect out of bounds and set
					// `userMessageContentReady` to true (note you should not call
					// `presentAssistantMessage` since if the last block i
					//  completed it will be presented again).
					// const completeBlocks = this.assistantMessageContent.filter((block) => !block.partial) // If there are any partial blocks after the stream ended we can consider them invalid.
					// if (this.currentStreamingContentIndex >= completeBlocks.length) {
					// 	this.userMessageContentReady = true
					// }

					await pWaitFor(() => this.userMessageContentReady)

					// If the model did not tool use, then we need to tell it to
					// either use a tool or attempt_completion.
					const didToolUse = this.assistantMessageContent.some(
						(block) => block.type === "tool_use" || block.type === "mcp_tool_use",
					)

					if (!didToolUse) {
						const modelInfo = this.api.getModel().info
						// const state = await this.providerRef.deref()?.getState()
						const toolProtocol = resolveToolProtocol(this.apiConfiguration, modelInfo)
						this.userMessageContent.push({ type: "text", text: formatResponse.noToolsUsed(toolProtocol) })
						this.consecutiveMistakeCount++
					}

					// Push to stack if there's content OR if we're paused waiting for a subtask.
					// When paused, we push an empty item so the loop continues to the pause check.
					if (this.userMessageContent.length > 0 || this.isPaused) {
						stack.push({
							userContent: [...this.userMessageContent], // Create a copy to avoid mutation issues
							includeFileDetails: false, // Subsequent iterations don't need file details
						})

						// Add periodic yielding to prevent blocking
						await new Promise((resolve) => setImmediate(resolve))
					}

					continue
				} else {
					// If there's no assistant_responses, that means we got no text
					// or tool_use content blocks from API which we should assume is
					// an error.
					let requestId = null
					if (this.lastApiRequestHeaders) {
						requestId = this.lastApiRequestHeaders["X-Request-ID"]
					}

					// IMPORTANT: For native tool protocol, we already added the user message to
					// apiConversationHistory at line 1876. Since the assistant failed to respond,
					// we need to remove that message before retrying to avoid having two consecutive
					// user messages (which would cause tool_result validation errors).
					let state = await this.providerRef.deref()?.getState()
					if (
						isNativeProtocol(resolveToolProtocol(this.apiConfiguration, this.api.getModel().info)) &&
						this.apiConversationHistory.length > 0
					) {
						const lastMessage = this.apiConversationHistory[this.apiConversationHistory.length - 1]
						if (lastMessage.role === "user") {
							// Remove the last user message that we added earlier
							this.apiConversationHistory.pop()
						}
					}

					// Check if we should auto-retry or prompt the user
					let errorMsg = t("common:errors.unexpected_api_response")
					// Reuse the state variable from above
					if (state?.autoApprovalEnabled) {
						// Auto-retry with backoff - don't persist failure message when retrying
<<<<<<< HEAD
						if (shouldStop) {
							errorMsg = streamingFailedMessage
						} else if (requestId) {
							errorMsg += `\n\nRequestId: ${requestId}\n\n`
						}
=======
>>>>>>> caf61422
						await this.backoffAndAnnounce(
							currentItem.retryAttempt ?? 0,
							new Error(
								"Unexpected API Response: The language model did not provide any assistant messages. This may indicate an issue with the API or the model's output.",
							),
						)

						// Check if task was aborted during the backoff
						if (this.abort) {
							console.log(
								`[Task#${this.taskId}.${this.instanceId}] Task aborted during empty-assistant retry backoff`,
							)
							break
						}

						// Push the same content back onto the stack to retry, incrementing the retry attempt counter
						// Mark that user message was removed so it gets re-added on retry
						stack.push({
							userContent: currentUserContent,
							includeFileDetails: false,
							retryAttempt: (currentItem.retryAttempt ?? 0) + 1,
							userMessageWasRemoved: true,
						})

						// Continue to retry the request
						continue
					} else {
						if (shouldStop) {
							errorMsg = streamingFailedMessage
						} else if (requestId) {
							errorMsg += `\n\nRequestId: ${requestId}\n\n`
						}

						// Prompt the user for retry decision
						const { response } = await this.ask("api_req_failed", errorMsg)

						if (response === "yesButtonClicked") {
							await this.say("api_req_retried")

							// Push the same content back to retry
							stack.push({
								userContent: currentUserContent,
								includeFileDetails: false,
								retryAttempt: (currentItem.retryAttempt ?? 0) + 1,
							})

							// Continue to retry the request
							continue
						} else {
							// User declined to retry
							// For native protocol, re-add the user message we removed
							// Reuse the state variable from above
							if (
								isNativeProtocol(resolveToolProtocol(this.apiConfiguration, this.api.getModel().info))
							) {
								await this.addToApiConversationHistory({
									role: "user",
									content: currentUserContent,
								})
							}
							if (shouldStop) {
								errorMsg = streamingFailedMessage
							} else if (requestId) {
								errorMsg += `\n\nRequestId: ${requestId}\n\n`
							}
							await this.say("error", errorMsg)
							this.providerRef.deref()?.log(errorMsg, "error")
							await this.addToApiConversationHistory({
								role: "assistant",
								content: [{ type: "text", text: "Failure: I did not provide a response." }],
							})
						}
					}
				}

				// If we reach here without continuing, return false (will always be false for now)
				return false
			} catch (error) {
				// This should never happen since the only thing that can throw an
				// error is the attemptApiRequest, which is wrapped in a try catch
				// that sends an ask where if noButtonClicked, will clear current
				// task and destroy this instance. However to avoid unhandled
				// promise rejection, we will end this loop which will end execution
				// of this instance (see `startTask`).
				return true // Needs to be true so parent loop knows to end task.
			}
		}

		// If we exit the while loop normally (stack is empty), return false
		return false
	}

	private async getSystemPrompt(): Promise<string> {
		const { mcpEnabled } = (await this.providerRef.deref()?.getState()) ?? {}
		let mcpHub: McpHub | undefined
		if (mcpEnabled ?? true) {
			const provider = this.providerRef.deref()

			if (!provider) {
				throw new Error("Provider reference lost during view transition")
			}

			// Wait for MCP hub initialization through McpServerManager
			mcpHub = await McpServerManager.getInstance(provider.context, provider)

			if (!mcpHub) {
				throw new Error("Failed to get MCP hub from server manager")
			}

			// Wait for MCP servers to be connected before generating system prompt
			await pWaitFor(() => !mcpHub!.isConnecting, { timeout: 10_000 }).catch(() => {
				console.error("MCP servers failed to connect in time")
			})
		}

		const rooIgnoreInstructions = this.rooIgnoreController?.getInstructions()

		const state = await this.providerRef.deref()?.getState()

		const {
			browserViewportSize,
			mode,
			customModes,
			customModePrompts,
			customInstructions,
			experiments,
			enableMcpServerCreation,
			browserToolEnabled,
			language,
			maxConcurrentFileReads,
			maxReadFileLine,
			apiConfiguration,
			terminalShellIntegrationDisabled,
		} = state ?? {}

		return await (async () => {
			const provider = this.providerRef.deref()

			if (!provider) {
				throw new Error("Provider not available")
			}

			// Align browser tool enablement with generateSystemPrompt: require model image support,
			// mode to include the browser group, and the user setting to be enabled.
			const modeConfig = getModeBySlug(mode ?? defaultModeSlug, customModes)
			const modeSupportsBrowser = modeConfig?.groups.some((group) => getGroupName(group) === "browser") ?? false

			// Check if model supports browser capability (images)
			const modelInfo = this.api.getModel().info
			const modelSupportsBrowser = (modelInfo as any)?.supportsImages === true

			const canUseBrowserTool = modelSupportsBrowser && modeSupportsBrowser && (browserToolEnabled ?? true)

			// Resolve the tool protocol based on profile, model, and provider settings
			const toolProtocol = resolveToolProtocol(apiConfiguration ?? this.apiConfiguration, modelInfo)

			return SYSTEM_PROMPT(
				provider.context,
				this.cwd,
				canUseBrowserTool,
				mcpHub,
				this.diffStrategy,
				browserViewportSize ?? "900x600",
				mode ?? defaultModeSlug,
				customModePrompts,
				customModes,
				customInstructions,
				this.diffEnabled,
				experiments,
				enableMcpServerCreation,
				language,
				rooIgnoreInstructions,
				maxReadFileLine !== -1,
				{
					terminalShellIntegrationDisabled,
					maxConcurrentFileReads: maxConcurrentFileReads ?? 5,
					todoListEnabled: apiConfiguration?.todoListEnabled ?? true,
					browserToolEnabled: browserToolEnabled ?? true,
					useAgentRules:
						vscode.workspace.getConfiguration(Package.name).get<boolean>("useAgentRules") ?? true,
					newTaskRequireTodos: vscode.workspace
						.getConfiguration(Package.name)
						.get<boolean>("newTaskRequireTodos", false),
					toolProtocol,
					isStealthModel: modelInfo?.isStealthModel,
				},
				undefined, // todoList
				this.api.getModel().id,
			)
		})()
	}

	private getCurrentProfileId(state: any): string {
		return (
			state?.listApiConfigMeta?.find((profile: any) => profile.name === state?.currentApiConfigName)?.id ??
			"default"
		)
	}

	private async handleContextWindowExceededError(): Promise<void> {
		const state = await this.providerRef.deref()?.getState()
		const { profileThresholds = {} } = state ?? {}

		const { contextTokens } = this.getTokenUsage()
		const modelInfo = this.api.getModel().info

		const maxTokens = getModelMaxOutputTokens({
			modelId: this.api.getModel().id,
			model: modelInfo,
			settings: this.apiConfiguration,
		})

		const contextWindow = modelInfo.contextWindow

		// Get the current profile ID using the helper method
		const currentProfileId = this.getCurrentProfileId(state)

		// Log the context window error for debugging
		console.warn(
			`[Task#${this.taskId}] Context window exceeded for model ${this.api.getModel().id}. ` +
				`Current tokens: ${contextTokens}, Context window: ${contextWindow}. ` +
				`Forcing truncation to ${FORCED_CONTEXT_REDUCTION_PERCENT}% of current context.`,
		)

		// Determine if we're using native tool protocol for proper message handling
		const protocol = resolveToolProtocol(this.apiConfiguration, modelInfo)
		const useNativeTools = isNativeProtocol(protocol)

		// Send condenseTaskContextStarted to show in-progress indicator
		await this.providerRef.deref()?.postMessageToWebview({ type: "condenseTaskContextStarted", text: this.taskId })

		// Force aggressive truncation by keeping only 75% of the conversation history
		const truncateResult = await manageContext({
			messages: this.apiConversationHistory,
			totalTokens: contextTokens || 0,
			maxTokens,
			contextWindow,
			apiHandler: this.api,
			autoCondenseContext: true,
			autoCondenseContextPercent: FORCED_CONTEXT_REDUCTION_PERCENT,
			systemPrompt: await this.getSystemPrompt(),
			taskId: this.taskId,
			profileThresholds,
			currentProfileId,
			useNativeTools,
		})

		if (truncateResult.messages !== this.apiConversationHistory) {
			await this.overwriteApiConversationHistory(truncateResult.messages)
		}

		if (truncateResult.summary) {
			const { summary, cost, prevContextTokens, newContextTokens = 0 } = truncateResult
			const contextCondense: ContextCondense = { summary, cost, newContextTokens, prevContextTokens }
			await this.say(
				"condense_context",
				undefined /* text */,
				undefined /* images */,
				false /* partial */,
				undefined /* checkpoint */,
				undefined /* progressStatus */,
				{ isNonInteractive: true } /* options */,
				contextCondense,
			)
		} else if (truncateResult.truncationId) {
			// Sliding window truncation occurred (fallback when condensing fails or is disabled)
			const contextTruncation: ContextTruncation = {
				truncationId: truncateResult.truncationId,
				messagesRemoved: truncateResult.messagesRemoved ?? 0,
				prevContextTokens: truncateResult.prevContextTokens,
				newContextTokens: truncateResult.newContextTokensAfterTruncation ?? 0,
			}
			await this.say(
				"sliding_window_truncation",
				undefined /* text */,
				undefined /* images */,
				false /* partial */,
				undefined /* checkpoint */,
				undefined /* progressStatus */,
				{ isNonInteractive: true } /* options */,
				undefined /* contextCondense */,
				contextTruncation,
			)
		}

		// Notify webview that context management is complete (removes in-progress spinner)
		await this.providerRef.deref()?.postMessageToWebview({ type: "condenseTaskContextResponse", text: this.taskId })
	}

	public async *attemptApiRequest(retryAttempt: number = 0): ApiStream {
		const state = await this.providerRef.deref()?.getState()

		const {
			apiConfiguration,
			autoApprovalEnabled,
			requestDelaySeconds,
			mode,
			zgsmCodeMode,
			autoCondenseContext = true,
			autoCondenseContextPercent = 100,
			profileThresholds = {},
		} = state ?? {}

		// Get condensing configuration for automatic triggers.
		const customCondensingPrompt = state?.customCondensingPrompt
		const condensingApiConfigId = state?.condensingApiConfigId
		const listApiConfigMeta = state?.listApiConfigMeta

		// Determine API handler to use for condensing.
		let condensingApiHandler: ApiHandler | undefined

		if (condensingApiConfigId && listApiConfigMeta && Array.isArray(listApiConfigMeta)) {
			// Find matching config by ID
			const matchingConfig = listApiConfigMeta.find((config) => config.id === condensingApiConfigId)

			if (matchingConfig) {
				const profile = await this.providerRef.deref()?.providerSettingsManager.getProfile({
					id: condensingApiConfigId,
				})

				// Ensure profile and apiProvider exist before trying to build handler.
				if (profile && profile.apiProvider) {
					condensingApiHandler = buildApiHandler(profile)
				}
			}
		}

		let rateLimitDelay = 0

		// Use the shared timestamp so that subtasks respect the same rate-limit
		// window as their parent tasks.
		if (Task.lastGlobalApiRequestTime) {
			const now = performance.now()
			const timeSinceLastRequest = now - Task.lastGlobalApiRequestTime
			const rateLimit = apiConfiguration?.rateLimitSeconds ?? 1
			rateLimitDelay = Math.ceil(Math.min(rateLimit, Math.max(0, rateLimit * 1000 - timeSinceLastRequest) / 1000))
		}

		// Only show rate limiting message if we're not retrying. If retrying, we'll include the delay there.
		if (rateLimitDelay > 0 && retryAttempt === 0) {
			// Show countdown timer
			for (let i = rateLimitDelay; i > 0; i--) {
				const delayMessage = `Rate limiting for ${i} seconds...`
				this.providerRef?.deref()?.log(`"api_req_retry_delayed" ${delayMessage}`)
				await delay(1000)
			}
		}

		// Update last request time before making the request so that subsequent
		// requests — even from new subtasks — will honour the provider's rate-limit.
		Task.lastGlobalApiRequestTime = performance.now()

		const systemPrompt = await this.getSystemPrompt()
		const { contextTokens } = this.getTokenUsage()

		if (contextTokens) {
			const modelInfo = this.api.getModel().info

			const maxTokens = getModelMaxOutputTokens({
				modelId: this.api.getModel().id,
				model: modelInfo,
				settings: this.apiConfiguration,
			})

			const contextWindow = modelInfo.contextWindow

			// Get the current profile ID using the helper method
			const currentProfileId = this.getCurrentProfileId(state)

			// Determine if we're using native tool protocol for proper message handling
			const modelInfoForProtocol = this.api.getModel().info
			const protocol = resolveToolProtocol(this.apiConfiguration, modelInfoForProtocol)
			const useNativeTools = isNativeProtocol(protocol)

			// Check if context management will likely run (threshold check)
			// This allows us to show an in-progress indicator to the user
			// We use the centralized willManageContext helper to avoid duplicating threshold logic
			const lastMessage = this.apiConversationHistory[this.apiConversationHistory.length - 1]
			const lastMessageContent = lastMessage?.content
			let lastMessageTokens = 0
			if (lastMessageContent) {
				lastMessageTokens = Array.isArray(lastMessageContent)
					? await this.api.countTokens(lastMessageContent)
					: await this.api.countTokens([{ type: "text", text: lastMessageContent as string }])
			}

			const contextManagementWillRun = willManageContext({
				totalTokens: contextTokens,
				contextWindow,
				maxTokens,
				autoCondenseContext,
				autoCondenseContextPercent,
				profileThresholds,
				currentProfileId,
				lastMessageTokens,
			})

			// Send condenseTaskContextStarted BEFORE manageContext to show in-progress indicator
			// This notification must be sent here (not earlier) because the early check uses stale token count
			// (before user message is added to history), which could incorrectly skip showing the indicator
			if (contextManagementWillRun && autoCondenseContext) {
				await this.providerRef
					.deref()
					?.postMessageToWebview({ type: "condenseTaskContextStarted", text: this.taskId })
			}

			const truncateResult = await manageContext({
				messages: this.apiConversationHistory,
				totalTokens: contextTokens,
				maxTokens,
				contextWindow,
				apiHandler: this.api,
				autoCondenseContext,
				autoCondenseContextPercent,
				systemPrompt,
				taskId: this.taskId,
				customCondensingPrompt,
				condensingApiHandler,
				profileThresholds,
				currentProfileId,
				useNativeTools,
			})
			if (truncateResult.messages !== this.apiConversationHistory) {
				await this.overwriteApiConversationHistory(truncateResult.messages)
			}
			if (truncateResult.error) {
				await this.say("condense_context_error", truncateResult.error)
			} else if (truncateResult.summary) {
				const { summary, cost, prevContextTokens, newContextTokens = 0, condenseId } = truncateResult
				const contextCondense: ContextCondense = {
					summary,
					cost,
					newContextTokens,
					prevContextTokens,
					condenseId,
				}
				await this.say(
					"condense_context",
					undefined /* text */,
					undefined /* images */,
					false /* partial */,
					undefined /* checkpoint */,
					undefined /* progressStatus */,
					{ isNonInteractive: true } /* options */,
					contextCondense,
				)
			} else if (truncateResult.truncationId) {
				// Sliding window truncation occurred (fallback when condensing fails or is disabled)
				const contextTruncation: ContextTruncation = {
					truncationId: truncateResult.truncationId,
					messagesRemoved: truncateResult.messagesRemoved ?? 0,
					prevContextTokens: truncateResult.prevContextTokens,
					newContextTokens: truncateResult.newContextTokensAfterTruncation ?? 0,
				}
				await this.say(
					"sliding_window_truncation",
					undefined /* text */,
					undefined /* images */,
					false /* partial */,
					undefined /* checkpoint */,
					undefined /* progressStatus */,
					{ isNonInteractive: true } /* options */,
					undefined /* contextCondense */,
					contextTruncation,
				)
			}

			// Notify webview that context management is complete (sets isCondensing = false)
			// This removes the in-progress spinner and allows the completed result to show
			if (contextManagementWillRun && autoCondenseContext) {
				await this.providerRef
					.deref()
					?.postMessageToWebview({ type: "condenseTaskContextResponse", text: this.taskId })
			}
		}

		// Get the effective API history by filtering out condensed messages
		// This allows non-destructive condensing where messages are tagged but not deleted,
		// enabling accurate rewind operations while still sending condensed history to the API.
		const effectiveHistory = getEffectiveApiHistory(this.apiConversationHistory)
		const messagesSinceLastSummary = getMessagesSinceLastSummary(effectiveHistory)
		const messagesWithoutImages = maybeRemoveImageBlocks(messagesSinceLastSummary, this.api)
		const cleanConversationHistory = this.buildCleanConversationHistory(messagesWithoutImages as ApiMessage[])

		// Check auto-approval limits
		const approvalResult = await this.autoApprovalHandler.checkAutoApprovalLimits(
			state,
			this.combineMessages(this.clineMessages.slice(1)),
			async (type, data) => this.ask(type, data),
		)

		if (!approvalResult.shouldProceed) {
			// User did not approve, task should be aborted
			throw new Error("Auto-approval limit reached and user did not approve continuation")
		}

		// Determine if we should include native tools based on:
		// 1. Tool protocol is set to NATIVE
		// 2. Model supports native tools
		const modelInfo = this.api.getModel().info
		const toolProtocol = resolveToolProtocol(this.apiConfiguration, modelInfo)
		const shouldIncludeTools = toolProtocol === TOOL_PROTOCOL.NATIVE && (modelInfo.supportsNativeTools ?? false)

		// Build complete tools array: native tools + dynamic MCP tools, filtered by mode restrictions
		let allTools: OpenAI.Chat.ChatCompletionTool[] = []
		if (shouldIncludeTools) {
			const provider = this.providerRef.deref()
			if (!provider) {
				throw new Error("Provider reference lost during tool building")
			}

			allTools = await buildNativeToolsArray({
				provider,
				cwd: this.cwd,
				mode,
				customModes: state?.customModes,
				experiments: state?.experiments,
				apiConfiguration,
				maxReadFileLine: state?.maxReadFileLine ?? -1,
				browserToolEnabled: state?.browserToolEnabled ?? true,
				modelInfo,
				diffEnabled: this.diffEnabled,
			})
		}

		const { id } = (await ZgsmAuthService.getInstance()?.getUserInfo()) ?? {}
		// // Resolve parallel tool calls setting from experiment (will move to per-API-profile setting later)
		// const parallelToolCallsEnabled = experiments.isEnabled(
		// 	state?.experiments ?? {},
		// 	EXPERIMENT_IDS.MULTIPLE_NATIVE_TOOL_CALLS,
		// )
		// Parallel tool calls are disabled - feature is on hold
		// Previously resolved from experiments.isEnabled(..., EXPERIMENT_IDS.MULTIPLE_NATIVE_TOOL_CALLS)
		const parallelToolCallsEnabled = false

		const metadata: ApiHandlerCreateMessageMetadata = {
			mode: mode,
			zgsmCodeMode,
			provider: this.apiConfiguration.apiProvider,
			zgsmWorkflowMode: this.zgsmWorkflowMode,
			rooTaskMode: this?.rootTask?._taskMode,
			parentTaskMode: this?.parentTask?._taskMode,
			taskId: this.taskId,
			suppressPreviousResponseId: this.skipPrevResponseIdOnce,
			language: state?.language,
			instanceId: this.instanceId,
			userId: id,
			// Include tools and tool protocol when using native protocol and model supports it
			...(shouldIncludeTools
				? { tools: allTools, tool_choice: "auto", toolProtocol, parallelToolCalls: parallelToolCallsEnabled }
				: {}),
		}

		// Create an AbortController to allow cancelling the request mid-stream
		this.currentRequestAbortController = new AbortController()
		const abortSignal = this.currentRequestAbortController.signal
		// Reset the flag after using it
		this.skipPrevResponseIdOnce = false

		// The provider accepts reasoning items alongside standard messages; cast to the expected parameter type.
		const stream = this.api.createMessage(
			systemPrompt,
			cleanConversationHistory as unknown as Anthropic.Messages.MessageParam[],
			{
				...metadata,
				onRequestHeadersReady: (headers: Record<string, string>) => {
					this.lastApiRequestHeaders = headers
				},
			},
		)
		const iterator = stream[Symbol.asyncIterator]()

		// Set up abort handling - when the signal is aborted, clean up the controller reference
		abortSignal.addEventListener("abort", () => {
			console.log(`[Task#${this.taskId}.${this.instanceId}] AbortSignal triggered for current request`)
			this.currentRequestAbortController = undefined
		})

		try {
			// Awaiting first chunk to see if it will throw an error.
			this.isWaitingForFirstChunk = true

			// Race between the first chunk and the abort signal
			const firstChunkPromise = iterator.next()
			const abortPromise = new Promise<never>((_, reject) => {
				if (abortSignal.aborted) {
					reject(new Error("Request cancelled by user"))
				} else {
					abortSignal.addEventListener("abort", () => {
						reject(new Error("Request cancelled by user"))
					})
				}
			})

			const firstChunk = await Promise.race([firstChunkPromise, abortPromise])
			yield firstChunk.value
			this.isWaitingForFirstChunk = false
		} catch (error) {
			const isZgsm = this.apiConfiguration?.apiProvider === "zgsm"
			let errorMsg = ""
			if (isZgsm) {
				const errorCodeManager = ErrorCodeManager.getInstance()
				errorMsg = await errorCodeManager.parseResponse(error, isZgsm, this.taskId, this.instanceId)

				const requestId = error.headers?.get("x-request-id")
				if (requestId) {
					// Store raw error
					errorCodeManager.setRawError(requestId, error)
				}

				if (error.status === 401) {
					ZgsmAuthService.openStatusBarLoginTip()
				}
			} else {
				errorMsg = error.message
			}

			this.isWaitingForFirstChunk = false
			this.currentRequestAbortController = undefined
			const isContextWindowExceededError = checkContextWindowExceededError(error)

			// If it's a context window error and we haven't exceeded max retries for this error type
			if (isContextWindowExceededError && retryAttempt < MAX_CONTEXT_WINDOW_RETRIES) {
				console.warn(
					`[Task#${this.taskId}] Context window exceeded for model ${this.api.getModel().id}. ` +
						`Retry attempt ${retryAttempt + 1}/${MAX_CONTEXT_WINDOW_RETRIES}. ` +
						`Attempting automatic truncation...`,
				)
				await this.handleContextWindowExceededError()
				// Retry the request after handling the context window error
				yield* this.attemptApiRequest(retryAttempt + 1)
				return
			}

			// note that this api_req_failed ask is unique in that we only present this option if the api hasn't streamed any content yet (ie it fails on the first chunk due), as it would allow them to hit a retry button. However if the api failed mid-stream, it could be in any arbitrary state where some tools may have executed, so that error is handled differently and requires cancelling the task entirely.
			if (autoApprovalEnabled) {
<<<<<<< HEAD
				let errorMsg

				// if (error.error?.metadata?.raw) {
				// 	errorMsg = JSON.stringify(error.error.metadata.raw, null, 2)
				// } else if (error.message) {
				// 	errorMsg = error.message
				// } else {
				// 	errorMsg = "Unknown error"
				// }

=======
>>>>>>> caf61422
				// Apply shared exponential backoff and countdown UX
				await this.backoffAndAnnounce(retryAttempt, error)

				// CRITICAL: Check if task was aborted during the backoff countdown
				// This prevents infinite loops when users cancel during auto-retry
				// Without this check, the recursive call below would continue even after abort
				if (this.abort) {
					throw new Error(
						`[Task#attemptApiRequest] task ${this.taskId}.${this.instanceId} aborted during retry`,
					)
				}

				// Delegate generator output from the recursive call with
				// incremented retry count.
				this.api?.setChatType?.("system")
				yield* this.attemptApiRequest(retryAttempt + 1)

				return
			} else {
				const { response } = await this.ask("api_req_failed", errorMsg)

				if (response !== "yesButtonClicked") {
					// This will never happen since if noButtonClicked, we will
					// clear current task, aborting this instance.
					throw new Error("API request failed")
				}

				await this.say("api_req_retried")

				// Delegate generator output from the recursive call.
				this.api?.setChatType?.("system")
				yield* this.attemptApiRequest()
				return
			}
		}

		// No error, so we can continue to yield all remaining chunks.
		// (Needs to be placed outside of try/catch since it we want caller to
		// handle errors not with api_req_failed as that is reserved for first
		// chunk failures only.)
		// This delegates to another generator or iterable object. In this case,
		// it's saying "yield all remaining values from this iterator". This
		// effectively passes along all subsequent chunks from the original
		// stream.
		yield* iterator
	}

	// Shared exponential backoff for retries (first-chunk and mid-stream)
	private async backoffAndAnnounce(retryAttempt: number, error: any): Promise<void> {
		try {
			const state = await this.providerRef.deref()?.getState()
			const baseDelay = state?.requestDelaySeconds || 5

			let exponentialDelay = Math.min(
				Math.ceil(baseDelay * Math.pow(2, retryAttempt)),
				MAX_EXPONENTIAL_BACKOFF_SECONDS,
			)

			// Respect provider rate limit window
			let rateLimitDelay = 0
			const rateLimit = state?.apiConfiguration?.rateLimitSeconds ?? 1
			if (Task.lastGlobalApiRequestTime && rateLimit > 0) {
				const elapsed = performance.now() - Task.lastGlobalApiRequestTime
				rateLimitDelay = Math.ceil(Math.min(rateLimit, Math.max(0, rateLimit * 1000 - elapsed) / 1000))
			}

			// Prefer RetryInfo on 429 if present
			if (error?.status === 429) {
				const retryInfo = error?.errorDetails?.find(
					(d: any) => d["@type"] === "type.googleapis.com/google.rpc.RetryInfo",
				)
				const match = retryInfo?.retryDelay?.match?.(/^(\d+)s$/)
				if (match) {
					exponentialDelay = Number(match[1]) + 1
				}
			}

			const finalDelay = Math.max(exponentialDelay, rateLimitDelay)
			if (finalDelay <= 0) {
				return
			}

			// Build header text; fall back to error message if none provided
			let headerText = header
			if (!headerText) {
				if (error.status) {
					// This sets the message as just the error code, for which
					// ChatRow knows how to handle and use an i18n'd error string
					// In development, hardcode headerText to an HTTP status code to check it
					headerText = error.status
				} else if (error?.error?.metadata?.raw) {
					headerText = JSON.stringify(error.error.metadata.raw, null, 2)
				} else if (error?.message) {
					headerText = error.message
				} else {
					headerText = "Unknown error"
				}
			}
			headerText = headerText ? `${headerText}\n` : ""

			// Show countdown timer with exponential backoff
			for (let i = finalDelay; i > 0; i--) {
				// Check abort flag during countdown to allow early exit
				if (this.abort) {
					throw new Error(`[Task#${this.taskId}] Aborted during retry countdown`)
				}
				if (this.apiConfiguration.apiProvider === "zgsm") {
					await this.say("api_req_retry_delayed", `${headerText}\n↻ ${i}s...`, undefined, true)
				} else {
					await this.say(
						"api_req_retry_delayed",
						`${headerText}<retry_timer>${i}</retry_timer>`,
						undefined,
						true,
					)
				}
				await delay(1000)
			}

			await this.say("api_req_retry_delayed", headerText, undefined, false)
		} catch (err) {
			console.error("Exponential backoff failed:", err)
		}
	}

	// Checkpoints

	public async checkpointSave(force: boolean = false, suppressMessage: boolean = false) {
		return checkpointSave(this, force, suppressMessage)
	}

	private buildCleanConversationHistory(
		messages: ApiMessage[],
	): Array<
		Anthropic.Messages.MessageParam | { type: "reasoning"; encrypted_content: string; id?: string; summary?: any[] }
	> {
		type ReasoningItemForRequest = {
			type: "reasoning"
			encrypted_content: string
			id?: string
			summary?: any[]
		}

		const cleanConversationHistory: (Anthropic.Messages.MessageParam | ReasoningItemForRequest)[] = []

		for (const msg of messages) {
			// Standalone reasoning: send encrypted, skip plain text
			if (msg.type === "reasoning") {
				if (msg.encrypted_content) {
					cleanConversationHistory.push({
						type: "reasoning",
						summary: msg.summary,
						encrypted_content: msg.encrypted_content!,
						...(msg.id ? { id: msg.id } : {}),
					})
				}
				continue
			}

			// Preferred path: assistant message with embedded reasoning as first content block
			if (msg.role === "assistant") {
				const rawContent = msg.content

				const contentArray: Anthropic.Messages.ContentBlockParam[] = Array.isArray(rawContent)
					? (rawContent as Anthropic.Messages.ContentBlockParam[])
					: rawContent !== undefined
						? ([
								{ type: "text", text: rawContent } satisfies Anthropic.Messages.TextBlockParam,
							] as Anthropic.Messages.ContentBlockParam[])
						: []

				const [first, ...rest] = contentArray

				// Check if this message has reasoning_details (OpenRouter format for Gemini 3, etc.)
				const msgWithDetails = msg
				if (msgWithDetails.reasoning_details && Array.isArray(msgWithDetails.reasoning_details)) {
					// Build the assistant message with reasoning_details
					let assistantContent: Anthropic.Messages.MessageParam["content"]

					if (contentArray.length === 0) {
						assistantContent = ""
					} else if (contentArray.length === 1 && contentArray[0].type === "text") {
						assistantContent = (contentArray[0] as Anthropic.Messages.TextBlockParam).text
					} else {
						assistantContent = contentArray
					}

					// Create message with reasoning_details property
					cleanConversationHistory.push({
						role: "assistant",
						content: assistantContent,
						reasoning_details: msgWithDetails.reasoning_details,
					} as any)

					continue
				}

				// Embedded reasoning: encrypted (send) or plain text (skip)
				const hasEncryptedReasoning =
					first && (first as any).type === "reasoning" && typeof (first as any).encrypted_content === "string"
				const hasPlainTextReasoning =
					first && (first as any).type === "reasoning" && typeof (first as any).text === "string"

				if (hasEncryptedReasoning) {
					const reasoningBlock = first as any

					// Send as separate reasoning item (OpenAI Native)
					cleanConversationHistory.push({
						type: "reasoning",
						summary: reasoningBlock.summary ?? [],
						encrypted_content: reasoningBlock.encrypted_content,
						...(reasoningBlock.id ? { id: reasoningBlock.id } : {}),
					})

					// Send assistant message without reasoning
					let assistantContent: Anthropic.Messages.MessageParam["content"]

					if (rest.length === 0) {
						assistantContent = ""
					} else if (rest.length === 1 && rest[0].type === "text") {
						assistantContent = (rest[0] as Anthropic.Messages.TextBlockParam).text
					} else {
						assistantContent = rest
					}

					cleanConversationHistory.push({
						role: "assistant",
						content: assistantContent,
					} satisfies Anthropic.Messages.MessageParam)

					continue
				} else if (hasPlainTextReasoning) {
					// Check if the model's preserveReasoning flag is set
					// If true, include the reasoning block in API requests
					// If false/undefined, strip it out (stored for history only, not sent back to API)
					const shouldPreserveForApi = this.api.getModel().info.preserveReasoning === true
					let assistantContent: Anthropic.Messages.MessageParam["content"]

					if (shouldPreserveForApi) {
						// Include reasoning block in the content sent to API
						assistantContent = contentArray
					} else {
						// Strip reasoning out - stored for history only, not sent back to API
						if (rest.length === 0) {
							assistantContent = ""
						} else if (rest.length === 1 && rest[0].type === "text") {
							assistantContent = (rest[0] as Anthropic.Messages.TextBlockParam).text
						} else {
							assistantContent = rest
						}
					}

					cleanConversationHistory.push({
						role: "assistant",
						content: assistantContent,
					} satisfies Anthropic.Messages.MessageParam)

					continue
				}
			}

			// Default path for regular messages (no embedded reasoning)
			if (msg.role) {
				cleanConversationHistory.push({
					role: msg.role,
					content: msg.content as Anthropic.Messages.ContentBlockParam[] | string,
				})
			}
		}

		return cleanConversationHistory
	}
	public async checkpointRestore(options: CheckpointRestoreOptions) {
		return checkpointRestore(this, options)
	}

	public async checkpointDiff(options: CheckpointDiffOptions) {
		return checkpointDiff(this, options)
	}

	// Metrics

	public combineMessages(messages: ClineMessage[]) {
		return combineApiRequests(combineCommandSequences(messages))
	}

	public getTokenUsage(): TokenUsage {
		return getApiMetrics(this.combineMessages(this.clineMessages.slice(1)))
	}

	public recordToolUsage(toolName: ToolName) {
		if (!this.toolUsage[toolName]) {
			this.toolUsage[toolName] = { attempts: 0, failures: 0 }
		}

		this.toolUsage[toolName].attempts++
	}

	public recordToolError(toolName: ToolName, error?: string) {
		if (!this.toolUsage[toolName]) {
			this.toolUsage[toolName] = { attempts: 0, failures: 0 }
		}

		this.toolUsage[toolName].failures++
		TelemetryService.instance.captureError(`ToolUsageError_${toolName}`)

		if (error) {
			this.emit(RooCodeEventName.TaskToolFailed, this.taskId, toolName, error)
		}
	}

	// Getters

	public get taskStatus(): TaskStatus {
		if (this.interactiveAsk) {
			return TaskStatus.Interactive
		}

		if (this.resumableAsk) {
			return TaskStatus.Resumable
		}

		if (this.idleAsk) {
			return TaskStatus.Idle
		}

		return TaskStatus.Running
	}

	public get taskAsk(): ClineMessage | undefined {
		return this.idleAsk || this.resumableAsk || this.interactiveAsk
	}

	public get queuedMessages(): QueuedMessage[] {
		return this.messageQueueService.messages
	}

	public get tokenUsage(): TokenUsage | undefined {
		if (this.tokenUsageSnapshot && this.tokenUsageSnapshotAt) {
			return this.tokenUsageSnapshot
		}

		this.tokenUsageSnapshot = this.getTokenUsage()
		this.tokenUsageSnapshotAt = this.clineMessages.at(-1)?.ts

		return this.tokenUsageSnapshot
	}

	public get cwd() {
		return this.workspacePath
	}

	/**
	 * Provides convenient access to high-level message operations.
	 * Uses lazy initialization - the MessageManager is only created when first accessed.
	 * Subsequent accesses return the same cached instance.
	 *
	 * ## Important: Single Coordination Point
	 *
	 * **All MessageManager operations must go through this getter** rather than
	 * instantiating `new MessageManager(task)` directly. This ensures:
	 * - A single shared instance for consistent behavior
	 * - Centralized coordination of all rewind/message operations
	 * - Ability to add internal state or instrumentation in the future
	 *
	 * @example
	 * ```typescript
	 * // Correct: Use the getter
	 * await task.messageManager.rewindToTimestamp(ts)
	 *
	 * // Incorrect: Do NOT create new instances directly
	 * // const manager = new MessageManager(task) // Don't do this!
	 * ```
	 */
	get messageManager(): MessageManager {
		if (!this._messageManager) {
			this._messageManager = new MessageManager(this)
		}
		return this._messageManager
	}

	/**
	 * Broadcast browser session updates to the browser panel (if open)
	 */
	private broadcastBrowserSessionUpdate(): void {
		const provider = this.providerRef.deref()
		if (!provider) {
			return
		}

		try {
			const { BrowserSessionPanelManager } = require("../webview/BrowserSessionPanelManager")
			const panelManager = BrowserSessionPanelManager.getInstance(provider)

			// Get browser session messages
			const browserSessionStartIndex = this.clineMessages.findIndex(
				(m) =>
					m.ask === "browser_action_launch" ||
					(m.say === "browser_session_status" && m.text?.includes("opened")),
			)

			const browserSessionMessages =
				browserSessionStartIndex !== -1 ? this.clineMessages.slice(browserSessionStartIndex) : []

			const isBrowserSessionActive = this.browserSession?.isSessionActive() ?? false

			// Update the panel asynchronously
			panelManager.updateBrowserSession(browserSessionMessages, isBrowserSessionActive).catch((error: Error) => {
				console.error("Failed to broadcast browser session update:", error)
			})
		} catch (error) {
			// Silently fail if panel manager is not available
			console.debug("Browser panel not available for update:", error)
		}
	}

	/**
	 * Process any queued messages by dequeuing and submitting them.
	 * This ensures that queued user messages are sent when appropriate,
	 * preventing them from getting stuck in the queue.
	 *
	 * @param context - Context string for logging (e.g., the calling tool name)
	 */
	public processQueuedMessages(): void {
		try {
			if (!this.messageQueueService.isEmpty()) {
				const queued = this.messageQueueService.dequeueMessage()
				if (queued) {
					setTimeout(() => {
						this.submitUserMessage(queued.text, queued.images).catch((err) =>
							console.error(`[Task] Failed to submit queued message:`, err),
						)
					}, 0)
				}
			}
		} catch (e) {
			console.error(`[Task] Queue processing error:`, e)
		}
	}
}<|MERGE_RESOLUTION|>--- conflicted
+++ resolved
@@ -1454,12 +1454,10 @@
 							process.kill(targetPid, "SIGKILL")
 							if (executionId) {
 								const status: CommandExecutionStatus = { executionId, status: "exited", exitCode: 9 }
-								this.providerRef
-									.deref()
-									?.postMessageToWebview({
-										type: "commandExecutionStatus",
-										text: JSON.stringify(status),
-									})
+								this.providerRef.deref()?.postMessageToWebview({
+									type: "commandExecutionStatus",
+									text: JSON.stringify(status),
+								})
 							}
 						} catch (e) {
 							console.warn(
@@ -2289,10 +2287,6 @@
 				break
 			} else {
 				const modelInfo = this.api.getModel().info
-<<<<<<< HEAD
-				// const state = await this.providerRef.deref()?.getState()
-=======
->>>>>>> caf61422
 				const toolProtocol = resolveToolProtocol(this.apiConfiguration, modelInfo)
 				nextUserContent = [{ type: "text", text: formatResponse.noToolsUsed(toolProtocol) }]
 				this.consecutiveMistakeCount++
@@ -3143,7 +3137,11 @@
 							// Apply exponential backoff similar to first-chunk errors when auto-resubmit is enabled
 							const stateForBackoff = await this.providerRef.deref()?.getState()
 							if (stateForBackoff?.autoApprovalEnabled) {
-								await this.backoffAndAnnounce(currentItem.retryAttempt ?? 0, error)
+								await this.backoffAndAnnounce(
+									currentItem.retryAttempt ?? 0,
+									error,
+									streamingFailedMessage,
+								)
 
 								// Check if task was aborted during the backoff
 								if (this.abort) {
@@ -3400,19 +3398,17 @@
 					// Reuse the state variable from above
 					if (state?.autoApprovalEnabled) {
 						// Auto-retry with backoff - don't persist failure message when retrying
-<<<<<<< HEAD
 						if (shouldStop) {
 							errorMsg = streamingFailedMessage
 						} else if (requestId) {
 							errorMsg += `\n\nRequestId: ${requestId}\n\n`
 						}
-=======
->>>>>>> caf61422
 						await this.backoffAndAnnounce(
 							currentItem.retryAttempt ?? 0,
 							new Error(
 								"Unexpected API Response: The language model did not provide any assistant messages. This may indicate an issue with the API or the model's output.",
 							),
+							errorMsg,
 						)
 
 						// Check if task was aborted during the backoff
@@ -4044,19 +4040,6 @@
 
 			// note that this api_req_failed ask is unique in that we only present this option if the api hasn't streamed any content yet (ie it fails on the first chunk due), as it would allow them to hit a retry button. However if the api failed mid-stream, it could be in any arbitrary state where some tools may have executed, so that error is handled differently and requires cancelling the task entirely.
 			if (autoApprovalEnabled) {
-<<<<<<< HEAD
-				let errorMsg
-
-				// if (error.error?.metadata?.raw) {
-				// 	errorMsg = JSON.stringify(error.error.metadata.raw, null, 2)
-				// } else if (error.message) {
-				// 	errorMsg = error.message
-				// } else {
-				// 	errorMsg = "Unknown error"
-				// }
-
-=======
->>>>>>> caf61422
 				// Apply shared exponential backoff and countdown UX
 				await this.backoffAndAnnounce(retryAttempt, error)
 
@@ -4105,7 +4088,7 @@
 	}
 
 	// Shared exponential backoff for retries (first-chunk and mid-stream)
-	private async backoffAndAnnounce(retryAttempt: number, error: any): Promise<void> {
+	private async backoffAndAnnounce(retryAttempt: number, error: any, header?: string): Promise<void> {
 		try {
 			const state = await this.providerRef.deref()?.getState()
 			const baseDelay = state?.requestDelaySeconds || 5
