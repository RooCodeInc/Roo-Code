--- conflicted
+++ resolved
@@ -307,11 +307,6 @@
 	didAlreadyUseTool = false
 	didCompleteReadingStream = false
 	assistantMessageParser: AssistantMessageParser
-<<<<<<< HEAD
-	// private lastUsedInstructions?: string
-	private skipPrevResponseIdOnce: boolean = false
-=======
->>>>>>> bb6cac49
 
 	// Token Usage Cache
 	private tokenUsageSnapshot?: TokenUsage
@@ -1212,10 +1207,7 @@
 						images,
 						partial,
 						contextCondense,
-<<<<<<< HEAD
-						metadata: { ...options.metadata, isRateLimitRetry },
-=======
->>>>>>> bb6cac49
+						metadata: { isRateLimitRetry },
 					})
 				}
 			} else {
@@ -2822,10 +2814,6 @@
 		Task.lastGlobalApiRequestTime = performance.now()
 
 		const systemPrompt = await this.getSystemPrompt()
-<<<<<<< HEAD
-		// this.lastUsedInstructions = systemPrompt
-=======
->>>>>>> bb6cac49
 		const { contextTokens } = this.getTokenUsage()
 
 		if (contextTokens) {
@@ -2925,36 +2913,22 @@
 			rooTaskMode: this?.rootTask?._taskMode,
 			parentTaskMode: this?.parentTask?._taskMode,
 			taskId: this.taskId,
-<<<<<<< HEAD
 			language: state?.language,
 			instanceId: this.instanceId,
-			// Only include previousResponseId if we're NOT suppressing it
-			...(previousResponseId && !this.skipPrevResponseIdOnce ? { previousResponseId } : {}),
-			// If a condense just occurred, explicitly suppress continuity fallback for the next call
-			...(this.skipPrevResponseIdOnce ? { suppressPreviousResponseId: true } : {}),
-		}
-
-		// Reset skip flag after applying (it only affects the immediate next call)
-		if (this.skipPrevResponseIdOnce) {
-			this.skipPrevResponseIdOnce = false
-		}
-
-		const stream = this.api.createMessage(systemPrompt, cleanConversationHistory, {
-			...metadata,
-			onRequestHeadersReady: (headers: Record<string, string>) => {
-				this.lastApiRequestHeaders = headers
-			},
-		})
-=======
 		}
 
 		// The provider accepts reasoning items alongside standard messages; cast to the expected parameter type.
 		const stream = this.api.createMessage(
 			systemPrompt,
 			cleanConversationHistory as unknown as Anthropic.Messages.MessageParam[],
-			metadata,
+			{
+				...metadata,
+				onRequestHeadersReady: (headers: Record<string, string>) => {
+					this.lastApiRequestHeaders = headers
+				},
+			},
 		)
->>>>>>> bb6cac49
+
 		const iterator = stream[Symbol.asyncIterator]()
 
 		try {
