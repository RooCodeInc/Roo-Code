import * as path from "path"
import * as vscode from "vscode"
import os from "os"
import crypto from "crypto"
import EventEmitter from "events"

import { Anthropic } from "@anthropic-ai/sdk"
import delay from "delay"
import pWaitFor from "p-wait-for"
import { serializeError } from "serialize-error"

import {
	type TaskLike,
	type TaskMetadata,
	type TaskEvents,
	type ProviderSettings,
	type TokenUsage,
	type ToolUsage,
	type ToolName,
	type ContextCondense,
	type ClineMessage,
	type ClineSay,
	type ClineAsk,
	type ToolProgressStatus,
	type HistoryItem,
	RooCodeEventName,
	TelemetryEventName,
	TaskStatus,
	TodoItem,
	DEFAULT_CONSECUTIVE_MISTAKE_LIMIT,
	getApiProtocol,
	getModelId,
	isIdleAsk,
	isInteractiveAsk,
	isResumableAsk,
} from "@roo-code/types"
import { TelemetryService } from "@roo-code/telemetry"
import { CloudService, ExtensionBridgeService } from "@roo-code/cloud"

// api
import { ApiHandler, ApiHandlerCreateMessageMetadata, buildApiHandler } from "../../api"
import { ApiStream } from "../../api/transform/stream"

// shared
import { findLastIndex } from "../../shared/array"
import { combineApiRequests } from "../../shared/combineApiRequests"
import { combineCommandSequences } from "../../shared/combineCommandSequences"
import { t } from "../../i18n"
import { ClineApiReqCancelReason, ClineApiReqInfo } from "../../shared/ExtensionMessage"
import { getApiMetrics } from "../../shared/getApiMetrics"
import { ClineAskResponse } from "../../shared/WebviewMessage"
import { defaultModeSlug, getModeBySlug } from "../../shared/modes"
import { DiffStrategy } from "../../shared/tools"
import { EXPERIMENT_IDS, experiments } from "../../shared/experiments"
import { getModelMaxOutputTokens } from "../../shared/api"

// services
import { UrlContentFetcher } from "../../services/browser/UrlContentFetcher"
import { BrowserSession } from "../../services/browser/BrowserSession"
import { McpHub } from "../../services/mcp/McpHub"
import { McpServerManager } from "../../services/mcp/McpServerManager"
import { RepoPerTaskCheckpointService } from "../../services/checkpoints"

// integrations
import { DiffViewProvider } from "../../integrations/editor/DiffViewProvider"
import { findToolName, formatContentBlockToMarkdown } from "../../integrations/misc/export-markdown"
import { RooTerminalProcess } from "../../integrations/terminal/types"
import { TerminalRegistry } from "../../integrations/terminal/TerminalRegistry"

// utils
import { calculateApiCostAnthropic } from "../../shared/cost"
import { getWorkspacePath } from "../../utils/path"

// prompts
import { formatResponse } from "../prompts/responses"
import { SYSTEM_PROMPT } from "../prompts/system"

// core modules
import { ToolRepetitionDetector } from "../tools/ToolRepetitionDetector"
import { FileContextTracker } from "../context-tracking/FileContextTracker"
import { RooIgnoreController } from "../ignore/RooIgnoreController"
import { RooProtectedController } from "../protect/RooProtectedController"
import { type AssistantMessageContent, presentAssistantMessage, parseAssistantMessage } from "../assistant-message"
import { AssistantMessageParser } from "../assistant-message/AssistantMessageParser"
import { truncateConversationIfNeeded } from "../sliding-window"
import { ClineProvider } from "../webview/ClineProvider"
import { MultiSearchReplaceDiffStrategy } from "../diff/strategies/multi-search-replace"
import { MultiFileSearchReplaceDiffStrategy } from "../diff/strategies/multi-file-search-replace"
import { readApiMessages, saveApiMessages, readTaskMessages, saveTaskMessages, taskMetadata } from "../task-persistence"
import { getEnvironmentDetails } from "../environment/getEnvironmentDetails"
import {
	type CheckpointDiffOptions,
	type CheckpointRestoreOptions,
	getCheckpointService,
	checkpointSave,
	checkpointRestore,
	checkpointDiff,
} from "../checkpoints"
import { processUserContentMentions } from "../mentions/processUserContentMentions"
import { ApiMessage } from "../task-persistence/apiMessages"
import { getMessagesSinceLastSummary, summarizeConversation } from "../condense"
import { maybeRemoveImageBlocks } from "../../api/transform/image-cleaning"
import { restoreTodoListForTask } from "../tools/updateTodoListTool"
import { AutoApprovalHandler } from "./AutoApprovalHandler"

const MAX_EXPONENTIAL_BACKOFF_SECONDS = 600 // 10 minutes
const DEFAULT_USAGE_COLLECTION_TIMEOUT_MS = 5000 // 5 seconds

export type TaskOptions = {
	provider: ClineProvider
	apiConfiguration: ProviderSettings
	enableDiff?: boolean
	enableCheckpoints?: boolean
	enableTaskBridge?: boolean
	fuzzyMatchThreshold?: number
	consecutiveMistakeLimit?: number
	task?: string
	images?: string[]
	historyItem?: HistoryItem
	experiments?: Record<string, boolean>
	startTask?: boolean
	rootTask?: Task
	parentTask?: Task
	taskNumber?: number
	onCreated?: (task: Task) => void
}

export class Task extends EventEmitter<TaskEvents> implements TaskLike {
	readonly taskId: string
	readonly instanceId: string
	readonly metadata: TaskMetadata

	todoList?: TodoItem[]

	readonly rootTask: Task | undefined = undefined
	readonly parentTask: Task | undefined = undefined
	readonly taskNumber: number
	readonly workspacePath: string

	/**
	 * The mode associated with this task. Persisted across sessions
	 * to maintain user context when reopening tasks from history.
	 *
	 * ## Lifecycle
	 *
	 * ### For new tasks:
	 * 1. Initially `undefined` during construction
	 * 2. Asynchronously initialized from provider state via `initializeTaskMode()`
	 * 3. Falls back to `defaultModeSlug` if provider state is unavailable
	 *
	 * ### For history items:
	 * 1. Immediately set from `historyItem.mode` during construction
	 * 2. Falls back to `defaultModeSlug` if mode is not stored in history
	 *
	 * ## Important
	 * This property should NOT be accessed directly until `taskModeReady` promise resolves.
	 * Use `getTaskMode()` for async access or `taskMode` getter for sync access after initialization.
	 *
	 * @private
	 * @see {@link getTaskMode} - For safe async access
	 * @see {@link taskMode} - For sync access after initialization
	 * @see {@link waitForModeInitialization} - To ensure initialization is complete
	 */
	private _taskMode: string | undefined

	/**
	 * Promise that resolves when the task mode has been initialized.
	 * This ensures async mode initialization completes before the task is used.
	 *
	 * ## Purpose
	 * - Prevents race conditions when accessing task mode
	 * - Ensures provider state is properly loaded before mode-dependent operations
	 * - Provides a synchronization point for async initialization
	 *
	 * ## Resolution timing
	 * - For history items: Resolves immediately (sync initialization)
	 * - For new tasks: Resolves after provider state is fetched (async initialization)
	 *
	 * @private
	 * @see {@link waitForModeInitialization} - Public method to await this promise
	 */
	private taskModeReady: Promise<void>

	providerRef: WeakRef<ClineProvider>
	private readonly globalStoragePath: string
	abort: boolean = false

	// TaskStatus
	idleAsk?: ClineMessage
	resumableAsk?: ClineMessage
	interactiveAsk?: ClineMessage

	didFinishAbortingStream = false
	abandoned = false
	isInitialized = false
	isPaused: boolean = false
	pausedModeSlug: string = defaultModeSlug
	private pauseInterval: NodeJS.Timeout | undefined

	// API
	readonly apiConfiguration: ProviderSettings
	api: ApiHandler
	private static lastGlobalApiRequestTime?: number
	private autoApprovalHandler: AutoApprovalHandler

	/**
	 * Reset the global API request timestamp. This should only be used for testing.
	 * @internal
	 */
	static resetGlobalApiRequestTime(): void {
		Task.lastGlobalApiRequestTime = undefined
	}

	toolRepetitionDetector: ToolRepetitionDetector
	rooIgnoreController?: RooIgnoreController
	rooProtectedController?: RooProtectedController
	fileContextTracker: FileContextTracker
	urlContentFetcher: UrlContentFetcher
	terminalProcess?: RooTerminalProcess

	// Computer User
	browserSession: BrowserSession

	// Editing
	diffViewProvider: DiffViewProvider
	diffStrategy?: DiffStrategy
	diffEnabled: boolean = false
	fuzzyMatchThreshold: number
	didEditFile: boolean = false

	// LLM Messages & Chat Messages
	apiConversationHistory: ApiMessage[] = []
	clineMessages: ClineMessage[] = []

	// Ask
	private askResponse?: ClineAskResponse
	private askResponseText?: string
	private askResponseImages?: string[]
	public lastMessageTs?: number

	// Tool Use
	consecutiveMistakeCount: number = 0
	consecutiveMistakeLimit: number
	consecutiveMistakeCountForApplyDiff: Map<string, number> = new Map()
	toolUsage: ToolUsage = {}

	// Checkpoints
	enableCheckpoints: boolean
	checkpointService?: RepoPerTaskCheckpointService
	checkpointServiceInitializing = false

	// Task Bridge
	enableTaskBridge: boolean
	bridgeService: ExtensionBridgeService | null = null

	// Streaming
	isWaitingForFirstChunk = false
	isStreaming = false
	currentStreamingContentIndex = 0
	currentStreamingDidCheckpoint = false
	assistantMessageContent: AssistantMessageContent[] = []
	presentAssistantMessageLocked = false
	presentAssistantMessageHasPendingUpdates = false
	userMessageContent: (Anthropic.TextBlockParam | Anthropic.ImageBlockParam)[] = []
	userMessageContentReady = false
	didRejectTool = false
	didAlreadyUseTool = false
	didCompleteReadingStream = false
	assistantMessageParser?: AssistantMessageParser
	isAssistantMessageParserEnabled = false
	private lastUsedInstructions?: string
	private skipPrevResponseIdOnce: boolean = false

	constructor({
		provider,
		apiConfiguration,
		enableDiff = false,
		enableCheckpoints = true,
		enableTaskBridge = false,
		fuzzyMatchThreshold = 1.0,
		consecutiveMistakeLimit = DEFAULT_CONSECUTIVE_MISTAKE_LIMIT,
		task,
		images,
		historyItem,
		startTask = true,
		rootTask,
		parentTask,
		taskNumber = -1,
		onCreated,
	}: TaskOptions) {
		super()

		if (startTask && !task && !images && !historyItem) {
			throw new Error("Either historyItem or task/images must be provided")
		}

		this.taskId = historyItem ? historyItem.id : crypto.randomUUID()

		this.metadata = {
			task: historyItem ? historyItem.task : task,
			images: historyItem ? [] : images,
		}

		// Normal use-case is usually retry similar history task with new workspace.
		this.workspacePath = parentTask
			? parentTask.workspacePath
			: getWorkspacePath(path.join(os.homedir(), "Desktop"))

		this.instanceId = crypto.randomUUID().slice(0, 8)
		this.taskNumber = -1

		this.rooIgnoreController = new RooIgnoreController(this.cwd)
		this.rooProtectedController = new RooProtectedController(this.cwd)
		this.fileContextTracker = new FileContextTracker(provider, this.taskId)

		this.rooIgnoreController.initialize().catch((error) => {
			console.error("Failed to initialize RooIgnoreController:", error)
		})

		this.apiConfiguration = apiConfiguration
		this.api = buildApiHandler(apiConfiguration)
		this.autoApprovalHandler = new AutoApprovalHandler()

		this.urlContentFetcher = new UrlContentFetcher(provider.context)
		this.browserSession = new BrowserSession(provider.context)
		this.diffEnabled = enableDiff
		this.fuzzyMatchThreshold = fuzzyMatchThreshold
		this.consecutiveMistakeLimit = consecutiveMistakeLimit ?? DEFAULT_CONSECUTIVE_MISTAKE_LIMIT
		this.providerRef = new WeakRef(provider)
		this.globalStoragePath = provider.context.globalStorageUri.fsPath
		this.diffViewProvider = new DiffViewProvider(this.cwd, this)
		this.enableCheckpoints = enableCheckpoints
		this.enableTaskBridge = enableTaskBridge

		this.rootTask = rootTask
		this.parentTask = parentTask
		this.taskNumber = taskNumber

		// Store the task's mode when it's created.
		// For history items, use the stored mode; for new tasks, we'll set it
		// after getting state.
		if (historyItem) {
			this._taskMode = historyItem.mode || defaultModeSlug
			this.taskModeReady = Promise.resolve()
			TelemetryService.instance.captureTaskRestarted(this.taskId)
		} else {
			// For new tasks, don't set the mode yet - wait for async initialization.
			this._taskMode = undefined
			this.taskModeReady = this.initializeTaskMode(provider)
			TelemetryService.instance.captureTaskCreated(this.taskId)
		}

		// Only set up diff strategy if diff is enabled.
		if (this.diffEnabled) {
			// Default to old strategy, will be updated if experiment is enabled.
			this.diffStrategy = new MultiSearchReplaceDiffStrategy(this.fuzzyMatchThreshold)

			// Check experiment asynchronously and update strategy if needed.
			provider.getState().then((state) => {
				const isMultiFileApplyDiffEnabled = experiments.isEnabled(
					state.experiments ?? {},
					EXPERIMENT_IDS.MULTI_FILE_APPLY_DIFF,
				)

				if (isMultiFileApplyDiffEnabled) {
					this.diffStrategy = new MultiFileSearchReplaceDiffStrategy(this.fuzzyMatchThreshold)
				}
			})
		}

		this.toolRepetitionDetector = new ToolRepetitionDetector(this.consecutiveMistakeLimit)

		onCreated?.(this)

		if (startTask) {
			if (task || images) {
				this.startTask(task, images)
			} else if (historyItem) {
				this.resumeTaskFromHistory()
			} else {
				throw new Error("Either historyItem or task/images must be provided")
			}
		}
	}

	/**
	 * Initialize the task mode from the provider state.
	 * This method handles async initialization with proper error handling.
	 *
	 * ## Flow
	 * 1. Attempts to fetch the current mode from provider state
	 * 2. Sets `_taskMode` to the fetched mode or `defaultModeSlug` if unavailable
	 * 3. Handles errors gracefully by falling back to default mode
	 * 4. Logs any initialization errors for debugging
	 *
	 * ## Error handling
	 * - Network failures when fetching provider state
	 * - Provider not yet initialized
	 * - Invalid state structure
	 *
	 * All errors result in fallback to `defaultModeSlug` to ensure task can proceed.
	 *
	 * @private
	 * @param provider - The ClineProvider instance to fetch state from
	 * @returns Promise that resolves when initialization is complete
	 */
	private async initializeTaskMode(provider: ClineProvider): Promise<void> {
		try {
			const state = await provider.getState()
			this._taskMode = state?.mode || defaultModeSlug
		} catch (error) {
			// If there's an error getting state, use the default mode
			this._taskMode = defaultModeSlug
			// Use the provider's log method for better error visibility
			const errorMessage = `Failed to initialize task mode: ${error instanceof Error ? error.message : String(error)}`
			provider.log(errorMessage)
		}
	}

	/**
	 * Wait for the task mode to be initialized before proceeding.
	 * This method ensures that any operations depending on the task mode
	 * will have access to the correct mode value.
	 *
	 * ## When to use
	 * - Before accessing mode-specific configurations
	 * - When switching between tasks with different modes
	 * - Before operations that depend on mode-based permissions
	 *
	 * ## Example usage
	 * ```typescript
	 * // Wait for mode initialization before mode-dependent operations
	 * await task.waitForModeInitialization();
	 * const mode = task.taskMode; // Now safe to access synchronously
	 *
	 * // Or use with getTaskMode() for a one-liner
	 * const mode = await task.getTaskMode(); // Internally waits for initialization
	 * ```
	 *
	 * @returns Promise that resolves when the task mode is initialized
	 * @public
	 */
	public async waitForModeInitialization(): Promise<void> {
		return this.taskModeReady
	}

	/**
	 * Get the task mode asynchronously, ensuring it's properly initialized.
	 * This is the recommended way to access the task mode as it guarantees
	 * the mode is available before returning.
	 *
	 * ## Async behavior
	 * - Internally waits for `taskModeReady` promise to resolve
	 * - Returns the initialized mode or `defaultModeSlug` as fallback
	 * - Safe to call multiple times - subsequent calls return immediately if already initialized
	 *
	 * ## Example usage
	 * ```typescript
	 * // Safe async access
	 * const mode = await task.getTaskMode();
	 * console.log(`Task is running in ${mode} mode`);
	 *
	 * // Use in conditional logic
	 * if (await task.getTaskMode() === 'architect') {
	 *   // Perform architect-specific operations
	 * }
	 * ```
	 *
	 * @returns Promise resolving to the task mode string
	 * @public
	 */
	public async getTaskMode(): Promise<string> {
		await this.taskModeReady
		return this._taskMode || defaultModeSlug
	}

	/**
	 * Get the task mode synchronously. This should only be used when you're certain
	 * that the mode has already been initialized (e.g., after waitForModeInitialization).
	 *
	 * ## When to use
	 * - In synchronous contexts where async/await is not available
	 * - After explicitly waiting for initialization via `waitForModeInitialization()`
	 * - In event handlers or callbacks where mode is guaranteed to be initialized
	 *
	 * ## Example usage
	 * ```typescript
	 * // After ensuring initialization
	 * await task.waitForModeInitialization();
	 * const mode = task.taskMode; // Safe synchronous access
	 *
	 * // In an event handler after task is started
	 * task.on('taskStarted', () => {
	 *   console.log(`Task started in ${task.taskMode} mode`); // Safe here
	 * });
	 * ```
	 *
	 * @throws {Error} If the mode hasn't been initialized yet
	 * @returns The task mode string
	 * @public
	 */
	public get taskMode(): string {
		if (this._taskMode === undefined) {
			throw new Error("Task mode accessed before initialization. Use getTaskMode() or wait for taskModeReady.")
		}

		return this._taskMode
	}

	static create(options: TaskOptions): [Task, Promise<void>] {
		const instance = new Task({ ...options, startTask: false })
		const { images, task, historyItem } = options
		let promise

		if (images || task) {
			promise = instance.startTask(task, images)
		} else if (historyItem) {
			promise = instance.resumeTaskFromHistory()
		} else {
			throw new Error("Either historyItem or task/images must be provided")
		}

		return [instance, promise]
	}

	// API Messages

	private async getSavedApiConversationHistory(): Promise<ApiMessage[]> {
		return readApiMessages({ taskId: this.taskId, globalStoragePath: this.globalStoragePath })
	}

	private async addToApiConversationHistory(message: Anthropic.MessageParam) {
		const messageWithTs = { ...message, ts: Date.now() }
		this.apiConversationHistory.push(messageWithTs)
		await this.saveApiConversationHistory()
	}

	async overwriteApiConversationHistory(newHistory: ApiMessage[]) {
		this.apiConversationHistory = newHistory
		await this.saveApiConversationHistory()
	}

	private async saveApiConversationHistory() {
		try {
			await saveApiMessages({
				messages: this.apiConversationHistory,
				taskId: this.taskId,
				globalStoragePath: this.globalStoragePath,
			})
		} catch (error) {
			// In the off chance this fails, we don't want to stop the task.
			console.error("Failed to save API conversation history:", error)
		}
	}

	// Cline Messages

	private async getSavedClineMessages(): Promise<ClineMessage[]> {
		return readTaskMessages({ taskId: this.taskId, globalStoragePath: this.globalStoragePath })
	}

	private async addToClineMessages(message: ClineMessage) {
		this.clineMessages.push(message)
		const provider = this.providerRef.deref()
		await provider?.postStateToWebview()
		this.emit(RooCodeEventName.Message, { action: "created", message })
		await this.saveClineMessages()

		const shouldCaptureMessage = message.partial !== true && CloudService.isEnabled()

		if (shouldCaptureMessage) {
			CloudService.instance.captureEvent({
				event: TelemetryEventName.TASK_MESSAGE,
				properties: { taskId: this.taskId, message },
			})
		}
	}

	public async overwriteClineMessages(newMessages: ClineMessage[]) {
		this.clineMessages = newMessages
		restoreTodoListForTask(this)
		await this.saveClineMessages()
	}

	private async updateClineMessage(message: ClineMessage) {
		const provider = this.providerRef.deref()
		await provider?.postMessageToWebview({ type: "messageUpdated", clineMessage: message })
		this.emit(RooCodeEventName.Message, { action: "updated", message })

		const shouldCaptureMessage = message.partial !== true && CloudService.isEnabled()

		if (shouldCaptureMessage) {
			CloudService.instance.captureEvent({
				event: TelemetryEventName.TASK_MESSAGE,
				properties: { taskId: this.taskId, message },
			})
		}
	}

	private async saveClineMessages() {
		try {
			await saveTaskMessages({
				messages: this.clineMessages,
				taskId: this.taskId,
				globalStoragePath: this.globalStoragePath,
			})

			const { historyItem, tokenUsage } = await taskMetadata({
				messages: this.clineMessages,
				taskId: this.taskId,
				taskNumber: this.taskNumber,
				globalStoragePath: this.globalStoragePath,
				workspace: this.cwd,
				mode: this._taskMode || defaultModeSlug, // Use the task's own mode, not the current provider mode
			})

			this.emit(RooCodeEventName.TaskTokenUsageUpdated, this.taskId, tokenUsage)

			await this.providerRef.deref()?.updateTaskHistory(historyItem)
		} catch (error) {
			console.error("Failed to save Roo messages:", error)
		}
	}

	private findMessageByTimestamp(ts: number): ClineMessage | undefined {
		for (let i = this.clineMessages.length - 1; i >= 0; i--) {
			if (this.clineMessages[i].ts === ts) {
				return this.clineMessages[i]
			}
		}

		return undefined
	}

	// Note that `partial` has three valid states true (partial message),
	// false (completion of partial message), undefined (individual complete
	// message).
	async ask(
		type: ClineAsk,
		text?: string,
		partial?: boolean,
		progressStatus?: ToolProgressStatus,
		isProtected?: boolean,
	): Promise<{ response: ClineAskResponse; text?: string; images?: string[] }> {
		// If this Cline instance was aborted by the provider, then the only
		// thing keeping us alive is a promise still running in the background,
		// in which case we don't want to send its result to the webview as it
		// is attached to a new instance of Cline now. So we can safely ignore
		// the result of any active promises, and this class will be
		// deallocated. (Although we set Cline = undefined in provider, that
		// simply removes the reference to this instance, but the instance is
		// still alive until this promise resolves or rejects.)
		if (this.abort) {
			throw new Error(`[RooCode#ask] task ${this.taskId}.${this.instanceId} aborted`)
		}

		let askTs: number

		if (partial !== undefined) {
			const lastMessage = this.clineMessages.at(-1)

			const isUpdatingPreviousPartial =
				lastMessage && lastMessage.partial && lastMessage.type === "ask" && lastMessage.ask === type

			if (partial) {
				if (isUpdatingPreviousPartial) {
					// Existing partial message, so update it.
					lastMessage.text = text
					lastMessage.partial = partial
					lastMessage.progressStatus = progressStatus
					lastMessage.isProtected = isProtected
					// TODO: Be more efficient about saving and posting only new
					// data or one whole message at a time so ignore partial for
					// saves, and only post parts of partial message instead of
					// whole array in new listener.
					this.updateClineMessage(lastMessage)
					throw new Error("Current ask promise was ignored (#1)")
				} else {
					// This is a new partial message, so add it with partial
					// state.
					askTs = Date.now()
					this.lastMessageTs = askTs
					await this.addToClineMessages({ ts: askTs, type: "ask", ask: type, text, partial, isProtected })
					throw new Error("Current ask promise was ignored (#2)")
				}
			} else {
				if (isUpdatingPreviousPartial) {
					// This is the complete version of a previously partial
					// message, so replace the partial with the complete version.
					this.askResponse = undefined
					this.askResponseText = undefined
					this.askResponseImages = undefined

					// Bug for the history books:
					// In the webview we use the ts as the chatrow key for the
					// virtuoso list. Since we would update this ts right at the
					// end of streaming, it would cause the view to flicker. The
					// key prop has to be stable otherwise react has trouble
					// reconciling items between renders, causing unmounting and
					// remounting of components (flickering).
					// The lesson here is if you see flickering when rendering
					// lists, it's likely because the key prop is not stable.
					// So in this case we must make sure that the message ts is
					// never altered after first setting it.
					askTs = lastMessage.ts
					this.lastMessageTs = askTs
					lastMessage.text = text
					lastMessage.partial = false
					lastMessage.progressStatus = progressStatus
					lastMessage.isProtected = isProtected
					await this.saveClineMessages()
					this.updateClineMessage(lastMessage)
				} else {
					// This is a new and complete message, so add it like normal.
					this.askResponse = undefined
					this.askResponseText = undefined
					this.askResponseImages = undefined
					askTs = Date.now()
					this.lastMessageTs = askTs
					await this.addToClineMessages({ ts: askTs, type: "ask", ask: type, text, isProtected })
				}
			}
		} else {
			// This is a new non-partial message, so add it like normal.
			this.askResponse = undefined
			this.askResponseText = undefined
			this.askResponseImages = undefined
			askTs = Date.now()
			this.lastMessageTs = askTs
			await this.addToClineMessages({ ts: askTs, type: "ask", ask: type, text, isProtected })
		}

		// The state is mutable if the message is complete and the task will
		// block (via the `pWaitFor`).
		const isBlocking = !(this.askResponse !== undefined || this.lastMessageTs !== askTs)
		const isStatusMutable = !partial && isBlocking
		let statusMutationTimeouts: NodeJS.Timeout[] = []

		if (isStatusMutable) {
			if (isInteractiveAsk(type)) {
				statusMutationTimeouts.push(
					setTimeout(() => {
						const message = this.findMessageByTimestamp(askTs)

						if (message) {
							this.interactiveAsk = message
							this.emit(RooCodeEventName.TaskInteractive, this.taskId)
						}
					}, 1_000),
				)
			} else if (isResumableAsk(type)) {
				statusMutationTimeouts.push(
					setTimeout(() => {
						const message = this.findMessageByTimestamp(askTs)

						if (message) {
							this.resumableAsk = message
							this.emit(RooCodeEventName.TaskResumable, this.taskId)
						}
					}, 1_000),
				)
			} else if (isIdleAsk(type)) {
				statusMutationTimeouts.push(
					setTimeout(() => {
						const message = this.findMessageByTimestamp(askTs)

						if (message) {
							this.idleAsk = message
							this.emit(RooCodeEventName.TaskIdle, this.taskId)
						}
					}, 1_000),
				)
			}
		}

		console.log(
			`[Task#${this.taskId}] pWaitFor askResponse(${type}) -> blocking (isStatusMutable = ${isStatusMutable}, statusMutationTimeouts = ${statusMutationTimeouts.length})`,
		)

		await pWaitFor(() => this.askResponse !== undefined || this.lastMessageTs !== askTs, { interval: 100 })

		console.log(`[Task#${this.taskId}] pWaitFor askResponse(${type}) -> unblocked (${this.askResponse})`)

		if (this.lastMessageTs !== askTs) {
			// Could happen if we send multiple asks in a row i.e. with
			// command_output. It's important that when we know an ask could
			// fail, it is handled gracefully.
			throw new Error("Current ask promise was ignored")
		}

		const result = { response: this.askResponse!, text: this.askResponseText, images: this.askResponseImages }
		this.askResponse = undefined
		this.askResponseText = undefined
		this.askResponseImages = undefined

		// Cancel the timeouts if they are still running.
		statusMutationTimeouts.forEach((timeout) => clearTimeout(timeout))

		// Switch back to an active state.
		if (this.idleAsk || this.resumableAsk || this.interactiveAsk) {
			this.idleAsk = undefined
			this.resumableAsk = undefined
			this.interactiveAsk = undefined
			this.emit(RooCodeEventName.TaskActive, this.taskId)
		}

		this.emit(RooCodeEventName.TaskAskResponded)
		return result
	}

	public setMessageResponse(text: string, images?: string[]) {
		this.handleWebviewAskResponse("messageResponse", text, images)
	}

	handleWebviewAskResponse(askResponse: ClineAskResponse, text?: string, images?: string[]) {
		this.askResponse = askResponse
		this.askResponseText = text
		this.askResponseImages = images
	}

<<<<<<< HEAD
	public submitUserMessage(text: string, images?: string[], modeSlug?: string): void {
=======
	public approveAsk({ text, images }: { text?: string; images?: string[] } = {}) {
		this.handleWebviewAskResponse("yesButtonClicked", text, images)
	}

	public denyAsk({ text, images }: { text?: string; images?: string[] } = {}) {
		this.handleWebviewAskResponse("noButtonClicked", text, images)
	}

	public submitUserMessage(text: string, images?: string[]): void {
>>>>>>> 241df174
		try {
			text = (text ?? "").trim()
			images = images ?? []

<<<<<<< HEAD
=======
			if (text.length === 0 && images.length === 0) {
				return
			}

>>>>>>> 241df174
			const provider = this.providerRef.deref()

			if (provider) {
				provider.postMessageToWebview({ type: "invoke", invoke: "sendMessage", text, images })
			} else {
				console.error("[Task#submitUserMessage] Provider reference lost")
			}
<<<<<<< HEAD

			// Run asynchronously to allow awaiting mode switch before sending the message
			void (async () => {
				// If a mode slug is provided, handle the mode switch first (same behavior as createTask)
				try {
					const modeSlugValue = (modeSlug ?? "").trim()
					if (modeSlugValue.length > 0) {
						const customModes = await provider.customModesManager.getCustomModes()
						const targetMode = getModeBySlug(modeSlugValue, customModes)
						if (targetMode) {
							await provider.handleModeSwitch(targetMode.slug)
							provider.log(`[Task#submitUserMessage] Applied mode from modeSlug: '${targetMode.slug}'`)
						} else {
							provider.log(`[Task#submitUserMessage] Ignoring invalid modeSlug: '${modeSlugValue}'.`)
						}
					}
				} catch (err) {
					provider.log(
						`[Task#submitUserMessage] Failed to apply modeSlug: ${
							err instanceof Error ? err.message : String(err)
						}`,
					)
				}

				// If there's no content to send, exit after potential mode switch
				if (!trimmed && imgs.length === 0) {
					return
				}

				await provider.postMessageToWebview({
					type: "invoke",
					invoke: "sendMessage",
					text: trimmed,
					images: imgs,
				})
			})()
=======
>>>>>>> 241df174
		} catch (error) {
			console.error("[Task#submitUserMessage] Failed to submit user message:", error)
		}
	}

	async handleTerminalOperation(terminalOperation: "continue" | "abort") {
		if (terminalOperation === "continue") {
			this.terminalProcess?.continue()
		} else if (terminalOperation === "abort") {
			this.terminalProcess?.abort()
		}
	}

	public async condenseContext(): Promise<void> {
		const systemPrompt = await this.getSystemPrompt()

		// Get condensing configuration
		// Using type assertion to handle the case where Phase 1 hasn't been implemented yet
		const state = await this.providerRef.deref()?.getState()
		const customCondensingPrompt = state ? (state as any).customCondensingPrompt : undefined
		const condensingApiConfigId = state ? (state as any).condensingApiConfigId : undefined
		const listApiConfigMeta = state ? (state as any).listApiConfigMeta : undefined

		// Determine API handler to use
		let condensingApiHandler: ApiHandler | undefined
		if (condensingApiConfigId && listApiConfigMeta && Array.isArray(listApiConfigMeta)) {
			// Using type assertion for the id property to avoid implicit any
			const matchingConfig = listApiConfigMeta.find((config: any) => config.id === condensingApiConfigId)
			if (matchingConfig) {
				const profile = await this.providerRef.deref()?.providerSettingsManager.getProfile({
					id: condensingApiConfigId,
				})
				// Ensure profile and apiProvider exist before trying to build handler
				if (profile && profile.apiProvider) {
					condensingApiHandler = buildApiHandler(profile)
				}
			}
		}

		const { contextTokens: prevContextTokens } = this.getTokenUsage()
		const {
			messages,
			summary,
			cost,
			newContextTokens = 0,
			error,
		} = await summarizeConversation(
			this.apiConversationHistory,
			this.api, // Main API handler (fallback)
			systemPrompt, // Default summarization prompt (fallback)
			this.taskId,
			prevContextTokens,
			false, // manual trigger
			customCondensingPrompt, // User's custom prompt
			condensingApiHandler, // Specific handler for condensing
		)
		if (error) {
			this.say(
				"condense_context_error",
				error,
				undefined /* images */,
				false /* partial */,
				undefined /* checkpoint */,
				undefined /* progressStatus */,
				{ isNonInteractive: true } /* options */,
			)
			return
		}
		await this.overwriteApiConversationHistory(messages)
		const contextCondense: ContextCondense = { summary, cost, newContextTokens, prevContextTokens }
		await this.say(
			"condense_context",
			undefined /* text */,
			undefined /* images */,
			false /* partial */,
			undefined /* checkpoint */,
			undefined /* progressStatus */,
			{ isNonInteractive: true } /* options */,
			contextCondense,
		)
	}

	async say(
		type: ClineSay,
		text?: string,
		images?: string[],
		partial?: boolean,
		checkpoint?: Record<string, unknown>,
		progressStatus?: ToolProgressStatus,
		options: {
			isNonInteractive?: boolean
			metadata?: Record<string, unknown>
		} = {},
		contextCondense?: ContextCondense,
	): Promise<undefined> {
		if (this.abort) {
			throw new Error(`[RooCode#say] task ${this.taskId}.${this.instanceId} aborted`)
		}

		if (partial !== undefined) {
			const lastMessage = this.clineMessages.at(-1)

			const isUpdatingPreviousPartial =
				lastMessage && lastMessage.partial && lastMessage.type === "say" && lastMessage.say === type

			if (partial) {
				if (isUpdatingPreviousPartial) {
					// Existing partial message, so update it.
					lastMessage.text = text
					lastMessage.images = images
					lastMessage.partial = partial
					lastMessage.progressStatus = progressStatus
					this.updateClineMessage(lastMessage)
				} else {
					// This is a new partial message, so add it with partial state.
					const sayTs = Date.now()

					if (!options.isNonInteractive) {
						this.lastMessageTs = sayTs
					}

					await this.addToClineMessages({
						ts: sayTs,
						type: "say",
						say: type,
						text,
						images,
						partial,
						contextCondense,
						metadata: options.metadata,
					})
				}
			} else {
				// New now have a complete version of a previously partial message.
				// This is the complete version of a previously partial
				// message, so replace the partial with the complete version.
				if (isUpdatingPreviousPartial) {
					if (!options.isNonInteractive) {
						this.lastMessageTs = lastMessage.ts
					}

					lastMessage.text = text
					lastMessage.images = images
					lastMessage.partial = false
					lastMessage.progressStatus = progressStatus
					if (options.metadata) {
						;(lastMessage as any).metadata = options.metadata
					}

					// Instead of streaming partialMessage events, we do a save
					// and post like normal to persist to disk.
					await this.saveClineMessages()

					// More performant than an entire `postStateToWebview`.
					this.updateClineMessage(lastMessage)
				} else {
					// This is a new and complete message, so add it like normal.
					const sayTs = Date.now()

					if (!options.isNonInteractive) {
						this.lastMessageTs = sayTs
					}

					await this.addToClineMessages({
						ts: sayTs,
						type: "say",
						say: type,
						text,
						images,
						contextCondense,
						metadata: options.metadata,
					})
				}
			}
		} else {
			// This is a new non-partial message, so add it like normal.
			const sayTs = Date.now()

			// A "non-interactive" message is a message is one that the user
			// does not need to respond to. We don't want these message types
			// to trigger an update to `lastMessageTs` since they can be created
			// asynchronously and could interrupt a pending ask.
			if (!options.isNonInteractive) {
				this.lastMessageTs = sayTs
			}

			await this.addToClineMessages({
				ts: sayTs,
				type: "say",
				say: type,
				text,
				images,
				checkpoint,
				contextCondense,
			})
		}
	}

	async sayAndCreateMissingParamError(toolName: ToolName, paramName: string, relPath?: string) {
		await this.say(
			"error",
			`Roo tried to use ${toolName}${
				relPath ? ` for '${relPath.toPosix()}'` : ""
			} without value for required parameter '${paramName}'. Retrying...`,
		)
		return formatResponse.toolError(formatResponse.missingToolParameterError(paramName))
	}

	// Start / Abort / Resume

	private async startTask(task?: string, images?: string[]): Promise<void> {
		if (this.enableTaskBridge) {
			try {
				this.bridgeService = this.bridgeService || ExtensionBridgeService.getInstance()

				if (this.bridgeService) {
					await this.bridgeService.subscribeToTask(this)
				}
			} catch (error) {
				console.error(
					`[Task#startTask] subscribeToTask failed - ${error instanceof Error ? error.message : String(error)}`,
				)
			}
		}

		// `conversationHistory` (for API) and `clineMessages` (for webview)
		// need to be in sync.
		// If the extension process were killed, then on restart the
		// `clineMessages` might not be empty, so we need to set it to [] when
		// we create a new Cline client (otherwise webview would show stale
		// messages from previous session).
		this.clineMessages = []
		this.apiConversationHistory = []
		await this.providerRef.deref()?.postStateToWebview()

		await this.say("text", task, images)
		this.isInitialized = true

		let imageBlocks: Anthropic.ImageBlockParam[] = formatResponse.imageBlocks(images)

		console.log(`[subtasks] task ${this.taskId}.${this.instanceId} starting`)

		await this.initiateTaskLoop([
			{
				type: "text",
				text: `<task>\n${task}\n</task>`,
			},
			...imageBlocks,
		])
	}

	public async resumePausedTask(lastMessage: string) {
		this.isPaused = false
		this.emit(RooCodeEventName.TaskUnpaused)

		// Fake an answer from the subtask that it has completed running and
		// this is the result of what it has done add the message to the chat
		// history and to the webview ui.
		try {
			await this.say("subtask_result", lastMessage)

			await this.addToApiConversationHistory({
				role: "user",
				content: [{ type: "text", text: `[new_task completed] Result: ${lastMessage}` }],
			})
		} catch (error) {
			this.providerRef
				.deref()
				?.log(`Error failed to add reply from subtask into conversation of parent task, error: ${error}`)

			throw error
		}
	}

	private async resumeTaskFromHistory() {
		if (this.enableTaskBridge) {
			try {
				this.bridgeService = this.bridgeService || ExtensionBridgeService.getInstance()

				if (this.bridgeService) {
					await this.bridgeService.subscribeToTask(this)
				}
			} catch (error) {
				console.error(
					`[Task#resumeTaskFromHistory] subscribeToTask failed - ${error instanceof Error ? error.message : String(error)}`,
				)
			}
		}

		const modifiedClineMessages = await this.getSavedClineMessages()

		// Remove any resume messages that may have been added before
		const lastRelevantMessageIndex = findLastIndex(
			modifiedClineMessages,
			(m) => !(m.ask === "resume_task" || m.ask === "resume_completed_task"),
		)

		if (lastRelevantMessageIndex !== -1) {
			modifiedClineMessages.splice(lastRelevantMessageIndex + 1)
		}

		// Since we don't use `api_req_finished` anymore, we need to check if the
		// last `api_req_started` has a cost value, if it doesn't and no
		// cancellation reason to present, then we remove it since it indicates
		// an api request without any partial content streamed.
		const lastApiReqStartedIndex = findLastIndex(
			modifiedClineMessages,
			(m) => m.type === "say" && m.say === "api_req_started",
		)

		if (lastApiReqStartedIndex !== -1) {
			const lastApiReqStarted = modifiedClineMessages[lastApiReqStartedIndex]
			const { cost, cancelReason }: ClineApiReqInfo = JSON.parse(lastApiReqStarted.text || "{}")

			if (cost === undefined && cancelReason === undefined) {
				modifiedClineMessages.splice(lastApiReqStartedIndex, 1)
			}
		}

		await this.overwriteClineMessages(modifiedClineMessages)
		this.clineMessages = await this.getSavedClineMessages()

		// Now present the cline messages to the user and ask if they want to
		// resume (NOTE: we ran into a bug before where the
		// apiConversationHistory wouldn't be initialized when opening a old
		// task, and it was because we were waiting for resume).
		// This is important in case the user deletes messages without resuming
		// the task first.
		this.apiConversationHistory = await this.getSavedApiConversationHistory()

		const lastClineMessage = this.clineMessages
			.slice()
			.reverse()
			.find((m) => !(m.ask === "resume_task" || m.ask === "resume_completed_task")) // Could be multiple resume tasks.

		let askType: ClineAsk
		if (lastClineMessage?.ask === "completion_result") {
			askType = "resume_completed_task"
		} else {
			askType = "resume_task"
		}

		this.isInitialized = true

		const { response, text, images } = await this.ask(askType) // Calls `postStateToWebview`.

		let responseText: string | undefined
		let responseImages: string[] | undefined

		if (response === "messageResponse") {
			await this.say("user_feedback", text, images)
			responseText = text
			responseImages = images
		}

		// Make sure that the api conversation history can be resumed by the API,
		// even if it goes out of sync with cline messages.
		let existingApiConversationHistory: ApiMessage[] = await this.getSavedApiConversationHistory()

		// v2.0 xml tags refactor caveat: since we don't use tools anymore, we need to replace all tool use blocks with a text block since the API disallows conversations with tool uses and no tool schema
		const conversationWithoutToolBlocks = existingApiConversationHistory.map((message) => {
			if (Array.isArray(message.content)) {
				const newContent = message.content.map((block) => {
					if (block.type === "tool_use") {
						// It's important we convert to the new tool schema
						// format so the model doesn't get confused about how to
						// invoke tools.
						const inputAsXml = Object.entries(block.input as Record<string, string>)
							.map(([key, value]) => `<${key}>\n${value}\n</${key}>`)
							.join("\n")
						return {
							type: "text",
							text: `<${block.name}>\n${inputAsXml}\n</${block.name}>`,
						} as Anthropic.Messages.TextBlockParam
					} else if (block.type === "tool_result") {
						// Convert block.content to text block array, removing images
						const contentAsTextBlocks = Array.isArray(block.content)
							? block.content.filter((item) => item.type === "text")
							: [{ type: "text", text: block.content }]
						const textContent = contentAsTextBlocks.map((item) => item.text).join("\n\n")
						const toolName = findToolName(block.tool_use_id, existingApiConversationHistory)
						return {
							type: "text",
							text: `[${toolName} Result]\n\n${textContent}`,
						} as Anthropic.Messages.TextBlockParam
					}
					return block
				})
				return { ...message, content: newContent }
			}
			return message
		})
		existingApiConversationHistory = conversationWithoutToolBlocks

		// FIXME: remove tool use blocks altogether

		// if the last message is an assistant message, we need to check if there's tool use since every tool use has to have a tool response
		// if there's no tool use and only a text block, then we can just add a user message
		// (note this isn't relevant anymore since we use custom tool prompts instead of tool use blocks, but this is here for legacy purposes in case users resume old tasks)

		// if the last message is a user message, we can need to get the assistant message before it to see if it made tool calls, and if so, fill in the remaining tool responses with 'interrupted'

		let modifiedOldUserContent: Anthropic.Messages.ContentBlockParam[] // either the last message if its user message, or the user message before the last (assistant) message
		let modifiedApiConversationHistory: ApiMessage[] // need to remove the last user message to replace with new modified user message
		if (existingApiConversationHistory.length > 0) {
			const lastMessage = existingApiConversationHistory[existingApiConversationHistory.length - 1]

			if (lastMessage.role === "assistant") {
				const content = Array.isArray(lastMessage.content)
					? lastMessage.content
					: [{ type: "text", text: lastMessage.content }]
				const hasToolUse = content.some((block) => block.type === "tool_use")

				if (hasToolUse) {
					const toolUseBlocks = content.filter(
						(block) => block.type === "tool_use",
					) as Anthropic.Messages.ToolUseBlock[]
					const toolResponses: Anthropic.ToolResultBlockParam[] = toolUseBlocks.map((block) => ({
						type: "tool_result",
						tool_use_id: block.id,
						content: "Task was interrupted before this tool call could be completed.",
					}))
					modifiedApiConversationHistory = [...existingApiConversationHistory] // no changes
					modifiedOldUserContent = [...toolResponses]
				} else {
					modifiedApiConversationHistory = [...existingApiConversationHistory]
					modifiedOldUserContent = []
				}
			} else if (lastMessage.role === "user") {
				const previousAssistantMessage: ApiMessage | undefined =
					existingApiConversationHistory[existingApiConversationHistory.length - 2]

				const existingUserContent: Anthropic.Messages.ContentBlockParam[] = Array.isArray(lastMessage.content)
					? lastMessage.content
					: [{ type: "text", text: lastMessage.content }]
				if (previousAssistantMessage && previousAssistantMessage.role === "assistant") {
					const assistantContent = Array.isArray(previousAssistantMessage.content)
						? previousAssistantMessage.content
						: [{ type: "text", text: previousAssistantMessage.content }]

					const toolUseBlocks = assistantContent.filter(
						(block) => block.type === "tool_use",
					) as Anthropic.Messages.ToolUseBlock[]

					if (toolUseBlocks.length > 0) {
						const existingToolResults = existingUserContent.filter(
							(block) => block.type === "tool_result",
						) as Anthropic.ToolResultBlockParam[]

						const missingToolResponses: Anthropic.ToolResultBlockParam[] = toolUseBlocks
							.filter(
								(toolUse) => !existingToolResults.some((result) => result.tool_use_id === toolUse.id),
							)
							.map((toolUse) => ({
								type: "tool_result",
								tool_use_id: toolUse.id,
								content: "Task was interrupted before this tool call could be completed.",
							}))

						modifiedApiConversationHistory = existingApiConversationHistory.slice(0, -1) // removes the last user message
						modifiedOldUserContent = [...existingUserContent, ...missingToolResponses]
					} else {
						modifiedApiConversationHistory = existingApiConversationHistory.slice(0, -1)
						modifiedOldUserContent = [...existingUserContent]
					}
				} else {
					modifiedApiConversationHistory = existingApiConversationHistory.slice(0, -1)
					modifiedOldUserContent = [...existingUserContent]
				}
			} else {
				throw new Error("Unexpected: Last message is not a user or assistant message")
			}
		} else {
			throw new Error("Unexpected: No existing API conversation history")
		}

		let newUserContent: Anthropic.Messages.ContentBlockParam[] = [...modifiedOldUserContent]

		const agoText = ((): string => {
			const timestamp = lastClineMessage?.ts ?? Date.now()
			const now = Date.now()
			const diff = now - timestamp
			const minutes = Math.floor(diff / 60000)
			const hours = Math.floor(minutes / 60)
			const days = Math.floor(hours / 24)

			if (days > 0) {
				return `${days} day${days > 1 ? "s" : ""} ago`
			}
			if (hours > 0) {
				return `${hours} hour${hours > 1 ? "s" : ""} ago`
			}
			if (minutes > 0) {
				return `${minutes} minute${minutes > 1 ? "s" : ""} ago`
			}
			return "just now"
		})()

		if (responseText) {
			newUserContent.push({
				type: "text",
				text: `\n\nNew instructions for task continuation:\n<user_message>\n${responseText}\n</user_message>`,
			})
		}

		if (responseImages && responseImages.length > 0) {
			newUserContent.push(...formatResponse.imageBlocks(responseImages))
		}

		// Ensure we have at least some content to send to the API
		// If newUserContent is empty, add a minimal resumption message
		if (newUserContent.length === 0) {
			newUserContent.push({
				type: "text",
				text: "[TASK RESUMPTION] Resuming task...",
			})
		}

		await this.overwriteApiConversationHistory(modifiedApiConversationHistory)

		console.log(`[subtasks] task ${this.taskId}.${this.instanceId} resuming from history item`)

		await this.initiateTaskLoop(newUserContent)
	}

	public dispose(): void {
		console.log(`[Task] disposing task ${this.taskId}.${this.instanceId}`)

		// Remove all event listeners to prevent memory leaks
		try {
			this.removeAllListeners()
		} catch (error) {
			console.error("Error removing event listeners:", error)
		}

		// Stop waiting for child task completion.
		if (this.pauseInterval) {
			clearInterval(this.pauseInterval)
			this.pauseInterval = undefined
		}

		// Unsubscribe from TaskBridge service.
		if (this.bridgeService) {
			this.bridgeService
				.unsubscribeFromTask(this.taskId)
				.catch((error) => console.error("Error unsubscribing from task bridge:", error))
			this.bridgeService = null
		}

		// Release any terminals associated with this task.
		try {
			// Release any terminals associated with this task.
			TerminalRegistry.releaseTerminalsForTask(this.taskId)
		} catch (error) {
			console.error("Error releasing terminals:", error)
		}

		try {
			this.urlContentFetcher.closeBrowser()
		} catch (error) {
			console.error("Error closing URL content fetcher browser:", error)
		}

		try {
			this.browserSession.closeBrowser()
		} catch (error) {
			console.error("Error closing browser session:", error)
		}

		try {
			if (this.rooIgnoreController) {
				this.rooIgnoreController.dispose()
				this.rooIgnoreController = undefined
			}
		} catch (error) {
			console.error("Error disposing RooIgnoreController:", error)
			// This is the critical one for the leak fix.
		}

		try {
			this.fileContextTracker.dispose()
		} catch (error) {
			console.error("Error disposing file context tracker:", error)
		}

		try {
			// If we're not streaming then `abortStream` won't be called.
			if (this.isStreaming && this.diffViewProvider.isEditing) {
				this.diffViewProvider.revertChanges().catch(console.error)
			}
		} catch (error) {
			console.error("Error reverting diff changes:", error)
		}
	}

	public async abortTask(isAbandoned = false) {
		console.log(`[subtasks] aborting task ${this.taskId}.${this.instanceId}`)

		// Will stop any autonomously running promises.
		if (isAbandoned) {
			this.abandoned = true
		}

		this.abort = true
		this.emit(RooCodeEventName.TaskAborted)

		try {
			this.dispose() // Call the centralized dispose method
		} catch (error) {
			console.error(`Error during task ${this.taskId}.${this.instanceId} disposal:`, error)
			// Don't rethrow - we want abort to always succeed
		}
		// Save the countdown message in the automatic retry or other content.
		try {
			// Save the countdown message in the automatic retry or other content.
			await this.saveClineMessages()
		} catch (error) {
			console.error(`Error saving messages during abort for task ${this.taskId}.${this.instanceId}:`, error)
		}
	}

	// Used when a sub-task is launched and the parent task is waiting for it to
	// finish.
	// TBD: The 1s should be added to the settings, also should add a timeout to
	// prevent infinite waiting.
	public async waitForResume() {
		await new Promise<void>((resolve) => {
			this.pauseInterval = setInterval(() => {
				if (!this.isPaused) {
					clearInterval(this.pauseInterval)
					this.pauseInterval = undefined
					resolve()
				}
			}, 1000)
		})
	}

	// Task Loop

	private async initiateTaskLoop(userContent: Anthropic.Messages.ContentBlockParam[]): Promise<void> {
		// Kicks off the checkpoints initialization process in the background.
		getCheckpointService(this)

		let nextUserContent = userContent
		let includeFileDetails = true

		this.emit(RooCodeEventName.TaskStarted)

		while (!this.abort) {
			const didEndLoop = await this.recursivelyMakeClineRequests(nextUserContent, includeFileDetails)
			includeFileDetails = false // We only need file details the first time.

			// The way this agentic loop works is that cline will be given a
			// task that he then calls tools to complete. Unless there's an
			// attempt_completion call, we keep responding back to him with his
			// tool's responses until he either attempt_completion or does not
			// use anymore tools. If he does not use anymore tools, we ask him
			// to consider if he's completed the task and then call
			// attempt_completion, otherwise proceed with completing the task.
			// There is a MAX_REQUESTS_PER_TASK limit to prevent infinite
			// requests, but Cline is prompted to finish the task as efficiently
			// as he can.

			if (didEndLoop) {
				// For now a task never 'completes'. This will only happen if
				// the user hits max requests and denies resetting the count.
				break
			} else {
				nextUserContent = [{ type: "text", text: formatResponse.noToolsUsed() }]
				this.consecutiveMistakeCount++
			}
		}
	}

	public async recursivelyMakeClineRequests(
		userContent: Anthropic.Messages.ContentBlockParam[],
		includeFileDetails: boolean = false,
	): Promise<boolean> {
		interface StackItem {
			userContent: Anthropic.Messages.ContentBlockParam[]
			includeFileDetails: boolean
		}

		const stack: StackItem[] = [{ userContent, includeFileDetails }]

		while (stack.length > 0) {
			const currentItem = stack.pop()!
			const currentUserContent = currentItem.userContent
			const currentIncludeFileDetails = currentItem.includeFileDetails

			if (this.abort) {
				throw new Error(`[RooCode#recursivelyMakeRooRequests] task ${this.taskId}.${this.instanceId} aborted`)
			}

			if (this.consecutiveMistakeLimit > 0 && this.consecutiveMistakeCount >= this.consecutiveMistakeLimit) {
				const { response, text, images } = await this.ask(
					"mistake_limit_reached",
					t("common:errors.mistake_limit_guidance"),
				)

				if (response === "messageResponse") {
					currentUserContent.push(
						...[
							{ type: "text" as const, text: formatResponse.tooManyMistakes(text) },
							...formatResponse.imageBlocks(images),
						],
					)

					await this.say("user_feedback", text, images)

					// Track consecutive mistake errors in telemetry.
					TelemetryService.instance.captureConsecutiveMistakeError(this.taskId)
				}

				this.consecutiveMistakeCount = 0
			}

			// In this Cline request loop, we need to check if this task instance
			// has been asked to wait for a subtask to finish before continuing.
			const provider = this.providerRef.deref()

			if (this.isPaused && provider) {
				provider.log(`[subtasks] paused ${this.taskId}.${this.instanceId}`)
				await this.waitForResume()
				provider.log(`[subtasks] resumed ${this.taskId}.${this.instanceId}`)
				const currentMode = (await provider.getState())?.mode ?? defaultModeSlug

				if (currentMode !== this.pausedModeSlug) {
					// The mode has changed, we need to switch back to the paused mode.
					await provider.handleModeSwitch(this.pausedModeSlug)

					// Delay to allow mode change to take effect before next tool is executed.
					await delay(500)

					provider.log(
						`[subtasks] task ${this.taskId}.${this.instanceId} has switched back to '${this.pausedModeSlug}' from '${currentMode}'`,
					)
				}
			}

			// Getting verbose details is an expensive operation, it uses ripgrep to
			// top-down build file structure of project which for large projects can
			// take a few seconds. For the best UX we show a placeholder api_req_started
			// message with a loading spinner as this happens.

			// Determine API protocol based on provider and model
			const modelId = getModelId(this.apiConfiguration)
			const apiProtocol = getApiProtocol(this.apiConfiguration.apiProvider, modelId)

			await this.say(
				"api_req_started",
				JSON.stringify({
					request:
						currentUserContent.map((block) => formatContentBlockToMarkdown(block)).join("\n\n") +
						"\n\nLoading...",
					apiProtocol,
				}),
			)

			const {
				showRooIgnoredFiles = true,
				includeDiagnosticMessages = true,
				maxDiagnosticMessages = 50,
				maxReadFileLine = -1,
			} = (await this.providerRef.deref()?.getState()) ?? {}

			const parsedUserContent = await processUserContentMentions({
				userContent: currentUserContent,
				cwd: this.cwd,
				urlContentFetcher: this.urlContentFetcher,
				fileContextTracker: this.fileContextTracker,
				rooIgnoreController: this.rooIgnoreController,
				showRooIgnoredFiles,
				includeDiagnosticMessages,
				maxDiagnosticMessages,
				maxReadFileLine,
			})

			const environmentDetails = await getEnvironmentDetails(this, currentIncludeFileDetails)

			// Add environment details as its own text block, separate from tool
			// results.
			const finalUserContent = [...parsedUserContent, { type: "text" as const, text: environmentDetails }]

			await this.addToApiConversationHistory({ role: "user", content: finalUserContent })
			TelemetryService.instance.captureConversationMessage(this.taskId, "user")

			// Since we sent off a placeholder api_req_started message to update the
			// webview while waiting to actually start the API request (to load
			// potential details for example), we need to update the text of that
			// message.
			const lastApiReqIndex = findLastIndex(this.clineMessages, (m) => m.say === "api_req_started")

			this.clineMessages[lastApiReqIndex].text = JSON.stringify({
				request: finalUserContent.map((block) => formatContentBlockToMarkdown(block)).join("\n\n"),
				apiProtocol,
			} satisfies ClineApiReqInfo)

			await this.saveClineMessages()
			await provider?.postStateToWebview()

			try {
				let cacheWriteTokens = 0
				let cacheReadTokens = 0
				let inputTokens = 0
				let outputTokens = 0
				let totalCost: number | undefined

				// We can't use `api_req_finished` anymore since it's a unique case
				// where it could come after a streaming message (i.e. in the middle
				// of being updated or executed).
				// Fortunately `api_req_finished` was always parsed out for the GUI
				// anyways, so it remains solely for legacy purposes to keep track
				// of prices in tasks from history (it's worth removing a few months
				// from now).
				const updateApiReqMsg = (cancelReason?: ClineApiReqCancelReason, streamingFailedMessage?: string) => {
					if (lastApiReqIndex < 0 || !this.clineMessages[lastApiReqIndex]) {
						return
					}

					const existingData = JSON.parse(this.clineMessages[lastApiReqIndex].text || "{}")
					this.clineMessages[lastApiReqIndex].text = JSON.stringify({
						...existingData,
						tokensIn: inputTokens,
						tokensOut: outputTokens,
						cacheWrites: cacheWriteTokens,
						cacheReads: cacheReadTokens,
						cost:
							totalCost ??
							calculateApiCostAnthropic(
								this.api.getModel().info,
								inputTokens,
								outputTokens,
								cacheWriteTokens,
								cacheReadTokens,
							),
						cancelReason,
						streamingFailedMessage,
					} satisfies ClineApiReqInfo)
				}

				const abortStream = async (cancelReason: ClineApiReqCancelReason, streamingFailedMessage?: string) => {
					if (this.diffViewProvider.isEditing) {
						await this.diffViewProvider.revertChanges() // closes diff view
					}

					// if last message is a partial we need to update and save it
					const lastMessage = this.clineMessages.at(-1)

					if (lastMessage && lastMessage.partial) {
						// lastMessage.ts = Date.now() DO NOT update ts since it is used as a key for virtuoso list
						lastMessage.partial = false
						// instead of streaming partialMessage events, we do a save and post like normal to persist to disk
						console.log("updating partial message", lastMessage)
						// await this.saveClineMessages()
					}

					// Let assistant know their response was interrupted for when task is resumed
					await this.addToApiConversationHistory({
						role: "assistant",
						content: [
							{
								type: "text",
								text:
									assistantMessage +
									`\n\n[${
										cancelReason === "streaming_failed"
											? "Response interrupted by API Error"
											: "Response interrupted by user"
									}]`,
							},
						],
					})

					// Update `api_req_started` to have cancelled and cost, so that
					// we can display the cost of the partial stream.
					updateApiReqMsg(cancelReason, streamingFailedMessage)
					await this.saveClineMessages()

					// Signals to provider that it can retrieve the saved messages
					// from disk, as abortTask can not be awaited on in nature.
					this.didFinishAbortingStream = true
				}

				// Reset streaming state.
				this.currentStreamingContentIndex = 0
				this.currentStreamingDidCheckpoint = false
				this.assistantMessageContent = []
				this.didCompleteReadingStream = false
				this.userMessageContent = []
				this.userMessageContentReady = false
				this.didRejectTool = false
				this.didAlreadyUseTool = false
				this.presentAssistantMessageLocked = false
				this.presentAssistantMessageHasPendingUpdates = false
				if (this.assistantMessageParser) {
					this.assistantMessageParser.reset()
				}

				await this.diffViewProvider.reset()

				// Yields only if the first chunk is successful, otherwise will
				// allow the user to retry the request (most likely due to rate
				// limit error, which gets thrown on the first chunk).
				const stream = this.attemptApiRequest()
				let assistantMessage = ""
				let reasoningMessage = ""
				this.isStreaming = true

				try {
					const iterator = stream[Symbol.asyncIterator]()
					let item = await iterator.next()
					while (!item.done) {
						const chunk = item.value
						item = await iterator.next()
						if (!chunk) {
							// Sometimes chunk is undefined, no idea that can cause
							// it, but this workaround seems to fix it.
							continue
						}

						switch (chunk.type) {
							case "reasoning":
								reasoningMessage += chunk.text
								await this.say("reasoning", reasoningMessage, undefined, true)
								break
							case "usage":
								inputTokens += chunk.inputTokens
								outputTokens += chunk.outputTokens
								cacheWriteTokens += chunk.cacheWriteTokens ?? 0
								cacheReadTokens += chunk.cacheReadTokens ?? 0
								totalCost = chunk.totalCost
								break
							case "text": {
								assistantMessage += chunk.text

								// Parse raw assistant message chunk into content blocks.
								const prevLength = this.assistantMessageContent.length
								if (this.isAssistantMessageParserEnabled && this.assistantMessageParser) {
									this.assistantMessageContent = this.assistantMessageParser.processChunk(chunk.text)
								} else {
									// Use the old parsing method when experiment is disabled
									this.assistantMessageContent = parseAssistantMessage(assistantMessage)
								}

								if (this.assistantMessageContent.length > prevLength) {
									// New content we need to present, reset to
									// false in case previous content set this to true.
									this.userMessageContentReady = false
								}

								// Present content to user.
								presentAssistantMessage(this)
								break
							}
						}

						if (this.abort) {
							console.log(`aborting stream, this.abandoned = ${this.abandoned}`)

							if (!this.abandoned) {
								// Only need to gracefully abort if this instance
								// isn't abandoned (sometimes OpenRouter stream
								// hangs, in which case this would affect future
								// instances of Cline).
								await abortStream("user_cancelled")
							}

							break // Aborts the stream.
						}

						if (this.didRejectTool) {
							// `userContent` has a tool rejection, so interrupt the
							// assistant's response to present the user's feedback.
							assistantMessage += "\n\n[Response interrupted by user feedback]"
							// Instead of setting this preemptively, we allow the
							// present iterator to finish and set
							// userMessageContentReady when its ready.
							// this.userMessageContentReady = true
							break
						}

						if (this.didAlreadyUseTool) {
							assistantMessage +=
								"\n\n[Response interrupted by a tool use result. Only one tool may be used at a time and should be placed at the end of the message.]"
							break
						}
					}

					// Create a copy of current token values to avoid race conditions
					const currentTokens = {
						input: inputTokens,
						output: outputTokens,
						cacheWrite: cacheWriteTokens,
						cacheRead: cacheReadTokens,
						total: totalCost,
					}

					const drainStreamInBackgroundToFindAllUsage = async (apiReqIndex: number) => {
						const timeoutMs = DEFAULT_USAGE_COLLECTION_TIMEOUT_MS
						const startTime = Date.now()
						const modelId = getModelId(this.apiConfiguration)

						// Local variables to accumulate usage data without affecting the main flow
						let bgInputTokens = currentTokens.input
						let bgOutputTokens = currentTokens.output
						let bgCacheWriteTokens = currentTokens.cacheWrite
						let bgCacheReadTokens = currentTokens.cacheRead
						let bgTotalCost = currentTokens.total

						// Helper function to capture telemetry and update messages
						const captureUsageData = async (
							tokens: {
								input: number
								output: number
								cacheWrite: number
								cacheRead: number
								total?: number
							},
							messageIndex: number = apiReqIndex,
						) => {
							if (
								tokens.input > 0 ||
								tokens.output > 0 ||
								tokens.cacheWrite > 0 ||
								tokens.cacheRead > 0
							) {
								// Update the shared variables atomically
								inputTokens = tokens.input
								outputTokens = tokens.output
								cacheWriteTokens = tokens.cacheWrite
								cacheReadTokens = tokens.cacheRead
								totalCost = tokens.total

								// Update the API request message with the latest usage data
								updateApiReqMsg()
								await this.saveClineMessages()

								// Update the specific message in the webview
								const apiReqMessage = this.clineMessages[messageIndex]
								if (apiReqMessage) {
									await this.updateClineMessage(apiReqMessage)
								}

								// Capture telemetry
								TelemetryService.instance.captureLlmCompletion(this.taskId, {
									inputTokens: tokens.input,
									outputTokens: tokens.output,
									cacheWriteTokens: tokens.cacheWrite,
									cacheReadTokens: tokens.cacheRead,
									cost:
										tokens.total ??
										calculateApiCostAnthropic(
											this.api.getModel().info,
											tokens.input,
											tokens.output,
											tokens.cacheWrite,
											tokens.cacheRead,
										),
								})
							}
						}

						try {
							// Continue processing the original stream from where the main loop left off
							let usageFound = false
							let chunkCount = 0

							// Use the same iterator that the main loop was using
							while (!item.done) {
								// Check for timeout
								if (Date.now() - startTime > timeoutMs) {
									console.warn(
										`[Background Usage Collection] Timed out after ${timeoutMs}ms for model: ${modelId}, processed ${chunkCount} chunks`,
									)
									// Clean up the iterator before breaking
									if (iterator.return) {
										await iterator.return(undefined)
									}
									break
								}

								const chunk = item.value
								item = await iterator.next()
								chunkCount++

								if (chunk && chunk.type === "usage") {
									usageFound = true
									bgInputTokens += chunk.inputTokens
									bgOutputTokens += chunk.outputTokens
									bgCacheWriteTokens += chunk.cacheWriteTokens ?? 0
									bgCacheReadTokens += chunk.cacheReadTokens ?? 0
									bgTotalCost = chunk.totalCost
								}
							}

							if (
								usageFound ||
								bgInputTokens > 0 ||
								bgOutputTokens > 0 ||
								bgCacheWriteTokens > 0 ||
								bgCacheReadTokens > 0
							) {
								// We have usage data either from a usage chunk or accumulated tokens
								await captureUsageData(
									{
										input: bgInputTokens,
										output: bgOutputTokens,
										cacheWrite: bgCacheWriteTokens,
										cacheRead: bgCacheReadTokens,
										total: bgTotalCost,
									},
									lastApiReqIndex,
								)
							} else {
								console.warn(
									`[Background Usage Collection] Suspicious: request ${apiReqIndex} is complete, but no usage info was found. Model: ${modelId}`,
								)
							}
						} catch (error) {
							console.error("Error draining stream for usage data:", error)
							// Still try to capture whatever usage data we have collected so far
							if (
								bgInputTokens > 0 ||
								bgOutputTokens > 0 ||
								bgCacheWriteTokens > 0 ||
								bgCacheReadTokens > 0
							) {
								await captureUsageData(
									{
										input: bgInputTokens,
										output: bgOutputTokens,
										cacheWrite: bgCacheWriteTokens,
										cacheRead: bgCacheReadTokens,
										total: bgTotalCost,
									},
									lastApiReqIndex,
								)
							}
						}
					}

					// Start the background task and handle any errors
					drainStreamInBackgroundToFindAllUsage(lastApiReqIndex).catch((error) => {
						console.error("Background usage collection failed:", error)
					})
				} catch (error) {
					// Abandoned happens when extension is no longer waiting for the
					// Cline instance to finish aborting (error is thrown here when
					// any function in the for loop throws due to this.abort).
					if (!this.abandoned) {
						// If the stream failed, there's various states the task
						// could be in (i.e. could have streamed some tools the user
						// may have executed), so we just resort to replicating a
						// cancel task.

						// Check if this was a user-initiated cancellation BEFORE calling abortTask
						// If this.abort is already true, it means the user clicked cancel, so we should
						// treat this as "user_cancelled" rather than "streaming_failed"
						const cancelReason = this.abort ? "user_cancelled" : "streaming_failed"

						const streamingFailedMessage = this.abort
							? undefined
							: (error.message ?? JSON.stringify(serializeError(error), null, 2))

						// Now call abortTask after determining the cancel reason.
						await this.abortTask()
						await abortStream(cancelReason, streamingFailedMessage)

						const history = await provider?.getTaskWithId(this.taskId)

						if (history) {
							await provider?.createTaskWithHistoryItem(history.historyItem)
						}
					}
				} finally {
					this.isStreaming = false
				}

				// Need to call here in case the stream was aborted.
				if (this.abort || this.abandoned) {
					throw new Error(
						`[RooCode#recursivelyMakeRooRequests] task ${this.taskId}.${this.instanceId} aborted`,
					)
				}

				this.didCompleteReadingStream = true

				// Set any blocks to be complete to allow `presentAssistantMessage`
				// to finish and set `userMessageContentReady` to true.
				// (Could be a text block that had no subsequent tool uses, or a
				// text block at the very end, or an invalid tool use, etc. Whatever
				// the case, `presentAssistantMessage` relies on these blocks either
				// to be completed or the user to reject a block in order to proceed
				// and eventually set userMessageContentReady to true.)
				const partialBlocks = this.assistantMessageContent.filter((block) => block.partial)
				partialBlocks.forEach((block) => (block.partial = false))

				// Can't just do this b/c a tool could be in the middle of executing.
				// this.assistantMessageContent.forEach((e) => (e.partial = false))

				// Now that the stream is complete, finalize any remaining partial content blocks
				if (this.isAssistantMessageParserEnabled && this.assistantMessageParser) {
					this.assistantMessageParser.finalizeContentBlocks()
					this.assistantMessageContent = this.assistantMessageParser.getContentBlocks()
				}
				// When using old parser, no finalization needed - parsing already happened during streaming

				if (partialBlocks.length > 0) {
					// If there is content to update then it will complete and
					// update `this.userMessageContentReady` to true, which we
					// `pWaitFor` before making the next request. All this is really
					// doing is presenting the last partial message that we just set
					// to complete.
					presentAssistantMessage(this)
				}

				// Note: updateApiReqMsg() is now called from within drainStreamInBackgroundToFindAllUsage
				// to ensure usage data is captured even when the stream is interrupted. The background task
				// uses local variables to accumulate usage data before atomically updating the shared state.
				await this.persistGpt5Metadata(reasoningMessage)
				await this.saveClineMessages()
				await this.providerRef.deref()?.postStateToWebview()

				// Reset parser after each complete conversation round
				if (this.assistantMessageParser) {
					this.assistantMessageParser.reset()
				}

				// Now add to apiConversationHistory.
				// Need to save assistant responses to file before proceeding to
				// tool use since user can exit at any moment and we wouldn't be
				// able to save the assistant's response.
				let didEndLoop = false

				if (assistantMessage.length > 0) {
					await this.addToApiConversationHistory({
						role: "assistant",
						content: [{ type: "text", text: assistantMessage }],
					})

					TelemetryService.instance.captureConversationMessage(this.taskId, "assistant")

					// NOTE: This comment is here for future reference - this was a
					// workaround for `userMessageContent` not getting set to true.
					// It was due to it not recursively calling for partial blocks
					// when `didRejectTool`, so it would get stuck waiting for a
					// partial block to complete before it could continue.
					// In case the content blocks finished it may be the api stream
					// finished after the last parsed content block was executed, so
					// we are able to detect out of bounds and set
					// `userMessageContentReady` to true (note you should not call
					// `presentAssistantMessage` since if the last block i
					//  completed it will be presented again).
					// const completeBlocks = this.assistantMessageContent.filter((block) => !block.partial) // If there are any partial blocks after the stream ended we can consider them invalid.
					// if (this.currentStreamingContentIndex >= completeBlocks.length) {
					// 	this.userMessageContentReady = true
					// }

					await pWaitFor(() => this.userMessageContentReady)

					// If the model did not tool use, then we need to tell it to
					// either use a tool or attempt_completion.
					const didToolUse = this.assistantMessageContent.some((block) => block.type === "tool_use")

					if (!didToolUse) {
						this.userMessageContent.push({ type: "text", text: formatResponse.noToolsUsed() })
						this.consecutiveMistakeCount++
					}

					if (this.userMessageContent.length > 0) {
						stack.push({
							userContent: [...this.userMessageContent], // Create a copy to avoid mutation issues
							includeFileDetails: false, // Subsequent iterations don't need file details
						})

						// Add periodic yielding to prevent blocking
						await new Promise((resolve) => setImmediate(resolve))
					}
					// Continue to next iteration instead of setting didEndLoop from recursive call
					continue
				} else {
					// If there's no assistant_responses, that means we got no text
					// or tool_use content blocks from API which we should assume is
					// an error.
					await this.say(
						"error",
						"Unexpected API Response: The language model did not provide any assistant messages. This may indicate an issue with the API or the model's output.",
					)

					await this.addToApiConversationHistory({
						role: "assistant",
						content: [{ type: "text", text: "Failure: I did not provide a response." }],
					})
				}

				// If we reach here without continuing, return false (will always be false for now)
				return false
			} catch (error) {
				// This should never happen since the only thing that can throw an
				// error is the attemptApiRequest, which is wrapped in a try catch
				// that sends an ask where if noButtonClicked, will clear current
				// task and destroy this instance. However to avoid unhandled
				// promise rejection, we will end this loop which will end execution
				// of this instance (see `startTask`).
				return true // Needs to be true so parent loop knows to end task.
			}
		}

		// If we exit the while loop normally (stack is empty), return false
		return false
	}

	private async getSystemPrompt(): Promise<string> {
		const { mcpEnabled } = (await this.providerRef.deref()?.getState()) ?? {}
		let mcpHub: McpHub | undefined
		if (mcpEnabled ?? true) {
			const provider = this.providerRef.deref()

			if (!provider) {
				throw new Error("Provider reference lost during view transition")
			}

			// Wait for MCP hub initialization through McpServerManager
			mcpHub = await McpServerManager.getInstance(provider.context, provider)

			if (!mcpHub) {
				throw new Error("Failed to get MCP hub from server manager")
			}

			// Wait for MCP servers to be connected before generating system prompt
			await pWaitFor(() => !mcpHub!.isConnecting, { timeout: 10_000 }).catch(() => {
				console.error("MCP servers failed to connect in time")
			})
		}

		const rooIgnoreInstructions = this.rooIgnoreController?.getInstructions()

		const state = await this.providerRef.deref()?.getState()

		const {
			browserViewportSize,
			mode,
			customModes,
			customModePrompts,
			customInstructions,
			experiments,
			enableMcpServerCreation,
			browserToolEnabled,
			language,
			maxConcurrentFileReads,
			maxReadFileLine,
			apiConfiguration,
		} = state ?? {}

		return await (async () => {
			const provider = this.providerRef.deref()

			if (!provider) {
				throw new Error("Provider not available")
			}

			return SYSTEM_PROMPT(
				provider.context,
				this.cwd,
				(this.api.getModel().info.supportsComputerUse ?? false) && (browserToolEnabled ?? true),
				mcpHub,
				this.diffStrategy,
				browserViewportSize,
				mode,
				customModePrompts,
				customModes,
				customInstructions,
				this.diffEnabled,
				experiments,
				enableMcpServerCreation,
				language,
				rooIgnoreInstructions,
				maxReadFileLine !== -1,
				{
					maxConcurrentFileReads: maxConcurrentFileReads ?? 5,
					todoListEnabled: apiConfiguration?.todoListEnabled ?? true,
					useAgentRules: vscode.workspace.getConfiguration("roo-cline").get<boolean>("useAgentRules") ?? true,
				},
				undefined, // todoList
				this.api.getModel().id,
			)
		})()
	}

	public async *attemptApiRequest(retryAttempt: number = 0): ApiStream {
		const state = await this.providerRef.deref()?.getState()

		const {
			apiConfiguration,
			autoApprovalEnabled,
			alwaysApproveResubmit,
			requestDelaySeconds,
			mode,
			autoCondenseContext = true,
			autoCondenseContextPercent = 100,
			profileThresholds = {},
		} = state ?? {}

		// Get condensing configuration for automatic triggers.
		const customCondensingPrompt = state?.customCondensingPrompt
		const condensingApiConfigId = state?.condensingApiConfigId
		const listApiConfigMeta = state?.listApiConfigMeta

		// Determine API handler to use for condensing.
		let condensingApiHandler: ApiHandler | undefined

		if (condensingApiConfigId && listApiConfigMeta && Array.isArray(listApiConfigMeta)) {
			// Using type assertion for the id property to avoid implicit any.
			const matchingConfig = listApiConfigMeta.find((config: any) => config.id === condensingApiConfigId)

			if (matchingConfig) {
				const profile = await this.providerRef.deref()?.providerSettingsManager.getProfile({
					id: condensingApiConfigId,
				})

				// Ensure profile and apiProvider exist before trying to build handler.
				if (profile && profile.apiProvider) {
					condensingApiHandler = buildApiHandler(profile)
				}
			}
		}

		let rateLimitDelay = 0

		// Use the shared timestamp so that subtasks respect the same rate-limit
		// window as their parent tasks.
		if (Task.lastGlobalApiRequestTime) {
			const now = Date.now()
			const timeSinceLastRequest = now - Task.lastGlobalApiRequestTime
			const rateLimit = apiConfiguration?.rateLimitSeconds || 0
			rateLimitDelay = Math.ceil(Math.max(0, rateLimit * 1000 - timeSinceLastRequest) / 1000)
		}

		// Only show rate limiting message if we're not retrying. If retrying, we'll include the delay there.
		if (rateLimitDelay > 0 && retryAttempt === 0) {
			// Show countdown timer
			for (let i = rateLimitDelay; i > 0; i--) {
				const delayMessage = `Rate limiting for ${i} seconds...`
				await this.say("api_req_retry_delayed", delayMessage, undefined, true)
				await delay(1000)
			}
		}

		// Update last request time before making the request so that subsequent
		// requests — even from new subtasks — will honour the provider's rate-limit.
		Task.lastGlobalApiRequestTime = Date.now()

		const systemPrompt = await this.getSystemPrompt()
		this.lastUsedInstructions = systemPrompt
		const { contextTokens } = this.getTokenUsage()

		if (contextTokens) {
			const modelInfo = this.api.getModel().info

			const maxTokens = getModelMaxOutputTokens({
				modelId: this.api.getModel().id,
				model: modelInfo,
				settings: this.apiConfiguration,
			})

			const contextWindow = modelInfo.contextWindow

			const currentProfileId =
				state?.listApiConfigMeta.find((profile) => profile.name === state?.currentApiConfigName)?.id ??
				"default"

			const truncateResult = await truncateConversationIfNeeded({
				messages: this.apiConversationHistory,
				totalTokens: contextTokens,
				maxTokens,
				contextWindow,
				apiHandler: this.api,
				autoCondenseContext,
				autoCondenseContextPercent,
				systemPrompt,
				taskId: this.taskId,
				customCondensingPrompt,
				condensingApiHandler,
				profileThresholds,
				currentProfileId,
			})
			if (truncateResult.messages !== this.apiConversationHistory) {
				await this.overwriteApiConversationHistory(truncateResult.messages)
			}
			if (truncateResult.error) {
				await this.say("condense_context_error", truncateResult.error)
			} else if (truncateResult.summary) {
				// A condense operation occurred; for the next GPT‑5 API call we should NOT
				// send previous_response_id so the request reflects the fresh condensed context.
				this.skipPrevResponseIdOnce = true

				const { summary, cost, prevContextTokens, newContextTokens = 0 } = truncateResult
				const contextCondense: ContextCondense = { summary, cost, newContextTokens, prevContextTokens }
				await this.say(
					"condense_context",
					undefined /* text */,
					undefined /* images */,
					false /* partial */,
					undefined /* checkpoint */,
					undefined /* progressStatus */,
					{ isNonInteractive: true } /* options */,
					contextCondense,
				)
			}
		}

		const messagesSinceLastSummary = getMessagesSinceLastSummary(this.apiConversationHistory)
		let cleanConversationHistory = maybeRemoveImageBlocks(messagesSinceLastSummary, this.api).map(
			({ role, content }) => ({ role, content }),
		)

		// Check auto-approval limits
		const approvalResult = await this.autoApprovalHandler.checkAutoApprovalLimits(
			state,
			this.combineMessages(this.clineMessages.slice(1)),
			async (type, data) => this.ask(type, data),
		)

		if (!approvalResult.shouldProceed) {
			// User did not approve, task should be aborted
			throw new Error("Auto-approval limit reached and user did not approve continuation")
		}

		// Determine GPT‑5 previous_response_id from last persisted assistant turn (if available),
		// unless a condense just occurred (skip once after condense).
		let previousResponseId: string | undefined = undefined
		try {
			const modelId = this.api.getModel().id
			if (modelId && modelId.startsWith("gpt-5") && !this.skipPrevResponseIdOnce) {
				// Find the last assistant message that has a previous_response_id stored
				const idx = findLastIndex(
					this.clineMessages,
					(m) =>
						m.type === "say" &&
						(m as any).say === "text" &&
						(m as any).metadata?.gpt5?.previous_response_id,
				)
				if (idx !== -1) {
					// Use the previous_response_id from the last assistant message for this request
					previousResponseId = ((this.clineMessages[idx] as any).metadata.gpt5.previous_response_id ||
						undefined) as string | undefined
				}
			}
		} catch {
			// non-fatal
		}

		const metadata: ApiHandlerCreateMessageMetadata = {
			mode: mode,
			taskId: this.taskId,
			...(previousResponseId ? { previousResponseId } : {}),
			// If a condense just occurred, explicitly suppress continuity fallback for the next call
			...(this.skipPrevResponseIdOnce ? { suppressPreviousResponseId: true } : {}),
		}

		// Reset skip flag after applying (it only affects the immediate next call)
		if (this.skipPrevResponseIdOnce) {
			this.skipPrevResponseIdOnce = false
		}

		const stream = this.api.createMessage(systemPrompt, cleanConversationHistory, metadata)
		const iterator = stream[Symbol.asyncIterator]()

		try {
			// Awaiting first chunk to see if it will throw an error.
			this.isWaitingForFirstChunk = true
			const firstChunk = await iterator.next()
			yield firstChunk.value
			this.isWaitingForFirstChunk = false
		} catch (error) {
			this.isWaitingForFirstChunk = false
			// note that this api_req_failed ask is unique in that we only present this option if the api hasn't streamed any content yet (ie it fails on the first chunk due), as it would allow them to hit a retry button. However if the api failed mid-stream, it could be in any arbitrary state where some tools may have executed, so that error is handled differently and requires cancelling the task entirely.
			if (autoApprovalEnabled && alwaysApproveResubmit) {
				let errorMsg

				if (error.error?.metadata?.raw) {
					errorMsg = JSON.stringify(error.error.metadata.raw, null, 2)
				} else if (error.message) {
					errorMsg = error.message
				} else {
					errorMsg = "Unknown error"
				}

				const baseDelay = requestDelaySeconds || 5
				let exponentialDelay = Math.min(
					Math.ceil(baseDelay * Math.pow(2, retryAttempt)),
					MAX_EXPONENTIAL_BACKOFF_SECONDS,
				)

				// If the error is a 429, and the error details contain a retry delay, use that delay instead of exponential backoff
				if (error.status === 429) {
					const geminiRetryDetails = error.errorDetails?.find(
						(detail: any) => detail["@type"] === "type.googleapis.com/google.rpc.RetryInfo",
					)
					if (geminiRetryDetails) {
						const match = geminiRetryDetails?.retryDelay?.match(/^(\d+)s$/)
						if (match) {
							exponentialDelay = Number(match[1]) + 1
						}
					}
				}

				// Wait for the greater of the exponential delay or the rate limit delay
				const finalDelay = Math.max(exponentialDelay, rateLimitDelay)

				// Show countdown timer with exponential backoff
				for (let i = finalDelay; i > 0; i--) {
					await this.say(
						"api_req_retry_delayed",
						`${errorMsg}\n\nRetry attempt ${retryAttempt + 1}\nRetrying in ${i} seconds...`,
						undefined,
						true,
					)
					await delay(1000)
				}

				await this.say(
					"api_req_retry_delayed",
					`${errorMsg}\n\nRetry attempt ${retryAttempt + 1}\nRetrying now...`,
					undefined,
					false,
				)

				// Delegate generator output from the recursive call with
				// incremented retry count.
				yield* this.attemptApiRequest(retryAttempt + 1)

				return
			} else {
				const { response } = await this.ask(
					"api_req_failed",
					error.message ?? JSON.stringify(serializeError(error), null, 2),
				)

				if (response !== "yesButtonClicked") {
					// This will never happen since if noButtonClicked, we will
					// clear current task, aborting this instance.
					throw new Error("API request failed")
				}

				await this.say("api_req_retried")

				// Delegate generator output from the recursive call.
				yield* this.attemptApiRequest()
				return
			}
		}

		// No error, so we can continue to yield all remaining chunks.
		// (Needs to be placed outside of try/catch since it we want caller to
		// handle errors not with api_req_failed as that is reserved for first
		// chunk failures only.)
		// This delegates to another generator or iterable object. In this case,
		// it's saying "yield all remaining values from this iterator". This
		// effectively passes along all subsequent chunks from the original
		// stream.
		yield* iterator
	}

	// Checkpoints

	public async checkpointSave(force: boolean = false) {
		return checkpointSave(this, force)
	}

	public async checkpointRestore(options: CheckpointRestoreOptions) {
		return checkpointRestore(this, options)
	}

	public async checkpointDiff(options: CheckpointDiffOptions) {
		return checkpointDiff(this, options)
	}

	// Metrics

	public combineMessages(messages: ClineMessage[]) {
		return combineApiRequests(combineCommandSequences(messages))
	}

	public getTokenUsage(): TokenUsage {
		return getApiMetrics(this.combineMessages(this.clineMessages.slice(1)))
	}

	public recordToolUsage(toolName: ToolName) {
		if (!this.toolUsage[toolName]) {
			this.toolUsage[toolName] = { attempts: 0, failures: 0 }
		}

		this.toolUsage[toolName].attempts++
	}

	public recordToolError(toolName: ToolName, error?: string) {
		if (!this.toolUsage[toolName]) {
			this.toolUsage[toolName] = { attempts: 0, failures: 0 }
		}

		this.toolUsage[toolName].failures++

		if (error) {
			this.emit(RooCodeEventName.TaskToolFailed, this.taskId, toolName, error)
		}
	}

	/**
	 * Persist GPT-5 per-turn metadata (previous_response_id, instructions, reasoning_summary)
	 * onto the last complete assistant say("text") message.
	 */
	private async persistGpt5Metadata(reasoningMessage?: string): Promise<void> {
		try {
			const modelId = this.api.getModel().id
			if (!modelId || !modelId.startsWith("gpt-5")) return

			const lastResponseId: string | undefined = (this.api as any)?.getLastResponseId?.()
			const idx = findLastIndex(
				this.clineMessages,
				(m) => m.type === "say" && (m as any).say === "text" && m.partial !== true,
			)
			if (idx !== -1) {
				const msg = this.clineMessages[idx] as any
				msg.metadata = msg.metadata ?? {}
				msg.metadata.gpt5 = {
					...(msg.metadata.gpt5 ?? {}),
					previous_response_id: lastResponseId,
					instructions: this.lastUsedInstructions,
					reasoning_summary: (reasoningMessage ?? "").trim() || undefined,
				}
			}
		} catch {
			// Non-fatal error in metadata persistence
		}
	}

	// Getters

	public get cwd() {
		return this.workspacePath
	}

	public get taskStatus(): TaskStatus {
		if (this.interactiveAsk) {
			return TaskStatus.Interactive
		}

		if (this.resumableAsk) {
			return TaskStatus.Resumable
		}

		if (this.idleAsk) {
			return TaskStatus.Idle
		}

		return TaskStatus.Running
	}

	public get taskAsk(): ClineMessage | undefined {
		return this.idleAsk || this.resumableAsk || this.interactiveAsk
	}
}<|MERGE_RESOLUTION|>--- conflicted
+++ resolved
@@ -818,9 +818,6 @@
 		this.askResponseImages = images
 	}
 
-<<<<<<< HEAD
-	public submitUserMessage(text: string, images?: string[], modeSlug?: string): void {
-=======
 	public approveAsk({ text, images }: { text?: string; images?: string[] } = {}) {
 		this.handleWebviewAskResponse("yesButtonClicked", text, images)
 	}
@@ -829,34 +826,19 @@
 		this.handleWebviewAskResponse("noButtonClicked", text, images)
 	}
 
-	public submitUserMessage(text: string, images?: string[]): void {
->>>>>>> 241df174
+	public submitUserMessage(text: string, images?: string[], modeSlug?: string): void {
 		try {
 			text = (text ?? "").trim()
 			images = images ?? []
 
-<<<<<<< HEAD
-=======
-			if (text.length === 0 && images.length === 0) {
-				return
-			}
-
->>>>>>> 241df174
 			const provider = this.providerRef.deref()
-
-			if (provider) {
-				provider.postMessageToWebview({ type: "invoke", invoke: "sendMessage", text, images })
-			} else {
-				console.error("[Task#submitUserMessage] Provider reference lost")
-			}
-<<<<<<< HEAD
 
 			// Run asynchronously to allow awaiting mode switch before sending the message
 			void (async () => {
 				// If a mode slug is provided, handle the mode switch first (same behavior as createTask)
 				try {
 					const modeSlugValue = (modeSlug ?? "").trim()
-					if (modeSlugValue.length > 0) {
+					if (modeSlugValue.length > 0 && provider) {
 						const customModes = await provider.customModesManager.getCustomModes()
 						const targetMode = getModeBySlug(modeSlugValue, customModes)
 						if (targetMode) {
@@ -867,7 +849,7 @@
 						}
 					}
 				} catch (err) {
-					provider.log(
+					provider?.log(
 						`[Task#submitUserMessage] Failed to apply modeSlug: ${
 							err instanceof Error ? err.message : String(err)
 						}`,
@@ -875,19 +857,21 @@
 				}
 
 				// If there's no content to send, exit after potential mode switch
-				if (!trimmed && imgs.length === 0) {
+				if (text.length === 0 && images.length === 0) {
 					return
 				}
 
-				await provider.postMessageToWebview({
-					type: "invoke",
-					invoke: "sendMessage",
-					text: trimmed,
-					images: imgs,
-				})
+				if (provider) {
+					await provider.postMessageToWebview({
+						type: "invoke",
+						invoke: "sendMessage",
+						text,
+						images,
+					})
+				} else {
+					console.error("[Task#submitUserMessage] Provider reference lost")
+				}
 			})()
-=======
->>>>>>> 241df174
 		} catch (error) {
 			console.error("[Task#submitUserMessage] Failed to submit user message:", error)
 		}
