import * as path from "path"
import os from "os"
import crypto from "crypto"
import EventEmitter from "events"

import { Anthropic } from "@anthropic-ai/sdk"
import delay from "delay"
import pWaitFor from "p-wait-for"
import { serializeError } from "serialize-error"

// schemas
import { TokenUsage, ToolUsage, ToolName } from "../../schemas"

// api
import { ApiHandler, buildApiHandler } from "../../api"
import { ApiStream } from "../../api/transform/stream"

// shared
import { ProviderSettings } from "../../shared/api"
import { findLastIndex } from "../../shared/array"
import { combineApiRequests } from "../../shared/combineApiRequests"
import { combineCommandSequences } from "../../shared/combineCommandSequences"
import {
	ClineApiReqCancelReason,
	ClineApiReqInfo,
	ClineAsk,
	ClineMessage,
	ClineSay,
	ToolProgressStatus,
} from "../../shared/ExtensionMessage"
import { getApiMetrics } from "../../shared/getApiMetrics"
import { HistoryItem } from "../../shared/HistoryItem"
import { ClineAskResponse } from "../../shared/WebviewMessage"
import { defaultModeSlug } from "../../shared/modes"
import { DiffStrategy } from "../../shared/tools"

// services
import { UrlContentFetcher } from "../../services/browser/UrlContentFetcher"
import { BrowserSession } from "../../services/browser/BrowserSession"
import { McpHub } from "../../services/mcp/McpHub"
import { McpServerManager } from "../../services/mcp/McpServerManager"
import { telemetryService } from "../../services/telemetry/TelemetryService"
import { RepoPerTaskCheckpointService } from "../../services/checkpoints"

// integrations
import { DiffViewProvider } from "../../integrations/editor/DiffViewProvider"
import { findToolName, formatContentBlockToMarkdown } from "../../integrations/misc/export-markdown"
import { RooTerminalProcess } from "../../integrations/terminal/types"
import { TerminalRegistry } from "../../integrations/terminal/TerminalRegistry"

// utils
import { calculateApiCostAnthropic } from "../../utils/cost"
import { getWorkspacePath } from "../../utils/path"

// prompts
import { formatResponse } from "../prompts/responses"
import { SYSTEM_PROMPT } from "../prompts/system"

// core modules
import { ToolRepetitionDetector } from "../tools/ToolRepetitionDetector"
import { FileContextTracker } from "../context-tracking/FileContextTracker"
import { RooIgnoreController } from "../ignore/RooIgnoreController"
import {
	type AssistantMessageContent,
	parseAssistantMessageV2 as parseAssistantMessage,
	presentAssistantMessage,
} from "../assistant-message"
import { truncateConversationIfNeeded } from "../sliding-window"
import { ClineProvider } from "../webview/ClineProvider"
import { MultiSearchReplaceDiffStrategy } from "../diff/strategies/multi-search-replace"
import { readApiMessages, saveApiMessages, readTaskMessages, saveTaskMessages, taskMetadata } from "../task-persistence"
import { getEnvironmentDetails } from "../environment/getEnvironmentDetails"
import {
	type CheckpointDiffOptions,
	type CheckpointRestoreOptions,
	getCheckpointService,
	checkpointSave,
	checkpointRestore,
	checkpointDiff,
} from "../checkpoints"
import { processUserContentMentions } from "../mentions/processUserContentMentions"
import { ApiMessage } from "../task-persistence/apiMessages"
import { getMessagesSinceLastSummary } from "../condense"
import { maybeRemoveImageBlocks } from "../../api/transform/image-cleaning"

export type ClineEvents = {
	message: [{ action: "created" | "updated"; message: ClineMessage }]
	taskStarted: []
	taskModeSwitched: [taskId: string, mode: string]
	taskPaused: []
	taskUnpaused: []
	taskAskResponded: []
	taskAborted: []
	taskSpawned: [taskId: string]
	taskCompleted: [taskId: string, tokenUsage: TokenUsage, toolUsage: ToolUsage]
	taskTokenUsageUpdated: [taskId: string, tokenUsage: TokenUsage]
	taskToolFailed: [taskId: string, tool: ToolName, error: string]
}

export type TaskOptions = {
	provider: ClineProvider
	apiConfiguration: ProviderSettings
	customInstructions?: string
	enableDiff?: boolean
	enableCheckpoints?: boolean
	fuzzyMatchThreshold?: number
	consecutiveMistakeLimit?: number
	task?: string
	images?: string[]
	historyItem?: HistoryItem
	experiments?: Record<string, boolean>
	startTask?: boolean
	rootTask?: Task
	parentTask?: Task
	taskNumber?: number
	onCreated?: (cline: Task) => void
}

export class Task extends EventEmitter<ClineEvents> {
	readonly taskId: string
	readonly instanceId: string

	readonly rootTask: Task | undefined = undefined
	readonly parentTask: Task | undefined = undefined
	readonly taskNumber: number
	readonly workspacePath: string

	providerRef: WeakRef<ClineProvider>
	private readonly globalStoragePath: string
	abort: boolean = false
	didFinishAbortingStream = false
	abandoned = false
	isInitialized = false
	isPaused: boolean = false
	pausedModeSlug: string = defaultModeSlug
	private pauseInterval: NodeJS.Timeout | undefined
	customInstructions?: string

	// API
	readonly apiConfiguration: ProviderSettings
	api: ApiHandler
	private lastApiRequestTime?: number

	toolRepetitionDetector: ToolRepetitionDetector
	rooIgnoreController?: RooIgnoreController
	fileContextTracker: FileContextTracker
	urlContentFetcher: UrlContentFetcher
	terminalProcess?: RooTerminalProcess

	// Computer User
	browserSession: BrowserSession

	// Editing
	diffViewProvider: DiffViewProvider
	diffStrategy?: DiffStrategy
	diffEnabled: boolean = false
	fuzzyMatchThreshold: number
	didEditFile: boolean = false

	// LLM Messages & Chat Messages
	apiConversationHistory: ApiMessage[] = []
	clineMessages: ClineMessage[] = []

	// Ask
	private askResponse?: ClineAskResponse
	private askResponseText?: string
	private askResponseImages?: string[]
	public lastMessageTs?: number

	// Tool Use
	consecutiveMistakeCount: number = 0
	consecutiveMistakeLimit: number
	consecutiveMistakeCountForApplyDiff: Map<string, number> = new Map()
	toolUsage: ToolUsage = {}

	// Checkpoints
	enableCheckpoints: boolean
	checkpointService?: RepoPerTaskCheckpointService
	checkpointServiceInitializing = false

	// Streaming
	isWaitingForFirstChunk = false
	isStreaming = false
	currentStreamingContentIndex = 0
	assistantMessageContent: AssistantMessageContent[] = []
	presentAssistantMessageLocked = false
	presentAssistantMessageHasPendingUpdates = false
	userMessageContent: (Anthropic.TextBlockParam | Anthropic.ImageBlockParam)[] = []
	userMessageContentReady = false
	didRejectTool = false
	didAlreadyUseTool = false
	didCompleteReadingStream = false

	constructor({
		provider,
		apiConfiguration,
		customInstructions,
		enableDiff = false,
		enableCheckpoints = true,
		fuzzyMatchThreshold = 1.0,
		consecutiveMistakeLimit = 3,
		task,
		images,
		historyItem,
		startTask = true,
		rootTask,
		parentTask,
		taskNumber = -1,
		onCreated,
	}: TaskOptions) {
		super()

		if (startTask && !task && !images && !historyItem) {
			throw new Error("Either historyItem or task/images must be provided")
		}

		this.taskId = historyItem ? historyItem.id : crypto.randomUUID()
		// normal use-case is usually retry similar history task with new workspace
		this.workspacePath = parentTask
			? parentTask.workspacePath
			: getWorkspacePath(path.join(os.homedir(), "Desktop"))
		this.instanceId = crypto.randomUUID().slice(0, 8)
		this.taskNumber = -1

		this.rooIgnoreController = new RooIgnoreController(this.cwd)
		this.fileContextTracker = new FileContextTracker(provider, this.taskId)

		this.rooIgnoreController.initialize().catch((error) => {
			console.error("Failed to initialize RooIgnoreController:", error)
		})

		this.apiConfiguration = apiConfiguration
		this.api = buildApiHandler(apiConfiguration)

		this.urlContentFetcher = new UrlContentFetcher(provider.context)
		this.browserSession = new BrowserSession(provider.context)
		this.customInstructions = customInstructions
		this.diffEnabled = enableDiff
		this.fuzzyMatchThreshold = fuzzyMatchThreshold
		this.consecutiveMistakeLimit = consecutiveMistakeLimit
		this.providerRef = new WeakRef(provider)
		this.globalStoragePath = provider.context.globalStorageUri.fsPath
		this.diffViewProvider = new DiffViewProvider(this.cwd)
		this.enableCheckpoints = enableCheckpoints

		this.rootTask = rootTask
		this.parentTask = parentTask
		this.taskNumber = taskNumber

		if (historyItem) {
			telemetryService.captureTaskRestarted(this.taskId)
		} else {
			telemetryService.captureTaskCreated(this.taskId)
		}

		this.diffStrategy = new MultiSearchReplaceDiffStrategy(this.fuzzyMatchThreshold)
		this.toolRepetitionDetector = new ToolRepetitionDetector(this.consecutiveMistakeLimit)

		onCreated?.(this)

		if (startTask) {
			if (task || images) {
				this.startTask(task, images)
			} else if (historyItem) {
				this.resumeTaskFromHistory()
			} else {
				throw new Error("Either historyItem or task/images must be provided")
			}
		}
	}

	static create(options: TaskOptions): [Task, Promise<void>] {
		const instance = new Task({ ...options, startTask: false })
		const { images, task, historyItem } = options
		let promise

		if (images || task) {
			promise = instance.startTask(task, images)
		} else if (historyItem) {
			promise = instance.resumeTaskFromHistory()
		} else {
			throw new Error("Either historyItem or task/images must be provided")
		}

		return [instance, promise]
	}

	// API Messages

	private async getSavedApiConversationHistory(): Promise<ApiMessage[]> {
		return readApiMessages({ taskId: this.taskId, globalStoragePath: this.globalStoragePath })
	}

	private async addToApiConversationHistory(message: Anthropic.MessageParam) {
		const messageWithTs = { ...message, ts: Date.now() }
		this.apiConversationHistory.push(messageWithTs)
		await this.saveApiConversationHistory()
	}

	async overwriteApiConversationHistory(newHistory: ApiMessage[]) {
		this.apiConversationHistory = newHistory
		await this.saveApiConversationHistory()
	}

	private async saveApiConversationHistory() {
		try {
			await saveApiMessages({
				messages: this.apiConversationHistory,
				taskId: this.taskId,
				globalStoragePath: this.globalStoragePath,
			})
		} catch (error) {
			// In the off chance this fails, we don't want to stop the task.
			console.error("Failed to save API conversation history:", error)
		}
	}

	// Cline Messages

	private async getSavedClineMessages(): Promise<ClineMessage[]> {
		return readTaskMessages({ taskId: this.taskId, globalStoragePath: this.globalStoragePath })
	}

	private async addToClineMessages(message: ClineMessage) {
		this.clineMessages.push(message)
		await this.providerRef.deref()?.postStateToWebview()
		this.emit("message", { action: "created", message })
		await this.saveClineMessages()
	}

	public async overwriteClineMessages(newMessages: ClineMessage[]) {
		this.clineMessages = newMessages
		await this.saveClineMessages()
	}

	private async updateClineMessage(partialMessage: ClineMessage) {
		await this.providerRef.deref()?.postMessageToWebview({ type: "partialMessage", partialMessage })
		this.emit("message", { action: "updated", message: partialMessage })
	}

	private async saveClineMessages() {
		try {
			await saveTaskMessages({
				messages: this.clineMessages,
				taskId: this.taskId,
				globalStoragePath: this.globalStoragePath,
			})

			const { historyItem, tokenUsage } = await taskMetadata({
				messages: this.clineMessages,
				taskId: this.taskId,
				taskNumber: this.taskNumber,
				globalStoragePath: this.globalStoragePath,
				workspace: this.cwd,
			})

			this.emit("taskTokenUsageUpdated", this.taskId, tokenUsage)

			await this.providerRef.deref()?.updateTaskHistory(historyItem)
		} catch (error) {
			console.error("Failed to save cline messages:", error)
		}
	}

	// Note that `partial` has three valid states true (partial message),
	// false (completion of partial message), undefined (individual complete
	// message).
	async ask(
		type: ClineAsk,
		text?: string,
		partial?: boolean,
		progressStatus?: ToolProgressStatus,
	): Promise<{ response: ClineAskResponse; text?: string; images?: string[] }> {
		// If this Cline instance was aborted by the provider, then the only
		// thing keeping us alive is a promise still running in the background,
		// in which case we don't want to send its result to the webview as it
		// is attached to a new instance of Cline now. So we can safely ignore
		// the result of any active promises, and this class will be
		// deallocated. (Although we set Cline = undefined in provider, that
		// simply removes the reference to this instance, but the instance is
		// still alive until this promise resolves or rejects.)
		if (this.abort) {
			throw new Error(`[Cline#ask] task ${this.taskId}.${this.instanceId} aborted`)
		}

		let askTs: number

		if (partial !== undefined) {
			const lastMessage = this.clineMessages.at(-1)

			const isUpdatingPreviousPartial =
				lastMessage && lastMessage.partial && lastMessage.type === "ask" && lastMessage.ask === type

			if (partial) {
				if (isUpdatingPreviousPartial) {
					// Existing partial message, so update it.
					lastMessage.text = text
					lastMessage.partial = partial
					lastMessage.progressStatus = progressStatus
					// TODO: Be more efficient about saving and posting only new
					// data or one whole message at a time so ignore partial for
					// saves, and only post parts of partial message instead of
					// whole array in new listener.
					this.updateClineMessage(lastMessage)
					throw new Error("Current ask promise was ignored (#1)")
				} else {
					// This is a new partial message, so add it with partial
					// state.
					askTs = Date.now()
					this.lastMessageTs = askTs
					await this.addToClineMessages({ ts: askTs, type: "ask", ask: type, text, partial })
					throw new Error("Current ask promise was ignored (#2)")
				}
			} else {
				if (isUpdatingPreviousPartial) {
					// This is the complete version of a previously partial
					// message, so replace the partial with the complete version.
					this.askResponse = undefined
					this.askResponseText = undefined
					this.askResponseImages = undefined

					// Bug for the history books:
					// In the webview we use the ts as the chatrow key for the
					// virtuoso list. Since we would update this ts right at the
					// end of streaming, it would cause the view to flicker. The
					// key prop has to be stable otherwise react has trouble
					// reconciling items between renders, causing unmounting and
					// remounting of components (flickering).
					// The lesson here is if you see flickering when rendering
					// lists, it's likely because the key prop is not stable.
					// So in this case we must make sure that the message ts is
					// never altered after first setting it.
					askTs = lastMessage.ts
					this.lastMessageTs = askTs
					lastMessage.text = text
					lastMessage.partial = false
					lastMessage.progressStatus = progressStatus
					await this.saveClineMessages()
					this.updateClineMessage(lastMessage)
				} else {
					// This is a new and complete message, so add it like normal.
					this.askResponse = undefined
					this.askResponseText = undefined
					this.askResponseImages = undefined
					askTs = Date.now()
					this.lastMessageTs = askTs
					await this.addToClineMessages({ ts: askTs, type: "ask", ask: type, text })
				}
			}
		} else {
			// This is a new non-partial message, so add it like normal.
			this.askResponse = undefined
			this.askResponseText = undefined
			this.askResponseImages = undefined
			askTs = Date.now()
			this.lastMessageTs = askTs
			await this.addToClineMessages({ ts: askTs, type: "ask", ask: type, text })
		}

		await pWaitFor(() => this.askResponse !== undefined || this.lastMessageTs !== askTs, { interval: 100 })

		if (this.lastMessageTs !== askTs) {
			// Could happen if we send multiple asks in a row i.e. with
			// command_output. It's important that when we know an ask could
			// fail, it is handled gracefully.
			throw new Error("Current ask promise was ignored")
		}

		const result = { response: this.askResponse!, text: this.askResponseText, images: this.askResponseImages }
		this.askResponse = undefined
		this.askResponseText = undefined
		this.askResponseImages = undefined
		this.emit("taskAskResponded")
		return result
	}

	async handleWebviewAskResponse(askResponse: ClineAskResponse, text?: string, images?: string[]) {
		this.askResponse = askResponse
		this.askResponseText = text
		this.askResponseImages = images
	}

	async handleTerminalOperation(terminalOperation: "continue" | "abort") {
		if (terminalOperation === "continue") {
			this.terminalProcess?.continue()
		} else if (terminalOperation === "abort") {
			this.terminalProcess?.abort()
		}
	}

	async say(
		type: ClineSay,
		text?: string,
		images?: string[],
		partial?: boolean,
		checkpoint?: Record<string, unknown>,
		progressStatus?: ToolProgressStatus,
		options: {
			isNonInteractive?: boolean
		} = {},
	): Promise<undefined> {
		if (this.abort) {
			throw new Error(`[Cline#say] task ${this.taskId}.${this.instanceId} aborted`)
		}

		if (partial !== undefined) {
			const lastMessage = this.clineMessages.at(-1)

			const isUpdatingPreviousPartial =
				lastMessage && lastMessage.partial && lastMessage.type === "say" && lastMessage.say === type

			if (partial) {
				if (isUpdatingPreviousPartial) {
					// Existing partial message, so update it.
					lastMessage.text = text
					lastMessage.images = images
					lastMessage.partial = partial
					lastMessage.progressStatus = progressStatus
					this.updateClineMessage(lastMessage)
				} else {
					// This is a new partial message, so add it with partial state.
					const sayTs = Date.now()

					if (!options.isNonInteractive) {
						this.lastMessageTs = sayTs
					}

					await this.addToClineMessages({ ts: sayTs, type: "say", say: type, text, images, partial })
				}
			} else {
				// New now have a complete version of a previously partial message.
				// This is the complete version of a previously partial
				// message, so replace the partial with the complete version.
				if (isUpdatingPreviousPartial) {
					if (!options.isNonInteractive) {
						this.lastMessageTs = lastMessage.ts
					}

					lastMessage.text = text
					lastMessage.images = images
					lastMessage.partial = false
					lastMessage.progressStatus = progressStatus

					// Instead of streaming partialMessage events, we do a save
					// and post like normal to persist to disk.
					await this.saveClineMessages()

					// More performant than an entire `postStateToWebview`.
					this.updateClineMessage(lastMessage)
				} else {
					// This is a new and complete message, so add it like normal.
					const sayTs = Date.now()

					if (!options.isNonInteractive) {
						this.lastMessageTs = sayTs
					}

					await this.addToClineMessages({ ts: sayTs, type: "say", say: type, text, images })
				}
			}
		} else {
			// This is a new non-partial message, so add it like normal.
			const sayTs = Date.now()

			// A "non-interactive" message is a message is one that the user
			// does not need to respond to. We don't want these message types
			// to trigger an update to `lastMessageTs` since they can be created
			// asynchronously and could interrupt a pending ask.
			if (!options.isNonInteractive) {
				this.lastMessageTs = sayTs
			}

			await this.addToClineMessages({ ts: sayTs, type: "say", say: type, text, images, checkpoint })
		}
	}

	async sayAndCreateMissingParamError(toolName: ToolName, paramName: string, relPath?: string) {
		await this.say(
			"error",
			`Roo tried to use ${toolName}${
				relPath ? ` for '${relPath.toPosix()}'` : ""
			} without value for required parameter '${paramName}'. Retrying...`,
		)
		return formatResponse.toolError(formatResponse.missingToolParameterError(paramName))
	}

	// Start / Abort / Resume

	private async startTask(task?: string, images?: string[]): Promise<void> {
		// `conversationHistory` (for API) and `clineMessages` (for webview)
		// need to be in sync.
		// If the extension process were killed, then on restart the
		// `clineMessages` might not be empty, so we need to set it to [] when
		// we create a new Cline client (otherwise webview would show stale
		// messages from previous session).
		this.clineMessages = []
		this.apiConversationHistory = []
		await this.providerRef.deref()?.postStateToWebview()

		await this.say("text", task, images)
		this.isInitialized = true

		let imageBlocks: Anthropic.ImageBlockParam[] = formatResponse.imageBlocks(images)

		console.log(`[subtasks] task ${this.taskId}.${this.instanceId} starting`)

		await this.initiateTaskLoop([{ type: "text", text: `<task>\n${task}\n</task>` }, ...imageBlocks])
	}

	public async resumePausedTask(lastMessage: string) {
		// Release this Cline instance from paused state.
		this.isPaused = false
		this.emit("taskUnpaused")

		// Fake an answer from the subtask that it has completed running and
		// this is the result of what it has done  add the message to the chat
		// history and to the webview ui.
		try {
			await this.say("subtask_result", lastMessage)

			await this.addToApiConversationHistory({
				role: "user",
				content: [{ type: "text", text: `[new_task completed] Result: ${lastMessage}` }],
			})
		} catch (error) {
			this.providerRef
				.deref()
				?.log(`Error failed to add reply from subtast into conversation of parent task, error: ${error}`)

			throw error
		}
	}

	private async resumeTaskFromHistory() {
		const modifiedClineMessages = await this.getSavedClineMessages()

		// Remove any resume messages that may have been added before
		const lastRelevantMessageIndex = findLastIndex(
			modifiedClineMessages,
			(m) => !(m.ask === "resume_task" || m.ask === "resume_completed_task"),
		)

		if (lastRelevantMessageIndex !== -1) {
			modifiedClineMessages.splice(lastRelevantMessageIndex + 1)
		}

		// since we don't use api_req_finished anymore, we need to check if the last api_req_started has a cost value, if it doesn't and no cancellation reason to present, then we remove it since it indicates an api request without any partial content streamed
		const lastApiReqStartedIndex = findLastIndex(
			modifiedClineMessages,
			(m) => m.type === "say" && m.say === "api_req_started",
		)

		if (lastApiReqStartedIndex !== -1) {
			const lastApiReqStarted = modifiedClineMessages[lastApiReqStartedIndex]
			const { cost, cancelReason }: ClineApiReqInfo = JSON.parse(lastApiReqStarted.text || "{}")
			if (cost === undefined && cancelReason === undefined) {
				modifiedClineMessages.splice(lastApiReqStartedIndex, 1)
			}
		}

		await this.overwriteClineMessages(modifiedClineMessages)
		this.clineMessages = await this.getSavedClineMessages()

		// Now present the cline messages to the user and ask if they want to
		// resume (NOTE: we ran into a bug before where the
		// apiConversationHistory wouldn't be initialized when opening a old
		// task, and it was because we were waiting for resume).
		// This is important in case the user deletes messages without resuming
		// the task first.
		this.apiConversationHistory = await this.getSavedApiConversationHistory()

		const lastClineMessage = this.clineMessages
			.slice()
			.reverse()
			.find((m) => !(m.ask === "resume_task" || m.ask === "resume_completed_task")) // could be multiple resume tasks

		let askType: ClineAsk
		if (lastClineMessage?.ask === "completion_result") {
			askType = "resume_completed_task"
		} else {
			askType = "resume_task"
		}

		this.isInitialized = true

		const { response, text, images } = await this.ask(askType) // calls poststatetowebview
		let responseText: string | undefined
		let responseImages: string[] | undefined
		if (response === "messageResponse") {
			await this.say("user_feedback", text, images)
			responseText = text
			responseImages = images
		}

		// Make sure that the api conversation history can be resumed by the API,
		// even if it goes out of sync with cline messages.
		let existingApiConversationHistory: ApiMessage[] = await this.getSavedApiConversationHistory()

		// v2.0 xml tags refactor caveat: since we don't use tools anymore, we need to replace all tool use blocks with a text block since the API disallows conversations with tool uses and no tool schema
		const conversationWithoutToolBlocks = existingApiConversationHistory.map((message) => {
			if (Array.isArray(message.content)) {
				const newContent = message.content.map((block) => {
					if (block.type === "tool_use") {
						// it's important we convert to the new tool schema format so the model doesn't get confused about how to invoke tools
						const inputAsXml = Object.entries(block.input as Record<string, string>)
							.map(([key, value]) => `<${key}>\n${value}\n</${key}>`)
							.join("\n")
						return {
							type: "text",
							text: `<${block.name}>\n${inputAsXml}\n</${block.name}>`,
						} as Anthropic.Messages.TextBlockParam
					} else if (block.type === "tool_result") {
						// Convert block.content to text block array, removing images
						const contentAsTextBlocks = Array.isArray(block.content)
							? block.content.filter((item) => item.type === "text")
							: [{ type: "text", text: block.content }]
						const textContent = contentAsTextBlocks.map((item) => item.text).join("\n\n")
						const toolName = findToolName(block.tool_use_id, existingApiConversationHistory)
						return {
							type: "text",
							text: `[${toolName} Result]\n\n${textContent}`,
						} as Anthropic.Messages.TextBlockParam
					}
					return block
				})
				return { ...message, content: newContent }
			}
			return message
		})
		existingApiConversationHistory = conversationWithoutToolBlocks

		// FIXME: remove tool use blocks altogether

		// if the last message is an assistant message, we need to check if there's tool use since every tool use has to have a tool response
		// if there's no tool use and only a text block, then we can just add a user message
		// (note this isn't relevant anymore since we use custom tool prompts instead of tool use blocks, but this is here for legacy purposes in case users resume old tasks)

		// if the last message is a user message, we can need to get the assistant message before it to see if it made tool calls, and if so, fill in the remaining tool responses with 'interrupted'

		let modifiedOldUserContent: Anthropic.Messages.ContentBlockParam[] // either the last message if its user message, or the user message before the last (assistant) message
		let modifiedApiConversationHistory: ApiMessage[] // need to remove the last user message to replace with new modified user message
		if (existingApiConversationHistory.length > 0) {
			const lastMessage = existingApiConversationHistory[existingApiConversationHistory.length - 1]

			if (lastMessage.role === "assistant") {
				const content = Array.isArray(lastMessage.content)
					? lastMessage.content
					: [{ type: "text", text: lastMessage.content }]
				const hasToolUse = content.some((block) => block.type === "tool_use")

				if (hasToolUse) {
					const toolUseBlocks = content.filter(
						(block) => block.type === "tool_use",
					) as Anthropic.Messages.ToolUseBlock[]
					const toolResponses: Anthropic.ToolResultBlockParam[] = toolUseBlocks.map((block) => ({
						type: "tool_result",
						tool_use_id: block.id,
						content: "Task was interrupted before this tool call could be completed.",
					}))
					modifiedApiConversationHistory = [...existingApiConversationHistory] // no changes
					modifiedOldUserContent = [...toolResponses]
				} else {
					modifiedApiConversationHistory = [...existingApiConversationHistory]
					modifiedOldUserContent = []
				}
			} else if (lastMessage.role === "user") {
				const previousAssistantMessage: ApiMessage | undefined =
					existingApiConversationHistory[existingApiConversationHistory.length - 2]

				const existingUserContent: Anthropic.Messages.ContentBlockParam[] = Array.isArray(lastMessage.content)
					? lastMessage.content
					: [{ type: "text", text: lastMessage.content }]
				if (previousAssistantMessage && previousAssistantMessage.role === "assistant") {
					const assistantContent = Array.isArray(previousAssistantMessage.content)
						? previousAssistantMessage.content
						: [{ type: "text", text: previousAssistantMessage.content }]

					const toolUseBlocks = assistantContent.filter(
						(block) => block.type === "tool_use",
					) as Anthropic.Messages.ToolUseBlock[]

					if (toolUseBlocks.length > 0) {
						const existingToolResults = existingUserContent.filter(
							(block) => block.type === "tool_result",
						) as Anthropic.ToolResultBlockParam[]

						const missingToolResponses: Anthropic.ToolResultBlockParam[] = toolUseBlocks
							.filter(
								(toolUse) => !existingToolResults.some((result) => result.tool_use_id === toolUse.id),
							)
							.map((toolUse) => ({
								type: "tool_result",
								tool_use_id: toolUse.id,
								content: "Task was interrupted before this tool call could be completed.",
							}))

						modifiedApiConversationHistory = existingApiConversationHistory.slice(0, -1) // removes the last user message
						modifiedOldUserContent = [...existingUserContent, ...missingToolResponses]
					} else {
						modifiedApiConversationHistory = existingApiConversationHistory.slice(0, -1)
						modifiedOldUserContent = [...existingUserContent]
					}
				} else {
					modifiedApiConversationHistory = existingApiConversationHistory.slice(0, -1)
					modifiedOldUserContent = [...existingUserContent]
				}
			} else {
				throw new Error("Unexpected: Last message is not a user or assistant message")
			}
		} else {
			throw new Error("Unexpected: No existing API conversation history")
		}

		let newUserContent: Anthropic.Messages.ContentBlockParam[] = [...modifiedOldUserContent]

		const agoText = ((): string => {
			const timestamp = lastClineMessage?.ts ?? Date.now()
			const now = Date.now()
			const diff = now - timestamp
			const minutes = Math.floor(diff / 60000)
			const hours = Math.floor(minutes / 60)
			const days = Math.floor(hours / 24)

			if (days > 0) {
				return `${days} day${days > 1 ? "s" : ""} ago`
			}
			if (hours > 0) {
				return `${hours} hour${hours > 1 ? "s" : ""} ago`
			}
			if (minutes > 0) {
				return `${minutes} minute${minutes > 1 ? "s" : ""} ago`
			}
			return "just now"
		})()

		const lastTaskResumptionIndex = newUserContent.findIndex(
			(x) => x.type === "text" && x.text.startsWith("[TASK RESUMPTION]"),
		)
		if (lastTaskResumptionIndex !== -1) {
			newUserContent.splice(lastTaskResumptionIndex, newUserContent.length - lastTaskResumptionIndex)
		}

		const wasRecent = lastClineMessage?.ts && Date.now() - lastClineMessage.ts < 30_000

		newUserContent.push({
			type: "text",
			text:
				`[TASK RESUMPTION] This task was interrupted ${agoText}. It may or may not be complete, so please reassess the task context. Be aware that the project state may have changed since then. If the task has not been completed, retry the last step before interruption and proceed with completing the task.\n\nNote: If you previously attempted a tool use that the user did not provide a result for, you should assume the tool use was not successful and assess whether you should retry. If the last tool was a browser_action, the browser has been closed and you must launch a new browser if needed.${
					wasRecent
						? "\n\nIMPORTANT: If the last tool use was a write_to_file that was interrupted, the file was reverted back to its original state before the interrupted edit, and you do NOT need to re-read the file as you already have its up-to-date contents."
						: ""
				}` +
				(responseText
					? `\n\nNew instructions for task continuation:\n<user_message>\n${responseText}\n</user_message>`
					: ""),
		})

		if (responseImages && responseImages.length > 0) {
			newUserContent.push(...formatResponse.imageBlocks(responseImages))
		}

		await this.overwriteApiConversationHistory(modifiedApiConversationHistory)

		console.log(`[subtasks] task ${this.taskId}.${this.instanceId} resuming from history item`)

		await this.initiateTaskLoop(newUserContent)
	}

	public async abortTask(isAbandoned = false) {
		console.log(`[subtasks] aborting task ${this.taskId}.${this.instanceId}`)

		// Will stop any autonomously running promises.
		if (isAbandoned) {
			this.abandoned = true
		}

		this.abort = true
		this.emit("taskAborted")

		// Stop waiting for child task completion.
		if (this.pauseInterval) {
			clearInterval(this.pauseInterval)
			this.pauseInterval = undefined
		}

		// Release any terminals associated with this task.
		TerminalRegistry.releaseTerminalsForTask(this.taskId)

		this.urlContentFetcher.closeBrowser()
		this.browserSession.closeBrowser()
		this.rooIgnoreController?.dispose()
		this.fileContextTracker.dispose()

		// If we're not streaming then `abortStream` (which reverts the diff
		// view changes) won't be called, so we need to revert the changes here.
		if (this.isStreaming && this.diffViewProvider.isEditing) {
			await this.diffViewProvider.revertChanges()
		}

		// Save the countdown message in the automatic retry or other content.
		await this.saveClineMessages()
	}

	// Used when a sub-task is launched and the parent task is waiting for it to
	// finish.
	// TBD: The 1s should be added to the settings, also should add a timeout to
	// prevent infinite waiting.
	public async waitForResume() {
		await new Promise<void>((resolve) => {
			this.pauseInterval = setInterval(() => {
				if (!this.isPaused) {
					clearInterval(this.pauseInterval)
					this.pauseInterval = undefined
					resolve()
				}
			}, 1000)
		})
	}

	// Task Loop

	private async initiateTaskLoop(userContent: Anthropic.Messages.ContentBlockParam[]): Promise<void> {
		// Kicks off the checkpoints initialization process in the background.
		getCheckpointService(this)
		// Lets track if the user is interacting with the editor after we start our task loop.
		this.diffViewProvider.initialize()
		this.diffViewProvider.disableAutoFocusAfterUserInteraction()

		let nextUserContent = userContent
		let includeFileDetails = true

		this.emit("taskStarted")

		while (!this.abort) {
			const didEndLoop = await this.recursivelyMakeClineRequests(nextUserContent, includeFileDetails)
			includeFileDetails = false // we only need file details the first time

			// The way this agentic loop works is that cline will be given a
			// task that he then calls tools to complete. Unless there's an
			// attempt_completion call, we keep responding back to him with his
			// tool's responses until he either attempt_completion or does not
			// use anymore tools. If he does not use anymore tools, we ask him
			// to consider if he's completed the task and then call
			// attempt_completion, otherwise proceed with completing the task.
			// There is a MAX_REQUESTS_PER_TASK limit to prevent infinite
			// requests, but Cline is prompted to finish the task as efficiently
			// as he can.

			if (didEndLoop) {
				// For now a task never 'completes'. This will only happen if
				// the user hits max requests and denies resetting the count.
				break
			} else {
				nextUserContent = [{ type: "text", text: formatResponse.noToolsUsed() }]
				this.consecutiveMistakeCount++
			}
		}
	}

	public async recursivelyMakeClineRequests(
		userContent: Anthropic.Messages.ContentBlockParam[],
		includeFileDetails: boolean = false,
	): Promise<boolean> {
		if (this.abort) {
			throw new Error(`[Cline#recursivelyMakeClineRequests] task ${this.taskId}.${this.instanceId} aborted`)
		}

		if (this.consecutiveMistakeCount >= this.consecutiveMistakeLimit) {
			const { response, text, images } = await this.ask(
				"mistake_limit_reached",
				this.api.getModel().id.includes("claude")
					? `This may indicate a failure in his thought process or inability to use a tool properly, which can be mitigated with some user guidance (e.g. "Try breaking down the task into smaller steps").`
					: "Roo Code uses complex prompts and iterative task execution that may be challenging for less capable models. For best results, it's recommended to use Claude 3.7 Sonnet for its advanced agentic coding capabilities.",
			)

			if (response === "messageResponse") {
				userContent.push(
					...[
						{ type: "text" as const, text: formatResponse.tooManyMistakes(text) },
						...formatResponse.imageBlocks(images),
					],
				)

				await this.say("user_feedback", text, images)

				// Track consecutive mistake errors in telemetry.
				telemetryService.captureConsecutiveMistakeError(this.taskId)
			}

			this.consecutiveMistakeCount = 0
		}

		// Get previous api req's index to check token usage and determine if we
		// need to truncate conversation history.
		const previousApiReqIndex = findLastIndex(this.clineMessages, (m) => m.say === "api_req_started")

		// In this Cline request loop, we need to check if this task instance
		// has been asked to wait for a subtask to finish before continuing.
		const provider = this.providerRef.deref()

		if (this.isPaused && provider) {
			provider.log(`[subtasks] paused ${this.taskId}.${this.instanceId}`)
			await this.waitForResume()
			provider.log(`[subtasks] resumed ${this.taskId}.${this.instanceId}`)
			const currentMode = (await provider.getState())?.mode ?? defaultModeSlug

			if (currentMode !== this.pausedModeSlug) {
				// The mode has changed, we need to switch back to the paused mode.
				await provider.handleModeSwitch(this.pausedModeSlug)

				// Delay to allow mode change to take effect before next tool is executed.
				await delay(500)

				provider.log(
					`[subtasks] task ${this.taskId}.${this.instanceId} has switched back to '${this.pausedModeSlug}' from '${currentMode}'`,
				)
			}
		}

		// Getting verbose details is an expensive operation, it uses ripgrep to
		// top-down build file structure of project which for large projects can
		// take a few seconds. For the best UX we show a placeholder api_req_started
		// message with a loading spinner as this happens.
		await this.say(
			"api_req_started",
			JSON.stringify({
				request:
					userContent.map((block) => formatContentBlockToMarkdown(block)).join("\n\n") + "\n\nLoading...",
			}),
		)

		const parsedUserContent = await processUserContentMentions({
			userContent,
			cwd: this.cwd,
			urlContentFetcher: this.urlContentFetcher,
			fileContextTracker: this.fileContextTracker,
		})

		const environmentDetails = await getEnvironmentDetails(this, includeFileDetails)

		// Add environment details as its own text block, separate from tool
		// results.
		const finalUserContent = [...parsedUserContent, { type: "text" as const, text: environmentDetails }]

		await this.addToApiConversationHistory({ role: "user", content: finalUserContent })
		telemetryService.captureConversationMessage(this.taskId, "user")

		// Since we sent off a placeholder api_req_started message to update the
		// webview while waiting to actually start the API request (to load
		// potential details for example), we need to update the text of that
		// message.
		const lastApiReqIndex = findLastIndex(this.clineMessages, (m) => m.say === "api_req_started")

		this.clineMessages[lastApiReqIndex].text = JSON.stringify({
			request: finalUserContent.map((block) => formatContentBlockToMarkdown(block)).join("\n\n"),
		} satisfies ClineApiReqInfo)

		await this.saveClineMessages()
		await provider?.postStateToWebview()

		try {
			let cacheWriteTokens = 0
			let cacheReadTokens = 0
			let inputTokens = 0
			let outputTokens = 0
			let totalCost: number | undefined

			// We can't use `api_req_finished` anymore since it's a unique case
			// where it could come after a streaming message (i.e. in the middle
			// of being updated or executed).
			// Fortunately `api_req_finished` was always parsed out for the GUI
			// anyways, so it remains solely for legacy purposes to keep track
			// of prices in tasks from history (it's worth removing a few months
			// from now).
			const updateApiReqMsg = (cancelReason?: ClineApiReqCancelReason, streamingFailedMessage?: string) => {
				this.clineMessages[lastApiReqIndex].text = JSON.stringify({
					...JSON.parse(this.clineMessages[lastApiReqIndex].text || "{}"),
					tokensIn: inputTokens,
					tokensOut: outputTokens,
					cacheWrites: cacheWriteTokens,
					cacheReads: cacheReadTokens,
					cost:
						totalCost ??
						calculateApiCostAnthropic(
							this.api.getModel().info,
							inputTokens,
							outputTokens,
							cacheWriteTokens,
							cacheReadTokens,
						),
					cancelReason,
					streamingFailedMessage,
				} satisfies ClineApiReqInfo)
			}

			const abortStream = async (cancelReason: ClineApiReqCancelReason, streamingFailedMessage?: string) => {
				if (this.diffViewProvider.isEditing) {
					await this.diffViewProvider.revertChanges() // closes diff view
				}

				// if last message is a partial we need to update and save it
				const lastMessage = this.clineMessages.at(-1)

				if (lastMessage && lastMessage.partial) {
					// lastMessage.ts = Date.now() DO NOT update ts since it is used as a key for virtuoso list
					lastMessage.partial = false
					// instead of streaming partialMessage events, we do a save and post like normal to persist to disk
					console.log("updating partial message", lastMessage)
					// await this.saveClineMessages()
				}

				// Let assistant know their response was interrupted for when task is resumed
				await this.addToApiConversationHistory({
					role: "assistant",
					content: [
						{
							type: "text",
							text:
								assistantMessage +
								`\n\n[${
									cancelReason === "streaming_failed"
										? "Response interrupted by API Error"
										: "Response interrupted by user"
								}]`,
						},
					],
				})

				// Update `api_req_started` to have cancelled and cost, so that
				// we can display the cost of the partial stream.
				updateApiReqMsg(cancelReason, streamingFailedMessage)
				await this.saveClineMessages()

				// Signals to provider that it can retrieve the saved messages
				// from disk, as abortTask can not be awaited on in nature.
				this.didFinishAbortingStream = true
			}

			// Reset streaming state.
			this.currentStreamingContentIndex = 0
			this.assistantMessageContent = []
			this.didCompleteReadingStream = false
			this.userMessageContent = []
			this.userMessageContentReady = false
			this.didRejectTool = false
			this.didAlreadyUseTool = false
			this.presentAssistantMessageLocked = false
			this.presentAssistantMessageHasPendingUpdates = false

			await this.diffViewProvider.reset()

			// Yields only if the first chunk is successful, otherwise will
			// allow the user to retry the request (most likely due to rate
			// limit error, which gets thrown on the first chunk).
			const stream = this.attemptApiRequest(previousApiReqIndex)
			let assistantMessage = ""
			let reasoningMessage = ""
			this.isStreaming = true

			try {
				for await (const chunk of stream) {
					if (!chunk) {
						// Sometimes chunk is undefined, no idea that can cause
						// it, but this workaround seems to fix it.
						continue
					}

					switch (chunk.type) {
						case "reasoning":
							reasoningMessage += chunk.text
							await this.say("reasoning", reasoningMessage, undefined, true)
							break
						case "usage":
							inputTokens += chunk.inputTokens
							outputTokens += chunk.outputTokens
							cacheWriteTokens += chunk.cacheWriteTokens ?? 0
							cacheReadTokens += chunk.cacheReadTokens ?? 0
							totalCost = chunk.totalCost
							break
						case "text":
							assistantMessage += chunk.text

							// Parse raw assistant message into content blocks.
							const prevLength = this.assistantMessageContent.length
							this.assistantMessageContent = parseAssistantMessage(assistantMessage)

							if (this.assistantMessageContent.length > prevLength) {
								// New content we need to present, reset to
								// false in case previous content set this to true.
								this.userMessageContentReady = false
							}

							// Present content to user.
							presentAssistantMessage(this)
							break
					}

					if (this.abort) {
						console.log(`aborting stream, this.abandoned = ${this.abandoned}`)

						if (!this.abandoned) {
							// Only need to gracefully abort if this instance
							// isn't abandoned (sometimes OpenRouter stream
							// hangs, in which case this would affect future
							// instances of Cline).
							await abortStream("user_cancelled")
						}

						break // Aborts the stream.
					}

					if (this.didRejectTool) {
						// `userContent` has a tool rejection, so interrupt the
						// assistant's response to present the user's feedback.
						assistantMessage += "\n\n[Response interrupted by user feedback]"
						// Instead of setting this premptively, we allow the
						// present iterator to finish and set
						// userMessageContentReady when its ready.
						// this.userMessageContentReady = true
						break
					}

					// PREV: We need to let the request finish for openrouter to
					// get generation details.
					// UPDATE: It's better UX to interrupt the request at the
					// cost of the API cost not being retrieved.
					if (this.didAlreadyUseTool) {
						assistantMessage +=
							"\n\n[Response interrupted by a tool use result. Only one tool may be used at a time and should be placed at the end of the message.]"
						break
					}
				}
			} catch (error) {
				// Abandoned happens when extension is no longer waiting for the
				// Cline instance to finish aborting (error is thrown here when
				// any function in the for loop throws due to this.abort).
				if (!this.abandoned) {
					// If the stream failed, there's various states the task
					// could be in (i.e. could have streamed some tools the user
					// may have executed), so we just resort to replicating a
					// cancel task.
					this.abortTask()

					await abortStream(
						"streaming_failed",
						error.message ?? JSON.stringify(serializeError(error), null, 2),
					)

					const history = await provider?.getTaskWithId(this.taskId)

					if (history) {
						await provider?.initClineWithHistoryItem(history.historyItem)
					}
				}
			} finally {
				this.isStreaming = false
			}

			// Need to call here in case the stream was aborted.
			if (this.abort || this.abandoned) {
				throw new Error(`[Cline#recursivelyMakeClineRequests] task ${this.taskId}.${this.instanceId} aborted`)
			}

			this.didCompleteReadingStream = true

			// Set any blocks to be complete to allow `presentAssistantMessage`
			// to finish and set `userMessageContentReady` to true.
			// (Could be a text block that had no subsequent tool uses, or a
			// text block at the very end, or an invalid tool use, etc. Whatever
			// the case, `presentAssistantMessage` relies on these blocks either
			// to be completed or the user to reject a block in order to proceed
			// and eventually set userMessageContentReady to true.)
			const partialBlocks = this.assistantMessageContent.filter((block) => block.partial)
			partialBlocks.forEach((block) => (block.partial = false))

			// Can't just do this b/c a tool could be in the middle of executing.
			// this.assistantMessageContent.forEach((e) => (e.partial = false))

			if (partialBlocks.length > 0) {
				// If there is content to update then it will complete and
				// update `this.userMessageContentReady` to true, which we
				// `pWaitFor` before making the next request. All this is really
				// doing is presenting the last partial message that we just set
				// to complete.
				presentAssistantMessage(this)
			}

			updateApiReqMsg()
			await this.saveClineMessages()
			await this.providerRef.deref()?.postStateToWebview()

			// Now add to apiConversationHistory.
			// Need to save assistant responses to file before proceeding to
			// tool use since user can exit at any moment and we wouldn't be
			// able to save the assistant's response.
			let didEndLoop = false

			if (assistantMessage.length > 0) {
				await this.addToApiConversationHistory({
					role: "assistant",
					content: [{ type: "text", text: assistantMessage }],
				})

				telemetryService.captureConversationMessage(this.taskId, "assistant")

				// NOTE: This comment is here for future reference - this was a
				// workaround for `userMessageContent` not getting set to true.
				// It was due to it not recursively calling for partial blocks
				// when `didRejectTool`, so it would get stuck waiting for a
				// partial block to complete before it could continue.
				// In case the content blocks finished it may be the api stream
				// finished after the last parsed content block was executed, so
				// we are able to detect out of bounds and set
				// `userMessageContentReady` to true (note you should not call
				// `presentAssistantMessage` since if the last block i
				//  completed it will be presented again).
				// const completeBlocks = this.assistantMessageContent.filter((block) => !block.partial) // If there are any partial blocks after the stream ended we can consider them invalid.
				// if (this.currentStreamingContentIndex >= completeBlocks.length) {
				// 	this.userMessageContentReady = true
				// }

				await pWaitFor(() => this.userMessageContentReady)

				// If the model did not tool use, then we need to tell it to
				// either use a tool or attempt_completion.
				const didToolUse = this.assistantMessageContent.some((block) => block.type === "tool_use")

				if (!didToolUse) {
					this.userMessageContent.push({ type: "text", text: formatResponse.noToolsUsed() })
					this.consecutiveMistakeCount++
				}

				const recDidEndLoop = await this.recursivelyMakeClineRequests(this.userMessageContent)
				didEndLoop = recDidEndLoop
			} else {
				// If there's no assistant_responses, that means we got no text
				// or tool_use content blocks from API which we should assume is
				// an error.
				await this.say(
					"error",
					"Unexpected API Response: The language model did not provide any assistant messages. This may indicate an issue with the API or the model's output.",
				)

				await this.addToApiConversationHistory({
					role: "assistant",
					content: [{ type: "text", text: "Failure: I did not provide a response." }],
				})
			}

			return didEndLoop // Will always be false for now.
		} catch (error) {
			// This should never happen since the only thing that can throw an
			// error is the attemptApiRequest, which is wrapped in a try catch
			// that sends an ask where if noButtonClicked, will clear current
			// task and destroy this instance. However to avoid unhandled
			// promise rejection, we will end this loop which will end execution
			// of this instance (see `startTask`).
			return true // Needs to be true so parent loop knows to end task.
		}
	}

	public async *attemptApiRequest(previousApiReqIndex: number, retryAttempt: number = 0): ApiStream {
		let mcpHub: McpHub | undefined

		const { apiConfiguration, mcpEnabled, autoApprovalEnabled, alwaysApproveResubmit, requestDelaySeconds } =
			(await this.providerRef.deref()?.getState()) ?? {}

		let rateLimitDelay = 0

		// Only apply rate limiting if this isn't the first request
		if (this.lastApiRequestTime) {
			const now = Date.now()
			const timeSinceLastRequest = now - this.lastApiRequestTime
			const rateLimit = apiConfiguration?.rateLimitSeconds || 0
			rateLimitDelay = Math.ceil(Math.max(0, rateLimit * 1000 - timeSinceLastRequest) / 1000)
		}

		// Only show rate limiting message if we're not retrying. If retrying, we'll include the delay there.
		if (rateLimitDelay > 0 && retryAttempt === 0) {
			// Show countdown timer
			for (let i = rateLimitDelay; i > 0; i--) {
				const delayMessage = `Rate limiting for ${i} seconds...`
				await this.say("api_req_retry_delayed", delayMessage, undefined, true)
				await delay(1000)
			}
		}

		// Update last request time before making the request
		this.lastApiRequestTime = Date.now()

		if (mcpEnabled ?? true) {
			const provider = this.providerRef.deref()

			if (!provider) {
				throw new Error("Provider reference lost during view transition")
			}

			// Wait for MCP hub initialization through McpServerManager
			mcpHub = await McpServerManager.getInstance(provider.context, provider)

			if (!mcpHub) {
				throw new Error("Failed to get MCP hub from server manager")
			}

			// Wait for MCP servers to be connected before generating system prompt
			await pWaitFor(() => !mcpHub!.isConnecting, { timeout: 10_000 }).catch(() => {
				console.error("MCP servers failed to connect in time")
			})
		}

		const rooIgnoreInstructions = this.rooIgnoreController?.getInstructions()

		const {
			browserViewportSize,
			mode,
			customModePrompts,
			experiments,
			enableMcpServerCreation,
			browserToolEnabled,
			language,
		} = (await this.providerRef.deref()?.getState()) ?? {}

		const { customModes } = (await this.providerRef.deref()?.getState()) ?? {}

		const systemPrompt = await (async () => {
			const provider = this.providerRef.deref()

			if (!provider) {
				throw new Error("Provider not available")
			}

			return SYSTEM_PROMPT(
				provider.context,
				this.cwd,
				(this.api.getModel().info.supportsComputerUse ?? false) && (browserToolEnabled ?? true),
				mcpHub,
				this.diffStrategy,
				browserViewportSize,
				mode,
				customModePrompts,
				customModes,
				this.customInstructions,
				this.diffEnabled,
				experiments,
				enableMcpServerCreation,
				language,
				rooIgnoreInstructions,
			)
		})()

		// If the previous API request's total token usage is close to the
		// context window, truncate the conversation history to free up space
		// for the new request.
		if (previousApiReqIndex >= 0) {
			const previousRequest = this.clineMessages[previousApiReqIndex]?.text

			if (!previousRequest) {
				return
			}

			const {
				tokensIn = 0,
				tokensOut = 0,
				cacheWrites = 0,
				cacheReads = 0,
			}: ClineApiReqInfo = JSON.parse(previousRequest)

			const totalTokens = tokensIn + tokensOut + cacheWrites + cacheReads

			// Default max tokens value for thinking models when no specific
			// value is set.
			const DEFAULT_THINKING_MODEL_MAX_TOKENS = 16_384

			const modelInfo = this.api.getModel().info

			const maxTokens = modelInfo.thinking
				? this.apiConfiguration.modelMaxTokens || DEFAULT_THINKING_MODEL_MAX_TOKENS
				: modelInfo.maxTokens

			const contextWindow = modelInfo.contextWindow

			const autoCondenseContext = experiments?.autoCondenseContext ?? false
			const trimmedMessages = await truncateConversationIfNeeded({
				messages: this.apiConversationHistory,
				totalTokens,
				maxTokens,
				contextWindow,
				apiHandler: this.api,
				autoCondenseContext,
			})
			if (trimmedMessages !== this.apiConversationHistory) {
				await this.overwriteApiConversationHistory(trimmedMessages)
			}
		}

<<<<<<< HEAD
		// Clean conversation history by:
		// 1. Converting to Anthropic.MessageParam by spreading only the API-required properties.
		// 2. Converting image blocks to text descriptions if model doesn't support images.
		const cleanConversationHistory = this.apiConversationHistory.map(({ role, content }) => {
			// Handle array content (could contain image blocks).
			if (Array.isArray(content)) {
				if (!this.api.getModel().info.supportsImages) {
					// Convert image blocks to text descriptions.
					content = content.map((block) => {
						if (block.type === "image") {
							// Convert image blocks to text descriptions.
							// Note: We can't access the actual image content/url due to API limitations,
							// but we can indicate that an image was present in the conversation.
							return { type: "text", text: "[Referenced image in conversation]" }
						}
						return block
					})
				}
			}

			return { role, content }
		})
=======
		const messagesSinceLastSummary = getMessagesSinceLastSummary(this.apiConversationHistory)
		const cleanConversationHistory = maybeRemoveImageBlocks(messagesSinceLastSummary, this.api).map(
			({ role, content }) => ({ role, content }),
		)
>>>>>>> f46e14dc

		const stream = this.api.createMessage(systemPrompt, cleanConversationHistory)
		const iterator = stream[Symbol.asyncIterator]()

		try {
			// Awaiting first chunk to see if it will throw an error.
			this.isWaitingForFirstChunk = true
			const firstChunk = await iterator.next()
			yield firstChunk.value
			this.isWaitingForFirstChunk = false
		} catch (error) {
			this.isWaitingForFirstChunk = false
			// note that this api_req_failed ask is unique in that we only present this option if the api hasn't streamed any content yet (ie it fails on the first chunk due), as it would allow them to hit a retry button. However if the api failed mid-stream, it could be in any arbitrary state where some tools may have executed, so that error is handled differently and requires cancelling the task entirely.
			if (autoApprovalEnabled && alwaysApproveResubmit) {
				let errorMsg

				if (error.error?.metadata?.raw) {
					errorMsg = JSON.stringify(error.error.metadata.raw, null, 2)
				} else if (error.message) {
					errorMsg = error.message
				} else {
					errorMsg = "Unknown error"
				}

				const baseDelay = requestDelaySeconds || 5
				let exponentialDelay = Math.ceil(baseDelay * Math.pow(2, retryAttempt))

				// If the error is a 429, and the error details contain a retry delay, use that delay instead of exponential backoff
				if (error.status === 429) {
					const geminiRetryDetails = error.errorDetails?.find(
						(detail: any) => detail["@type"] === "type.googleapis.com/google.rpc.RetryInfo",
					)
					if (geminiRetryDetails) {
						const match = geminiRetryDetails?.retryDelay?.match(/^(\d+)s$/)
						if (match) {
							exponentialDelay = Number(match[1]) + 1
						}
					}
				}

				// Wait for the greater of the exponential delay or the rate limit delay
				const finalDelay = Math.max(exponentialDelay, rateLimitDelay)

				// Show countdown timer with exponential backoff
				for (let i = finalDelay; i > 0; i--) {
					await this.say(
						"api_req_retry_delayed",
						`${errorMsg}\n\nRetry attempt ${retryAttempt + 1}\nRetrying in ${i} seconds...`,
						undefined,
						true,
					)
					await delay(1000)
				}

				await this.say(
					"api_req_retry_delayed",
					`${errorMsg}\n\nRetry attempt ${retryAttempt + 1}\nRetrying now...`,
					undefined,
					false,
				)

				// Delegate generator output from the recursive call with
				// incremented retry count.
				yield* this.attemptApiRequest(previousApiReqIndex, retryAttempt + 1)

				return
			} else {
				const { response } = await this.ask(
					"api_req_failed",
					error.message ?? JSON.stringify(serializeError(error), null, 2),
				)

				if (response !== "yesButtonClicked") {
					// This will never happen since if noButtonClicked, we will
					// clear current task, aborting this instance.
					throw new Error("API request failed")
				}

				await this.say("api_req_retried")

				// Delegate generator output from the recursive call.
				yield* this.attemptApiRequest(previousApiReqIndex)
				return
			}
		}

		// No error, so we can continue to yield all remaining chunks.
		// (Needs to be placed outside of try/catch since it we want caller to
		// handle errors not with api_req_failed as that is reserved for first
		// chunk failures only.)
		// This delegates to another generator or iterable object. In this case,
		// it's saying "yield all remaining values from this iterator". This
		// effectively passes along all subsequent chunks from the original
		// stream.
		yield* iterator
	}

	// Checkpoints

	public async checkpointSave() {
		return checkpointSave(this)
	}

	public async checkpointRestore(options: CheckpointRestoreOptions) {
		return checkpointRestore(this, options)
	}

	public async checkpointDiff(options: CheckpointDiffOptions) {
		return checkpointDiff(this, options)
	}

	// Metrics

	public combineMessages(messages: ClineMessage[]) {
		return combineApiRequests(combineCommandSequences(messages))
	}

	public getTokenUsage() {
		return getApiMetrics(this.combineMessages(this.clineMessages.slice(1)))
	}

	public recordToolUsage(toolName: ToolName) {
		if (!this.toolUsage[toolName]) {
			this.toolUsage[toolName] = { attempts: 0, failures: 0 }
		}

		this.toolUsage[toolName].attempts++
	}

	public recordToolError(toolName: ToolName, error?: string) {
		if (!this.toolUsage[toolName]) {
			this.toolUsage[toolName] = { attempts: 0, failures: 0 }
		}

		this.toolUsage[toolName].failures++

		if (error) {
			this.emit("taskToolFailed", this.taskId, toolName, error)
		}
	}

	// Getters

	public get cwd() {
		return this.workspacePath
	}
}<|MERGE_RESOLUTION|>--- conflicted
+++ resolved
@@ -604,7 +604,13 @@
 
 		console.log(`[subtasks] task ${this.taskId}.${this.instanceId} starting`)
 
-		await this.initiateTaskLoop([{ type: "text", text: `<task>\n${task}\n</task>` }, ...imageBlocks])
+		await this.initiateTaskLoop([
+			{
+				type: "text",
+				text: `<task>\n${task}\n</task>`,
+			},
+			...imageBlocks,
+		])
 	}
 
 	public async resumePausedTask(lastMessage: string) {
@@ -1493,35 +1499,10 @@
 			}
 		}
 
-<<<<<<< HEAD
-		// Clean conversation history by:
-		// 1. Converting to Anthropic.MessageParam by spreading only the API-required properties.
-		// 2. Converting image blocks to text descriptions if model doesn't support images.
-		const cleanConversationHistory = this.apiConversationHistory.map(({ role, content }) => {
-			// Handle array content (could contain image blocks).
-			if (Array.isArray(content)) {
-				if (!this.api.getModel().info.supportsImages) {
-					// Convert image blocks to text descriptions.
-					content = content.map((block) => {
-						if (block.type === "image") {
-							// Convert image blocks to text descriptions.
-							// Note: We can't access the actual image content/url due to API limitations,
-							// but we can indicate that an image was present in the conversation.
-							return { type: "text", text: "[Referenced image in conversation]" }
-						}
-						return block
-					})
-				}
-			}
-
-			return { role, content }
-		})
-=======
 		const messagesSinceLastSummary = getMessagesSinceLastSummary(this.apiConversationHistory)
 		const cleanConversationHistory = maybeRemoveImageBlocks(messagesSinceLastSummary, this.api).map(
 			({ role, content }) => ({ role, content }),
 		)
->>>>>>> f46e14dc
 
 		const stream = this.api.createMessage(systemPrompt, cleanConversationHistory)
 		const iterator = stream[Symbol.asyncIterator]()
