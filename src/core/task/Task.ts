import * as path from "path"
import * as vscode from "vscode"
import os from "os"
import crypto from "crypto"
import EventEmitter from "events"

import { Anthropic } from "@anthropic-ai/sdk"
import delay from "delay"
import pWaitFor from "p-wait-for"
import { serializeError } from "serialize-error"

import {
	type TaskLike,
	type TaskMetadata,
	type TaskEvents,
	type ProviderSettings,
	type TokenUsage,
	type ToolUsage,
	type ToolName,
	type ContextCondense,
	type ClineMessage,
	type ClineSay,
	type ClineAsk,
	type ToolProgressStatus,
	type HistoryItem,
	type CreateTaskOptions,
	RooCodeEventName,
	TelemetryEventName,
	TaskStatus,
	TodoItem,
	DEFAULT_CONSECUTIVE_MISTAKE_LIMIT,
	getApiProtocol,
	getModelId,
	isIdleAsk,
	isInteractiveAsk,
	isResumableAsk,
	QueuedMessage,
} from "@roo-code/types"
import { TelemetryService } from "@roo-code/telemetry"
// import { CloudService, BridgeOrchestrator } from "@roo-code/cloud"

// api
import { ApiHandler, ApiHandlerCreateMessageMetadata, buildApiHandler } from "../../api"
import { ApiStream, GroundingSource } from "../../api/transform/stream"
import { maybeRemoveImageBlocks } from "../../api/transform/image-cleaning"

// shared
import { findLastIndex } from "../../shared/array"
import { combineApiRequests } from "../../shared/combineApiRequests"
import { combineCommandSequences } from "../../shared/combineCommandSequences"
import { t } from "../../i18n"
import { ClineApiReqCancelReason, ClineApiReqInfo } from "../../shared/ExtensionMessage"
import { getApiMetrics, hasTokenUsageChanged } from "../../shared/getApiMetrics"
import { ClineAskResponse } from "../../shared/WebviewMessage"
import { defaultModeSlug, getModeBySlug, getGroupName } from "../../shared/modes"
import { DiffStrategy } from "../../shared/tools"
import { EXPERIMENT_IDS, experiments } from "../../shared/experiments"
import { getModelMaxOutputTokens } from "../../shared/api"

// services
import { UrlContentFetcher } from "../../services/browser/UrlContentFetcher"
import { BrowserSession } from "../../services/browser/BrowserSession"
import { McpHub } from "../../services/mcp/McpHub"
import { McpServerManager } from "../../services/mcp/McpServerManager"
import { RepoPerTaskCheckpointService } from "../../services/checkpoints"

// integrations
import { DiffViewProvider } from "../../integrations/editor/DiffViewProvider"
import { findToolName, formatContentBlockToMarkdown } from "../../integrations/misc/export-markdown"
import { RooTerminalProcess } from "../../integrations/terminal/types"
import { TerminalRegistry } from "../../integrations/terminal/TerminalRegistry"

// utils
import { calculateApiCostAnthropic } from "../../shared/cost"
import { getWorkspacePath } from "../../utils/path"

// prompts
import { formatResponse } from "../prompts/responses"
import { SYSTEM_PROMPT } from "../prompts/system"

// core modules
import { ToolRepetitionDetector } from "../tools/ToolRepetitionDetector"
import { restoreTodoListForTask } from "../tools/updateTodoListTool"
import { FileContextTracker } from "../context-tracking/FileContextTracker"
import { RooIgnoreController } from "../ignore/RooIgnoreController"
import { RooProtectedController } from "../protect/RooProtectedController"
import { type AssistantMessageContent, presentAssistantMessage } from "../assistant-message"
import { AssistantMessageParser } from "../assistant-message/AssistantMessageParser"
import { truncateConversationIfNeeded } from "../sliding-window"
import { ClineProvider } from "../webview/ClineProvider"
import { MultiSearchReplaceDiffStrategy } from "../diff/strategies/multi-search-replace"
import { MultiFileSearchReplaceDiffStrategy } from "../diff/strategies/multi-file-search-replace"
import {
	type ApiMessage,
	readApiMessages,
	saveApiMessages,
	readTaskMessages,
	saveTaskMessages,
	taskMetadata,
} from "../task-persistence"
import { getEnvironmentDetails } from "../environment/getEnvironmentDetails"
import { checkContextWindowExceededError } from "../context/context-management/context-error-handling"
import {
	type CheckpointDiffOptions,
	type CheckpointRestoreOptions,
	getCheckpointService,
	checkpointSave,
	checkpointRestore,
	checkpointDiff,
} from "../checkpoints"
import { processUserContentMentions } from "../mentions/processUserContentMentions"
import { getMessagesSinceLastSummary, summarizeConversation } from "../condense"
import { Gpt5Metadata, ClineMessageWithMetadata } from "./types"
import { MessageQueueService } from "../message-queue/MessageQueueService"

import { AutoApprovalHandler } from "./AutoApprovalHandler"
import { ErrorCodeManager } from "../costrict/error-code"
import { ZgsmAuthService } from "../costrict/auth"

const MAX_EXPONENTIAL_BACKOFF_SECONDS = 600 // 10 minutes
const DEFAULT_USAGE_COLLECTION_TIMEOUT_MS = 5000 // 5 seconds
const FORCED_CONTEXT_REDUCTION_PERCENT = 75 // Keep 75% of context (remove 25%) on context window errors
const MAX_CONTEXT_WINDOW_RETRIES = 3 // Maximum retries for context window errors

export interface TaskOptions extends CreateTaskOptions {
	provider: ClineProvider
	apiConfiguration: ProviderSettings
	enableDiff?: boolean
	enableCheckpoints?: boolean
	useZgsmCustomConfig?: boolean
	zgsmCodebaseIndexEnabled?: boolean
	enableBridge?: boolean
	fuzzyMatchThreshold?: number
	consecutiveMistakeLimit?: number
	task?: string
	images?: string[]
	historyItem?: HistoryItem
	experiments?: Record<string, boolean>
	startTask?: boolean
	rootTask?: Task
	parentTask?: Task
	taskNumber?: number
	onCreated?: (task: Task) => void
	initialTodos?: TodoItem[]
	workspacePath?: string
}

export class Task extends EventEmitter<TaskEvents> implements TaskLike {
	readonly taskId: string
	readonly zgsmWorkflowMode?: string
	readonly rootTaskId?: string
	readonly parentTaskId?: string
	childTaskId?: string

	readonly instanceId: string
	readonly metadata: TaskMetadata

	todoList?: TodoItem[]

	readonly rootTask: Task | undefined = undefined
	readonly parentTask: Task | undefined = undefined
	readonly taskNumber: number
	readonly workspacePath: string

	/**
	 * The mode associated with this task. Persisted across sessions
	 * to maintain user context when reopening tasks from history.
	 *
	 * ## Lifecycle
	 *
	 * ### For new tasks:
	 * 1. Initially `undefined` during construction
	 * 2. Asynchronously initialized from provider state via `initializeTaskMode()`
	 * 3. Falls back to `defaultModeSlug` if provider state is unavailable
	 *
	 * ### For history items:
	 * 1. Immediately set from `historyItem.mode` during construction
	 * 2. Falls back to `defaultModeSlug` if mode is not stored in history
	 *
	 * ## Important
	 * This property should NOT be accessed directly until `taskModeReady` promise resolves.
	 * Use `getTaskMode()` for async access or `taskMode` getter for sync access after initialization.
	 *
	 * @private
	 * @see {@link getTaskMode} - For safe async access
	 * @see {@link taskMode} - For sync access after initialization
	 * @see {@link waitForModeInitialization} - To ensure initialization is complete
	 */
	private _taskMode: string | undefined

	/**
	 * Promise that resolves when the task mode has been initialized.
	 * This ensures async mode initialization completes before the task is used.
	 *
	 * ## Purpose
	 * - Prevents race conditions when accessing task mode
	 * - Ensures provider state is properly loaded before mode-dependent operations
	 * - Provides a synchronization point for async initialization
	 *
	 * ## Resolution timing
	 * - For history items: Resolves immediately (sync initialization)
	 * - For new tasks: Resolves after provider state is fetched (async initialization)
	 *
	 * @private
	 * @see {@link waitForModeInitialization} - Public method to await this promise
	 */
	private taskModeReady: Promise<void>

	providerRef: WeakRef<ClineProvider>
	private readonly globalStoragePath: string
	abort: boolean = false

	// TaskStatus
	idleAsk?: ClineMessage
	resumableAsk?: ClineMessage
	interactiveAsk?: ClineMessage

	didFinishAbortingStream = false
	abandoned = false
	abortReason?: ClineApiReqCancelReason
	isInitialized = false
	isPaused: boolean = false
	pausedModeSlug: string = defaultModeSlug
	private pauseInterval: NodeJS.Timeout | undefined

	// API
	readonly apiConfiguration: ProviderSettings
	api: ApiHandler & {
		setChatType?: (type: "user" | "system") => void
		getChatType?: () => "user" | "system"
		cancelChat?: (cancelType?: ClineApiReqCancelReason) => void
	}
	private static lastGlobalApiRequestTime?: number
	private autoApprovalHandler: AutoApprovalHandler

	/**
	 * Reset the global API request timestamp. This should only be used for testing.
	 * @internal
	 */
	static resetGlobalApiRequestTime(): void {
		Task.lastGlobalApiRequestTime = undefined
	}

	toolRepetitionDetector: ToolRepetitionDetector
	rooIgnoreController?: RooIgnoreController
	rooProtectedController?: RooProtectedController
	fileContextTracker: FileContextTracker
	urlContentFetcher: UrlContentFetcher
	terminalProcess?: RooTerminalProcess

	// Computer User
	browserSession: BrowserSession

	// Editing
	diffViewProvider: DiffViewProvider
	diffStrategy?: DiffStrategy
	diffEnabled: boolean = false
	fuzzyMatchThreshold: number
	didEditFile: boolean = false

	// LLM Messages & Chat Messages
	apiConversationHistory: ApiMessage[] = []
	clineMessages: ClineMessage[] = []

	// Ask
	private askResponse?: ClineAskResponse
	private askResponseText?: string
	private askResponseImages?: string[]
	public lastMessageTs?: number

	// Tool Use
	consecutiveMistakeCount: number = 0
	consecutiveMistakeLimit: number
	consecutiveMistakeCountForApplyDiff: Map<string, number> = new Map()
	toolUsage: ToolUsage = {}

	// Checkpoints
	enableCheckpoints: boolean
	checkpointService?: RepoPerTaskCheckpointService
	checkpointServiceInitializing = false

	// Task Bridge
	enableBridge: boolean

	// Message Queue Service
	public readonly messageQueueService: MessageQueueService
	private messageQueueStateChangedHandler: (() => void) | undefined

	// Streaming
	isWaitingForFirstChunk = false
	isStreaming = false
	currentStreamingContentIndex = 0
	currentStreamingDidCheckpoint = false
	assistantMessageContent: AssistantMessageContent[] = []
	presentAssistantMessageLocked = false
	presentAssistantMessageHasPendingUpdates = false
	userMessageContent: (Anthropic.TextBlockParam | Anthropic.ImageBlockParam)[] = []
	userMessageContentReady = false
	didRejectTool = false
	didAlreadyUseTool = false
	didCompleteReadingStream = false
	assistantMessageParser: AssistantMessageParser
	private lastUsedInstructions?: string
	private skipPrevResponseIdOnce: boolean = false

	// Token Usage Cache
	private tokenUsageSnapshot?: TokenUsage
	private tokenUsageSnapshotAt?: number

	constructor({
		provider,
		apiConfiguration,
		enableDiff = false,
		enableCheckpoints = true,
		enableBridge = false,
		fuzzyMatchThreshold = 1.0,
		consecutiveMistakeLimit = DEFAULT_CONSECUTIVE_MISTAKE_LIMIT,
		task,
		images,
		historyItem,
		startTask = true,
		rootTask,
		parentTask,
		taskNumber = -1,
		onCreated,
		initialTodos,
		workspacePath,
		zgsmWorkflowMode,
	}: TaskOptions) {
		super()

		if (startTask && !task && !images && !historyItem) {
			throw new Error("Either historyItem or task/images must be provided")
		}
		this.zgsmWorkflowMode = zgsmWorkflowMode
		this.taskId = historyItem ? historyItem.id : crypto.randomUUID()
		this.rootTaskId = historyItem ? historyItem.rootTaskId : rootTask?.taskId
		this.parentTaskId = historyItem ? historyItem.parentTaskId : parentTask?.taskId
		this.childTaskId = undefined

		this.metadata = {
			task: historyItem ? historyItem.task : task,
			images: historyItem ? [] : images,
		}

		// Normal use-case is usually retry similar history task with new workspace.
		this.workspacePath = parentTask
			? parentTask.workspacePath
			: (workspacePath ?? getWorkspacePath(path.join(os.homedir(), "Desktop")))

		this.instanceId = crypto.randomUUID().slice(0, 8)
		this.taskNumber = -1

		this.rooIgnoreController = new RooIgnoreController(this.cwd)
		this.rooProtectedController = new RooProtectedController(this.cwd)
		this.fileContextTracker = new FileContextTracker(provider, this.taskId)

		this.rooIgnoreController.initialize().catch((error) => {
			console.error("Failed to initialize RooIgnoreController:", error)
		})

		this.apiConfiguration = apiConfiguration
		this.api = buildApiHandler(apiConfiguration)
		this.autoApprovalHandler = new AutoApprovalHandler()

		this.urlContentFetcher = new UrlContentFetcher(provider.context)
		this.browserSession = new BrowserSession(provider.context)
		this.diffEnabled = enableDiff
		this.fuzzyMatchThreshold = fuzzyMatchThreshold
		this.consecutiveMistakeLimit = consecutiveMistakeLimit ?? DEFAULT_CONSECUTIVE_MISTAKE_LIMIT
		this.providerRef = new WeakRef(provider)
		this.globalStoragePath = provider.context.globalStorageUri.fsPath
		this.diffViewProvider = new DiffViewProvider(this.cwd, this)
		this.enableCheckpoints = enableCheckpoints
		this.enableBridge = enableBridge

		this.parentTask = parentTask
		this.taskNumber = taskNumber

		// Store the task's mode when it's created.
		// For history items, use the stored mode; for new tasks, we'll set it
		// after getting state.
		if (historyItem) {
			this._taskMode = historyItem.mode || defaultModeSlug
			this.taskModeReady = Promise.resolve()
			TelemetryService.instance.captureTaskRestarted(this.taskId)
		} else {
			// For new tasks, don't set the mode yet - wait for async initialization.
			this._taskMode = undefined
			this.taskModeReady = this.initializeTaskMode(provider)
			TelemetryService.instance.captureTaskCreated(this.taskId)
		}

		// Initialize the assistant message parser.
		this.assistantMessageParser = new AssistantMessageParser()

		this.messageQueueService = new MessageQueueService()

		this.messageQueueStateChangedHandler = () => {
			this.emit(RooCodeEventName.TaskUserMessage, this.taskId)
			this.providerRef.deref()?.postStateToWebview()
		}

		this.messageQueueService.on("stateChanged", this.messageQueueStateChangedHandler)

		// Only set up diff strategy if diff is enabled.
		if (this.diffEnabled) {
			// Default to old strategy, will be updated if experiment is enabled.
			this.diffStrategy = new MultiSearchReplaceDiffStrategy(this.fuzzyMatchThreshold)

			// Check experiment asynchronously and update strategy if needed.
			provider.getState().then((state) => {
				const isMultiFileApplyDiffEnabled = experiments.isEnabled(
					state.experiments ?? {},
					EXPERIMENT_IDS.MULTI_FILE_APPLY_DIFF,
				)

				if (isMultiFileApplyDiffEnabled) {
					this.diffStrategy = new MultiFileSearchReplaceDiffStrategy(this.fuzzyMatchThreshold)
				}
			})
		}

		this.toolRepetitionDetector = new ToolRepetitionDetector(this.consecutiveMistakeLimit)

		// Initialize todo list if provided
		if (initialTodos && initialTodos.length > 0) {
			this.todoList = initialTodos
		}

		onCreated?.(this)

		if (startTask) {
			if (task || images) {
				this.api?.setChatType?.("user")
				this.startTask(task, images)
			} else if (historyItem) {
				this.resumeTaskFromHistory()
			} else {
				throw new Error("Either historyItem or task/images must be provided")
			}
		}
	}

	/**
	 * Initialize the task mode from the provider state.
	 * This method handles async initialization with proper error handling.
	 *
	 * ## Flow
	 * 1. Attempts to fetch the current mode from provider state
	 * 2. Sets `_taskMode` to the fetched mode or `defaultModeSlug` if unavailable
	 * 3. Handles errors gracefully by falling back to default mode
	 * 4. Logs any initialization errors for debugging
	 *
	 * ## Error handling
	 * - Network failures when fetching provider state
	 * - Provider not yet initialized
	 * - Invalid state structure
	 *
	 * All errors result in fallback to `defaultModeSlug` to ensure task can proceed.
	 *
	 * @private
	 * @param provider - The ClineProvider instance to fetch state from
	 * @returns Promise that resolves when initialization is complete
	 */
	private async initializeTaskMode(provider: ClineProvider): Promise<void> {
		try {
			const state = await provider.getState()
			this._taskMode = state?.mode || defaultModeSlug
		} catch (error) {
			// If there's an error getting state, use the default mode
			this._taskMode = defaultModeSlug
			// Use the provider's log method for better error visibility
			const errorMessage = `Failed to initialize task mode: ${error instanceof Error ? error.message : String(error)}`
			provider.log(errorMessage)
		}
	}

	/**
	 * Wait for the task mode to be initialized before proceeding.
	 * This method ensures that any operations depending on the task mode
	 * will have access to the correct mode value.
	 *
	 * ## When to use
	 * - Before accessing mode-specific configurations
	 * - When switching between tasks with different modes
	 * - Before operations that depend on mode-based permissions
	 *
	 * ## Example usage
	 * ```typescript
	 * // Wait for mode initialization before mode-dependent operations
	 * await task.waitForModeInitialization();
	 * const mode = task.taskMode; // Now safe to access synchronously
	 *
	 * // Or use with getTaskMode() for a one-liner
	 * const mode = await task.getTaskMode(); // Internally waits for initialization
	 * ```
	 *
	 * @returns Promise that resolves when the task mode is initialized
	 * @public
	 */
	public async waitForModeInitialization(): Promise<void> {
		return this.taskModeReady
	}

	/**
	 * Get the task mode asynchronously, ensuring it's properly initialized.
	 * This is the recommended way to access the task mode as it guarantees
	 * the mode is available before returning.
	 *
	 * ## Async behavior
	 * - Internally waits for `taskModeReady` promise to resolve
	 * - Returns the initialized mode or `defaultModeSlug` as fallback
	 * - Safe to call multiple times - subsequent calls return immediately if already initialized
	 *
	 * ## Example usage
	 * ```typescript
	 * // Safe async access
	 * const mode = await task.getTaskMode();
	 * console.log(`Task is running in ${mode} mode`);
	 *
	 * // Use in conditional logic
	 * if (await task.getTaskMode() === 'architect') {
	 *   // Perform architect-specific operations
	 * }
	 * ```
	 *
	 * @returns Promise resolving to the task mode string
	 * @public
	 */
	public async getTaskMode(): Promise<string> {
		await this.taskModeReady
		return this._taskMode || defaultModeSlug
	}

	/**
	 * Get the task mode synchronously. This should only be used when you're certain
	 * that the mode has already been initialized (e.g., after waitForModeInitialization).
	 *
	 * ## When to use
	 * - In synchronous contexts where async/await is not available
	 * - After explicitly waiting for initialization via `waitForModeInitialization()`
	 * - In event handlers or callbacks where mode is guaranteed to be initialized
	 *
	 * ## Example usage
	 * ```typescript
	 * // After ensuring initialization
	 * await task.waitForModeInitialization();
	 * const mode = task.taskMode; // Safe synchronous access
	 *
	 * // In an event handler after task is started
	 * task.on('taskStarted', () => {
	 *   console.log(`Task started in ${task.taskMode} mode`); // Safe here
	 * });
	 * ```
	 *
	 * @throws {Error} If the mode hasn't been initialized yet
	 * @returns The task mode string
	 * @public
	 */
	public get taskMode(): string {
		if (this._taskMode === undefined) {
			throw new Error("Task mode accessed before initialization. Use getTaskMode() or wait for taskModeReady.")
		}

		return this._taskMode
	}

	static create(options: TaskOptions): [Task, Promise<void>] {
		const instance = new Task({ ...options, startTask: false })
		const { images, task, historyItem } = options
		let promise

		if (images || task) {
			instance.api?.setChatType?.("user")
			promise = instance.startTask(task, images)
		} else if (historyItem) {
			promise = instance.resumeTaskFromHistory()
		} else {
			throw new Error("Either historyItem or task/images must be provided")
		}

		return [instance, promise]
	}

	// API Messages

	private async getSavedApiConversationHistory(): Promise<ApiMessage[]> {
		return readApiMessages({ taskId: this.taskId, globalStoragePath: this.globalStoragePath })
	}

	private async addToApiConversationHistory(message: Anthropic.MessageParam) {
		const messageWithTs = { ...message, ts: Date.now() }
		this.apiConversationHistory.push(messageWithTs)
		await this.saveApiConversationHistory()
	}

	async overwriteApiConversationHistory(newHistory: ApiMessage[]) {
		this.apiConversationHistory = newHistory
		await this.saveApiConversationHistory()
	}

	private async saveApiConversationHistory() {
		try {
			await saveApiMessages({
				messages: this.apiConversationHistory,
				taskId: this.taskId,
				globalStoragePath: this.globalStoragePath,
			})
		} catch (error) {
			// In the off chance this fails, we don't want to stop the task.
			console.error("Failed to save API conversation history:", error)
		}
	}

	// Cline Messages

	private async getSavedClineMessages(): Promise<ClineMessage[]> {
		return readTaskMessages({ taskId: this.taskId, globalStoragePath: this.globalStoragePath })
	}

	private async addToClineMessages(message: ClineMessage) {
		this.clineMessages.push(message)
		const provider = this.providerRef.deref()
		await provider?.postStateToWebview()
		this.emit(RooCodeEventName.Message, { action: "created", message })
		await this.saveClineMessages()

		// const shouldCaptureMessage = message.partial !== true && CloudService.isEnabled()

		// if (shouldCaptureMessage) {
		// 	CloudService.instance.captureEvent({
		// 		event: TelemetryEventName.TASK_MESSAGE,
		// 		properties: { taskId: this.taskId, message },
		// 	})
		// }
	}

	public async overwriteClineMessages(newMessages: ClineMessage[]) {
		this.clineMessages = newMessages

		// If deletion or history truncation leaves a condense_context as the last message,
		// ensure the next API call suppresses previous_response_id so the condensed context is respected.
		try {
			const last = this.clineMessages.at(-1)
			if (last && last.type === "say" && last.say === "condense_context") {
				this.skipPrevResponseIdOnce = true
			}
		} catch {
			// non-fatal
		}

		restoreTodoListForTask(this)
		await this.saveClineMessages()
	}

	private async updateClineMessage(message: ClineMessage) {
		const provider = this.providerRef.deref()
		await provider?.postMessageToWebview({ type: "messageUpdated", clineMessage: message })
		this.emit(RooCodeEventName.Message, { action: "updated", message })

		// const shouldCaptureMessage = message.partial !== true && CloudService.isEnabled()

		// if (shouldCaptureMessage) {
		// 	CloudService.instance.captureEvent({
		// 		event: TelemetryEventName.TASK_MESSAGE,
		// 		properties: { taskId: this.taskId, message },
		// 	})
		// }
	}

	private async saveClineMessages() {
		try {
			await saveTaskMessages({
				messages: this.clineMessages,
				taskId: this.taskId,
				globalStoragePath: this.globalStoragePath,
			})

			const { historyItem, tokenUsage } = await taskMetadata({
				taskId: this.taskId,
				rootTaskId: this.rootTaskId,
				parentTaskId: this.parentTaskId,
				taskNumber: this.taskNumber,
				messages: this.clineMessages,
				globalStoragePath: this.globalStoragePath,
				workspace: this.cwd,
				mode: this._taskMode || defaultModeSlug, // Use the task's own mode, not the current provider mode.
			})

			if (hasTokenUsageChanged(tokenUsage, this.tokenUsageSnapshot)) {
				this.emit(RooCodeEventName.TaskTokenUsageUpdated, this.taskId, tokenUsage)
				this.tokenUsageSnapshot = undefined
				this.tokenUsageSnapshotAt = undefined
			}

			await this.providerRef.deref()?.updateTaskHistory(historyItem)
		} catch (error) {
			console.error("Failed to save Costrict messages:", error)
		}
	}

	private findMessageByTimestamp(ts: number): ClineMessage | undefined {
		for (let i = this.clineMessages.length - 1; i >= 0; i--) {
			if (this.clineMessages[i].ts === ts) {
				return this.clineMessages[i]
			}
		}

		return undefined
	}

	// Note that `partial` has three valid states true (partial message),
	// false (completion of partial message), undefined (individual complete
	// message).
	async ask(
		type: ClineAsk,
		text?: string,
		partial?: boolean,
		progressStatus?: ToolProgressStatus,
		isProtected?: boolean,
	): Promise<{ response: ClineAskResponse; text?: string; images?: string[] }> {
		// If this Cline instance was aborted by the provider, then the only
		// thing keeping us alive is a promise still running in the background,
		// in which case we don't want to send its result to the webview as it
		// is attached to a new instance of Cline now. So we can safely ignore
		// the result of any active promises, and this class will be
		// deallocated. (Although we set Cline = undefined in provider, that
		// simply removes the reference to this instance, but the instance is
		// still alive until this promise resolves or rejects.)
		if (this.abort) {
			throw new Error(`[Costrict#ask] task ${this.taskId}.${this.instanceId} aborted`)
		}

		let askTs: number

		if (partial !== undefined) {
			const lastMessage = this.clineMessages.at(-1)

			const isUpdatingPreviousPartial =
				lastMessage && lastMessage.partial && lastMessage.type === "ask" && lastMessage.ask === type

			if (partial) {
				if (isUpdatingPreviousPartial) {
					// Existing partial message, so update it.
					lastMessage.text = text
					lastMessage.partial = partial
					lastMessage.progressStatus = progressStatus
					lastMessage.isProtected = isProtected
					// TODO: Be more efficient about saving and posting only new
					// data or one whole message at a time so ignore partial for
					// saves, and only post parts of partial message instead of
					// whole array in new listener.
					this.updateClineMessage(lastMessage)
					throw new Error("Current ask promise was ignored (#1)")
				} else {
					// This is a new partial message, so add it with partial
					// state.
					askTs = Date.now()
					this.lastMessageTs = askTs
					await this.addToClineMessages({ ts: askTs, type: "ask", ask: type, text, partial, isProtected })
					throw new Error("Current ask promise was ignored (#2)")
				}
			} else {
				if (isUpdatingPreviousPartial) {
					// This is the complete version of a previously partial
					// message, so replace the partial with the complete version.
					this.askResponse = undefined
					this.askResponseText = undefined
					this.askResponseImages = undefined

					// Bug for the history books:
					// In the webview we use the ts as the chatrow key for the
					// virtuoso list. Since we would update this ts right at the
					// end of streaming, it would cause the view to flicker. The
					// key prop has to be stable otherwise react has trouble
					// reconciling items between renders, causing unmounting and
					// remounting of components (flickering).
					// The lesson here is if you see flickering when rendering
					// lists, it's likely because the key prop is not stable.
					// So in this case we must make sure that the message ts is
					// never altered after first setting it.
					askTs = lastMessage.ts
					this.lastMessageTs = askTs
					lastMessage.text = text
					lastMessage.partial = false
					lastMessage.progressStatus = progressStatus
					lastMessage.isProtected = isProtected
					await this.saveClineMessages()
					this.updateClineMessage(lastMessage)
				} else {
					// This is a new and complete message, so add it like normal.
					this.askResponse = undefined
					this.askResponseText = undefined
					this.askResponseImages = undefined
					askTs = Date.now()
					this.lastMessageTs = askTs
					await this.addToClineMessages({ ts: askTs, type: "ask", ask: type, text, isProtected })
				}
			}
		} else {
			// This is a new non-partial message, so add it like normal.
			this.askResponse = undefined
			this.askResponseText = undefined
			this.askResponseImages = undefined
			askTs = Date.now()
			this.lastMessageTs = askTs
			await this.addToClineMessages({ ts: askTs, type: "ask", ask: type, text, isProtected })
		}

		// The state is mutable if the message is complete and the task will
		// block (via the `pWaitFor`).
		const isBlocking = !(this.askResponse !== undefined || this.lastMessageTs !== askTs)
		const isMessageQueued = !this.messageQueueService.isEmpty()
		const isStatusMutable = !partial && isBlocking && !isMessageQueued
		let statusMutationTimeouts: NodeJS.Timeout[] = []
		const statusMutationTimeout = 5_000

		if (isStatusMutable) {
			console.log(`Task#ask will block -> type: ${type}`)

			if (isInteractiveAsk(type)) {
				statusMutationTimeouts.push(
					setTimeout(() => {
						const message = this.findMessageByTimestamp(askTs)

						if (message) {
							this.interactiveAsk = message
							this.emit(RooCodeEventName.TaskInteractive, this.taskId)
						}
					}, statusMutationTimeout),
				)
			} else if (isResumableAsk(type)) {
				statusMutationTimeouts.push(
					setTimeout(() => {
						const message = this.findMessageByTimestamp(askTs)

						if (message) {
							this.resumableAsk = message
							this.emit(RooCodeEventName.TaskResumable, this.taskId)
						}
					}, statusMutationTimeout),
				)
			} else if (isIdleAsk(type)) {
				statusMutationTimeouts.push(
					setTimeout(() => {
						const message = this.findMessageByTimestamp(askTs)

						if (message) {
							this.idleAsk = message
							this.emit(RooCodeEventName.TaskIdle, this.taskId)
						}
					}, statusMutationTimeout),
				)
			}
		} else if (isMessageQueued) {
			console.log("Task#ask will process message queue")

			const message = this.messageQueueService.dequeueMessage()

			if (message) {
				// Check if this is a tool approval ask that needs to be handled.
				if (
					type === "tool" ||
					type === "command" ||
					type === "browser_action_launch" ||
					type === "use_mcp_server"
				) {
					// For tool approvals, we need to approve first, then send
					// the message if there's text/images.
					this.handleWebviewAskResponse("yesButtonClicked", message.text, message.images)
				} else {
					// For other ask types (like followup), fulfill the ask
					// directly.
					this.setMessageResponse(message.text, message.images)
				}
			}
		}

		// No need to ask about tool calls in review mode; this is a temporary measure and needs to be removed later.
		if (this._taskMode === "review" && type === "tool") {
			this.approveAsk()
		}

		// Wait for askResponse to be set.
		await pWaitFor(() => this.askResponse !== undefined || this.lastMessageTs !== askTs, { interval: 100 })

		if (this.lastMessageTs !== askTs) {
			// Could happen if we send multiple asks in a row i.e. with
			// command_output. It's important that when we know an ask could
			// fail, it is handled gracefully.
			throw new Error("Current ask promise was ignored")
		}

		const result = { response: this.askResponse!, text: this.askResponseText, images: this.askResponseImages }
		this.askResponse = undefined
		this.askResponseText = undefined
		this.askResponseImages = undefined

		// Cancel the timeouts if they are still running.
		statusMutationTimeouts.forEach((timeout) => clearTimeout(timeout))

		// Switch back to an active state.
		if (this.idleAsk || this.resumableAsk || this.interactiveAsk) {
			this.idleAsk = undefined
			this.resumableAsk = undefined
			this.interactiveAsk = undefined
			this.emit(RooCodeEventName.TaskActive, this.taskId)
		}

		this.emit(RooCodeEventName.TaskAskResponded)
		return result
	}

	public setMessageResponse(text: string, images?: string[]) {
		this.handleWebviewAskResponse("messageResponse", text, images)
	}

	handleWebviewAskResponse(
		askResponse: ClineAskResponse,
		text?: string,
		images?: string[],
		chatType?: "system" | "user",
	) {
		this.askResponse = askResponse
		this.askResponseText = text
		this.askResponseImages = images
		this.api?.setChatType?.(chatType || "system")

		// Create a checkpoint whenever the user sends a message.
		// Use allowEmpty=true to ensure a checkpoint is recorded even if there are no file changes.
		// Suppress the checkpoint_saved chat row for this particular checkpoint to keep the timeline clean.
		if (askResponse === "messageResponse") {
			void this.checkpointSave(false, true)
		}

		// Mark the last follow-up question as answered
		if (askResponse === "messageResponse" || askResponse === "yesButtonClicked") {
			// Find the last unanswered follow-up message using findLastIndex
			const lastFollowUpIndex = findLastIndex(
				this.clineMessages,
				(msg) => msg.type === "ask" && msg.ask === "followup" && !msg.isAnswered,
			)

			if (lastFollowUpIndex !== -1) {
<<<<<<< HEAD
				delay(30).then(() => {
					// Mark this follow-up as answered
					this.clineMessages[lastFollowUpIndex].isAnswered = true
					// Save the updated messages
					this.saveClineMessages().catch((error) => {
						console.error("Failed to save answered follow-up state:", error)
					})
=======
				// Mark this follow-up as answered
				const item = this.clineMessages[lastFollowUpIndex]
				item.isAnswered = !!item.partial
				// Save the updated messages
				this.saveClineMessages().catch((error) => {
					console.error("Failed to save answered follow-up state:", error)
>>>>>>> 0d841921
				})
			}
		}
	}

	public approveAsk({ text, images }: { text?: string; images?: string[] } = {}) {
		this.handleWebviewAskResponse("yesButtonClicked", text, images)
	}

	public denyAsk({ text, images }: { text?: string; images?: string[] } = {}) {
		this.handleWebviewAskResponse("noButtonClicked", text, images)
	}

	public async submitUserMessage(
		text: string,
		images?: string[],
		mode?: string,
		providerProfile?: string,
	): Promise<void> {
		try {
			text = (text ?? "").trim()
			images = images ?? []

			if (text.length === 0 && images.length === 0) {
				return
			}

			const provider = this.providerRef.deref()

			if (provider) {
				if (mode) {
					await provider.setMode(mode)
				}

				if (providerProfile) {
					await provider.setProviderProfile(providerProfile)
				}

				this.emit(RooCodeEventName.TaskUserMessage, this.taskId)

				provider.postMessageToWebview({ type: "invoke", invoke: "sendMessage", text, images })
			} else {
				console.error("[Task#submitUserMessage] Provider reference lost")
			}
		} catch (error) {
			console.error("[Task#submitUserMessage] Failed to submit user message:", error)
		}
	}

	async handleTerminalOperation(terminalOperation: "continue" | "abort") {
		if (terminalOperation === "continue") {
			this.terminalProcess?.continue()
		} else if (terminalOperation === "abort") {
			this.terminalProcess?.abort()
		}
	}

	public async condenseContext(): Promise<void> {
		const systemPrompt = await this.getSystemPrompt()

		// Get condensing configuration
		const state = await this.providerRef.deref()?.getState()
		// These properties may not exist in the state type yet, but are used for condensing configuration
		const customCondensingPrompt = state?.customCondensingPrompt
		const condensingApiConfigId = state?.condensingApiConfigId
		const listApiConfigMeta = state?.listApiConfigMeta

		// Determine API handler to use
		let condensingApiHandler: ApiHandler | undefined
		if (condensingApiConfigId && listApiConfigMeta && Array.isArray(listApiConfigMeta)) {
			// Find matching config by ID
			const matchingConfig = listApiConfigMeta.find((config) => config.id === condensingApiConfigId)
			if (matchingConfig) {
				const profile = await this.providerRef.deref()?.providerSettingsManager.getProfile({
					id: condensingApiConfigId,
				})
				// Ensure profile and apiProvider exist before trying to build handler
				if (profile && profile.apiProvider) {
					condensingApiHandler = buildApiHandler(profile)
				}
			}
		}

		const { contextTokens: prevContextTokens } = this.getTokenUsage()

		const {
			messages,
			summary,
			cost,
			newContextTokens = 0,
			error,
		} = await summarizeConversation(
			this.apiConversationHistory,
			this.api, // Main API handler (fallback)
			systemPrompt, // Default summarization prompt (fallback)
			this.taskId,
			prevContextTokens,
			false, // manual trigger
			customCondensingPrompt, // User's custom prompt
			condensingApiHandler, // Specific handler for condensing
		)
		if (error) {
			this.say(
				"condense_context_error",
				error,
				undefined /* images */,
				false /* partial */,
				undefined /* checkpoint */,
				undefined /* progressStatus */,
				{ isNonInteractive: true } /* options */,
			)
			return
		}
		await this.overwriteApiConversationHistory(messages)

		// Set flag to skip previous_response_id on the next API call after manual condense
		this.skipPrevResponseIdOnce = true

		const contextCondense: ContextCondense = { summary, cost, newContextTokens, prevContextTokens }
		await this.say(
			"condense_context",
			undefined /* text */,
			undefined /* images */,
			false /* partial */,
			undefined /* checkpoint */,
			undefined /* progressStatus */,
			{ isNonInteractive: true } /* options */,
			contextCondense,
		)
	}

	async say(
		type: ClineSay,
		text?: string,
		images?: string[],
		partial?: boolean,
		checkpoint?: Record<string, unknown>,
		progressStatus?: ToolProgressStatus,
		options: {
			isNonInteractive?: boolean
			metadata?: Record<string, unknown>
		} = {},
		contextCondense?: ContextCondense,
	): Promise<undefined> {
		if (this.abort) {
			throw new Error(`[Costrict#say] task ${this.taskId}.${this.instanceId} aborted`)
		}
		const isRateLimitRetry = !!(type === "api_req_retry_delayed" && text && text?.startsWith("Rate limiting for"))

		if (type === "checkpoint_saved") {
		}
		// "checkpoint_saved"
		if (partial !== undefined) {
			const lastMessage = this.clineMessages.at(-1)

			const isUpdatingPreviousPartial =
				lastMessage && lastMessage.partial && lastMessage.type === "say" && lastMessage.say === type

			if (partial) {
				if (isUpdatingPreviousPartial) {
					// Existing partial message, so update it.
					lastMessage.text = text
					lastMessage.images = images
					lastMessage.partial = partial
					lastMessage.progressStatus = progressStatus
					this.updateClineMessage(lastMessage)
				} else {
					// This is a new partial message, so add it with partial state.
					const sayTs = Date.now()

					if (!options.isNonInteractive) {
						this.lastMessageTs = sayTs
					}

					await this.addToClineMessages({
						ts: sayTs,
						type: "say",
						say: type,
						text,
						images,
						partial,
						contextCondense,
						metadata: { ...options.metadata, isRateLimitRetry },
					})
				}
			} else {
				// New now have a complete version of a previously partial message.
				// This is the complete version of a previously partial
				// message, so replace the partial with the complete version.
				if (isUpdatingPreviousPartial) {
					if (!options.isNonInteractive) {
						this.lastMessageTs = lastMessage.ts
					}

					lastMessage.text = text
					lastMessage.images = images
					lastMessage.partial = false
					lastMessage.progressStatus = progressStatus
					if (options.metadata) {
						// Add metadata to the message
						const messageWithMetadata = lastMessage as ClineMessage & ClineMessageWithMetadata
						if (!messageWithMetadata.metadata) {
							messageWithMetadata.metadata = {}
						}
						Object.assign(messageWithMetadata.metadata, options.metadata)
					}

					// Instead of streaming partialMessage events, we do a save
					// and post like normal to persist to disk.
					await this.saveClineMessages()

					// More performant than an entire `postStateToWebview`.
					this.updateClineMessage(lastMessage)
				} else {
					// This is a new and complete message, so add it like normal.
					const sayTs = Date.now()

					if (!options.isNonInteractive) {
						this.lastMessageTs = sayTs
					}

					await this.addToClineMessages({
						ts: sayTs,
						type: "say",
						say: type,
						text,
						images,
						contextCondense,
						metadata: options.metadata,
					})
				}
			}
		} else {
			// This is a new non-partial message, so add it like normal.
			const sayTs = Date.now()

			// A "non-interactive" message is a message is one that the user
			// does not need to respond to. We don't want these message types
			// to trigger an update to `lastMessageTs` since they can be created
			// asynchronously and could interrupt a pending ask.
			if (!options.isNonInteractive) {
				this.lastMessageTs = sayTs
			}

			await this.addToClineMessages({
				ts: sayTs,
				type: "say",
				say: type,
				text,
				images,
				checkpoint,
				contextCondense,
			})
		}
	}

	async sayAndCreateMissingParamError(toolName: ToolName, paramName: string, relPath?: string) {
		await this.say(
			"error",
			`Costrict tried to use ${toolName}${
				relPath ? ` for '${relPath.toPosix()}'` : ""
			} without value for required parameter '${paramName}'. Retrying...`,
		)
		return formatResponse.toolError(formatResponse.missingToolParameterError(paramName))
	}

	// Lifecycle
	// Start / Resume / Abort / Dispose

	private async startTask(task?: string, images?: string[]): Promise<void> {
		// if (this.enableBridge) {
		// 	try {
		// 		await BridgeOrchestrator.subscribeToTask(this)
		// 	} catch (error) {
		// 		console.error(
		// 			`[Task#startTask] BridgeOrchestrator.subscribeToTask() failed: ${error instanceof Error ? error.message : String(error)}`,
		// 		)
		// 	}
		// }

		// `conversationHistory` (for API) and `clineMessages` (for webview)
		// need to be in sync.
		// If the extension process were killed, then on restart the
		// `clineMessages` might not be empty, so we need to set it to [] when
		// we create a new Cline client (otherwise webview would show stale
		// messages from previous session).
		this.clineMessages = []
		this.apiConversationHistory = []

		// The todo list is already set in the constructor if initialTodos were provided
		// No need to add any messages - the todoList property is already set

		await this.providerRef.deref()?.postStateToWebview()

		await this.say("text", task, images)
		this.isInitialized = true

		let imageBlocks: Anthropic.ImageBlockParam[] = formatResponse.imageBlocks(images)

		// Task starting

		await this.initiateTaskLoop([
			{
				type: "text",
				text: `<task>\n${task}\n</task>`,
			},
			...imageBlocks,
		])
	}

	private async resumeTaskFromHistory() {
		// if (this.enableBridge) {
		// 	try {
		// 		await BridgeOrchestrator.subscribeToTask(this)
		// 	} catch (error) {
		// 		console.error(
		// 			`[Task#resumeTaskFromHistory] BridgeOrchestrator.subscribeToTask() failed: ${error instanceof Error ? error.message : String(error)}`,
		// 		)
		// 	}
		// }

		const modifiedClineMessages = await this.getSavedClineMessages()

		// Check for any stored GPT-5 response IDs in the message history.
		const gpt5Messages = modifiedClineMessages.filter(
			(m): m is ClineMessage & ClineMessageWithMetadata =>
				m.type === "say" &&
				m.say === "text" &&
				!!(m as ClineMessageWithMetadata).metadata?.gpt5?.previous_response_id,
		)

		if (gpt5Messages.length > 0) {
			const lastGpt5Message = gpt5Messages[gpt5Messages.length - 1]
			// The lastGpt5Message contains the previous_response_id that can be
			// used for continuity.
		}

		// Remove any resume messages that may have been added before.
		const lastRelevantMessageIndex = findLastIndex(
			modifiedClineMessages,
			(m) => !(m.ask === "resume_task" || m.ask === "resume_completed_task"),
		)

		if (lastRelevantMessageIndex !== -1) {
			modifiedClineMessages.splice(lastRelevantMessageIndex + 1)
		}

		// Remove any trailing reasoning-only UI messages that were not part of the persisted API conversation
		while (modifiedClineMessages.length > 0) {
			const last = modifiedClineMessages[modifiedClineMessages.length - 1]
			if (last.type === "say" && last.say === "reasoning") {
				modifiedClineMessages.pop()
			} else {
				break
			}
		}

		// Since we don't use `api_req_finished` anymore, we need to check if the
		// last `api_req_started` has a cost value, if it doesn't and no
		// cancellation reason to present, then we remove it since it indicates
		// an api request without any partial content streamed.
		const lastApiReqStartedIndex = findLastIndex(
			modifiedClineMessages,
			(m) => m.type === "say" && m.say === "api_req_started",
		)

		if (lastApiReqStartedIndex !== -1) {
			const lastApiReqStarted = modifiedClineMessages[lastApiReqStartedIndex]
			const { cost, cancelReason }: ClineApiReqInfo = JSON.parse(lastApiReqStarted.text || "{}")

			if (cost === undefined && cancelReason === undefined) {
				modifiedClineMessages.splice(lastApiReqStartedIndex, 1)
			}
		}

		await this.overwriteClineMessages(modifiedClineMessages)
		this.clineMessages = await this.getSavedClineMessages()

		// Now present the cline messages to the user and ask if they want to
		// resume (NOTE: we ran into a bug before where the
		// apiConversationHistory wouldn't be initialized when opening a old
		// task, and it was because we were waiting for resume).
		// This is important in case the user deletes messages without resuming
		// the task first.
		this.apiConversationHistory = await this.getSavedApiConversationHistory()

		const lastClineMessage = this.clineMessages
			.slice()
			.reverse()
			.find((m) => !(m.ask === "resume_task" || m.ask === "resume_completed_task")) // Could be multiple resume tasks.

		let askType: ClineAsk
		if (lastClineMessage?.ask === "completion_result") {
			askType = "resume_completed_task"
		} else {
			askType = "resume_task"
		}

		this.isInitialized = true

		const { response, text, images } = await this.ask(askType) // Calls `postStateToWebview`.

		let responseText: string | undefined
		let responseImages: string[] | undefined

		if (response === "messageResponse") {
			await this.say("user_feedback", text, images)
			responseText = text
			responseImages = images
		}

		// Make sure that the api conversation history can be resumed by the API,
		// even if it goes out of sync with cline messages.
		let existingApiConversationHistory: ApiMessage[] = await this.getSavedApiConversationHistory()

		// v2.0 xml tags refactor caveat: since we don't use tools anymore, we need to replace all tool use blocks with a text block since the API disallows conversations with tool uses and no tool schema
		const conversationWithoutToolBlocks = existingApiConversationHistory.map((message) => {
			if (Array.isArray(message.content)) {
				const newContent = message.content.map((block) => {
					if (block.type === "tool_use") {
						// It's important we convert to the new tool schema
						// format so the model doesn't get confused about how to
						// invoke tools.
						const inputAsXml = Object.entries(block.input as Record<string, string>)
							.map(([key, value]) => `<${key}>\n${value}\n</${key}>`)
							.join("\n")
						return {
							type: "text",
							text: `<${block.name}>\n${inputAsXml}\n</${block.name}>`,
						} as Anthropic.Messages.TextBlockParam
					} else if (block.type === "tool_result") {
						// Convert block.content to text block array, removing images
						const contentAsTextBlocks = Array.isArray(block.content)
							? block.content.filter((item) => item.type === "text")
							: [{ type: "text", text: block.content }]
						const textContent = contentAsTextBlocks.map((item) => item.text).join("\n\n")
						const toolName = findToolName(block.tool_use_id, existingApiConversationHistory)
						return {
							type: "text",
							text: `[${toolName} Result]\n\n${textContent}`,
						} as Anthropic.Messages.TextBlockParam
					}
					return block
				})
				return { ...message, content: newContent }
			}
			return message
		})
		existingApiConversationHistory = conversationWithoutToolBlocks

		// FIXME: remove tool use blocks altogether

		// if the last message is an assistant message, we need to check if there's tool use since every tool use has to have a tool response
		// if there's no tool use and only a text block, then we can just add a user message
		// (note this isn't relevant anymore since we use custom tool prompts instead of tool use blocks, but this is here for legacy purposes in case users resume old tasks)

		// if the last message is a user message, we can need to get the assistant message before it to see if it made tool calls, and if so, fill in the remaining tool responses with 'interrupted'

		let modifiedOldUserContent: Anthropic.Messages.ContentBlockParam[] // either the last message if its user message, or the user message before the last (assistant) message
		let modifiedApiConversationHistory: ApiMessage[] // need to remove the last user message to replace with new modified user message
		if (existingApiConversationHistory.length > 0) {
			const lastMessage = existingApiConversationHistory[existingApiConversationHistory.length - 1]

			if (lastMessage.role === "assistant") {
				const content = Array.isArray(lastMessage.content)
					? lastMessage.content
					: [{ type: "text", text: lastMessage.content }]
				const hasToolUse = content.some((block) => block.type === "tool_use")

				if (hasToolUse) {
					const toolUseBlocks = content.filter(
						(block) => block.type === "tool_use",
					) as Anthropic.Messages.ToolUseBlock[]
					const toolResponses: Anthropic.ToolResultBlockParam[] = toolUseBlocks.map((block) => ({
						type: "tool_result",
						tool_use_id: block.id,
						content: "Task was interrupted before this tool call could be completed.",
					}))
					modifiedApiConversationHistory = [...existingApiConversationHistory] // no changes
					modifiedOldUserContent = [...toolResponses]
				} else {
					modifiedApiConversationHistory = [...existingApiConversationHistory]
					modifiedOldUserContent = []
				}
			} else if (lastMessage.role === "user") {
				const previousAssistantMessage: ApiMessage | undefined =
					existingApiConversationHistory[existingApiConversationHistory.length - 2]

				const existingUserContent: Anthropic.Messages.ContentBlockParam[] = Array.isArray(lastMessage.content)
					? lastMessage.content
					: [{ type: "text", text: lastMessage.content }]
				if (previousAssistantMessage && previousAssistantMessage.role === "assistant") {
					const assistantContent = Array.isArray(previousAssistantMessage.content)
						? previousAssistantMessage.content
						: [{ type: "text", text: previousAssistantMessage.content }]

					const toolUseBlocks = assistantContent.filter(
						(block) => block.type === "tool_use",
					) as Anthropic.Messages.ToolUseBlock[]

					if (toolUseBlocks.length > 0) {
						const existingToolResults = existingUserContent.filter(
							(block) => block.type === "tool_result",
						) as Anthropic.ToolResultBlockParam[]

						const missingToolResponses: Anthropic.ToolResultBlockParam[] = toolUseBlocks
							.filter(
								(toolUse) => !existingToolResults.some((result) => result.tool_use_id === toolUse.id),
							)
							.map((toolUse) => ({
								type: "tool_result",
								tool_use_id: toolUse.id,
								content: "Task was interrupted before this tool call could be completed.",
							}))

						modifiedApiConversationHistory = existingApiConversationHistory.slice(0, -1) // removes the last user message
						modifiedOldUserContent = [...existingUserContent, ...missingToolResponses]
					} else {
						modifiedApiConversationHistory = existingApiConversationHistory.slice(0, -1)
						modifiedOldUserContent = [...existingUserContent]
					}
				} else {
					modifiedApiConversationHistory = existingApiConversationHistory.slice(0, -1)
					modifiedOldUserContent = [...existingUserContent]
				}
			} else {
				throw new Error("Unexpected: Last message is not a user or assistant message")
			}
		} else {
			throw new Error("Unexpected: No existing API conversation history")
		}

		let newUserContent: Anthropic.Messages.ContentBlockParam[] = [...modifiedOldUserContent]

		if (responseText) {
			newUserContent.push({
				type: "text",
				text: `\n\nNew instructions for task continuation:\n<user_message>\n${responseText}\n</user_message>`,
			})
		}

		if (responseImages && responseImages.length > 0) {
			newUserContent.push(...formatResponse.imageBlocks(responseImages))
		}

		// Ensure we have at least some content to send to the API.
		// If newUserContent is empty, add a minimal resumption message.
		if (newUserContent.length === 0) {
			newUserContent.push({
				type: "text",
				text: "[TASK RESUMPTION] Resuming task...",
			})
		}

		await this.overwriteApiConversationHistory(modifiedApiConversationHistory)

		// Task resuming from history item.
		await this.initiateTaskLoop(newUserContent)
	}

	public async abortTask(isAbandoned = false) {
		// Aborting task

		// Will stop any autonomously running promises.
		if (isAbandoned) {
			this.abandoned = true
		}

		this.abort = true
		this.emit(RooCodeEventName.TaskAborted)

		try {
			this.dispose() // Call the centralized dispose method
		} catch (error) {
			console.error(`Error during task ${this.taskId}.${this.instanceId} disposal:`, error)
			// Don't rethrow - we want abort to always succeed
		}
		// Save the countdown message in the automatic retry or other content.
		try {
			// Save the countdown message in the automatic retry or other content.
			await this.saveClineMessages()
		} catch (error) {
			console.error(`Error saving messages during abort for task ${this.taskId}.${this.instanceId}:`, error)
		}
	}

	public dispose(): void {
		console.log(`[Task#dispose] disposing task ${this.taskId}.${this.instanceId}`)

		// Dispose message queue and remove event listeners.
		try {
			if (this.messageQueueStateChangedHandler) {
				this.messageQueueService.removeListener("stateChanged", this.messageQueueStateChangedHandler)
				this.messageQueueStateChangedHandler = undefined
			}

			this.messageQueueService.dispose()
		} catch (error) {
			console.error("Error disposing message queue:", error)
		}

		// Remove all event listeners to prevent memory leaks.
		try {
			this.removeAllListeners()
		} catch (error) {
			console.error("Error removing event listeners:", error)
		}

		// Stop waiting for child task completion.
		if (this.pauseInterval) {
			clearInterval(this.pauseInterval)
			this.pauseInterval = undefined
		}

		// if (this.enableBridge) {
		// 	BridgeOrchestrator.getInstance()
		// 		?.unsubscribeFromTask(this.taskId)
		// 		.catch((error) =>
		// 			console.error(
		// 				`[Task#dispose] BridgeOrchestrator#unsubscribeFromTask() failed: ${error instanceof Error ? error.message : String(error)}`,
		// 			),
		// 		)
		// }

		// Release any terminals associated with this task.
		try {
			// Release any terminals associated with this task.
			TerminalRegistry.releaseTerminalsForTask(this.taskId)
		} catch (error) {
			console.error("Error releasing terminals:", error)
		}

		try {
			this.urlContentFetcher.closeBrowser()
		} catch (error) {
			console.error("Error closing URL content fetcher browser:", error)
		}

		try {
			this.browserSession.closeBrowser()
		} catch (error) {
			console.error("Error closing browser session:", error)
		}

		try {
			if (this.rooIgnoreController) {
				this.rooIgnoreController.dispose()
				this.rooIgnoreController = undefined
			}
		} catch (error) {
			console.error("Error disposing RooIgnoreController:", error)
			// This is the critical one for the leak fix.
		}

		try {
			this.fileContextTracker.dispose()
		} catch (error) {
			console.error("Error disposing file context tracker:", error)
		}

		try {
			// If we're not streaming then `abortStream` won't be called.
			if (this.isStreaming && this.diffViewProvider.isEditing) {
				this.diffViewProvider.revertChanges().catch(console.error)
			}
		} catch (error) {
			console.error("Error reverting diff changes:", error)
		}
	}

	// Subtasks
	// Spawn / Wait / Complete

	public async startSubtask(message: string, initialTodos: TodoItem[], mode: string) {
		const provider = this.providerRef.deref()

		if (!provider) {
			throw new Error("Provider not available")
		}

		const newTask = await provider.createTask(message, undefined, this, { initialTodos })

		if (newTask) {
			this.isPaused = true // Pause parent.
			this.childTaskId = newTask.taskId

			await provider.handleModeSwitch(mode) // Set child's mode.
			await delay(500) // Allow mode change to take effect.

			this.emit(RooCodeEventName.TaskPaused, this.taskId)
			this.emit(RooCodeEventName.TaskSpawned, newTask.taskId)
		}

		return newTask
	}

	// Used when a sub-task is launched and the parent task is waiting for it to
	// finish.
	// TBD: Add a timeout to prevent infinite waiting.
	public async waitForSubtask() {
		await new Promise<void>((resolve) => {
			this.pauseInterval = setInterval(() => {
				if (!this.isPaused) {
					clearInterval(this.pauseInterval)
					this.pauseInterval = undefined
					resolve()
				}
			}, 1000)
		})
	}

	public async completeSubtask(lastMessage: string) {
		this.isPaused = false
		this.childTaskId = undefined

		this.emit(RooCodeEventName.TaskUnpaused, this.taskId)

		// Fake an answer from the subtask that it has completed running and
		// this is the result of what it has done add the message to the chat
		// history and to the webview ui.
		try {
			await this.say("subtask_result", lastMessage)

			await this.addToApiConversationHistory({
				role: "user",
				content: [{ type: "text", text: `[new_task completed] Result: ${lastMessage}` }],
			})

			// Set skipPrevResponseIdOnce to ensure the next API call sends the full conversation
			// including the subtask result, not just from before the subtask was created
			this.skipPrevResponseIdOnce = true
		} catch (error) {
			this.providerRef
				.deref()
				?.log(`Error failed to add reply from subtask into conversation of parent task, error: ${error}`)

			throw error
		}
	}

	// Task Loop

	private async initiateTaskLoop(userContent: Anthropic.Messages.ContentBlockParam[]): Promise<void> {
		// Kicks off the checkpoints initialization process in the background.
		getCheckpointService(this)

		let nextUserContent = userContent
		let includeFileDetails = true

		this.emit(RooCodeEventName.TaskStarted)

		while (!this.abort) {
			const didEndLoop = await this.recursivelyMakeClineRequests(nextUserContent, includeFileDetails)
			includeFileDetails = false // We only need file details the first time.

			// The way this agentic loop works is that cline will be given a
			// task that he then calls tools to complete. Unless there's an
			// attempt_completion call, we keep responding back to him with his
			// tool's responses until he either attempt_completion or does not
			// use anymore tools. If he does not use anymore tools, we ask him
			// to consider if he's completed the task and then call
			// attempt_completion, otherwise proceed with completing the task.
			// There is a MAX_REQUESTS_PER_TASK limit to prevent infinite
			// requests, but Cline is prompted to finish the task as efficiently
			// as he can.

			if (didEndLoop) {
				// For now a task never 'completes'. This will only happen if
				// the user hits max requests and denies resetting the count.
				break
			} else {
				nextUserContent = [{ type: "text", text: formatResponse.noToolsUsed() }]
				this.consecutiveMistakeCount++
			}
		}
	}

	public async recursivelyMakeClineRequests(
		userContent: Anthropic.Messages.ContentBlockParam[],
		includeFileDetails: boolean = false,
	): Promise<boolean> {
		interface StackItem {
			userContent: Anthropic.Messages.ContentBlockParam[]
			includeFileDetails: boolean
		}

		const stack: StackItem[] = [{ userContent, includeFileDetails }]

		while (stack.length > 0) {
			const currentItem = stack.pop()!
			const currentUserContent = currentItem.userContent
			const currentIncludeFileDetails = currentItem.includeFileDetails

			if (this.abort) {
				throw new Error(`[Costrict#recursivelyMakeRooRequests] task ${this.taskId}.${this.instanceId} aborted`)
			}

			if (this.consecutiveMistakeLimit > 0 && this.consecutiveMistakeCount >= this.consecutiveMistakeLimit) {
				const { response, text, images } = await this.ask(
					"mistake_limit_reached",
					t("common:errors.mistake_limit_guidance"),
				)

				if (response === "messageResponse") {
					currentUserContent.push(
						...[
							{ type: "text" as const, text: formatResponse.tooManyMistakes(text) },
							...formatResponse.imageBlocks(images),
						],
					)

					await this.say("user_feedback", text, images)

					// Track consecutive mistake errors in telemetry.
					TelemetryService.instance.captureConsecutiveMistakeError(this.taskId)
				}

				this.consecutiveMistakeCount = 0
			}

			// In this Cline request loop, we need to check if this task instance
			// has been asked to wait for a subtask to finish before continuing.
			const provider = this.providerRef.deref()

			if (this.isPaused && provider) {
				provider.log(`[subtasks] paused ${this.taskId}.${this.instanceId}`)
				await this.waitForSubtask()
				provider.log(`[subtasks] resumed ${this.taskId}.${this.instanceId}`)
				const currentMode = (await provider.getState())?.mode ?? defaultModeSlug

				if (currentMode !== this.pausedModeSlug) {
					// The mode has changed, we need to switch back to the paused mode.
					await provider.handleModeSwitch(this.pausedModeSlug)

					// Delay to allow mode change to take effect before next tool is executed.
					await delay(500)

					provider.log(
						`[subtasks] task ${this.taskId}.${this.instanceId} has switched back to '${this.pausedModeSlug}' from '${currentMode}'`,
					)
				}
			}

			// Getting verbose details is an expensive operation, it uses ripgrep to
			// top-down build file structure of project which for large projects can
			// take a few seconds. For the best UX we show a placeholder api_req_started
			// message with a loading spinner as this happens.

			// Determine API protocol based on provider and model
			const modelId = getModelId(this.apiConfiguration)
			const apiProtocol = getApiProtocol(this.apiConfiguration.apiProvider, modelId)
			const {
				showRooIgnoredFiles = false,
				includeDiagnosticMessages = true,
				maxDiagnosticMessages = 50,
				maxReadFileLine = -1,
				maxReadCharacterLimit = 20000,
				apiRequestBlockHide = true,
			} = (await this.providerRef.deref()?.getState()) ?? {}

			await this.say(
				"api_req_started",
				JSON.stringify({
					request: apiRequestBlockHide
						? undefined
						: currentUserContent.map((block) => formatContentBlockToMarkdown(block)).join("\n\n") +
							"\n\nLoading...",
					apiProtocol,
				}),
			)

			const parsedUserContent = await processUserContentMentions({
				userContent: currentUserContent,
				cwd: this.cwd,
				urlContentFetcher: this.urlContentFetcher,
				fileContextTracker: this.fileContextTracker,
				rooIgnoreController: this.rooIgnoreController,
				showRooIgnoredFiles,
				includeDiagnosticMessages,
				maxDiagnosticMessages,
				maxReadFileLine,
				maxReadCharacterLimit,
			})

			const environmentDetails = await getEnvironmentDetails(this, currentIncludeFileDetails)

			// Add environment details as its own text block, separate from tool
			// results.
			const finalUserContent = [...parsedUserContent, { type: "text" as const, text: environmentDetails }]

			await this.addToApiConversationHistory({ role: "user", content: finalUserContent })
			TelemetryService.instance.captureConversationMessage(this.taskId, "user")

			// Since we sent off a placeholder api_req_started message to update the
			// webview while waiting to actually start the API request (to load
			// potential details for example), we need to update the text of that
			// message.
			const lastApiReqIndex = findLastIndex(this.clineMessages, (m) => m.say === "api_req_started")

			this.clineMessages[lastApiReqIndex].text = JSON.stringify({
				request: apiRequestBlockHide
					? undefined
					: finalUserContent.map((block) => formatContentBlockToMarkdown(block)).join("\n\n"),
				apiProtocol,
			} satisfies ClineApiReqInfo)

			await this.saveClineMessages()
			await provider?.postStateToWebview()

			try {
				let cacheWriteTokens = 0
				let cacheReadTokens = 0
				let inputTokens = 0
				let outputTokens = 0
				let totalCost: number | undefined

				// We can't use `api_req_finished` anymore since it's a unique case
				// where it could come after a streaming message (i.e. in the middle
				// of being updated or executed).
				// Fortunately `api_req_finished` was always parsed out for the GUI
				// anyways, so it remains solely for legacy purposes to keep track
				// of prices in tasks from history (it's worth removing a few months
				// from now).
				const updateApiReqMsg = (cancelReason?: ClineApiReqCancelReason, streamingFailedMessage?: string) => {
					if (lastApiReqIndex < 0 || !this.clineMessages[lastApiReqIndex]) {
						return
					}

					const existingData = JSON.parse(this.clineMessages[lastApiReqIndex].text || "{}")
					this.clineMessages[lastApiReqIndex].text = JSON.stringify({
						...existingData,
						tokensIn: inputTokens,
						tokensOut: outputTokens,
						cacheWrites: cacheWriteTokens,
						cacheReads: cacheReadTokens,
						cost:
							totalCost ??
							calculateApiCostAnthropic(
								this.api.getModel().info,
								inputTokens,
								outputTokens,
								cacheWriteTokens,
								cacheReadTokens,
							),
						cancelReason,
						streamingFailedMessage,
					} satisfies ClineApiReqInfo)
				}

				const abortStream = async (cancelReason: ClineApiReqCancelReason, streamingFailedMessage?: string) => {
					if (this.diffViewProvider.isEditing) {
						await this.diffViewProvider.revertChanges() // closes diff view
					}

					// if last message is a partial we need to update and save it
					const lastMessage = this.clineMessages.at(-1)

					if (lastMessage && lastMessage.partial) {
						// lastMessage.ts = Date.now() DO NOT update ts since it is used as a key for virtuoso list
						lastMessage.partial = false
						// instead of streaming partialMessage events, we do a save and post like normal to persist to disk
						console.log("updating partial message", lastMessage)
					}

					// Update `api_req_started` to have cancelled and cost, so that
					// we can display the cost of the partial stream and the cancellation reason
					updateApiReqMsg(cancelReason, streamingFailedMessage)
					await this.saveClineMessages()

					// Signals to provider that it can retrieve the saved messages
					// from disk, as abortTask can not be awaited on in nature.
					this.didFinishAbortingStream = true

					this?.api?.cancelChat?.(cancelReason)
				}

				// Reset streaming state for each new API request
				this.currentStreamingContentIndex = 0
				this.currentStreamingDidCheckpoint = false
				this.assistantMessageContent = []
				this.didCompleteReadingStream = false
				this.userMessageContent = []
				this.userMessageContentReady = false
				this.didRejectTool = false
				this.didAlreadyUseTool = false
				this.presentAssistantMessageLocked = false
				this.presentAssistantMessageHasPendingUpdates = false
				this.assistantMessageParser.reset()

				await this.diffViewProvider.reset()

				// Yields only if the first chunk is successful, otherwise will
				// allow the user to retry the request (most likely due to rate
				// limit error, which gets thrown on the first chunk).
				const stream = this.attemptApiRequest()
				let assistantMessage = ""
				let reasoningMessage = ""
				let pendingGroundingSources: GroundingSource[] = []
				this.isStreaming = true

				try {
					const iterator = stream[Symbol.asyncIterator]()
					let item = await iterator.next()
					while (!item.done) {
						this.api?.setChatType?.("system")
						const chunk = item.value
						item = await iterator.next()
						if (!chunk) {
							// Sometimes chunk is undefined, no idea that can cause
							// it, but this workaround seems to fix it.
							continue
						}

						switch (chunk.type) {
							case "reasoning": {
								reasoningMessage += chunk.text
								// Only apply formatting if the message contains sentence-ending punctuation followed by **
								let formattedReasoning = reasoningMessage
								if (reasoningMessage.includes("**")) {
									// Add line breaks before **Title** patterns that appear after sentence endings
									// This targets section headers like "...end of sentence.**Title Here**"
									// Handles periods, exclamation marks, and question marks
									formattedReasoning = reasoningMessage.replace(
										/([.!?])\*\*([^*\n]+)\*\*/g,
										"$1\n\n**$2**",
									)
								}
								await this.say("reasoning", formattedReasoning, undefined, true)
								break
							}
							case "usage":
								inputTokens += chunk.inputTokens
								outputTokens += chunk.outputTokens
								cacheWriteTokens += chunk.cacheWriteTokens ?? 0
								cacheReadTokens += chunk.cacheReadTokens ?? 0
								totalCost = chunk.totalCost
								break
							case "grounding":
								// Handle grounding sources separately from regular content
								// to prevent state persistence issues - store them separately
								if (chunk.sources && chunk.sources.length > 0) {
									pendingGroundingSources.push(...chunk.sources)
								}
								break
							case "text": {
								assistantMessage += chunk.text

								// Parse raw assistant message chunk into content blocks.
								const prevLength = this.assistantMessageContent.length
								this.assistantMessageContent = this.assistantMessageParser.processChunk(chunk.text)

								if (this.assistantMessageContent.length > prevLength) {
									// New content we need to present, reset to
									// false in case previous content set this to true.
									this.userMessageContentReady = false
								}

								// Present content to user.
								presentAssistantMessage(this)
								break
							}
						}

						if (this.abort) {
							this?.api?.cancelChat?.(this.abortReason)

							if (!this.abandoned) {
								// Only need to gracefully abort if this instance
								// isn't abandoned (sometimes OpenRouter stream
								// hangs, in which case this would affect future
								// instances of Cline).
								await abortStream("user_cancelled")
							}

							break // Aborts the stream.
						}

						if (this.didRejectTool) {
							// `userContent` has a tool rejection, so interrupt the
							// assistant's response to present the user's feedback.
							assistantMessage += "\n\n[Response interrupted by user feedback]"
							// Instead of setting this preemptively, we allow the
							// present iterator to finish and set
							// userMessageContentReady when its ready.
							// this.userMessageContentReady = true
							break
						}

						if (this.didAlreadyUseTool) {
							assistantMessage +=
								"\n\n[Response interrupted by a tool use result. Only one tool may be used at a time and should be placed at the end of the message.]"
							break
						}
					}

					// Create a copy of current token values to avoid race conditions
					const currentTokens = {
						input: inputTokens,
						output: outputTokens,
						cacheWrite: cacheWriteTokens,
						cacheRead: cacheReadTokens,
						total: totalCost,
					}

					const drainStreamInBackgroundToFindAllUsage = async (apiReqIndex: number) => {
						const timeoutMs = DEFAULT_USAGE_COLLECTION_TIMEOUT_MS
						const startTime = Date.now()
						const modelId = getModelId(this.apiConfiguration)

						// Local variables to accumulate usage data without affecting the main flow
						let bgInputTokens = currentTokens.input
						let bgOutputTokens = currentTokens.output
						let bgCacheWriteTokens = currentTokens.cacheWrite
						let bgCacheReadTokens = currentTokens.cacheRead
						let bgTotalCost = currentTokens.total

						// Helper function to capture telemetry and update messages
						const captureUsageData = async (
							tokens: {
								input: number
								output: number
								cacheWrite: number
								cacheRead: number
								total?: number
							},
							messageIndex: number = apiReqIndex,
						) => {
							if (
								tokens.input > 0 ||
								tokens.output > 0 ||
								tokens.cacheWrite > 0 ||
								tokens.cacheRead > 0
							) {
								// Update the shared variables atomically
								inputTokens = tokens.input
								outputTokens = tokens.output
								cacheWriteTokens = tokens.cacheWrite
								cacheReadTokens = tokens.cacheRead
								totalCost = tokens.total

								// Update the API request message with the latest usage data
								updateApiReqMsg()
								await this.saveClineMessages()

								// Update the specific message in the webview
								const apiReqMessage = this.clineMessages[messageIndex]
								if (apiReqMessage) {
									await this.updateClineMessage(apiReqMessage)
								}

								// Capture telemetry
								TelemetryService.instance.captureLlmCompletion(this.taskId, {
									inputTokens: tokens.input,
									outputTokens: tokens.output,
									cacheWriteTokens: tokens.cacheWrite,
									cacheReadTokens: tokens.cacheRead,
									cost:
										tokens.total ??
										calculateApiCostAnthropic(
											this.api.getModel().info,
											tokens.input,
											tokens.output,
											tokens.cacheWrite,
											tokens.cacheRead,
										),
								})
							}
						}

						try {
							// Continue processing the original stream from where the main loop left off
							let usageFound = false
							let chunkCount = 0

							// Use the same iterator that the main loop was using
							while (!item.done) {
								// Check for timeout
								if (Date.now() - startTime > timeoutMs) {
									console.warn(
										`[Background Usage Collection] Timed out after ${timeoutMs}ms for model: ${modelId}, processed ${chunkCount} chunks`,
									)
									// Clean up the iterator before breaking
									if (iterator.return) {
										await iterator.return(undefined)
									}
									break
								}

								const chunk = item.value
								item = await iterator.next()
								chunkCount++

								if (chunk && chunk.type === "usage") {
									usageFound = true
									bgInputTokens += chunk.inputTokens
									bgOutputTokens += chunk.outputTokens
									bgCacheWriteTokens += chunk.cacheWriteTokens ?? 0
									bgCacheReadTokens += chunk.cacheReadTokens ?? 0
									bgTotalCost = chunk.totalCost
								}
							}

							if (
								usageFound ||
								bgInputTokens > 0 ||
								bgOutputTokens > 0 ||
								bgCacheWriteTokens > 0 ||
								bgCacheReadTokens > 0
							) {
								// We have usage data either from a usage chunk or accumulated tokens
								await captureUsageData(
									{
										input: bgInputTokens,
										output: bgOutputTokens,
										cacheWrite: bgCacheWriteTokens,
										cacheRead: bgCacheReadTokens,
										total: bgTotalCost,
									},
									lastApiReqIndex,
								)
							} else {
								console.warn(
									`[Background Usage Collection] Suspicious: request ${apiReqIndex} is complete, but no usage info was found. Model: ${modelId}`,
								)
							}
						} catch (error) {
							console.error("Error draining stream for usage data:", error)
							// Still try to capture whatever usage data we have collected so far
							if (
								bgInputTokens > 0 ||
								bgOutputTokens > 0 ||
								bgCacheWriteTokens > 0 ||
								bgCacheReadTokens > 0
							) {
								await captureUsageData(
									{
										input: bgInputTokens,
										output: bgOutputTokens,
										cacheWrite: bgCacheWriteTokens,
										cacheRead: bgCacheReadTokens,
										total: bgTotalCost,
									},
									lastApiReqIndex,
								)
							}
						}
					}

					// Start the background task and handle any errors
					drainStreamInBackgroundToFindAllUsage(lastApiReqIndex).catch((error) => {
						console.error("Background usage collection failed:", error)
					})
				} catch (error) {
					// Abandoned happens when extension is no longer waiting for the
					// Cline instance to finish aborting (error is thrown here when
					// any function in the for loop throws due to this.abort).
					if (!this.abandoned) {
						// If the stream failed, there's various states the task
						// could be in (i.e. could have streamed some tools the user
						// may have executed), so we just resort to replicating a
						// cancel task.

						// Determine cancellation reason BEFORE aborting to ensure correct persistence
						const cancelReason: ClineApiReqCancelReason = this.abort ? "user_cancelled" : "streaming_failed"

						const streamingFailedMessage = this.abort
							? undefined
							: (error.message ?? JSON.stringify(serializeError(error), null, 2))

						// Persist interruption details first to both UI and API histories
						await abortStream(cancelReason, streamingFailedMessage)

						// Record reason for provider to decide rehydration path
						this.abortReason = cancelReason

						// Now abort (emits TaskAborted which provider listens to)
						await this.abortTask()

						this?.api?.cancelChat?.(cancelReason)
						// Do not rehydrate here; provider owns rehydration to avoid duplication races
					}
				} finally {
					this.isStreaming = false
				}

				// Need to call here in case the stream was aborted.
				if (this.abort || this.abandoned) {
					throw new Error(
						`[Costrict#recursivelyMakeRooRequests] task ${this.taskId}.${this.instanceId} aborted`,
					)
				}

				this.didCompleteReadingStream = true

				// Set any blocks to be complete to allow `presentAssistantMessage`
				// to finish and set `userMessageContentReady` to true.
				// (Could be a text block that had no subsequent tool uses, or a
				// text block at the very end, or an invalid tool use, etc. Whatever
				// the case, `presentAssistantMessage` relies on these blocks either
				// to be completed or the user to reject a block in order to proceed
				// and eventually set userMessageContentReady to true.)
				const partialBlocks = this.assistantMessageContent.filter((block) => block.partial)
				partialBlocks.forEach((block) => (block.partial = false))

				// Can't just do this b/c a tool could be in the middle of executing.
				// this.assistantMessageContent.forEach((e) => (e.partial = false))

				// Now that the stream is complete, finalize any remaining partial content blocks
				this.assistantMessageParser.finalizeContentBlocks()
				this.assistantMessageContent = this.assistantMessageParser.getContentBlocks()

				if (partialBlocks.length > 0) {
					// If there is content to update then it will complete and
					// update `this.userMessageContentReady` to true, which we
					// `pWaitFor` before making the next request. All this is really
					// doing is presenting the last partial message that we just set
					// to complete.
					presentAssistantMessage(this)
				}

				// Note: updateApiReqMsg() is now called from within drainStreamInBackgroundToFindAllUsage
				// to ensure usage data is captured even when the stream is interrupted. The background task
				// uses local variables to accumulate usage data before atomically updating the shared state.

				// Complete the reasoning message if it exists
				// We can't use say() here because the reasoning message may not be the last message
				// (other messages like text blocks or tool uses may have been added after it during streaming)
				if (reasoningMessage) {
					const lastReasoningIndex = findLastIndex(
						this.clineMessages,
						(m) => m.type === "say" && m.say === "reasoning",
					)

					if (lastReasoningIndex !== -1 && this.clineMessages[lastReasoningIndex].partial) {
						this.clineMessages[lastReasoningIndex].partial = false
						await this.updateClineMessage(this.clineMessages[lastReasoningIndex])
					}
				}

				await this.persistGpt5Metadata()
				await this.saveClineMessages()
				await this.providerRef.deref()?.postStateToWebview()

				// Reset parser after each complete conversation round
				this.assistantMessageParser.reset()

				// Now add to apiConversationHistory.
				// Need to save assistant responses to file before proceeding to
				// tool use since user can exit at any moment and we wouldn't be
				// able to save the assistant's response.
				let didEndLoop = false

				if (assistantMessage.length > 0) {
					// Display grounding sources to the user if they exist
					if (pendingGroundingSources.length > 0) {
						const citationLinks = pendingGroundingSources.map((source, i) => `[${i + 1}](${source.url})`)
						const sourcesText = `${t("common:gemini.sources")} ${citationLinks.join(", ")}`

						await this.say("text", sourcesText, undefined, false, undefined, undefined, {
							isNonInteractive: true,
						})
					}

					await this.addToApiConversationHistory({
						role: "assistant",
						content: [{ type: "text", text: assistantMessage }],
					})

					TelemetryService.instance.captureConversationMessage(this.taskId, "assistant")

					// NOTE: This comment is here for future reference - this was a
					// workaround for `userMessageContent` not getting set to true.
					// It was due to it not recursively calling for partial blocks
					// when `didRejectTool`, so it would get stuck waiting for a
					// partial block to complete before it could continue.
					// In case the content blocks finished it may be the api stream
					// finished after the last parsed content block was executed, so
					// we are able to detect out of bounds and set
					// `userMessageContentReady` to true (note you should not call
					// `presentAssistantMessage` since if the last block i
					//  completed it will be presented again).
					// const completeBlocks = this.assistantMessageContent.filter((block) => !block.partial) // If there are any partial blocks after the stream ended we can consider them invalid.
					// if (this.currentStreamingContentIndex >= completeBlocks.length) {
					// 	this.userMessageContentReady = true
					// }

					await pWaitFor(() => this.userMessageContentReady)

					// If the model did not tool use, then we need to tell it to
					// either use a tool or attempt_completion.
					const didToolUse = this.assistantMessageContent.some((block) => block.type === "tool_use")

					if (!didToolUse) {
						this.userMessageContent.push({ type: "text", text: formatResponse.noToolsUsed() })
						this.consecutiveMistakeCount++
					}

					if (this.userMessageContent.length > 0) {
						stack.push({
							userContent: [...this.userMessageContent], // Create a copy to avoid mutation issues
							includeFileDetails: false, // Subsequent iterations don't need file details
						})

						// Add periodic yielding to prevent blocking
						await new Promise((resolve) => setImmediate(resolve))
					}
					// Continue to next iteration instead of setting didEndLoop from recursive call
					continue
				} else {
					// If there's no assistant_responses, that means we got no text
					// or tool_use content blocks from API which we should assume is
					// an error.
					await this.say("error", t("common:errors.no_assistant_responses"))

					await this.addToApiConversationHistory({
						role: "assistant",
						content: [{ type: "text", text: "Failure: I did not provide a response." }],
					})
				}

				// If we reach here without continuing, return false (will always be false for now)
				return false
			} catch (error) {
				// This should never happen since the only thing that can throw an
				// error is the attemptApiRequest, which is wrapped in a try catch
				// that sends an ask where if noButtonClicked, will clear current
				// task and destroy this instance. However to avoid unhandled
				// promise rejection, we will end this loop which will end execution
				// of this instance (see `startTask`).
				return true // Needs to be true so parent loop knows to end task.
			}
		}

		// If we exit the while loop normally (stack is empty), return false
		return false
	}

	private async getSystemPrompt(): Promise<string> {
		const { mcpEnabled } = (await this.providerRef.deref()?.getState()) ?? {}
		let mcpHub: McpHub | undefined
		if (mcpEnabled ?? true) {
			const provider = this.providerRef.deref()

			if (!provider) {
				throw new Error("Provider reference lost during view transition")
			}

			// Wait for MCP hub initialization through McpServerManager
			mcpHub = await McpServerManager.getInstance(provider.context, provider)

			if (!mcpHub) {
				throw new Error("Failed to get MCP hub from server manager")
			}

			// Wait for MCP servers to be connected before generating system prompt
			await pWaitFor(() => !mcpHub!.isConnecting, { timeout: 10_000 }).catch(() => {
				console.error("MCP servers failed to connect in time")
			})
		}

		const rooIgnoreInstructions = this.rooIgnoreController?.getInstructions()

		const state = await this.providerRef.deref()?.getState()

		const {
			browserViewportSize,
			mode,
			customModes,
			customModePrompts,
			customInstructions,
			experiments,
			enableMcpServerCreation,
			browserToolEnabled,
			language,
			maxConcurrentFileReads,
			maxReadFileLine,
			apiConfiguration,
		} = state ?? {}

		return await (async () => {
			const provider = this.providerRef.deref()

			if (!provider) {
				throw new Error("Provider not available")
			}

			// Align browser tool enablement with generateSystemPrompt: require model image support,
			// mode to include the browser group, and the user setting to be enabled.
			const modeConfig = getModeBySlug(mode ?? defaultModeSlug, customModes)
			const modeSupportsBrowser = modeConfig?.groups.some((group) => getGroupName(group) === "browser") ?? false

			// Check if model supports browser capability (images)
			const modelInfo = this.api.getModel().info
			const modelSupportsBrowser = (modelInfo as any)?.supportsImages === true

			const canUseBrowserTool = modelSupportsBrowser && modeSupportsBrowser && (browserToolEnabled ?? true)

			return SYSTEM_PROMPT(
				provider.context,
				this.cwd,
				canUseBrowserTool,
				mcpHub,
				this.diffStrategy,
				browserViewportSize ?? "900x600",
				mode ?? defaultModeSlug,
				customModePrompts,
				customModes,
				customInstructions,
				this.diffEnabled,
				experiments,
				enableMcpServerCreation,
				language,
				rooIgnoreInstructions,
				maxReadFileLine !== -1,
				{
					maxConcurrentFileReads: maxConcurrentFileReads ?? 5,
					todoListEnabled: apiConfiguration?.todoListEnabled ?? true,
					useAgentRules: vscode.workspace.getConfiguration("zgsm").get<boolean>("useAgentRules") ?? true,
					newTaskRequireTodos: vscode.workspace
						.getConfiguration("zgsm")
						.get<boolean>("newTaskRequireTodos", false),
				},
				undefined, // todoList
				this.api.getModel().id,
			)
		})()
	}

	private getCurrentProfileId(state: any): string {
		return (
			state?.listApiConfigMeta?.find((profile: any) => profile.name === state?.currentApiConfigName)?.id ??
			"default"
		)
	}

	private async handleContextWindowExceededError(): Promise<void> {
		const state = await this.providerRef.deref()?.getState()
		const { profileThresholds = {} } = state ?? {}

		const { contextTokens } = this.getTokenUsage()
		const modelInfo = this.api.getModel().info

		const maxTokens = getModelMaxOutputTokens({
			modelId: this.api.getModel().id,
			model: modelInfo,
			settings: this.apiConfiguration,
		})

		const contextWindow = modelInfo.contextWindow

		// Get the current profile ID using the helper method
		const currentProfileId = this.getCurrentProfileId(state)

		// Log the context window error for debugging
		console.warn(
			`[Task#${this.taskId}] Context window exceeded for model ${this.api.getModel().id}. ` +
				`Current tokens: ${contextTokens}, Context window: ${contextWindow}. ` +
				`Forcing truncation to ${FORCED_CONTEXT_REDUCTION_PERCENT}% of current context.`,
		)

		// Force aggressive truncation by keeping only 75% of the conversation history
		const truncateResult = await truncateConversationIfNeeded({
			messages: this.apiConversationHistory,
			totalTokens: contextTokens || 0,
			maxTokens,
			contextWindow,
			apiHandler: this.api,
			autoCondenseContext: true,
			autoCondenseContextPercent: FORCED_CONTEXT_REDUCTION_PERCENT,
			systemPrompt: await this.getSystemPrompt(),
			taskId: this.taskId,
			profileThresholds,
			currentProfileId,
		})

		if (truncateResult.messages !== this.apiConversationHistory) {
			await this.overwriteApiConversationHistory(truncateResult.messages)
		}

		if (truncateResult.summary) {
			const { summary, cost, prevContextTokens, newContextTokens = 0 } = truncateResult
			const contextCondense: ContextCondense = { summary, cost, newContextTokens, prevContextTokens }
			await this.say(
				"condense_context",
				undefined /* text */,
				undefined /* images */,
				false /* partial */,
				undefined /* checkpoint */,
				undefined /* progressStatus */,
				{ isNonInteractive: true } /* options */,
				contextCondense,
			)
		}
	}

	public async *attemptApiRequest(retryAttempt: number = 0): ApiStream {
		const state = await this.providerRef.deref()?.getState()

		const {
			apiConfiguration,
			autoApprovalEnabled,
			alwaysApproveResubmit,
			requestDelaySeconds,
			mode,
			zgsmCodeMode,
			autoCondenseContext = true,
			autoCondenseContextPercent = 100,
			profileThresholds = {},
		} = state ?? {}

		// Get condensing configuration for automatic triggers.
		const customCondensingPrompt = state?.customCondensingPrompt
		const condensingApiConfigId = state?.condensingApiConfigId
		const listApiConfigMeta = state?.listApiConfigMeta

		// Determine API handler to use for condensing.
		let condensingApiHandler: ApiHandler | undefined

		if (condensingApiConfigId && listApiConfigMeta && Array.isArray(listApiConfigMeta)) {
			// Find matching config by ID
			const matchingConfig = listApiConfigMeta.find((config) => config.id === condensingApiConfigId)

			if (matchingConfig) {
				const profile = await this.providerRef.deref()?.providerSettingsManager.getProfile({
					id: condensingApiConfigId,
				})

				// Ensure profile and apiProvider exist before trying to build handler.
				if (profile && profile.apiProvider) {
					condensingApiHandler = buildApiHandler(profile)
				}
			}
		}

		let rateLimitDelay = 0

		// Use the shared timestamp so that subtasks respect the same rate-limit
		// window as their parent tasks.
		if (Task.lastGlobalApiRequestTime) {
			const now = Date.now()
			const timeSinceLastRequest = now - Task.lastGlobalApiRequestTime
			const rateLimit = apiConfiguration?.rateLimitSeconds || 0
			rateLimitDelay = Math.ceil(Math.max(0, rateLimit * 1000 - timeSinceLastRequest) / 1000)
		}

		// Only show rate limiting message if we're not retrying. If retrying, we'll include the delay there.
		if (rateLimitDelay > 0 && retryAttempt === 0) {
			// Show countdown timer
			for (let i = rateLimitDelay; i > 0; i--) {
				const delayMessage = `Rate limiting for ${i} seconds...`
				this.providerRef.deref()?.log(`[Task#${this.taskId}] ${delayMessage}`)
				await this.say("api_req_retry_delayed", delayMessage, undefined, true)
				await delay(1000)
			}
		}

		// Update last request time before making the request so that subsequent
		// requests — even from new subtasks — will honour the provider's rate-limit.
		Task.lastGlobalApiRequestTime = Date.now()

		const systemPrompt = await this.getSystemPrompt()
		this.lastUsedInstructions = systemPrompt
		const { contextTokens } = this.getTokenUsage()

		if (contextTokens) {
			const modelInfo = this.api.getModel().info

			const maxTokens = getModelMaxOutputTokens({
				modelId: this.api.getModel().id,
				model: modelInfo,
				settings: this.apiConfiguration,
			})

			const contextWindow = modelInfo.contextWindow

			// Get the current profile ID using the helper method
			const currentProfileId = this.getCurrentProfileId(state)

			const truncateResult = await truncateConversationIfNeeded({
				messages: this.apiConversationHistory,
				totalTokens: contextTokens,
				maxTokens,
				contextWindow,
				apiHandler: this.api,
				autoCondenseContext,
				autoCondenseContextPercent,
				systemPrompt,
				taskId: this.taskId,
				customCondensingPrompt,
				condensingApiHandler,
				profileThresholds,
				currentProfileId,
			})
			if (truncateResult.messages !== this.apiConversationHistory) {
				await this.overwriteApiConversationHistory(truncateResult.messages)
			}
			if (truncateResult.error) {
				await this.say("condense_context_error", truncateResult.error)
			} else if (truncateResult.summary) {
				// A condense operation occurred; for the next GPT‑5 API call we should NOT
				// send previous_response_id so the request reflects the fresh condensed context.
				this.skipPrevResponseIdOnce = true

				const { summary, cost, prevContextTokens, newContextTokens = 0 } = truncateResult
				const contextCondense: ContextCondense = { summary, cost, newContextTokens, prevContextTokens }
				await this.say(
					"condense_context",
					undefined /* text */,
					undefined /* images */,
					false /* partial */,
					undefined /* checkpoint */,
					undefined /* progressStatus */,
					{ isNonInteractive: true } /* options */,
					contextCondense,
				)
			}
		}

		const messagesSinceLastSummary = getMessagesSinceLastSummary(this.apiConversationHistory)
		let cleanConversationHistory = maybeRemoveImageBlocks(messagesSinceLastSummary, this.api).map(
			({ role, content }) => ({ role, content }),
		)

		// Check auto-approval limits
		const approvalResult = await this.autoApprovalHandler.checkAutoApprovalLimits(
			state,
			this.combineMessages(this.clineMessages.slice(1)),
			async (type, data) => this.ask(type, data),
		)

		if (!approvalResult.shouldProceed) {
			// User did not approve, task should be aborted
			throw new Error("Auto-approval limit reached and user did not approve continuation")
		}

		// Determine GPT‑5 previous_response_id from last persisted assistant turn (if available),
		// unless a condense just occurred (skip once after condense).
		let previousResponseId: string | undefined = undefined
		try {
			const modelId = this.api.getModel().id
			if (modelId && modelId.startsWith("gpt-5") && !this.skipPrevResponseIdOnce) {
				// Find the last assistant message that has a previous_response_id stored
				const idx = findLastIndex(
					this.clineMessages,
					(m): m is ClineMessage & ClineMessageWithMetadata =>
						m.type === "say" &&
						m.say === "text" &&
						!!(m as ClineMessageWithMetadata).metadata?.gpt5?.previous_response_id,
				)
				if (idx !== -1) {
					// Use the previous_response_id from the last assistant message for this request
					const message = this.clineMessages[idx] as ClineMessage & ClineMessageWithMetadata
					previousResponseId = message.metadata?.gpt5?.previous_response_id
				}
			} else if (this.skipPrevResponseIdOnce) {
				// Skipping previous_response_id due to recent condense operation - will send full conversation context
			}
		} catch (error) {
			console.error(`[Task#${this.taskId}] Error retrieving GPT-5 response ID:`, error)
			// non-fatal
		}

		const metadata: ApiHandlerCreateMessageMetadata = {
			mode: mode,
			zgsmCodeMode,
			zgsmWorkflowMode: this.zgsmWorkflowMode,
			rooTaskMode: this?.rootTask?._taskMode,
			parentTaskMode: this?.parentTask?._taskMode,
			taskId: this.taskId,
			language: state?.language,
			instanceId: this.instanceId,
			// Only include previousResponseId if we're NOT suppressing it
			...(previousResponseId && !this.skipPrevResponseIdOnce ? { previousResponseId } : {}),
			// If a condense just occurred, explicitly suppress continuity fallback for the next call
			...(this.skipPrevResponseIdOnce ? { suppressPreviousResponseId: true } : {}),
		}

		// Reset skip flag after applying (it only affects the immediate next call)
		if (this.skipPrevResponseIdOnce) {
			this.skipPrevResponseIdOnce = false
		}

		const stream = this.api.createMessage(systemPrompt, cleanConversationHistory, metadata)
		const iterator = stream[Symbol.asyncIterator]()

		try {
			// Awaiting first chunk to see if it will throw an error.
			this.isWaitingForFirstChunk = true
			const firstChunk = await iterator.next()
			yield firstChunk.value
			this.isWaitingForFirstChunk = false
		} catch (error) {
			const isZgsm = apiConfiguration?.apiProvider === "zgsm"
			let errorMsg = ""
			if (isZgsm) {
				const errorCodeManager = ErrorCodeManager.getInstance()
				errorMsg = await errorCodeManager.parseResponse(error, isZgsm, this.taskId, this.instanceId)

				const requestId = error.headers?.get("x-request-id")
				if (requestId) {
					// Store raw error
					errorCodeManager.setRawError(requestId, error)
				}

				if (error.status === 401) {
					ZgsmAuthService.openStatusBarLoginTip()
				}
			} else {
				errorMsg = error.message
			}

			this.isWaitingForFirstChunk = false
			const isContextWindowExceededError = checkContextWindowExceededError(error)

			// If it's a context window error and we haven't exceeded max retries for this error type
			if (isContextWindowExceededError && retryAttempt < MAX_CONTEXT_WINDOW_RETRIES) {
				console.warn(
					`[Task#${this.taskId}] Context window exceeded for model ${this.api.getModel().id}. ` +
						`Retry attempt ${retryAttempt + 1}/${MAX_CONTEXT_WINDOW_RETRIES}. ` +
						`Attempting automatic truncation...`,
				)
				await this.handleContextWindowExceededError()
				// Retry the request after handling the context window error
				yield* this.attemptApiRequest(retryAttempt + 1)
				return
			}

			// note that this api_req_failed ask is unique in that we only present this option if the api hasn't streamed any content yet (ie it fails on the first chunk due), as it would allow them to hit a retry button. However if the api failed mid-stream, it could be in any arbitrary state where some tools may have executed, so that error is handled differently and requires cancelling the task entirely.
			if (autoApprovalEnabled && alwaysApproveResubmit) {
				const baseDelay = requestDelaySeconds || 5
				let exponentialDelay = Math.min(
					Math.ceil(baseDelay * Math.pow(2, retryAttempt)),
					MAX_EXPONENTIAL_BACKOFF_SECONDS,
				)

				// If the error is a 429, and the error details contain a retry delay, use that delay instead of exponential backoff
				if (error.status === 429) {
					const geminiRetryDetails = error.errorDetails?.find(
						(detail: any) => detail["@type"] === "type.googleapis.com/google.rpc.RetryInfo",
					)
					if (geminiRetryDetails) {
						const match = geminiRetryDetails?.retryDelay?.match(/^(\d+)s$/)
						if (match) {
							exponentialDelay = Number(match[1]) + 1
						}
					}
				}

				// Wait for the greater of the exponential delay or the rate limit delay
				const finalDelay = Math.max(exponentialDelay, rateLimitDelay)

				// Show countdown timer with exponential backoff
				for (let i = finalDelay; i > 0; i--) {
					await this.say(
						"api_req_retry_delayed",
						`${errorMsg}\n\nRetry attempt ${retryAttempt + 1}\nRetrying in ${i} seconds...`,
						undefined,
						true,
					)
					await delay(1000)
				}

				await this.say(
					"api_req_retry_delayed",
					`${errorMsg}\n\nRetry attempt ${retryAttempt + 1}\nRetrying now...`,
					undefined,
					false,
				)

				// Delegate generator output from the recursive call with
				// incremented retry count.
				this.api?.setChatType?.("system")
				yield* this.attemptApiRequest(retryAttempt + 1)

				return
			} else {
				const { response } = await this.ask("api_req_failed", errorMsg)

				if (response !== "yesButtonClicked") {
					// This will never happen since if noButtonClicked, we will
					// clear current task, aborting this instance.
					throw new Error("API request failed")
				}

				await this.say("api_req_retried")

				// Delegate generator output from the recursive call.
				this.api?.setChatType?.("system")
				yield* this.attemptApiRequest()
				return
			}
		}

		// No error, so we can continue to yield all remaining chunks.
		// (Needs to be placed outside of try/catch since it we want caller to
		// handle errors not with api_req_failed as that is reserved for first
		// chunk failures only.)
		// This delegates to another generator or iterable object. In this case,
		// it's saying "yield all remaining values from this iterator". This
		// effectively passes along all subsequent chunks from the original
		// stream.
		yield* iterator
	}

	// Checkpoints

	public async checkpointSave(force: boolean = false, suppressMessage: boolean = false) {
		return checkpointSave(this, force, suppressMessage)
	}

	public async checkpointRestore(options: CheckpointRestoreOptions) {
		return checkpointRestore(this, options)
	}

	public async checkpointDiff(options: CheckpointDiffOptions) {
		return checkpointDiff(this, options)
	}

	// Metrics

	public combineMessages(messages: ClineMessage[]) {
		return combineApiRequests(combineCommandSequences(messages))
	}

	public getTokenUsage(): TokenUsage {
		return getApiMetrics(this.combineMessages(this.clineMessages.slice(1)))
	}

	public recordToolUsage(toolName: ToolName) {
		if (!this.toolUsage[toolName]) {
			this.toolUsage[toolName] = { attempts: 0, failures: 0 }
		}

		this.toolUsage[toolName].attempts++
	}

	public recordToolError(toolName: ToolName, error?: string) {
		if (!this.toolUsage[toolName]) {
			this.toolUsage[toolName] = { attempts: 0, failures: 0 }
		}

		this.toolUsage[toolName].failures++
		TelemetryService.instance.captureError(`ToolUsageError_${toolName}`)

		if (error) {
			this.emit(RooCodeEventName.TaskToolFailed, this.taskId, toolName, error)
		}
	}

	/**
	 * Persist GPT-5 per-turn metadata (previous_response_id only)
	 * onto the last complete assistant say("text") message.
	 *
	 * Note: We do not persist system instructions or reasoning summaries.
	 */
	private async persistGpt5Metadata(): Promise<void> {
		try {
			const modelId = this.api.getModel().id
			if (!modelId || !modelId.startsWith("gpt-5")) return

			// Check if the API handler has a getLastResponseId method (OpenAiNativeHandler specific)
			const handler = this.api as ApiHandler & { getLastResponseId?: () => string | undefined }
			const lastResponseId = handler.getLastResponseId?.()
			const idx = findLastIndex(
				this.clineMessages,
				(m) => m.type === "say" && m.say === "text" && m.partial !== true,
			)
			if (idx !== -1) {
				const msg = this.clineMessages[idx] as ClineMessage & ClineMessageWithMetadata
				if (!msg.metadata) {
					msg.metadata = {}
				}
				const gpt5Metadata: Gpt5Metadata = {
					...(msg.metadata.gpt5 ?? {}),
					...(lastResponseId ? { previous_response_id: lastResponseId } : {}),
				}
				msg.metadata.gpt5 = gpt5Metadata
			}
		} catch (error) {
			console.error(`[Task#${this.taskId}] Error persisting GPT-5 metadata:`, error)
			// Non-fatal error in metadata persistence
		}
	}

	// Getters

	public get taskStatus(): TaskStatus {
		if (this.interactiveAsk) {
			return TaskStatus.Interactive
		}

		if (this.resumableAsk) {
			return TaskStatus.Resumable
		}

		if (this.idleAsk) {
			return TaskStatus.Idle
		}

		return TaskStatus.Running
	}

	public get taskAsk(): ClineMessage | undefined {
		return this.idleAsk || this.resumableAsk || this.interactiveAsk
	}

	public get queuedMessages(): QueuedMessage[] {
		return this.messageQueueService.messages
	}

	public get tokenUsage(): TokenUsage | undefined {
		if (this.tokenUsageSnapshot && this.tokenUsageSnapshotAt) {
			return this.tokenUsageSnapshot
		}

		this.tokenUsageSnapshot = this.getTokenUsage()
		this.tokenUsageSnapshotAt = this.clineMessages.at(-1)?.ts

		return this.tokenUsageSnapshot
	}

	public get cwd() {
		return this.workspacePath
	}

	/**
	 * Process any queued messages by dequeuing and submitting them.
	 * This ensures that queued user messages are sent when appropriate,
	 * preventing them from getting stuck in the queue.
	 *
	 * @param context - Context string for logging (e.g., the calling tool name)
	 */
	public processQueuedMessages(): void {
		try {
			if (!this.messageQueueService.isEmpty()) {
				const queued = this.messageQueueService.dequeueMessage()
				if (queued) {
					setTimeout(() => {
						this.submitUserMessage(queued.text, queued.images).catch((err) =>
							console.error(`[Task] Failed to submit queued message:`, err),
						)
					}, 0)
				}
			}
		} catch (e) {
			console.error(`[Task] Queue processing error:`, e)
		}
	}
}<|MERGE_RESOLUTION|>--- conflicted
+++ resolved
@@ -943,22 +943,12 @@
 			)
 
 			if (lastFollowUpIndex !== -1) {
-<<<<<<< HEAD
-				delay(30).then(() => {
-					// Mark this follow-up as answered
-					this.clineMessages[lastFollowUpIndex].isAnswered = true
-					// Save the updated messages
-					this.saveClineMessages().catch((error) => {
-						console.error("Failed to save answered follow-up state:", error)
-					})
-=======
 				// Mark this follow-up as answered
 				const item = this.clineMessages[lastFollowUpIndex]
 				item.isAnswered = !!item.partial
 				// Save the updated messages
 				this.saveClineMessages().catch((error) => {
 					console.error("Failed to save answered follow-up state:", error)
->>>>>>> 0d841921
 				})
 			}
 		}
