import * as path from "path"
import * as vscode from "vscode"
import os from "os"
import crypto from "crypto"
import EventEmitter from "events"

import { AskIgnoredError } from "./AskIgnoredError"

import { Anthropic } from "@anthropic-ai/sdk"
import OpenAI from "openai"
import debounce from "lodash.debounce"
import delay from "delay"
import pWaitFor from "p-wait-for"
import { serializeError } from "serialize-error"
import { Package } from "../../shared/package"
import { formatToolInvocation } from "../tools/helpers/toolResultFormatting"

import {
	type TaskLike,
	type TaskMetadata,
	type TaskEvents,
	type ProviderSettings,
	type TokenUsage,
	type ToolUsage,
	type ToolName,
	type ContextCondense,
	type ContextTruncation,
	type ClineMessage,
	type ClineSay,
	type ClineAsk,
	type ToolProgressStatus,
	type HistoryItem,
	type CreateTaskOptions,
	type ModelInfo,
	type ToolProtocol,
	RooCodeEventName,
	// TelemetryEventName,
	TaskStatus,
	TodoItem,
	getApiProtocol,
	getModelId,
	isIdleAsk,
	isInteractiveAsk,
	isResumableAsk,
	isNativeProtocol,
	QueuedMessage,
	DEFAULT_CONSECUTIVE_MISTAKE_LIMIT,
	DEFAULT_CHECKPOINT_TIMEOUT_SECONDS,
	MAX_CHECKPOINT_TIMEOUT_SECONDS,
	MIN_CHECKPOINT_TIMEOUT_SECONDS,
	TOOL_PROTOCOL,
	CommandExecutionStatus,
	ConsecutiveMistakeError,
} from "@roo-code/types"
// import { CloudService, BridgeOrchestrator } from "@roo-code/cloud"
import { TelemetryService } from "@roo-code/telemetry"
import { resolveToolProtocol, detectToolProtocolFromHistory } from "../../utils/resolveToolProtocol"

// api
import { ApiHandler, ApiHandlerCreateMessageMetadata, buildApiHandler } from "../../api"
import { ApiStream, GroundingSource } from "../../api/transform/stream"
import { maybeRemoveImageBlocks } from "../../api/transform/image-cleaning"

// shared
import { findLastIndex } from "../../shared/array"
import { combineApiRequests } from "../../shared/combineApiRequests"
import { combineCommandSequences } from "../../shared/combineCommandSequences"
import { t } from "../../i18n"
import { ClineApiReqCancelReason, ClineApiReqInfo } from "../../shared/ExtensionMessage"
import { getApiMetrics, hasTokenUsageChanged, hasToolUsageChanged } from "../../shared/getApiMetrics"
import { ClineAskResponse } from "../../shared/WebviewMessage"
import { defaultModeSlug, getModeBySlug, getGroupName } from "../../shared/modes"
import { DiffStrategy, type ToolUse } from "../../shared/tools"
import { EXPERIMENT_IDS, experiments, parallelToolCallsEnabled } from "../../shared/experiments"
import { getModelMaxOutputTokens } from "../../shared/api"

// services
import { UrlContentFetcher } from "../../services/browser/UrlContentFetcher"
import { BrowserSession } from "../../services/browser/BrowserSession"
import { McpHub } from "../../services/mcp/McpHub"
import { McpServerManager } from "../../services/mcp/McpServerManager"
import { RepoPerTaskCheckpointService } from "../../services/checkpoints"

// integrations
import { DiffViewProvider } from "../../integrations/editor/DiffViewProvider"
import { findToolName } from "../../integrations/misc/export-markdown"
import { RooTerminalProcess } from "../../integrations/terminal/types"
import { TerminalRegistry } from "../../integrations/terminal/TerminalRegistry"

// utils
import { calculateApiCostAnthropic, calculateApiCostOpenAI } from "../../shared/cost"
import { getWorkspacePath } from "../../utils/path"

// prompts
import { formatResponse } from "../prompts/responses"
import { SYSTEM_PROMPT } from "../prompts/system"
import { buildNativeToolsArray } from "./build-tools"

// core modules
import { ToolRepetitionDetector } from "../tools/ToolRepetitionDetector"
import { restoreTodoListForTask } from "../tools/UpdateTodoListTool"
import { FileContextTracker } from "../context-tracking/FileContextTracker"
import { RooIgnoreController } from "../ignore/RooIgnoreController"
import { RooProtectedController } from "../protect/RooProtectedController"
import { type AssistantMessageContent, presentAssistantMessage } from "../assistant-message"
import { AssistantMessageParser } from "../assistant-message/AssistantMessageParser"
import { NativeToolCallParser } from "../assistant-message/NativeToolCallParser"
import { manageContext, willManageContext } from "../context-management"
import { ClineProvider } from "../webview/ClineProvider"
import { MultiSearchReplaceDiffStrategy } from "../diff/strategies/multi-search-replace"
import { MultiFileSearchReplaceDiffStrategy } from "../diff/strategies/multi-file-search-replace"
import {
	type ApiMessage,
	readApiMessages,
	saveApiMessages,
	readTaskMessages,
	saveTaskMessages,
	taskMetadata,
} from "../task-persistence"
import { getEnvironmentDetails } from "../environment/getEnvironmentDetails"
import { checkContextWindowExceededError } from "../context/context-management/context-error-handling"
import {
	type CheckpointDiffOptions,
	type CheckpointRestoreOptions,
	getCheckpointService,
	checkpointSave,
	checkpointRestore,
	checkpointDiff,
} from "../checkpoints"
import { processUserContentMentions } from "../mentions/processUserContentMentions"
import { getMessagesSinceLastSummary, summarizeConversation, getEffectiveApiHistory } from "../condense"
import { MessageQueueService } from "../message-queue/MessageQueueService"

import { ErrorCodeManager } from "../costrict/error-code"
import { ZgsmAuthService } from "../costrict/auth"
import { AutoApprovalHandler, checkAutoApproval } from "../auto-approval"
import psTree from "ps-tree"
import { MessageManager } from "../message-manager"
import { validateAndFixToolResultIds } from "./validateToolResultIds"

const MAX_EXPONENTIAL_BACKOFF_SECONDS = 600 // 10 minutes
const DEFAULT_USAGE_COLLECTION_TIMEOUT_MS = 5000 // 5 seconds
const FORCED_CONTEXT_REDUCTION_PERCENT = 75 // Keep 75% of context (remove 25%) on context window errors
const MAX_CONTEXT_WINDOW_RETRIES = 3 // Maximum retries for context window errors

export interface TaskOptions extends CreateTaskOptions {
	provider: ClineProvider
	apiConfiguration: ProviderSettings
	enableDiff?: boolean
	enableCheckpoints?: boolean
	useZgsmCustomConfig?: boolean
	zgsmCodebaseIndexEnabled?: boolean
	checkpointTimeout?: number
	enableBridge?: boolean
	fuzzyMatchThreshold?: number
	consecutiveMistakeLimit?: number
	task?: string
	images?: string[]
	historyItem?: HistoryItem
	experiments?: Record<string, boolean>
	startTask?: boolean
	rootTask?: Task
	parentTask?: Task
	taskNumber?: number
	onCreated?: (task: Task) => void
	initialTodos?: TodoItem[]
	workspacePath?: string
	/** Initial status for the task's history item (e.g., "active" for child tasks) */
	initialStatus?: "active" | "delegated" | "completed"
}

export class Task extends EventEmitter<TaskEvents> implements TaskLike {
	readonly taskId: string
	readonly zgsmWorkflowMode?: string
	readonly rootTaskId?: string
	readonly parentTaskId?: string
	childTaskId?: string
	pendingNewTaskToolCallId?: string

	readonly instanceId: string
	readonly metadata: TaskMetadata

	todoList?: TodoItem[]

	readonly rootTask: Task | undefined = undefined
	readonly parentTask: Task | undefined = undefined
	readonly taskNumber: number
	readonly workspacePath: string

	/**
	 * The mode associated with this task. Persisted across sessions
	 * to maintain user context when reopening tasks from history.
	 *
	 * ## Lifecycle
	 *
	 * ### For new tasks:
	 * 1. Initially `undefined` during construction
	 * 2. Asynchronously initialized from provider state via `initializeTaskMode()`
	 * 3. Falls back to `defaultModeSlug` if provider state is unavailable
	 *
	 * ### For history items:
	 * 1. Immediately set from `historyItem.mode` during construction
	 * 2. Falls back to `defaultModeSlug` if mode is not stored in history
	 *
	 * ## Important
	 * This property should NOT be accessed directly until `taskModeReady` promise resolves.
	 * Use `getTaskMode()` for async access or `taskMode` getter for sync access after initialization.
	 *
	 * @private
	 * @see {@link getTaskMode} - For safe async access
	 * @see {@link taskMode} - For sync access after initialization
	 * @see {@link waitForModeInitialization} - To ensure initialization is complete
	 */
	private _taskMode: string | undefined

	/**
	 * The tool protocol locked to this task. Once set, the task will continue
	 * using this protocol even if user settings change.
	 *
	 * ## Why This Matters
	 * When NTC (Native Tool Calling) is enabled, XML parsing does NOT occur.
	 * If a task previously used XML tools, resuming it with NTC enabled would
	 * break because the tool calls in the history would not be parseable.
	 *
	 * ## Lifecycle
	 *
	 * ### For new tasks:
	 * 1. Set immediately in constructor via `resolveToolProtocol()`
	 * 2. Locked for the lifetime of the task
	 *
	 * ### For history items:
	 * 1. If `historyItem.toolProtocol` exists, use it
	 * 2. Otherwise, detect from API history via `detectToolProtocolFromHistory()`
	 * 3. If no tools in history, use `resolveToolProtocol()` from current settings
	 *
	 * @private
	 */
	private _taskToolProtocol: ToolProtocol | undefined

	/**
	 * Promise that resolves when the task mode has been initialized.
	 * This ensures async mode initialization completes before the task is used.
	 *
	 * ## Purpose
	 * - Prevents race conditions when accessing task mode
	 * - Ensures provider state is properly loaded before mode-dependent operations
	 * - Provides a synchronization point for async initialization
	 *
	 * ## Resolution timing
	 * - For history items: Resolves immediately (sync initialization)
	 * - For new tasks: Resolves after provider state is fetched (async initialization)
	 *
	 * @private
	 * @see {@link waitForModeInitialization} - Public method to await this promise
	 */
	private taskModeReady: Promise<void>

	providerRef: WeakRef<ClineProvider>
	private readonly globalStoragePath: string
	abort: boolean = false
	currentRequestAbortController?: AbortController
	skipPrevResponseIdOnce: boolean = false

	// TaskStatus
	idleAsk?: ClineMessage
	resumableAsk?: ClineMessage
	interactiveAsk?: ClineMessage

	didFinishAbortingStream = false
	abandoned = false
	abortReason?: ClineApiReqCancelReason
	isInitialized = false
	isPaused: boolean = false

	// API
	api: ApiHandler & {
		setChatType?: (type: "user" | "system") => void
		getChatType?: () => "user" | "system"
		cancelChat?: (cancelType?: ClineApiReqCancelReason) => void
	}
	apiConfiguration: ProviderSettings
	private static lastGlobalApiRequestTime?: number
	private autoApprovalHandler: AutoApprovalHandler

	lastApiRequestHeaders?: Record<string, string>

	/**
	 * Reset the global API request timestamp. This should only be used for testing.
	 * @internal
	 */
	static resetGlobalApiRequestTime(): void {
		Task.lastGlobalApiRequestTime = undefined
	}

	toolRepetitionDetector: ToolRepetitionDetector
	rooIgnoreController?: RooIgnoreController
	rooProtectedController?: RooProtectedController
	fileContextTracker: FileContextTracker
	urlContentFetcher: UrlContentFetcher
	terminalProcess?: RooTerminalProcess
	currentProcessPid?: number // Persisted PID for reliable process cancellation
	persistedTerminalProcess?: RooTerminalProcess // Persisted process reference for continue operation

	// Computer User
	browserSession: BrowserSession

	// Editing
	diffViewProvider: DiffViewProvider
	diffStrategy?: DiffStrategy
	diffEnabled: boolean = false
	fuzzyMatchThreshold: number
	didEditFile: boolean = false

	// LLM Messages & Chat Messages
	apiConversationHistory: ApiMessage[] = []
	clineMessages: ClineMessage[] = []

	// Ask
	private askResponse?: ClineAskResponse
	private askResponseText?: string
	private askResponseImages?: string[]
	public lastMessageTs?: number
	private autoApprovalTimeoutRef?: NodeJS.Timeout

	// Tool Use
	consecutiveMistakeCount: number = 0
	consecutiveMistakeLimit: number
	consecutiveMistakeCountForApplyDiff: Map<string, number> = new Map()
	consecutiveNoToolUseCount: number = 0
	toolUsage: ToolUsage = {}

	// Checkpoints
	enableCheckpoints: boolean
	checkpointTimeout: number
	checkpointService?: RepoPerTaskCheckpointService
	checkpointServiceInitializing = false

	// Task Bridge
	enableBridge: boolean

	// Message Queue Service
	public readonly messageQueueService: MessageQueueService
	private messageQueueStateChangedHandler: (() => void) | undefined

	// Streaming
	isWaitingForFirstChunk = false
	isStreaming = false
	currentStreamingContentIndex = 0
	currentStreamingDidCheckpoint = false
	assistantMessageContent: AssistantMessageContent[] = []
	presentAssistantMessageLocked = false
	presentAssistantMessageHasPendingUpdates = false
	userMessageContent: (Anthropic.TextBlockParam | Anthropic.ImageBlockParam | Anthropic.ToolResultBlockParam)[] = []
	userMessageContentReady = false
	didRejectTool = false
	didAlreadyUseTool = false
	didToolFailInCurrentTurn = false
	didCompleteReadingStream = false
	assistantMessageParser?: AssistantMessageParser
	private providerProfileChangeListener?: (config: { name: string; provider?: string }) => void

	// Native tool call streaming state (track which index each tool is at)
	private streamingToolCallIndices: Map<string, number> = new Map()

	// Cached model info for current streaming session (set at start of each API request)
	// This prevents excessive getModel() calls during tool execution
	cachedStreamingModel?: { id: string; info: ModelInfo }

	// Token Usage Cache
	private tokenUsageSnapshot?: TokenUsage
	private tokenUsageSnapshotAt?: number

	// Tool Usage Cache
	private toolUsageSnapshot?: ToolUsage

	// Token Usage Throttling - Debounced emit function
	private readonly TOKEN_USAGE_EMIT_INTERVAL_MS = 2000 // 2 seconds
	private debouncedEmitTokenUsage: ReturnType<typeof debounce>

	// Cloud Sync Tracking
	private cloudSyncedMessageTimestamps: Set<number> = new Set()

	// Initial status for the task's history item (set at creation time to avoid race conditions)
	private readonly initialStatus?: "active" | "delegated" | "completed"

	// MessageManager for high-level message operations (lazy initialized)
	private _messageManager?: MessageManager

	constructor({
		provider,
		apiConfiguration,
		enableDiff = false,
		enableCheckpoints = true,
		checkpointTimeout = DEFAULT_CHECKPOINT_TIMEOUT_SECONDS,
		enableBridge = false,
		fuzzyMatchThreshold = 1.0,
		consecutiveMistakeLimit = DEFAULT_CONSECUTIVE_MISTAKE_LIMIT,
		task,
		images,
		historyItem,
		experiments: experimentsConfig,
		startTask = true,
		rootTask,
		parentTask,
		taskNumber = -1,
		onCreated,
		initialTodos,
		workspacePath,
		zgsmWorkflowMode,
		initialStatus,
	}: TaskOptions) {
		super()

		if (startTask && !task && !images && !historyItem) {
			throw new Error("Either historyItem or task/images must be provided")
		}
		this.zgsmWorkflowMode = zgsmWorkflowMode

		if (
			!checkpointTimeout ||
			checkpointTimeout > MAX_CHECKPOINT_TIMEOUT_SECONDS ||
			checkpointTimeout < MIN_CHECKPOINT_TIMEOUT_SECONDS
		) {
			throw new Error(
				"checkpointTimeout must be between " +
					MIN_CHECKPOINT_TIMEOUT_SECONDS +
					" and " +
					MAX_CHECKPOINT_TIMEOUT_SECONDS +
					" seconds",
			)
		}

		this.taskId = historyItem ? historyItem.id : crypto.randomUUID()
		this.rootTaskId = historyItem ? historyItem.rootTaskId : rootTask?.taskId
		this.parentTaskId = historyItem ? historyItem.parentTaskId : parentTask?.taskId
		this.childTaskId = undefined

		this.metadata = {
			task: historyItem ? historyItem.task : task,
			images: historyItem ? [] : images,
		}

		// Normal use-case is usually retry similar history task with new workspace.
		this.workspacePath = parentTask
			? parentTask.workspacePath
			: (workspacePath ?? getWorkspacePath(path.join(os.homedir(), "Desktop")))

		this.instanceId = crypto.randomUUID().slice(0, 8)
		this.taskNumber = -1

		this.rooIgnoreController = new RooIgnoreController(this.cwd)
		this.rooProtectedController = new RooProtectedController(this.cwd)
		this.fileContextTracker = new FileContextTracker(provider, this.taskId)

		this.rooIgnoreController.initialize().catch((error) => {
			console.error("Failed to initialize RooIgnoreController:", error)
		})

		this.apiConfiguration = apiConfiguration
		this.api = buildApiHandler(apiConfiguration)
		this.autoApprovalHandler = new AutoApprovalHandler()

		this.urlContentFetcher = new UrlContentFetcher(provider.context)
		this.browserSession = new BrowserSession(provider.context, (isActive: boolean) => {
			// Add a message to indicate browser session status change
			this.say("browser_session_status", isActive ? "Browser session opened" : "Browser session closed")
			// Broadcast to browser panel
			this.broadcastBrowserSessionUpdate()

			// When a browser session becomes active, automatically open/reveal the Browser Session tab
			if (isActive) {
				try {
					// Lazy-load to avoid circular imports at module load time
					const { BrowserSessionPanelManager } = require("../webview/BrowserSessionPanelManager")
					const providerRef = this.providerRef.deref()
					if (providerRef) {
						BrowserSessionPanelManager.getInstance(providerRef)
							.show()
							.catch(() => {})
					}
				} catch (err) {
					console.error("[Task] Failed to auto-open Browser Session panel:", err)
				}
			}
		})
		this.diffEnabled = enableDiff
		this.fuzzyMatchThreshold = fuzzyMatchThreshold
		this.consecutiveMistakeLimit = consecutiveMistakeLimit ?? DEFAULT_CONSECUTIVE_MISTAKE_LIMIT
		this.providerRef = new WeakRef(provider)
		this.globalStoragePath = provider.context.globalStorageUri.fsPath
		this.diffViewProvider = new DiffViewProvider(this.cwd, this)
		this.enableCheckpoints = enableCheckpoints
		this.checkpointTimeout = checkpointTimeout
		this.enableBridge = enableBridge

		this.parentTask = parentTask
		this.taskNumber = taskNumber
		this.initialStatus = initialStatus

		// Store the task's mode when it's created.
		// For history items, use the stored mode; for new tasks, we'll set it
		// after getting state.
		if (historyItem) {
			this._taskMode = historyItem.mode || defaultModeSlug
			this.taskModeReady = Promise.resolve()
			TelemetryService.instance.captureTaskRestarted(this.taskId)

			// For history items, use the persisted tool protocol if available.
			// If not available (old tasks), it will be detected in resumeTaskFromHistory.
			this._taskToolProtocol = historyItem.toolProtocol
		} else {
			// For new tasks, don't set the mode yet - wait for async initialization.
			this._taskMode = undefined
			this.taskModeReady = this.initializeTaskMode(provider)
			TelemetryService.instance.captureTaskCreated(this.taskId)

			// For new tasks, resolve and lock the tool protocol immediately.
			// This ensures the task will continue using this protocol even if
			// user settings change.
			const modelInfo = this.api.getModel().info
			this._taskToolProtocol = resolveToolProtocol(this.apiConfiguration, modelInfo)
		}

		// Initialize the assistant message parser based on the locked tool protocol.
		// For native protocol, tool calls come as tool_call chunks, not XML.
		// For history items without a persisted protocol, we default to XML parser
		// and will update it in resumeTaskFromHistory after detection.
		const effectiveProtocol = this._taskToolProtocol || "xml"
		this.assistantMessageParser = effectiveProtocol !== "native" ? new AssistantMessageParser() : undefined

		this.messageQueueService = new MessageQueueService()

		this.messageQueueStateChangedHandler = () => {
			this.emit(RooCodeEventName.TaskUserMessage, this.taskId)
			this.providerRef.deref()?.postStateToWebview()
		}

		this.messageQueueService.on("stateChanged", this.messageQueueStateChangedHandler)

		// Listen for provider profile changes to update parser state
		this.setupProviderProfileChangeListener(provider)

		// Only set up diff strategy if diff is enabled.
		if (this.diffEnabled) {
			// Default to old strategy, will be updated if experiment is enabled.
			this.diffStrategy = new MultiSearchReplaceDiffStrategy(this.fuzzyMatchThreshold)

			// Check experiment asynchronously and update strategy if needed.
			provider.getState().then((state) => {
				const isMultiFileApplyDiffEnabled = experiments.isEnabled(
					state.experiments ?? {},
					EXPERIMENT_IDS.MULTI_FILE_APPLY_DIFF,
				)

				if (isMultiFileApplyDiffEnabled) {
					this.diffStrategy = new MultiFileSearchReplaceDiffStrategy(this.fuzzyMatchThreshold)
				}
			})
		}

		this.toolRepetitionDetector = new ToolRepetitionDetector(this.consecutiveMistakeLimit)

		// Initialize todo list if provided
		if (initialTodos && initialTodos.length > 0) {
			this.todoList = initialTodos
		}

		// Initialize debounced token usage emit function
		// Uses debounce with maxWait to achieve throttle-like behavior:
		// - leading: true  - Emit immediately on first call
		// - trailing: true - Emit final state when updates stop
		// - maxWait        - Ensures at most one emit per interval during rapid updates (throttle behavior)
		this.debouncedEmitTokenUsage = debounce(
			(tokenUsage: TokenUsage, toolUsage: ToolUsage) => {
				const tokenChanged = hasTokenUsageChanged(tokenUsage, this.tokenUsageSnapshot)
				const toolChanged = hasToolUsageChanged(toolUsage, this.toolUsageSnapshot)

				if (tokenChanged || toolChanged) {
					this.emit(RooCodeEventName.TaskTokenUsageUpdated, this.taskId, tokenUsage, toolUsage)
					this.tokenUsageSnapshot = tokenUsage
					this.tokenUsageSnapshotAt = this.clineMessages.at(-1)?.ts
					// Deep copy tool usage for snapshot
					this.toolUsageSnapshot = JSON.parse(JSON.stringify(toolUsage))
				}
			},
			this.TOKEN_USAGE_EMIT_INTERVAL_MS,
			{ leading: true, trailing: true, maxWait: this.TOKEN_USAGE_EMIT_INTERVAL_MS },
		)

		onCreated?.(this)

		if (startTask) {
			if (task || images) {
				this.api?.setChatType?.("user")
				this.startTask(task, images)
			} else if (historyItem) {
				this.resumeTaskFromHistory()
			} else {
				throw new Error("Either historyItem or task/images must be provided")
			}
		}
	}

	/**
	 * Initialize the task mode from the provider state.
	 * This method handles async initialization with proper error handling.
	 *
	 * ## Flow
	 * 1. Attempts to fetch the current mode from provider state
	 * 2. Sets `_taskMode` to the fetched mode or `defaultModeSlug` if unavailable
	 * 3. Handles errors gracefully by falling back to default mode
	 * 4. Logs any initialization errors for debugging
	 *
	 * ## Error handling
	 * - Network failures when fetching provider state
	 * - Provider not yet initialized
	 * - Invalid state structure
	 *
	 * All errors result in fallback to `defaultModeSlug` to ensure task can proceed.
	 *
	 * @private
	 * @param provider - The ClineProvider instance to fetch state from
	 * @returns Promise that resolves when initialization is complete
	 */
	private async initializeTaskMode(provider: ClineProvider): Promise<void> {
		try {
			const state = await provider.getState()
			this._taskMode = state?.mode || defaultModeSlug
		} catch (error) {
			// If there's an error getting state, use the default mode
			this._taskMode = defaultModeSlug
			// Use the provider's log method for better error visibility
			const errorMessage = `Failed to initialize task mode: ${error instanceof Error ? error.message : String(error)}`
			provider.log(errorMessage)
		}
	}

	/**
	 * Sets up a listener for provider profile changes to automatically update the parser state.
	 * This ensures the XML/native protocol parser stays synchronized with the current model.
	 *
	 * @private
	 * @param provider - The ClineProvider instance to listen to
	 */
	private setupProviderProfileChangeListener(provider: ClineProvider): void {
		// Only set up listener if provider has the on method (may not exist in test mocks)
		if (typeof provider.on !== "function") {
			return
		}

		this.providerProfileChangeListener = async () => {
			try {
				const newState = await provider.getState()
				if (newState?.apiConfiguration) {
					this.updateApiConfiguration(newState.apiConfiguration)
				}
			} catch (error) {
				console.error(
					`[Task#${this.taskId}.${this.instanceId}] Failed to update API configuration on profile change:`,
					error,
				)
			}
		}

		provider.on(RooCodeEventName.ProviderProfileChanged, this.providerProfileChangeListener)
	}

	/**
	 * Wait for the task mode to be initialized before proceeding.
	 * This method ensures that any operations depending on the task mode
	 * will have access to the correct mode value.
	 *
	 * ## When to use
	 * - Before accessing mode-specific configurations
	 * - When switching between tasks with different modes
	 * - Before operations that depend on mode-based permissions
	 *
	 * ## Example usage
	 * ```typescript
	 * // Wait for mode initialization before mode-dependent operations
	 * await task.waitForModeInitialization();
	 * const mode = task.taskMode; // Now safe to access synchronously
	 *
	 * // Or use with getTaskMode() for a one-liner
	 * const mode = await task.getTaskMode(); // Internally waits for initialization
	 * ```
	 *
	 * @returns Promise that resolves when the task mode is initialized
	 * @public
	 */
	public async waitForModeInitialization(): Promise<void> {
		return this.taskModeReady
	}

	/**
	 * Get the task mode asynchronously, ensuring it's properly initialized.
	 * This is the recommended way to access the task mode as it guarantees
	 * the mode is available before returning.
	 *
	 * ## Async behavior
	 * - Internally waits for `taskModeReady` promise to resolve
	 * - Returns the initialized mode or `defaultModeSlug` as fallback
	 * - Safe to call multiple times - subsequent calls return immediately if already initialized
	 *
	 * ## Example usage
	 * ```typescript
	 * // Safe async access
	 * const mode = await task.getTaskMode();
	 * console.log(`Task is running in ${mode} mode`);
	 *
	 * // Use in conditional logic
	 * if (await task.getTaskMode() === 'architect') {
	 *   // Perform architect-specific operations
	 * }
	 * ```
	 *
	 * @returns Promise resolving to the task mode string
	 * @public
	 */
	public async getTaskMode(): Promise<string> {
		await this.taskModeReady
		return this._taskMode || defaultModeSlug
	}

	/**
	 * Get the task mode synchronously. This should only be used when you're certain
	 * that the mode has already been initialized (e.g., after waitForModeInitialization).
	 *
	 * ## When to use
	 * - In synchronous contexts where async/await is not available
	 * - After explicitly waiting for initialization via `waitForModeInitialization()`
	 * - In event handlers or callbacks where mode is guaranteed to be initialized
	 *
	 * ## Example usage
	 * ```typescript
	 * // After ensuring initialization
	 * await task.waitForModeInitialization();
	 * const mode = task.taskMode; // Safe synchronous access
	 *
	 * // In an event handler after task is started
	 * task.on('taskStarted', () => {
	 *   console.log(`Task started in ${task.taskMode} mode`); // Safe here
	 * });
	 * ```
	 *
	 * @throws {Error} If the mode hasn't been initialized yet
	 * @returns The task mode string
	 * @public
	 */
	public get taskMode(): string {
		if (this._taskMode === undefined) {
			throw new Error("Task mode accessed before initialization. Use getTaskMode() or wait for taskModeReady.")
		}

		return this._taskMode
	}

	static create(options: TaskOptions): [Task, Promise<void>] {
		const instance = new Task({ ...options, startTask: false })
		const { images, task, historyItem } = options
		let promise

		if (images || task) {
			instance.api?.setChatType?.("user")
			promise = instance.startTask(task, images)
		} else if (historyItem) {
			promise = instance.resumeTaskFromHistory()
		} else {
			throw new Error("Either historyItem or task/images must be provided")
		}

		return [instance, promise]
	}

	// API Messages

	private async getSavedApiConversationHistory(): Promise<ApiMessage[]> {
		return readApiMessages({ taskId: this.taskId, globalStoragePath: this.globalStoragePath })
	}

	private async addToApiConversationHistory(message: Anthropic.MessageParam, reasoning?: string) {
		// Capture the encrypted_content / thought signatures from the provider (e.g., OpenAI Responses API, Google GenAI) if present.
		// We only persist data reported by the current response body.
		const handler = this.api as ApiHandler & {
			getResponseId?: () => string | undefined
			getEncryptedContent?: () => { encrypted_content: string; id?: string } | undefined
			getThoughtSignature?: () => string | undefined
			getSummary?: () => any[] | undefined
			getReasoningDetails?: () => any[] | undefined
		}

		if (message.role === "assistant") {
			const responseId = handler.getResponseId?.()
			const reasoningData = handler.getEncryptedContent?.()
			const thoughtSignature = handler.getThoughtSignature?.()
			const reasoningSummary = handler.getSummary?.()
			const reasoningDetails = handler.getReasoningDetails?.()

			// Start from the original assistant message
			const messageWithTs: any = {
				...message,
				...(responseId ? { id: responseId } : {}),
				ts: Date.now(),
			}

			// Store reasoning_details array if present (for models like Gemini 3)
			if (reasoningDetails) {
				messageWithTs.reasoning_details = reasoningDetails
			}

			// Store reasoning: Anthropic thinking (with signature), plain text (most providers), or encrypted (OpenAI Native)
			// Skip if reasoning_details already contains the reasoning (to avoid duplication)
			if (reasoning && thoughtSignature && !reasoningDetails) {
				// Anthropic provider with extended thinking: Store as proper `thinking` block
				// This format passes through anthropic-filter.ts and is properly round-tripped
				// for interleaved thinking with tool use (required by Anthropic API)
				const thinkingBlock = {
					type: "thinking",
					thinking: reasoning,
					signature: thoughtSignature,
				}

				if (typeof messageWithTs.content === "string") {
					messageWithTs.content = [
						thinkingBlock,
						{ type: "text", text: messageWithTs.content } satisfies Anthropic.Messages.TextBlockParam,
					]
				} else if (Array.isArray(messageWithTs.content)) {
					messageWithTs.content = [thinkingBlock, ...messageWithTs.content]
				} else if (!messageWithTs.content) {
					messageWithTs.content = [thinkingBlock]
				}
			} else if (reasoning && !reasoningDetails) {
				// Other providers (non-Anthropic): Store as generic reasoning block
				const reasoningBlock = {
					type: "reasoning",
					text: reasoning,
					summary: reasoningSummary ?? ([] as any[]),
				}

				if (typeof messageWithTs.content === "string") {
					messageWithTs.content = [
						reasoningBlock,
						{ type: "text", text: messageWithTs.content } satisfies Anthropic.Messages.TextBlockParam,
					]
				} else if (Array.isArray(messageWithTs.content)) {
					messageWithTs.content = [reasoningBlock, ...messageWithTs.content]
				} else if (!messageWithTs.content) {
					messageWithTs.content = [reasoningBlock]
				}
			} else if (reasoningData?.encrypted_content) {
				// OpenAI Native encrypted reasoning
				const reasoningBlock = {
					type: "reasoning",
					summary: [] as any[],
					encrypted_content: reasoningData.encrypted_content,
					...(reasoningData.id ? { id: reasoningData.id } : {}),
				}

				if (typeof messageWithTs.content === "string") {
					messageWithTs.content = [
						reasoningBlock,
						{ type: "text", text: messageWithTs.content } satisfies Anthropic.Messages.TextBlockParam,
					]
				} else if (Array.isArray(messageWithTs.content)) {
					messageWithTs.content = [reasoningBlock, ...messageWithTs.content]
				} else if (!messageWithTs.content) {
					messageWithTs.content = [reasoningBlock]
				}
			}

			// If we have a thought signature WITHOUT reasoning text (edge case),
			// append it as a dedicated content block for non-Anthropic providers (e.g., Gemini).
			// Note: For Anthropic, the signature is already included in the thinking block above.
			if (thoughtSignature && !reasoning) {
				const thoughtSignatureBlock = {
					type: "thoughtSignature",
					thoughtSignature,
				}

				if (typeof messageWithTs.content === "string") {
					messageWithTs.content = [
						{ type: "text", text: messageWithTs.content } satisfies Anthropic.Messages.TextBlockParam,
						thoughtSignatureBlock,
					]
				} else if (Array.isArray(messageWithTs.content)) {
					messageWithTs.content = [...messageWithTs.content, thoughtSignatureBlock]
				} else if (!messageWithTs.content) {
					messageWithTs.content = [thoughtSignatureBlock]
				}
			}

			this.apiConversationHistory.push(messageWithTs)
		} else {
			// For user messages, validate and fix tool_result IDs against the previous assistant message
			const validatedMessage = validateAndFixToolResultIds(message, this.apiConversationHistory)
			const messageWithTs = { ...validatedMessage, ts: Date.now() }
			this.apiConversationHistory.push(messageWithTs)
		}

		await this.saveApiConversationHistory()
	}

	async overwriteApiConversationHistory(newHistory: ApiMessage[]) {
		this.apiConversationHistory = newHistory
		await this.saveApiConversationHistory()
	}

	/**
	 * Flush any pending tool results to the API conversation history.
	 *
	 * This is critical for native tool protocol when the task is about to be
	 * delegated (e.g., via new_task). Before delegation, if other tools were
	 * called in the same turn before new_task, their tool_result blocks are
	 * accumulated in `userMessageContent` but haven't been saved to the API
	 * history yet. If we don't flush them before the parent is disposed,
	 * the API conversation will be incomplete and cause 400 errors when
	 * the parent resumes (missing tool_result for tool_use blocks).
	 *
	 * NOTE: The assistant message is typically already in history by the time
	 * tools execute (added in recursivelyMakeClineRequests after streaming completes).
	 * So we usually only need to flush the pending user message with tool_results.
	 */
	public async flushPendingToolResultsToHistory(): Promise<void> {
		// Only flush if there's actually pending content to save
		if (this.userMessageContent.length === 0) {
			return
		}

		// Save the user message with tool_result blocks
		const userMessage: Anthropic.MessageParam = {
			role: "user",
			content: this.userMessageContent,
		}

		// Validate and fix tool_result IDs against the previous assistant message
		const validatedMessage = validateAndFixToolResultIds(userMessage, this.apiConversationHistory)
		const userMessageWithTs = { ...validatedMessage, ts: Date.now() }
		this.apiConversationHistory.push(userMessageWithTs as ApiMessage)

		await this.saveApiConversationHistory()

		// Clear the pending content since it's now saved
		this.userMessageContent = []
	}

	private async saveApiConversationHistory() {
		try {
			await saveApiMessages({
				messages: this.apiConversationHistory,
				taskId: this.taskId,
				globalStoragePath: this.globalStoragePath,
			})
		} catch (error) {
			// In the off chance this fails, we don't want to stop the task.
			console.error("Failed to save API conversation history:", error)
		}
	}

	// Cline Messages

	private async getSavedClineMessages(): Promise<ClineMessage[]> {
		return readTaskMessages({ taskId: this.taskId, globalStoragePath: this.globalStoragePath })
	}

	private async addToClineMessages(message: ClineMessage) {
		this.clineMessages.push(message)
		const provider = this.providerRef.deref()
		await provider?.postStateToWebview()
		this.emit(RooCodeEventName.Message, { action: "created", message })
		await this.saveClineMessages()

		// 	const shouldCaptureMessage = message.partial !== true && CloudService.isEnabled()

		// 	if (shouldCaptureMessage) {
		// 		CloudService.instance.captureEvent({
		// 			event: TelemetryEventName.TASK_MESSAGE,
		// 			properties: { taskId: this.taskId, message },
		// 		})
		// 		// Track that this message has been synced to cloud
		// 		this.cloudSyncedMessageTimestamps.add(message.ts)
		// 	}
	}

	public async overwriteClineMessages(newMessages: ClineMessage[]) {
		this.clineMessages = newMessages
		restoreTodoListForTask(this)
		await this.saveClineMessages()

		// When overwriting messages (e.g., during task resume), repopulate the cloud sync tracking Set
		// with timestamps from all non-partial messages to prevent re-syncing previously synced messages
		this.cloudSyncedMessageTimestamps.clear()
		for (const msg of newMessages) {
			if (msg.partial !== true) {
				this.cloudSyncedMessageTimestamps.add(msg.ts)
			}
		}
	}

	private async updateClineMessage(message: ClineMessage) {
		const provider = this.providerRef.deref()
		await provider?.postMessageToWebview({ type: "messageUpdated", clineMessage: message })
		this.emit(RooCodeEventName.Message, { action: "updated", message })

		// // Check if we should sync to cloud and haven't already synced this message
		// const shouldCaptureMessage = message.partial !== true && CloudService.isEnabled()
		// const hasNotBeenSynced = !this.cloudSyncedMessageTimestamps.has(message.ts)

		// if (shouldCaptureMessage && hasNotBeenSynced) {
		// 	CloudService.instance.captureEvent({
		// 		event: TelemetryEventName.TASK_MESSAGE,
		// 		properties: { taskId: this.taskId, message },
		// 	})
		// 	// Track that this message has been synced to cloud
		// 	this.cloudSyncedMessageTimestamps.add(message.ts)
		// }
	}

	private async saveClineMessages() {
		try {
			await saveTaskMessages({
				messages: this.clineMessages,
				taskId: this.taskId,
				globalStoragePath: this.globalStoragePath,
			})

			const { historyItem, tokenUsage } = await taskMetadata({
				taskId: this.taskId,
				rootTaskId: this.rootTaskId,
				parentTaskId: this.parentTaskId,
				taskNumber: this.taskNumber,
				messages: this.clineMessages,
				globalStoragePath: this.globalStoragePath,
				workspace: this.cwd,
				mode: this._taskMode || defaultModeSlug, // Use the task's own mode, not the current provider mode.
				initialStatus: this.initialStatus,
				toolProtocol: this._taskToolProtocol, // Persist the locked tool protocol.
			})

			// Emit token/tool usage updates using debounced function
			// The debounce with maxWait ensures:
			// - Immediate first emit (leading: true)
			// - At most one emit per interval during rapid updates (maxWait)
			// - Final state is emitted when updates stop (trailing: true)
			this.debouncedEmitTokenUsage(tokenUsage, this.toolUsage)

			await this.providerRef.deref()?.updateTaskHistory(historyItem)
		} catch (error) {
			console.error("Failed to save CoStrict messages:", error)
		}
	}

	private findMessageByTimestamp(ts: number): ClineMessage | undefined {
		for (let i = this.clineMessages.length - 1; i >= 0; i--) {
			if (this.clineMessages[i].ts === ts) {
				return this.clineMessages[i]
			}
		}

		return undefined
	}

	// Note that `partial` has three valid states true (partial message),
	// false (completion of partial message), undefined (individual complete
	// message).
	async ask(
		type: ClineAsk,
		text?: string,
		partial?: boolean,
		progressStatus?: ToolProgressStatus,
		isProtected?: boolean,
	): Promise<{ response: ClineAskResponse; text?: string; images?: string[] }> {
		// If this Cline instance was aborted by the provider, then the only
		// thing keeping us alive is a promise still running in the background,
		// in which case we don't want to send its result to the webview as it
		// is attached to a new instance of Cline now. So we can safely ignore
		// the result of any active promises, and this class will be
		// deallocated. (Although we set Cline = undefined in provider, that
		// simply removes the reference to this instance, but the instance is
		// still alive until this promise resolves or rejects.)
		if (this.abort) {
			throw new Error(`[CoStrict#ask] task ${this.taskId}.${this.instanceId} aborted`)
		}

		let askTs: number

		if (partial !== undefined) {
			const lastMessage = this.clineMessages.at(-1)

			const isUpdatingPreviousPartial =
				lastMessage && lastMessage.partial && lastMessage.type === "ask" && lastMessage.ask === type

			if (partial) {
				if (isUpdatingPreviousPartial) {
					// Existing partial message, so update it.
					lastMessage.text = text
					lastMessage.partial = partial
					lastMessage.progressStatus = progressStatus
					lastMessage.isProtected = isProtected
					// TODO: Be more efficient about saving and posting only new
					// data or one whole message at a time so ignore partial for
					// saves, and only post parts of partial message instead of
					// whole array in new listener.
					this.updateClineMessage(lastMessage)
					// console.log("Task#ask: current ask promise was ignored (#1)")
					throw new AskIgnoredError("updating existing partial")
				} else {
					// This is a new partial message, so add it with partial
					// state.
					askTs = Date.now()
					this.lastMessageTs = askTs
					console.log(`Task#ask: new partial ask -> ${type} @ ${askTs}`)
					await this.addToClineMessages({ ts: askTs, type: "ask", ask: type, text, partial, isProtected })
					// console.log("Task#ask: current ask promise was ignored (#2)")
					throw new AskIgnoredError("new partial")
				}
			} else {
				if (isUpdatingPreviousPartial) {
					// This is the complete version of a previously partial
					// message, so replace the partial with the complete version.
					this.askResponse = undefined
					this.askResponseText = undefined
					this.askResponseImages = undefined

					// Bug for the history books:
					// In the webview we use the ts as the chatrow key for the
					// virtuoso list. Since we would update this ts right at the
					// end of streaming, it would cause the view to flicker. The
					// key prop has to be stable otherwise react has trouble
					// reconciling items between renders, causing unmounting and
					// remounting of components (flickering).
					// The lesson here is if you see flickering when rendering
					// lists, it's likely because the key prop is not stable.
					// So in this case we must make sure that the message ts is
					// never altered after first setting it.
					askTs = lastMessage.ts
					console.log(`Task#ask: updating previous partial ask -> ${type} @ ${askTs}`)
					this.lastMessageTs = askTs
					lastMessage.text = text
					lastMessage.partial = false
					lastMessage.progressStatus = progressStatus
					lastMessage.isProtected = isProtected
					await this.saveClineMessages()
					this.updateClineMessage(lastMessage)
				} else {
					// This is a new and complete message, so add it like normal.
					this.askResponse = undefined
					this.askResponseText = undefined
					this.askResponseImages = undefined
					askTs = Date.now()
					console.log(`Task#ask: new complete ask -> ${type} @ ${askTs}`)
					this.lastMessageTs = askTs
					await this.addToClineMessages({ ts: askTs, type: "ask", ask: type, text, isProtected })
				}
			}
		} else {
			// This is a new non-partial message, so add it like normal.
			this.askResponse = undefined
			this.askResponseText = undefined
			this.askResponseImages = undefined
			askTs = Date.now()
			console.log(`Task#ask: new complete ask -> ${type} @ ${askTs}`)
			this.lastMessageTs = askTs
			await this.addToClineMessages({ ts: askTs, type: "ask", ask: type, text, isProtected })
		}

		let timeouts: NodeJS.Timeout[] = []

		// Automatically approve if the ask according to the user's settings.
		const provider = this.providerRef.deref()
		const state = provider ? await provider.getState() : undefined
		const approval = await checkAutoApproval({ state, ask: type, text, isProtected })

		if (approval.decision === "approve") {
			this.approveAsk()
		} else if (approval.decision === "deny") {
			this.denyAsk()
		} else if (approval.decision === "timeout") {
			// Store the auto-approval timeout so it can be cancelled if user interacts
			this.autoApprovalTimeoutRef = setTimeout(() => {
				const { askResponse, text, images } = approval.fn()
				this.handleWebviewAskResponse(askResponse, text, images)
				this.autoApprovalTimeoutRef = undefined
			}, approval.timeout)
			timeouts.push(this.autoApprovalTimeoutRef)
		}

		// The state is mutable if the message is complete and the task will
		// block (via the `pWaitFor`).
		const isBlocking = !(this.askResponse !== undefined || this.lastMessageTs !== askTs)
		const isMessageQueued = !this.messageQueueService.isEmpty()

		const isStatusMutable = !partial && isBlocking && !isMessageQueued && approval.decision === "ask"

		if (isBlocking) {
			console.log(`Task#ask will block -> type: ${type}`)
		}

		if (isStatusMutable) {
			console.log(`Task#ask: status is mutable -> type: ${type}`)
			const statusMutationTimeout = 2_000

			if (isInteractiveAsk(type)) {
				timeouts.push(
					setTimeout(() => {
						const message = this.findMessageByTimestamp(askTs)

						if (message) {
							this.interactiveAsk = message
							this.emit(RooCodeEventName.TaskInteractive, this.taskId)
							provider?.postMessageToWebview({ type: "interactionRequired" })
						}
					}, statusMutationTimeout),
				)
			} else if (isResumableAsk(type)) {
				timeouts.push(
					setTimeout(() => {
						const message = this.findMessageByTimestamp(askTs)

						if (message) {
							this.resumableAsk = message
							this.emit(RooCodeEventName.TaskResumable, this.taskId)
						}
					}, statusMutationTimeout),
				)
			} else if (isIdleAsk(type)) {
				timeouts.push(
					setTimeout(() => {
						const message = this.findMessageByTimestamp(askTs)

						if (message) {
							this.idleAsk = message
							this.emit(RooCodeEventName.TaskIdle, this.taskId)
						}
					}, statusMutationTimeout),
				)
			}
		} else if (isMessageQueued) {
			console.log(`Task#ask: will process message queue -> type: ${type}`)

			const message = this.messageQueueService.dequeueMessage()

			if (message) {
				// Check if this is a tool approval ask that needs to be handled.
				if (
					type === "tool" ||
					type === "command" ||
					type === "browser_action_launch" ||
					type === "use_mcp_server"
				) {
					// For tool approvals, we need to approve first, then send
					// the message if there's text/images.
					this.handleWebviewAskResponse("yesButtonClicked", message.text, message.images)
				} else {
					// For other ask types (like followup or command_output), fulfill the ask
					// directly.
					this.handleWebviewAskResponse("messageResponse", message.text, message.images)
				}
			}
		}

		// No need to ask about tool calls in review mode; this is a temporary measure and needs to be removed later.
		if (this._taskMode === "review" && type === "tool") {
			this.approveAsk()
		}

		// Wait for askResponse to be set.
		await pWaitFor(() => this.askResponse !== undefined || this.lastMessageTs !== askTs, { interval: 100 })

		if (this.lastMessageTs !== askTs) {
			// Could happen if we send multiple asks in a row i.e. with
			// command_output. It's important that when we know an ask could
			// fail, it is handled gracefully.
			console.log("Task#ask: current ask promise was ignored")
			throw new AskIgnoredError("superseded")
		}

		const result = { response: this.askResponse!, text: this.askResponseText, images: this.askResponseImages }
		this.askResponse = undefined
		this.askResponseText = undefined
		this.askResponseImages = undefined

		// Cancel the timeouts if they are still running.
		timeouts.forEach((timeout) => clearTimeout(timeout))

		// Switch back to an active state.
		if (this.idleAsk || this.resumableAsk || this.interactiveAsk) {
			this.idleAsk = undefined
			this.resumableAsk = undefined
			this.interactiveAsk = undefined
			this.emit(RooCodeEventName.TaskActive, this.taskId)
		}

		this.emit(RooCodeEventName.TaskAskResponded)
		return result
	}

	handleWebviewAskResponse(
		askResponse: ClineAskResponse,
		text?: string,
		images?: string[],
		chatType?: "system" | "user",
		isCommandInput?: boolean,
	) {
		// Clear any pending auto-approval timeout when user responds
		this.cancelAutoApprovalTimeout()

		const provider = this.providerRef.deref()

		if (isCommandInput && provider) {
			const task = provider.getCurrentTask()
			if (task) {
				task.terminalProcess?.userInput(text ?? "")
			}
			return
		}
		this.askResponse = askResponse
		this.askResponseText = text
		this.askResponseImages = images
		this.api?.setChatType?.(chatType || "system")

		// Create a checkpoint whenever the user sends a message.
		// Use allowEmpty=true to ensure a checkpoint is recorded even if there are no file changes.
		// Suppress the checkpoint_saved chat row for this particular checkpoint to keep the timeline clean.
		if (askResponse === "messageResponse") {
			void this.checkpointSave(false, true)
		}

		// Mark the last follow-up question as answered
		if (askResponse === "messageResponse" || askResponse === "yesButtonClicked") {
			// Find the last unanswered follow-up message using findLastIndex
			const lastFollowUpIndex = findLastIndex(
				this.clineMessages,
				(msg) => msg.type === "ask" && msg.ask === "followup" && !msg.isAnswered,
			)
			if (lastFollowUpIndex !== -1) {
				// // Mark this follow-up as answered
				this.clineMessages
					.filter((msg) => msg.type === "ask" && msg.ask === "followup")
					.forEach((msg) => (msg.isAnswered = true))
				// Save the updated messages
				this.saveClineMessages().catch((error) => {
					console.error("Failed to save answered follow-up state:", error)
				})
			}
		}

		// CoStrict: Mark the last multiple choice question as answered and save response
		if (askResponse === "messageResponse") {
			const idx = findLastIndex(
				this.clineMessages,
				(msg) => msg.type === "ask" && msg.ask === "multiple_choice" && !msg.isAnswered,
			)
			if (idx === -1) return

			let parsed: Record<string, unknown>
			try {
				parsed = JSON.parse(text || "{}")
			} catch {
				return
			}
			if (!parsed.__skipped && Object.keys(parsed).length === 0) return

			this.clineMessages
				.filter((msg) => msg.type === "ask" && msg.ask === "multiple_choice")
				.reverse()
				.forEach((msg, index) => {
					msg.isAnswered = true
					if (index === 0) {
						msg.userResponse = parsed
					}
				})

			this.saveClineMessages().catch((e) => console.error("Failed to save multiple choice state:", e))
		}
	}

	/**
	 * Cancel any pending auto-approval timeout.
	 * Called when user interacts (types, clicks buttons, etc.) to prevent the timeout from firing.
	 */
	public cancelAutoApprovalTimeout() {
		if (this.autoApprovalTimeoutRef) {
			clearTimeout(this.autoApprovalTimeoutRef)
			this.autoApprovalTimeoutRef = undefined
			this.clineMessages
				.filter((msg) => msg.type === "ask" && msg.ask === "followup" && !msg.isAnswered)
				.forEach((msg) => (msg.isAnswered = true))
			this.saveClineMessages().catch((e) => console.error("Failed to save multiple choice state:", e))
		}
	}

	public approveAsk({ text, images }: { text?: string; images?: string[] } = {}) {
		this.handleWebviewAskResponse("yesButtonClicked", text, images)
	}

	public denyAsk({ text, images }: { text?: string; images?: string[] } = {}) {
		this.handleWebviewAskResponse("noButtonClicked", text, images)
	}

	/**
	 * Updates the API configuration but preserves the locked tool protocol.
	 * The task's tool protocol is locked at creation time and should NOT change
	 * even when switching between models/profiles with different settings.
	 *
	 * @param newApiConfiguration - The new API configuration to use
	 */
	public updateApiConfiguration(newApiConfiguration: ProviderSettings): void {
		// Update the configuration and rebuild the API handler
		this.apiConfiguration = newApiConfiguration
		this.api = buildApiHandler(newApiConfiguration)

		// IMPORTANT: Do NOT change the parser based on the new configuration!
		// The task's tool protocol is locked at creation time and must remain
		// consistent throughout the task's lifetime to ensure history can be
		// properly resumed.
	}

	public async submitUserMessage(
		text: string,
		images?: string[],
		mode?: string,
		providerProfile?: string,
	): Promise<void> {
		try {
			text = (text ?? "").trim()
			images = images ?? []

			if (text.length === 0 && images.length === 0) {
				return
			}

			const provider = this.providerRef.deref()

			if (provider) {
				if (mode) {
					await provider.setMode(mode)
				}

				if (providerProfile) {
					await provider.setProviderProfile(providerProfile)

					// Update this task's API configuration to match the new profile
					// This ensures the parser state is synchronized with the selected model
					const newState = await provider.getState()
					if (newState?.apiConfiguration) {
						this.updateApiConfiguration(newState.apiConfiguration)
					}
				}

				this.emit(RooCodeEventName.TaskUserMessage, this.taskId)

				provider.postMessageToWebview({ type: "invoke", invoke: "sendMessage", text, images })
			} else {
				console.error("[Task#submitUserMessage] Provider reference lost")
			}
		} catch (error) {
			console.error("[Task#submitUserMessage] Failed to submit user message:", error)
		}
	}

	async handleTerminalOperation(terminalOperation: "continue" | "abort", pid?: number, executionId?: string) {
		const _process = this.terminalProcess || this.persistedTerminalProcess
		if (terminalOperation === "continue") {
			_process?.continue()
		} else if (terminalOperation === "abort") {
			_process?.abort()
		}
	}

	public async condenseContext(): Promise<void> {
		const systemPrompt = await this.getSystemPrompt()

		// Get condensing configuration
		const state = await this.providerRef.deref()?.getState()
		// These properties may not exist in the state type yet, but are used for condensing configuration
		const customCondensingPrompt = state?.customCondensingPrompt
		const condensingApiConfigId = state?.condensingApiConfigId
		const listApiConfigMeta = state?.listApiConfigMeta

		// Determine API handler to use
		let condensingApiHandler: ApiHandler | undefined
		if (condensingApiConfigId && listApiConfigMeta && Array.isArray(listApiConfigMeta)) {
			// Find matching config by ID
			const matchingConfig = listApiConfigMeta.find((config) => config.id === condensingApiConfigId)
			if (matchingConfig) {
				const profile = await this.providerRef.deref()?.providerSettingsManager.getProfile({
					id: condensingApiConfigId,
				})
				// Ensure profile and apiProvider exist before trying to build handler
				if (profile && profile.apiProvider) {
					condensingApiHandler = buildApiHandler(profile)
				}
			}
		}

		const { contextTokens: prevContextTokens } = this.getTokenUsage()

		// Determine if we're using native tool protocol for proper message handling
		// Use the task's locked protocol, NOT the current settings (fallback to xml if not set)
		const useNativeTools = isNativeProtocol(this._taskToolProtocol ?? "xml")

		const {
			messages,
			summary,
			cost,
			newContextTokens = 0,
			error,
			condenseId,
		} = await summarizeConversation(
			this.apiConversationHistory,
			this.api, // Main API handler (fallback)
			systemPrompt, // Default summarization prompt (fallback)
			this.taskId,
			prevContextTokens,
			false, // manual trigger
			customCondensingPrompt, // User's custom prompt
			condensingApiHandler, // Specific handler for condensing
			useNativeTools, // Pass native tools flag for proper message handling
		)
		if (error) {
			this.say(
				"condense_context_error",
				error,
				undefined /* images */,
				false /* partial */,
				undefined /* checkpoint */,
				undefined /* progressStatus */,
				{ isNonInteractive: true } /* options */,
			)
			return
		}
		await this.overwriteApiConversationHistory(messages)

		const contextCondense: ContextCondense = {
			summary,
			cost,
			newContextTokens,
			prevContextTokens,
			condenseId: condenseId!,
		}
		await this.say(
			"condense_context",
			undefined /* text */,
			undefined /* images */,
			false /* partial */,
			undefined /* checkpoint */,
			undefined /* progressStatus */,
			{ isNonInteractive: true } /* options */,
			contextCondense,
		)

		// Process any queued messages after condensing completes
		this.processQueuedMessages()
	}

	async say(
		type: ClineSay,
		text?: string,
		images?: string[],
		partial?: boolean,
		checkpoint?: Record<string, unknown>,
		progressStatus?: ToolProgressStatus,
		options: {
			isNonInteractive?: boolean
			subtaskId?: string
			[key: string]: any
		} = {},
		contextCondense?: ContextCondense,
		contextTruncation?: ContextTruncation,
	): Promise<undefined> {
		if (this.abort) {
			throw new Error(`[CoStrict#say] task ${this.taskId}.${this.instanceId} aborted`)
		}
		const isRateLimitRetry = !!(type === "api_req_retry_delayed" && text && text?.startsWith("Rate limiting for"))

		if (partial !== undefined) {
			const lastMessage = this.clineMessages.at(-1)

			const isUpdatingPreviousPartial =
				lastMessage && lastMessage.partial && lastMessage.type === "say" && lastMessage.say === type

			if (partial) {
				if (isUpdatingPreviousPartial) {
					// Existing partial message, so update it.
					lastMessage.text = text
					lastMessage.subtaskId = options.subtaskId
					lastMessage.images = images
					lastMessage.partial = partial
					lastMessage.progressStatus = progressStatus
					this.updateClineMessage(lastMessage)
				} else {
					// This is a new partial message, so add it with partial state.
					const sayTs = Date.now()

					if (!options.isNonInteractive) {
						this.lastMessageTs = sayTs
					}

					await this.addToClineMessages({
						ts: sayTs,
						type: "say",
						say: type,
						text,
						subtaskId: options.subtaskId,
						images,
						partial,
						contextCondense,
						metadata: { isRateLimitRetry },
						contextTruncation,
					})
				}
			} else {
				// New now have a complete version of a previously partial message.
				// This is the complete version of a previously partial
				// message, so replace the partial with the complete version.
				if (isUpdatingPreviousPartial) {
					if (!options.isNonInteractive) {
						this.lastMessageTs = lastMessage.ts
					}

					lastMessage.text = text
					lastMessage.images = images
					lastMessage.subtaskId = options.subtaskId
					lastMessage.partial = false
					lastMessage.progressStatus = progressStatus

					// Instead of streaming partialMessage events, we do a save
					// and post like normal to persist to disk.
					await this.saveClineMessages()

					// More performant than an entire `postStateToWebview`.
					this.updateClineMessage(lastMessage)
				} else {
					// This is a new and complete message, so add it like normal.
					const sayTs = Date.now()

					if (!options.isNonInteractive) {
						this.lastMessageTs = sayTs
					}

					await this.addToClineMessages({
						ts: sayTs,
						type: "say",
						say: type,
						text,
						subtaskId: options.subtaskId,
						images,
						contextCondense,
						contextTruncation,
					})
				}
			}
		} else {
			// This is a new non-partial message, so add it like normal.
			const sayTs = Date.now()

			// A "non-interactive" message is a message is one that the user
			// does not need to respond to. We don't want these message types
			// to trigger an update to `lastMessageTs` since they can be created
			// asynchronously and could interrupt a pending ask.
			if (!options.isNonInteractive) {
				this.lastMessageTs = sayTs
			}

			await this.addToClineMessages({
				ts: sayTs,
				type: "say",
				say: type,
				text,
				subtaskId: options.subtaskId,
				images,
				checkpoint,
				contextCondense,
				contextTruncation,
			})
		}

		// Broadcast browser session updates to panel when browser-related messages are added
		if (type === "browser_action" || type === "browser_action_result" || type === "browser_session_status") {
			this.broadcastBrowserSessionUpdate()
		}
	}

	async sayAndCreateMissingParamError(toolName: ToolName, paramName: string, relPath?: string) {
		await this.say(
			"error",
<<<<<<< HEAD
			`Roo tried to use ${toolName}${
=======
			`Costrict tried to use ${toolName}${
>>>>>>> c66e7f4d
				relPath ? ` for '${relPath.toPosix()}'` : ""
			} without value for required parameter '${paramName}'. Retrying...`,
		)
		// Use the task's locked protocol, NOT the current settings (fallback to xml if not set)
		return formatResponse.toolError(
			formatResponse.missingToolParameterError(paramName, this._taskToolProtocol ?? "xml"),
		)
	}

	// Lifecycle
	// Start / Resume / Abort / Dispose

	private async startTask(task?: string, images?: string[]): Promise<void> {
		// if (this.enableBridge) {
		// 	try {
		// 		await BridgeOrchestrator.subscribeToTask(this)
		// 	} catch (error) {
		// 		console.error(
		// 			`[Task#startTask] BridgeOrchestrator.subscribeToTask() failed: ${error instanceof Error ? error.message : String(error)}`,
		// 		)
		// 	}
		// }

		// `conversationHistory` (for API) and `clineMessages` (for webview)
		// need to be in sync.
		// If the extension process were killed, then on restart the
		// `clineMessages` might not be empty, so we need to set it to [] when
		// we create a new Cline client (otherwise webview would show stale
		// messages from previous session).
		this.clineMessages = []
		this.apiConversationHistory = []

		// The todo list is already set in the constructor if initialTodos were provided
		// No need to add any messages - the todoList property is already set

		await this.providerRef.deref()?.postStateToWebview()

		await this.say("text", task, images)
		this.isInitialized = true

		let imageBlocks: Anthropic.ImageBlockParam[] = formatResponse.imageBlocks(images)

		// Task starting

		await this.initiateTaskLoop([
			{
				type: "text",
				text: `<task>\n${task}\n</task>`,
			},
			...imageBlocks,
		]).catch((error) => {
			// Swallow loop rejection when the task was intentionally abandoned/aborted
			// during delegation or user cancellation to prevent unhandled rejections.
			if (this.abandoned === true || this.abortReason === "user_cancelled") {
				return
			}
			throw error
		})
	}

	private async resumeTaskFromHistory() {
		// if (this.enableBridge) {
		// 	try {
		// 		await BridgeOrchestrator.subscribeToTask(this)
		// 	} catch (error) {
		// 		console.error(
		// 			`[Task#resumeTaskFromHistory] BridgeOrchestrator.subscribeToTask() failed: ${error instanceof Error ? error.message : String(error)}`,
		// 		)
		// 	}
		// }

		const modifiedClineMessages = await this.getSavedClineMessages()

		// Remove any resume messages that may have been added before.
		const lastRelevantMessageIndex = findLastIndex(
			modifiedClineMessages,
			(m) => !(m.ask === "resume_task" || m.ask === "resume_completed_task"),
		)

		if (lastRelevantMessageIndex !== -1) {
			modifiedClineMessages.splice(lastRelevantMessageIndex + 1)
		}

		// Remove any trailing reasoning-only UI messages that were not part of the persisted API conversation
		while (modifiedClineMessages.length > 0) {
			const last = modifiedClineMessages[modifiedClineMessages.length - 1]
			if (last.type === "say" && last.say === "reasoning") {
				modifiedClineMessages.pop()
			} else {
				break
			}
		}

		// Since we don't use `api_req_finished` anymore, we need to check if the
		// last `api_req_started` has a cost value, if it doesn't and no
		// cancellation reason to present, then we remove it since it indicates
		// an api request without any partial content streamed.
		const lastApiReqStartedIndex = findLastIndex(
			modifiedClineMessages,
			(m) => m.type === "say" && m.say === "api_req_started",
		)

		if (lastApiReqStartedIndex !== -1) {
			const lastApiReqStarted = modifiedClineMessages[lastApiReqStartedIndex]
			const { cost, cancelReason }: ClineApiReqInfo = JSON.parse(lastApiReqStarted.text || "{}")

			if (cost === undefined && cancelReason === undefined) {
				modifiedClineMessages.splice(lastApiReqStartedIndex, 1)
			}
		}

		await this.overwriteClineMessages(modifiedClineMessages)
		this.clineMessages = await this.getSavedClineMessages()

		// Now present the cline messages to the user and ask if they want to
		// resume (NOTE: we ran into a bug before where the
		// apiConversationHistory wouldn't be initialized when opening a old
		// task, and it was because we were waiting for resume).
		// This is important in case the user deletes messages without resuming
		// the task first.
		this.apiConversationHistory = await this.getSavedApiConversationHistory()

		// If we don't have a persisted tool protocol (old tasks before this feature),
		// detect it from the API history. This ensures tasks that previously used
		// XML tools will continue using XML even if NTC is now enabled.
		if (!this._taskToolProtocol) {
			const detectedProtocol = detectToolProtocolFromHistory(this.apiConversationHistory)
			if (detectedProtocol) {
				// Found tool calls in history - lock to that protocol
				this._taskToolProtocol = detectedProtocol
			} else {
				// No tool calls in history yet - use current settings
				const modelInfo = this.api.getModel().info
				this._taskToolProtocol = resolveToolProtocol(this.apiConfiguration, modelInfo)
			}

			// Update parser state to match the detected/resolved protocol
			const shouldUseXmlParser = this._taskToolProtocol === "xml"
			if (shouldUseXmlParser && !this.assistantMessageParser) {
				this.assistantMessageParser = new AssistantMessageParser()
			} else if (!shouldUseXmlParser && this.assistantMessageParser) {
				this.assistantMessageParser.reset()
				this.assistantMessageParser = undefined
			}
		} else {
		}

		const lastClineMessage = this.clineMessages
			.slice()
			.reverse()
			.find((m) => !(m.ask === "resume_task" || m.ask === "resume_completed_task")) // Could be multiple resume tasks.

		let askType: ClineAsk
		if (lastClineMessage?.ask === "completion_result") {
			askType = "resume_completed_task"
		} else {
			askType = "resume_task"
		}

		this.isInitialized = true

		const { response, text, images } = await this.ask(askType) // Calls `postStateToWebview`.

		let responseText: string | undefined
		let responseImages: string[] | undefined

		if (response === "messageResponse") {
			await this.say("user_feedback", text, images)
			responseText = text
			responseImages = images
		}

		// Make sure that the api conversation history can be resumed by the API,
		// even if it goes out of sync with cline messages.
		let existingApiConversationHistory: ApiMessage[] = await this.getSavedApiConversationHistory()

		// v2.0 xml tags refactor caveat: since we don't use tools anymore for XML protocol,
		// we need to replace all tool use blocks with a text block since the API disallows
		// conversations with tool uses and no tool schema.
		// For native protocol, we preserve tool_use and tool_result blocks as they're expected by the API.
		// IMPORTANT: Use the task's locked protocol, NOT the current settings!
		const useNative = isNativeProtocol(this._taskToolProtocol)

		// Only convert tool blocks to text for XML protocol
		// For native protocol, the API expects proper tool_use/tool_result structure
		if (!useNative) {
			const conversationWithoutToolBlocks = existingApiConversationHistory.map((message) => {
				if (Array.isArray(message.content)) {
					const newContent = message.content.map((block) => {
						if (block.type === "tool_use") {
							// Format tool invocation based on the task's locked protocol
							const params = block.input as Record<string, any>
							const formattedText = formatToolInvocation(block.name, params, this._taskToolProtocol)

							return {
								type: "text",
								text: formattedText,
							} as Anthropic.Messages.TextBlockParam
						} else if (block.type === "tool_result") {
							// Convert block.content to text block array, removing images
							const contentAsTextBlocks = Array.isArray(block.content)
								? block.content.filter((item) => item.type === "text")
								: [{ type: "text", text: block.content }]
							const textContent = contentAsTextBlocks.map((item) => item.text).join("\n\n")
							const toolName = findToolName(block.tool_use_id, existingApiConversationHistory)
							return {
								type: "text",
								text: `[${toolName} Result]\n\n${textContent}`,
							} as Anthropic.Messages.TextBlockParam
						}
						return block
					})
					return { ...message, content: newContent }
				}
				return message
			})
			existingApiConversationHistory = conversationWithoutToolBlocks
		}

		// FIXME: remove tool use blocks altogether

		// if the last message is an assistant message, we need to check if there's tool use since every tool use has to have a tool response
		// if there's no tool use and only a text block, then we can just add a user message
		// (note this isn't relevant anymore since we use custom tool prompts instead of tool use blocks, but this is here for legacy purposes in case users resume old tasks)

		// if the last message is a user message, we can need to get the assistant message before it to see if it made tool calls, and if so, fill in the remaining tool responses with 'interrupted'

		let modifiedOldUserContent: Anthropic.Messages.ContentBlockParam[] // either the last message if its user message, or the user message before the last (assistant) message
		let modifiedApiConversationHistory: ApiMessage[] // need to remove the last user message to replace with new modified user message
		if (existingApiConversationHistory.length > 0) {
			const lastMessage = existingApiConversationHistory[existingApiConversationHistory.length - 1]

			if (lastMessage.role === "assistant") {
				const content = Array.isArray(lastMessage.content)
					? lastMessage.content
					: [{ type: "text", text: lastMessage.content }]
				const hasToolUse = content.some((block) => block.type === "tool_use")

				if (hasToolUse) {
					const toolUseBlocks = content.filter(
						(block) => block.type === "tool_use",
					) as Anthropic.Messages.ToolUseBlock[]
					const toolResponses: Anthropic.ToolResultBlockParam[] = toolUseBlocks.map((block) => ({
						type: "tool_result",
						tool_use_id: block.id,
						content: "Task was interrupted before this tool call could be completed.",
					}))
					modifiedApiConversationHistory = [...existingApiConversationHistory] // no changes
					modifiedOldUserContent = [...toolResponses]
				} else {
					modifiedApiConversationHistory = [...existingApiConversationHistory]
					modifiedOldUserContent = []
				}
			} else if (lastMessage.role === "user") {
				const previousAssistantMessage: ApiMessage | undefined =
					existingApiConversationHistory[existingApiConversationHistory.length - 2]

				const existingUserContent: Anthropic.Messages.ContentBlockParam[] = Array.isArray(lastMessage.content)
					? lastMessage.content
					: [{ type: "text", text: lastMessage.content }]
				if (previousAssistantMessage && previousAssistantMessage.role === "assistant") {
					const assistantContent = Array.isArray(previousAssistantMessage.content)
						? previousAssistantMessage.content
						: [{ type: "text", text: previousAssistantMessage.content }]

					const toolUseBlocks = assistantContent.filter(
						(block) => block.type === "tool_use",
					) as Anthropic.Messages.ToolUseBlock[]

					if (toolUseBlocks.length > 0) {
						const existingToolResults = existingUserContent.filter(
							(block) => block.type === "tool_result",
						) as Anthropic.ToolResultBlockParam[]

						const missingToolResponses: Anthropic.ToolResultBlockParam[] = toolUseBlocks
							.filter(
								(toolUse) => !existingToolResults.some((result) => result.tool_use_id === toolUse.id),
							)
							.map((toolUse) => ({
								type: "tool_result",
								tool_use_id: toolUse.id,
								content: "Task was interrupted before this tool call could be completed.",
							}))

						modifiedApiConversationHistory = existingApiConversationHistory.slice(0, -1) // removes the last user message
						modifiedOldUserContent = [...existingUserContent, ...missingToolResponses]
					} else {
						modifiedApiConversationHistory = existingApiConversationHistory.slice(0, -1)
						modifiedOldUserContent = [...existingUserContent]
					}
				} else {
					modifiedApiConversationHistory = existingApiConversationHistory.slice(0, -1)
					modifiedOldUserContent = [...existingUserContent]
				}
			} else {
				throw new Error("Unexpected: Last message is not a user or assistant message")
			}
		} else {
			throw new Error("Unexpected: No existing API conversation history")
		}

		let newUserContent: Anthropic.Messages.ContentBlockParam[] = [...modifiedOldUserContent]

		if (responseText) {
			newUserContent.push({
				type: "text",
				text: `\n\nNew instructions for task continuation:\n<user_message>\n${responseText}\n</user_message>`,
			})
		}

		if (responseImages && responseImages.length > 0) {
			newUserContent.push(...formatResponse.imageBlocks(responseImages))
		}

		// Ensure we have at least some content to send to the API.
		// If newUserContent is empty, add a minimal resumption message.
		if (newUserContent.length === 0) {
			newUserContent.push({
				type: "text",
				text: "[TASK RESUMPTION] Resuming task...",
			})
		}

		await this.overwriteApiConversationHistory(modifiedApiConversationHistory)

		// Task resuming from history item.
		await this.initiateTaskLoop(newUserContent)
	}

	/**
	 * Cancels the current HTTP request if one is in progress.
	 * This immediately aborts the underlying stream rather than waiting for the next chunk.
	 */
	public cancelCurrentRequest(): void {
		if (this.currentRequestAbortController) {
			console.log(`[Task#${this.taskId}.${this.instanceId}] Aborting current HTTP request`)
			this.currentRequestAbortController.abort()
			this.currentRequestAbortController = undefined
		}
		this?.api?.cancelChat?.(this.abortReason)
	}

	/**
	 * Force emit a final token usage update, ignoring throttle.
	 * Called before task completion or abort to ensure final stats are captured.
	 * Triggers the debounce with current values and immediately flushes to ensure emit.
	 */
	public emitFinalTokenUsageUpdate(): void {
		const tokenUsage = this.getTokenUsage()
		this.debouncedEmitTokenUsage(tokenUsage, this.toolUsage)
		this.debouncedEmitTokenUsage.flush()
	}

	public async abortTask(isAbandoned = false) {
		// Aborting task

		// Will stop any autonomously running promises.
		if (isAbandoned) {
			this.abandoned = true
		}

		this.abort = true

		// Reset consecutive error counters on abort (manual intervention)
		this.consecutiveNoToolUseCount = 0

		// Force final token usage update before abort event
		this.emitFinalTokenUsageUpdate()

		this.emit(RooCodeEventName.TaskAborted)
		this.clineMessages
			.filter((msg) => msg.type === "ask" && msg.ask === "followup" && !msg.isAnswered)
			.forEach((msg) => (msg.isAnswered = true))
		try {
			this.dispose() // Call the centralized dispose method
		} catch (error) {
			console.error(`Error during task ${this.taskId}.${this.instanceId} disposal:`, error)
			// Don't rethrow - we want abort to always succeed
		}
		// Save the countdown message in the automatic retry or other content.
		try {
			// Save the countdown message in the automatic retry or other content.
			await this.saveClineMessages()
		} catch (error) {
			console.error(`Error saving messages during abort for task ${this.taskId}.${this.instanceId}:`, error)
		}
	}

	public dispose(): void {
		console.log(`[Task#dispose] disposing task ${this.taskId}.${this.instanceId}`)

		// Cancel any in-progress HTTP request
		try {
			this.cancelCurrentRequest()
		} catch (error) {
			console.error("Error cancelling current request:", error)
		}

		// Remove provider profile change listener
		try {
			if (this.providerProfileChangeListener) {
				const provider = this.providerRef.deref()
				if (provider) {
					provider.off(RooCodeEventName.ProviderProfileChanged, this.providerProfileChangeListener)
				}
				this.providerProfileChangeListener = undefined
			}
		} catch (error) {
			console.error("Error removing provider profile change listener:", error)
		}

		// Dispose message queue and remove event listeners.
		try {
			if (this.messageQueueStateChangedHandler) {
				this.messageQueueService.removeListener("stateChanged", this.messageQueueStateChangedHandler)
				this.messageQueueStateChangedHandler = undefined
			}

			this.messageQueueService.dispose()
		} catch (error) {
			console.error("Error disposing message queue:", error)
		}

		// Remove all event listeners to prevent memory leaks.
		try {
			this.removeAllListeners()
		} catch (error) {
			console.error("Error removing event listeners:", error)
		}

		// if (this.enableBridge) {
		// 	BridgeOrchestrator.getInstance()
		// 		?.unsubscribeFromTask(this.taskId)
		// 		.catch((error) =>
		// 			console.error(
		// 				`[Task#dispose] BridgeOrchestrator#unsubscribeFromTask() failed: ${error instanceof Error ? error.message : String(error)}`,
		// 			),
		// 		)
		// }

		// Release any terminals associated with this task.
		try {
			// Clear terminal process references
			this.terminalProcess = undefined
			this.persistedTerminalProcess = undefined
			this.currentProcessPid = undefined

			// Release any terminals associated with this task.
			TerminalRegistry.releaseTerminalsForTask(this.taskId)
		} catch (error) {
			console.error("Error releasing terminals:", error)
		}

		try {
			this.urlContentFetcher.closeBrowser()
		} catch (error) {
			console.error("Error closing URL content fetcher browser:", error)
		}

		try {
			this.browserSession.closeBrowser()
		} catch (error) {
			console.error("Error closing browser session:", error)
		}
		// Also close the Browser Session panel when the task is disposed
		try {
			const provider = this.providerRef.deref()
			if (provider) {
				const { BrowserSessionPanelManager } = require("../webview/BrowserSessionPanelManager")
				BrowserSessionPanelManager.getInstance(provider).dispose()
			}
		} catch (error) {
			console.error("Error closing browser session panel:", error)
		}

		try {
			if (this.rooIgnoreController) {
				this.rooIgnoreController.dispose()
				this.rooIgnoreController = undefined
			}
		} catch (error) {
			console.error("Error disposing RooIgnoreController:", error)
			// This is the critical one for the leak fix.
		}

		try {
			this.fileContextTracker.dispose()
		} catch (error) {
			console.error("Error disposing file context tracker:", error)
		}

		try {
			// If we're not streaming then `abortStream` won't be called.
			if (this.isStreaming && this.diffViewProvider.isEditing) {
				this.diffViewProvider.revertChanges().catch(console.error)
			}
		} catch (error) {
			console.error("Error reverting diff changes:", error)
		}
	}

	// Subtasks
	// Spawn / Wait / Complete

	public async startSubtask(message: string, initialTodos: TodoItem[], mode: string) {
		const provider = this.providerRef.deref()

		if (!provider) {
			throw new Error("Provider not available")
		}

		const child = await (provider as any).delegateParentAndOpenChild({
			parentTaskId: this.taskId,
			message,
			initialTodos,
			mode,
		})
		return child
	}

	/**
	 * Resume parent task after delegation completion without showing resume ask.
	 * Used in metadata-driven subtask flow.
	 *
	 * This method:
	 * - Clears any pending ask states
	 * - Resets abort and streaming flags
	 * - Ensures next API call includes full context
	 * - Immediately continues task loop without user interaction
	 */
	public async resumeAfterDelegation(): Promise<void> {
		// Clear any ask states that might have been set during history load
		this.idleAsk = undefined
		this.resumableAsk = undefined
		this.interactiveAsk = undefined

		// Reset abort and streaming state to ensure clean continuation
		this.abort = false
		this.abandoned = false
		this.abortReason = undefined
		this.didFinishAbortingStream = false
		this.isStreaming = false
		this.isWaitingForFirstChunk = false

		// Ensure next API call includes full context after delegation
		this.skipPrevResponseIdOnce = true

		// Mark as initialized and active
		this.isInitialized = true
		this.emit(RooCodeEventName.TaskActive, this.taskId)

		// Load conversation history if not already loaded
		if (this.apiConversationHistory.length === 0) {
			this.apiConversationHistory = await this.getSavedApiConversationHistory()
		}

		// Add environment details to the existing last user message (which contains the tool_result)
		// This avoids creating a new user message which would cause consecutive user messages
		const environmentDetails = await getEnvironmentDetails(this, true)
		let lastUserMsgIndex = -1
		for (let i = this.apiConversationHistory.length - 1; i >= 0; i--) {
			if (this.apiConversationHistory[i].role === "user") {
				lastUserMsgIndex = i
				break
			}
		}
		if (lastUserMsgIndex >= 0) {
			const lastUserMsg = this.apiConversationHistory[lastUserMsgIndex]
			if (Array.isArray(lastUserMsg.content)) {
				// Remove any existing environment_details blocks before adding fresh ones
				const contentWithoutEnvDetails = lastUserMsg.content.filter(
					(block: Anthropic.Messages.ContentBlockParam) => {
						if (block.type === "text" && typeof block.text === "string") {
							const isEnvironmentDetailsBlock =
								block.text.trim().startsWith("<environment_details>") &&
								block.text.trim().endsWith("</environment_details>")
							return !isEnvironmentDetailsBlock
						}
						return true
					},
				)
				// Add fresh environment details
				lastUserMsg.content = [...contentWithoutEnvDetails, { type: "text" as const, text: environmentDetails }]
			}
		}

		// Save the updated history
		await this.saveApiConversationHistory()

		// Continue task loop - pass empty array to signal no new user content needed
		// The initiateTaskLoop will handle this by skipping user message addition
		await this.initiateTaskLoop([])
	}

	// Task Loop

	private async initiateTaskLoop(userContent: Anthropic.Messages.ContentBlockParam[]): Promise<void> {
		// Kicks off the checkpoints initialization process in the background.
		getCheckpointService(this)

		let nextUserContent = userContent
		let includeFileDetails = true

		this.emit(RooCodeEventName.TaskStarted)

		while (!this.abort) {
			const didEndLoop = await this.recursivelyMakeClineRequests(nextUserContent, includeFileDetails)
			includeFileDetails = false // We only need file details the first time.

			// The way this agentic loop works is that cline will be given a
			// task that he then calls tools to complete. Unless there's an
			// attempt_completion call, we keep responding back to him with his
			// tool's responses until he either attempt_completion or does not
			// use anymore tools. If he does not use anymore tools, we ask him
			// to consider if he's completed the task and then call
			// attempt_completion, otherwise proceed with completing the task.
			// There is a MAX_REQUESTS_PER_TASK limit to prevent infinite
			// requests, but Cline is prompted to finish the task as efficiently
			// as he can.

			if (didEndLoop) {
				// For now a task never 'completes'. This will only happen if
				// the user hits max requests and denies resetting the count.
				break
			} else {
				// Use the task's locked protocol, NOT the current settings (fallback to xml if not set)
				nextUserContent = [{ type: "text", text: formatResponse.noToolsUsed(this._taskToolProtocol ?? "xml") }]
			}
		}
	}

	public async recursivelyMakeClineRequests(
		userContent: Anthropic.Messages.ContentBlockParam[],
		includeFileDetails: boolean = false,
	): Promise<boolean> {
		interface StackItem {
			userContent: Anthropic.Messages.ContentBlockParam[]
			includeFileDetails: boolean
			retryAttempt?: number
			userMessageWasRemoved?: boolean // Track if user message was removed due to empty response
		}

		const stack: StackItem[] = [{ userContent, includeFileDetails, retryAttempt: 0 }]

		while (stack.length > 0) {
			const currentItem = stack.pop()!
			const currentUserContent = currentItem.userContent
			const currentIncludeFileDetails = currentItem.includeFileDetails

			if (this.abort) {
				throw new Error(`[CoStrict#recursivelyMakeRooRequests] task ${this.taskId}.${this.instanceId} aborted`)
			}

			if (this.consecutiveMistakeLimit > 0 && this.consecutiveMistakeCount >= this.consecutiveMistakeLimit) {
				// Track consecutive mistake errors in telemetry via event and PostHog exception tracking.
				// The reason is "no_tools_used" because this limit is reached via initiateTaskLoop
				// which increments consecutiveMistakeCount when the model doesn't use any tools.
				TelemetryService.instance.captureConsecutiveMistakeError(this.taskId)
				TelemetryService.instance.captureException(
					new ConsecutiveMistakeError(
						`Task reached consecutive mistake limit (${this.consecutiveMistakeLimit})`,
						this.taskId,
						this.consecutiveMistakeCount,
						this.consecutiveMistakeLimit,
						"no_tools_used",
						this.apiConfiguration.apiProvider,
						getModelId(this.apiConfiguration),
					),
				)

				const { response, text, images } = await this.ask(
					"mistake_limit_reached",
					t("common:errors.mistake_limit_guidance"),
				)

				if (response === "messageResponse") {
					currentUserContent.push(
						...[
							{ type: "text" as const, text: formatResponse.tooManyMistakes(text) },
							...formatResponse.imageBlocks(images),
						],
					)

					await this.say("user_feedback", text, images)

					// Track consecutive mistake errors in telemetry.
					TelemetryService.instance.captureConsecutiveMistakeError(this.taskId)
				}

				this.consecutiveMistakeCount = 0
			}

			// Getting verbose details is an expensive operation, it uses ripgrep to
			// top-down build file structure of project which for large projects can
			// take a few seconds. For the best UX we show a placeholder api_req_started
			// message with a loading spinner as this happens.

			// Determine API protocol based on provider and model
			const modelId = getModelId(this.apiConfiguration)
			const apiProtocol = getApiProtocol(this.apiConfiguration.apiProvider, modelId)
			const {
				showRooIgnoredFiles = false,
				includeDiagnosticMessages = true,
				maxDiagnosticMessages = 50,
				maxReadFileLine = -1,
				maxReadCharacterLimit = 20000,
			} = (await this.providerRef.deref()?.getState()) ?? {}

			await this.say(
				"api_req_started",
				JSON.stringify({
					apiProtocol,
					originModelId:
						this.apiConfiguration?.apiProvider === "zgsm"
							? this.apiConfiguration?.zgsmModelId
							: this.apiConfiguration?.apiModelId,
				}),
			)

			const parsedUserContent = await processUserContentMentions({
				userContent: currentUserContent,
				cwd: this.cwd,
				urlContentFetcher: this.urlContentFetcher,
				fileContextTracker: this.fileContextTracker,
				rooIgnoreController: this.rooIgnoreController,
				showRooIgnoredFiles,
				includeDiagnosticMessages,
				maxDiagnosticMessages,
				maxReadFileLine,
				maxReadCharacterLimit,
			})

			const environmentDetails = await getEnvironmentDetails(this, currentIncludeFileDetails)

			// Remove any existing environment_details blocks before adding fresh ones.
			// This prevents duplicate environment details when resuming tasks with XML tool calls,
			// where the old user message content may already contain environment details from the previous session.
			// We check for both opening and closing tags to ensure we're matching complete environment detail blocks,
			// not just mentions of the tag in regular content.
			const contentWithoutEnvDetails = parsedUserContent.filter((block) => {
				if (block.type === "text" && typeof block.text === "string") {
					// Check if this text block is a complete environment_details block
					// by verifying it starts with the opening tag and ends with the closing tag
					const isEnvironmentDetailsBlock =
						block.text.trim().startsWith("<environment_details>") &&
						block.text.trim().endsWith("</environment_details>")
					return !isEnvironmentDetailsBlock
				}
				return true
			})

			// Add environment details as its own text block, separate from tool
			// results.
			let finalUserContent = [...contentWithoutEnvDetails, { type: "text" as const, text: environmentDetails }]
			// Only add user message to conversation history if:
			// 1. This is the first attempt (retryAttempt === 0), AND
			// 2. The original userContent was not empty (empty signals delegation resume where
			//    the user message with tool_result and env details is already in history), OR
			// 3. The message was removed in a previous iteration (userMessageWasRemoved === true)
			// This prevents consecutive user messages while allowing re-add when needed
			const isEmptyUserContent = currentUserContent.length === 0
			const shouldAddUserMessage =
				((currentItem.retryAttempt ?? 0) === 0 && !isEmptyUserContent) || currentItem.userMessageWasRemoved
			if (shouldAddUserMessage) {
				await this.addToApiConversationHistory({ role: "user", content: finalUserContent })
				TelemetryService.instance.captureConversationMessage(this.taskId, "user")
			}

			// Since we sent off a placeholder api_req_started message to update the
			// webview while waiting to actually start the API request (to load
			// potential details for example), we need to update the text of that
			// message.
			const lastApiReqIndex = findLastIndex(this.clineMessages, (m) => m.say === "api_req_started")

			this.clineMessages[lastApiReqIndex].text = JSON.stringify({
				apiProtocol,
				originModelId:
					this.apiConfiguration?.apiProvider === "zgsm"
						? this.apiConfiguration?.zgsmModelId
						: this.apiConfiguration?.apiModelId,
			} satisfies ClineApiReqInfo)

			await this.saveClineMessages()
			await this.providerRef.deref()?.postStateToWebview()

			try {
				let cacheWriteTokens = 0
				let cacheReadTokens = 0
				let inputTokens = 0
				let outputTokens = 0
				let totalCost: number | undefined

				// We can't use `api_req_finished` anymore since it's a unique case
				// where it could come after a streaming message (i.e. in the middle
				// of being updated or executed).
				// Fortunately `api_req_finished` was always parsed out for the GUI
				// anyways, so it remains solely for legacy purposes to keep track
				// of prices in tasks from history (it's worth removing a few months
				// from now).
				const updateApiReqMsg = (cancelReason?: ClineApiReqCancelReason, streamingFailedMessage?: string) => {
					if (lastApiReqIndex < 0 || !this.clineMessages[lastApiReqIndex]) {
						return
					}

					const existingData = JSON.parse(this.clineMessages[lastApiReqIndex].text || "{}")

					// Calculate total tokens and cost using provider-aware function
					const modelId = getModelId(this.apiConfiguration)
					const apiProtocol = getApiProtocol(this.apiConfiguration.apiProvider, modelId)

					const costResult =
						apiProtocol === "anthropic"
							? calculateApiCostAnthropic(
									streamModelInfo,
									inputTokens,
									outputTokens,
									cacheWriteTokens,
									cacheReadTokens,
								)
							: calculateApiCostOpenAI(
									streamModelInfo,
									inputTokens,
									outputTokens,
									cacheWriteTokens,
									cacheReadTokens,
								)

					this.clineMessages[lastApiReqIndex].text = JSON.stringify({
						...existingData,
						tokensIn: costResult.totalInputTokens,
						tokensOut: costResult.totalOutputTokens,
						cacheWrites: cacheWriteTokens,
						cacheReads: cacheReadTokens,
						cost: totalCost ?? costResult.totalCost,
						cancelReason,
						streamingFailedMessage,
						originModelId:
							this.apiConfiguration?.apiProvider === "zgsm"
								? this.apiConfiguration?.zgsmModelId
								: this.apiConfiguration?.apiModelId,
					} satisfies ClineApiReqInfo)
				}

				const abortStream = async (cancelReason: ClineApiReqCancelReason, streamingFailedMessage?: string) => {
					if (this.diffViewProvider.isEditing) {
						await this.diffViewProvider.revertChanges() // closes diff view
					}

					// if last message is a partial we need to update and save it
					const lastMessage = this.clineMessages.at(-1)

					if (lastMessage && lastMessage.partial) {
						// lastMessage.ts = Date.now() DO NOT update ts since it is used as a key for virtuoso list
						lastMessage.partial = false
						// instead of streaming partialMessage events, we do a save and post like normal to persist to disk
						console.log("updating partial message", lastMessage)
					}

					// Update `api_req_started` to have cancelled and cost, so that
					// we can display the cost of the partial stream and the cancellation reason
					updateApiReqMsg(cancelReason, streamingFailedMessage)
					await this.saveClineMessages()

					// Signals to provider that it can retrieve the saved messages
					// from disk, as abortTask can not be awaited on in nature.
					this.didFinishAbortingStream = true
				}

				// Reset streaming state for each new API request
				this.currentStreamingContentIndex = 0
				this.currentStreamingDidCheckpoint = false
				this.assistantMessageContent = []
				this.didCompleteReadingStream = false
				this.userMessageContent = []
				this.userMessageContentReady = false
				this.didRejectTool = false
				this.didAlreadyUseTool = false
				// Reset tool failure flag for each new assistant turn - this ensures that tool failures
				// only prevent attempt_completion within the same assistant message, not across turns
				// (e.g., if a tool fails, then user sends a message saying "just complete anyway")
				this.didToolFailInCurrentTurn = false
				this.presentAssistantMessageLocked = false
				this.presentAssistantMessageHasPendingUpdates = false
				this.assistantMessageParser?.reset()
				this.streamingToolCallIndices.clear()
				// Clear any leftover streaming tool call state from previous interrupted streams
				NativeToolCallParser.clearAllStreamingToolCalls()
				NativeToolCallParser.clearRawChunkState()

				await this.diffViewProvider.reset()

				// Cache model info once per API request to avoid repeated calls during streaming
				// This is especially important for tools and background usage collection
				this.cachedStreamingModel = this.api.getModel()
				const streamModelInfo = this.cachedStreamingModel.info
				const cachedModelId = this.cachedStreamingModel.id
				// Use the task's locked protocol instead of resolving fresh.
				// This ensures task resumption works correctly even if NTC settings changed.
				// Fallback to resolving if somehow _taskToolProtocol is not set (should not happen).
				const streamProtocol = resolveToolProtocol(
					this.apiConfiguration,
					streamModelInfo,
					this._taskToolProtocol,
				)
				const shouldUseXmlParser = streamProtocol === "xml"

				// Yields only if the first chunk is successful, otherwise will
				// allow the user to retry the request (most likely due to rate
				// limit error, which gets thrown on the first chunk).
				const stream = this.attemptApiRequest()
				let assistantMessage = ""
				let reasoningMessage = ""
				let streamingFailedMessage = ""
				let pendingGroundingSources: GroundingSource[] = []
				this.isStreaming = true
				let shouldStop = false
				try {
					const iterator = stream[Symbol.asyncIterator]()

					// Helper to race iterator.next() with abort signal
					const nextChunkWithAbort = async () => {
						const nextPromise = iterator.next()

						// If we have an abort controller, race it with the next chunk
						if (this.currentRequestAbortController) {
							const abortPromise = new Promise<never>((_, reject) => {
								const signal = this.currentRequestAbortController!.signal
								if (signal.aborted) {
									reject(new Error("Request cancelled by user"))
								} else {
									signal.addEventListener("abort", () => {
										reject(new Error("Request cancelled by user"))
									})
								}
							})
							return await Promise.race([nextPromise, abortPromise])
						}

						// No abort controller, just return the next chunk normally
						return await nextPromise
					}

					let item = await nextChunkWithAbort()
					while (!item.done) {
						this.api?.setChatType?.("system")
						const chunk = item.value
						item = await nextChunkWithAbort()
						if (!chunk) {
							// Sometimes chunk is undefined, no idea that can cause
							// it, but this workaround seems to fix it.
							continue
						}

						switch (chunk.type) {
							case "reasoning": {
								reasoningMessage += chunk.text
								// Only apply formatting if the message contains sentence-ending punctuation followed by **
								let formattedReasoning = reasoningMessage
								if (reasoningMessage.includes("**")) {
									// Add line breaks before **Title** patterns that appear after sentence endings
									// This targets section headers like "...end of sentence.**Title Here**"
									// Handles periods, exclamation marks, and question marks
									formattedReasoning = reasoningMessage.replace(
										/([.!?])\*\*([^*\n]+)\*\*/g,
										"$1\n\n**$2**",
									)
								}
								await this.say("reasoning", formattedReasoning, undefined, true)
								break
							}
							case "usage":
								inputTokens += chunk.inputTokens
								outputTokens += chunk.outputTokens
								cacheWriteTokens += chunk.cacheWriteTokens ?? 0
								cacheReadTokens += chunk.cacheReadTokens ?? 0
								totalCost = chunk.totalCost
								break
							case "grounding":
								// Handle grounding sources separately from regular content
								// to prevent state persistence issues - store them separately
								if (chunk.sources && chunk.sources.length > 0) {
									pendingGroundingSources.push(...chunk.sources)
								}
								break
							case "tool_call_partial": {
								// Process raw tool call chunk through NativeToolCallParser
								// which handles tracking, buffering, and emits events
								const events = NativeToolCallParser.processRawChunk({
									index: chunk.index,
									id: chunk.id,
									name: chunk.name,
									arguments: chunk.arguments,
								})

								for (const event of events) {
									if (event.type === "tool_call_start") {
										// Initialize streaming in NativeToolCallParser
										NativeToolCallParser.startStreamingToolCall(event.id, event.name as ToolName)

										// Before adding a new tool, finalize any preceding text block
										// This prevents the text block from blocking tool presentation
										const lastBlock =
											this.assistantMessageContent[this.assistantMessageContent.length - 1]
										if (lastBlock?.type === "text" && lastBlock.partial) {
											lastBlock.partial = false
										}

										// Track the index where this tool will be stored
										const toolUseIndex = this.assistantMessageContent.length
										this.streamingToolCallIndices.set(event.id, toolUseIndex)

										// Create initial partial tool use
										const partialToolUse: ToolUse = {
											type: "tool_use",
											name: event.name as ToolName,
											params: {},
											partial: true,
										}

										// Store the ID for native protocol
										;(partialToolUse as any).id = event.id

										// Add to content and present
										this.assistantMessageContent.push(partialToolUse)
										this.userMessageContentReady = false
										presentAssistantMessage(this)
									} else if (event.type === "tool_call_delta") {
										// Process chunk using streaming JSON parser
										const partialToolUse = NativeToolCallParser.processStreamingChunk(
											event.id,
											event.delta,
										)

										if (partialToolUse) {
											// Get the index for this tool call
											const toolUseIndex = this.streamingToolCallIndices.get(event.id)
											if (toolUseIndex !== undefined) {
												// Store the ID for native protocol
												;(partialToolUse as any).id = event.id

												// Update the existing tool use with new partial data
												this.assistantMessageContent[toolUseIndex] = partialToolUse

												// Present updated tool use
												presentAssistantMessage(this)
											}
										}
									} else if (event.type === "tool_call_end") {
										// Finalize the streaming tool call
										const finalToolUse = NativeToolCallParser.finalizeStreamingToolCall(event.id)

										// Get the index for this tool call
										const toolUseIndex = this.streamingToolCallIndices.get(event.id)

										if (finalToolUse) {
											// Store the tool call ID
											;(finalToolUse as any).id = event.id

											// Get the index and replace partial with final
											if (toolUseIndex !== undefined) {
												this.assistantMessageContent[toolUseIndex] = finalToolUse
											}

											// Clean up tracking
											this.streamingToolCallIndices.delete(event.id)

											// Mark that we have new content to process
											this.userMessageContentReady = false

											// Present the finalized tool call
											presentAssistantMessage(this)
										} else if (toolUseIndex !== undefined) {
											// finalizeStreamingToolCall returned null (malformed JSON or missing args)
											// We still need to mark the tool as non-partial so it gets executed
											// The tool's validation will catch any missing required parameters
											const existingToolUse = this.assistantMessageContent[toolUseIndex]
											if (existingToolUse && existingToolUse.type === "tool_use") {
												existingToolUse.partial = false
												// Ensure it has the ID for native protocol
												;(existingToolUse as any).id = event.id
											}

											// Clean up tracking
											this.streamingToolCallIndices.delete(event.id)

											// Mark that we have new content to process
											this.userMessageContentReady = false

											// Present the tool call - validation will handle missing params
											presentAssistantMessage(this)
										}
									}
								}
								break
							}

							case "tool_call": {
								// Legacy: Handle complete tool calls (for backward compatibility)
								// Convert native tool call to ToolUse format
								const toolUse = NativeToolCallParser.parseToolCall({
									id: chunk.id,
									name: chunk.name as ToolName,
									arguments: chunk.arguments,
								})

								if (!toolUse) {
									console.error(`Failed to parse tool call for task ${this.taskId}:`, chunk)
									break
								}

								// Store the tool call ID on the ToolUse object for later reference
								// This is needed to create tool_result blocks that reference the correct tool_use_id
								toolUse.id = chunk.id

								// Add the tool use to assistant message content
								this.assistantMessageContent.push(toolUse)

								// Mark that we have new content to process
								this.userMessageContentReady = false

								// Present the tool call to user - presentAssistantMessage will execute
								// tools sequentially and accumulate all results in userMessageContent
								presentAssistantMessage(this)
								break
							}
							case "automodel": {
								// Check if it is Selected LLM information (only in Auto model mode).
								if (
									this.apiConfiguration?.apiProvider === "zgsm" &&
									lastApiReqIndex >= 0 &&
									this.clineMessages[lastApiReqIndex]
								) {
									// Extract Selected LLM and Reason information and update the api_req_started message.
									const existingData = JSON.parse(this.clineMessages[lastApiReqIndex].text || "{}")
									this.clineMessages[lastApiReqIndex].text = JSON.stringify({
										...existingData,
										selectedLLM: chunk.selectedLLM,
										selectReason: chunk.text,
										isAuto: true,
										originModelId: chunk.originModelId,
									} satisfies ClineApiReqInfo)
									// Save the selection information but do not add it to the assistant message to avoid it being processed by the parser.
									console.log(`[Backend Model Route Detail] ${chunk.selectedLLM}${chunk.text}`)
									break
								}
								break
							}
							case "text": {
								assistantMessage += chunk.text

								// Use the protocol determined at the start of streaming
								// Don't rely solely on parser existence - parser might exist from previous state
								if (shouldUseXmlParser && this.assistantMessageParser) {
									// XML protocol: Parse raw assistant message chunk into content blocks
									const prevLength = this.assistantMessageContent.length
									this.assistantMessageContent = this.assistantMessageParser.processChunk(chunk.text)

									if (this.assistantMessageContent.length > prevLength) {
										// New content we need to present, reset to
										// false in case previous content set this to true.
										this.userMessageContentReady = false
									}

									// Present content to user.
									presentAssistantMessage(this)
								} else {
									// Native protocol: Text chunks are plain text, not XML tool calls
									// Create or update a text content block directly
									const lastBlock =
										this.assistantMessageContent[this.assistantMessageContent.length - 1]

									if (lastBlock?.type === "text" && lastBlock.partial) {
										// Update existing partial text block
										lastBlock.content = assistantMessage
									} else {
										// Create new text block
										this.assistantMessageContent.push({
											type: "text",
											content: assistantMessage,
											partial: true,
										})
										this.userMessageContentReady = false
									}

									// Present content to user
									presentAssistantMessage(this)
								}
								break
							}
						}

						if (this.abort) {
							this?.api?.cancelChat?.(this.abortReason)

							if (!this.abandoned) {
								// Only need to gracefully abort if this instance
								// isn't abandoned (sometimes OpenRouter stream
								// hangs, in which case this would affect future
								// instances of Cline).
								await abortStream("user_cancelled")
							}

							break // Aborts the stream.
						}

						if (this.didRejectTool) {
							// `userContent` has a tool rejection, so interrupt the
							// assistant's response to present the user's feedback.
							assistantMessage += "\n\n[Response interrupted by user feedback]"
							// Instead of setting this preemptively, we allow the
							// present iterator to finish and set
							// userMessageContentReady when its ready.
							// this.userMessageContentReady = true
							break
						}

						if (this.didAlreadyUseTool) {
							assistantMessage +=
								"\n\n[Response interrupted by a tool use result. Only one tool may be used at a time and should be placed at the end of the message.]"
							break
						}
					}

					// Finalize any remaining streaming tool calls that weren't explicitly ended
					// This is critical for MCP tools which need tool_call_end events to be properly
					// converted from ToolUse to McpToolUse via finalizeStreamingToolCall()
					const finalizeEvents = NativeToolCallParser.finalizeRawChunks()
					for (const event of finalizeEvents) {
						if (event.type === "tool_call_end") {
							// Finalize the streaming tool call
							const finalToolUse = NativeToolCallParser.finalizeStreamingToolCall(event.id)

							// Get the index for this tool call
							const toolUseIndex = this.streamingToolCallIndices.get(event.id)

							if (finalToolUse) {
								// Store the tool call ID
								;(finalToolUse as any).id = event.id

								// Get the index and replace partial with final
								if (toolUseIndex !== undefined) {
									this.assistantMessageContent[toolUseIndex] = finalToolUse
								}

								// Clean up tracking
								this.streamingToolCallIndices.delete(event.id)

								// Mark that we have new content to process
								this.userMessageContentReady = false

								// Present the finalized tool call
								presentAssistantMessage(this)
							} else if (toolUseIndex !== undefined) {
								// finalizeStreamingToolCall returned null (malformed JSON or missing args)
								// We still need to mark the tool as non-partial so it gets executed
								// The tool's validation will catch any missing required parameters
								const existingToolUse = this.assistantMessageContent[toolUseIndex]
								if (existingToolUse && existingToolUse.type === "tool_use") {
									existingToolUse.partial = false
									// Ensure it has the ID for native protocol
									;(existingToolUse as any).id = event.id
								}

								// Clean up tracking
								this.streamingToolCallIndices.delete(event.id)

								// Mark that we have new content to process
								this.userMessageContentReady = false

								// Present the tool call - validation will handle missing params
								presentAssistantMessage(this)
							}
						}
					}

					// Create a copy of current token values to avoid race conditions
					const currentTokens = {
						input: inputTokens,
						output: outputTokens,
						cacheWrite: cacheWriteTokens,
						cacheRead: cacheReadTokens,
						total: totalCost,
					}

					const drainStreamInBackgroundToFindAllUsage = async (apiReqIndex: number) => {
						const timeoutMs = DEFAULT_USAGE_COLLECTION_TIMEOUT_MS
						const startTime = performance.now()
						const modelId = getModelId(this.apiConfiguration)

						// Local variables to accumulate usage data without affecting the main flow
						let bgInputTokens = currentTokens.input
						let bgOutputTokens = currentTokens.output
						let bgCacheWriteTokens = currentTokens.cacheWrite
						let bgCacheReadTokens = currentTokens.cacheRead
						let bgTotalCost = currentTokens.total

						// Helper function to capture telemetry and update messages
						const captureUsageData = async (
							tokens: {
								input: number
								output: number
								cacheWrite: number
								cacheRead: number
								total?: number
							},
							messageIndex: number = apiReqIndex,
						) => {
							if (
								tokens.input > 0 ||
								tokens.output > 0 ||
								tokens.cacheWrite > 0 ||
								tokens.cacheRead > 0
							) {
								// Update the shared variables atomically
								inputTokens = tokens.input
								outputTokens = tokens.output
								cacheWriteTokens = tokens.cacheWrite
								cacheReadTokens = tokens.cacheRead
								totalCost = tokens.total

								// Update the API request message with the latest usage data
								updateApiReqMsg()
								await this.saveClineMessages()

								// Update the specific message in the webview
								const apiReqMessage = this.clineMessages[messageIndex]
								if (apiReqMessage) {
									await this.updateClineMessage(apiReqMessage)
								}

								// Capture telemetry with provider-aware cost calculation
								const modelId = getModelId(this.apiConfiguration)
								const apiProtocol = getApiProtocol(this.apiConfiguration.apiProvider, modelId)

								// Use the appropriate cost function based on the API protocol
								const costResult =
									apiProtocol === "anthropic"
										? calculateApiCostAnthropic(
												streamModelInfo,
												tokens.input,
												tokens.output,
												tokens.cacheWrite,
												tokens.cacheRead,
											)
										: calculateApiCostOpenAI(
												streamModelInfo,
												tokens.input,
												tokens.output,
												tokens.cacheWrite,
												tokens.cacheRead,
											)

								TelemetryService.instance.captureLlmCompletion(this.taskId, {
									inputTokens: costResult.totalInputTokens,
									outputTokens: costResult.totalOutputTokens,
									cacheWriteTokens: tokens.cacheWrite,
									cacheReadTokens: tokens.cacheRead,
									cost: tokens.total ?? costResult.totalCost,
								})
							}
						}

						try {
							// Continue processing the original stream from where the main loop left off
							let usageFound = false
							let chunkCount = 0

							// Use the same iterator that the main loop was using
							while (!item.done) {
								// Check for timeout
								if (performance.now() - startTime > timeoutMs) {
									console.warn(
										`[Background Usage Collection] Timed out after ${timeoutMs}ms for model: ${modelId}, processed ${chunkCount} chunks`,
									)
									// Clean up the iterator before breaking
									if (iterator.return) {
										await iterator.return(undefined)
									}
									break
								}

								const chunk = item.value
								item = await iterator.next()
								chunkCount++

								if (chunk && chunk.type === "usage") {
									usageFound = true
									bgInputTokens += chunk.inputTokens
									bgOutputTokens += chunk.outputTokens
									bgCacheWriteTokens += chunk.cacheWriteTokens ?? 0
									bgCacheReadTokens += chunk.cacheReadTokens ?? 0
									bgTotalCost = chunk.totalCost
								}
							}

							if (
								usageFound ||
								bgInputTokens > 0 ||
								bgOutputTokens > 0 ||
								bgCacheWriteTokens > 0 ||
								bgCacheReadTokens > 0
							) {
								// We have usage data either from a usage chunk or accumulated tokens
								await captureUsageData(
									{
										input: bgInputTokens,
										output: bgOutputTokens,
										cacheWrite: bgCacheWriteTokens,
										cacheRead: bgCacheReadTokens,
										total: bgTotalCost,
									},
									lastApiReqIndex,
								)
							} else {
								console.warn(
									`[Background Usage Collection] Suspicious: request ${apiReqIndex} is complete, but no usage info was found. Model: ${modelId}`,
								)
							}
						} catch (error) {
							console.error("Error draining stream for usage data:", error)
							// Still try to capture whatever usage data we have collected so far
							if (
								bgInputTokens > 0 ||
								bgOutputTokens > 0 ||
								bgCacheWriteTokens > 0 ||
								bgCacheReadTokens > 0
							) {
								await captureUsageData(
									{
										input: bgInputTokens,
										output: bgOutputTokens,
										cacheWrite: bgCacheWriteTokens,
										cacheRead: bgCacheReadTokens,
										total: bgTotalCost,
									},
									lastApiReqIndex,
								)
							}
						}
					}

					// Start the background task and handle any errors
					drainStreamInBackgroundToFindAllUsage(lastApiReqIndex).catch((error) => {
						console.error("Background usage collection failed:", error)
					})
				} catch (error) {
					// Abandoned happens when extension is no longer waiting for the
					// Cline instance to finish aborting (error is thrown here when
					// any function in the for loop throws due to this.abort).
					if (!this.abandoned) {
						// Determine cancellation reason
						const cancelReason: ClineApiReqCancelReason = this.abort ? "user_cancelled" : "streaming_failed"
						const isZgsm = this.apiConfiguration?.apiProvider === "zgsm"
						const requestId = error.headers?.get("x-request-id")
						streamingFailedMessage = this.abort
							? undefined
							: (error.message ?? JSON.stringify(serializeError(error), null, 2))
						// let shouldStop = false
						if (isZgsm) {
							const errorCodeManager = ErrorCodeManager.getInstance()
							streamingFailedMessage = await errorCodeManager.parseResponse(
								error,
								isZgsm,
								this.taskId,
								this.instanceId,
							)

							if (requestId) {
								// Store raw error
								errorCodeManager.setRawError(requestId, error)
							}

							if (error.status === 401 || error.code === "ai-gateway.insufficient_quota") {
								if (error.status === 401) {
									ZgsmAuthService.openStatusBarLoginTip()
								}

								shouldStop = true
							}
						}
						// Clean up partial state
						await abortStream(cancelReason, streamingFailedMessage)

						if (this.abort) {
							// User cancelled - abort the entire task
							this.abortReason = cancelReason
							await this.abortTask()
						} else {
							// Stream failed - log the error and retry with the same content
							// The existing rate limiting will prevent rapid retries
							console.error(
								`[Task#${this.taskId}.${this.instanceId}] Stream failed, will retry: ${streamingFailedMessage}`,
							)

							// Apply exponential backoff similar to first-chunk errors when auto-resubmit is enabled
							const stateForBackoff = await this.providerRef.deref()?.getState()
							if (stateForBackoff?.autoApprovalEnabled) {
								await this.backoffAndAnnounce(
									currentItem.retryAttempt ?? 0,
									error,
									streamingFailedMessage,
								)

								// Check if task was aborted during the backoff
								if (this.abort) {
									console.log(
										`[Task#${this.taskId}.${this.instanceId}] Task aborted during mid-stream retry backoff`,
									)
									// Abort the entire task
									this.abortReason = "user_cancelled"
									await this.abortTask()
									break
								}
							}

							// Push the same content back onto the stack to retry, incrementing the retry attempt counter
							stack.push({
								userContent: currentUserContent,
								includeFileDetails: false,
								retryAttempt: (currentItem.retryAttempt ?? 0) + 1,
							})
							// Continue to retry the request
							if (!shouldStop) {
								continue
							}
						}
					}
				} finally {
					this.isStreaming = false
					// Clean up the abort controller when streaming completes
					this.currentRequestAbortController = undefined
				}

				// Need to call here in case the stream was aborted.
				if (this.abort || this.abandoned) {
					throw new Error(
						`[CoStrict#recursivelyMakeRooRequests] task ${this.taskId}.${this.instanceId} aborted`,
					)
				}

				this.didCompleteReadingStream = true

				// Set any blocks to be complete to allow `presentAssistantMessage`
				// to finish and set `userMessageContentReady` to true.
				// (Could be a text block that had no subsequent tool uses, or a
				// text block at the very end, or an invalid tool use, etc. Whatever
				// the case, `presentAssistantMessage` relies on these blocks either
				// to be completed or the user to reject a block in order to proceed
				// and eventually set userMessageContentReady to true.)
				const partialBlocks = this.assistantMessageContent.filter((block) => block.partial)
				partialBlocks.forEach((block) => (block.partial = false))

				// Can't just do this b/c a tool could be in the middle of executing.
				// this.assistantMessageContent.forEach((e) => (e.partial = false))

				// Now that the stream is complete, finalize any remaining partial content blocks (XML protocol only)
				// Use the protocol determined at the start of streaming
				if (shouldUseXmlParser && this.assistantMessageParser) {
					this.assistantMessageParser.finalizeContentBlocks()
					const parsedBlocks = this.assistantMessageParser.getContentBlocks()
					// For XML protocol: Use only parsed blocks (includes both text and tool_use parsed from XML)
					this.assistantMessageContent = parsedBlocks
				}

				// Present any partial blocks that were just completed
				// For XML protocol: includes both text and tool_use blocks parsed from the text stream
				// For native protocol: tool_use blocks were already presented during streaming via
				// tool_call_partial events, but we still need to present them if they exist (e.g., malformed)
				if (partialBlocks.length > 0) {
					// If there is content to update then it will complete and
					// update `this.userMessageContentReady` to true, which we
					// `pWaitFor` before making the next request.
					presentAssistantMessage(this)
				}

				// Note: updateApiReqMsg() is now called from within drainStreamInBackgroundToFindAllUsage
				// to ensure usage data is captured even when the stream is interrupted. The background task
				// uses local variables to accumulate usage data before atomically updating the shared state.

				// Complete the reasoning message if it exists
				// We can't use say() here because the reasoning message may not be the last message
				// (other messages like text blocks or tool uses may have been added after it during streaming)
				if (reasoningMessage) {
					const lastReasoningIndex = findLastIndex(
						this.clineMessages,
						(m) => m.type === "say" && m.say === "reasoning",
					)

					if (lastReasoningIndex !== -1 && this.clineMessages[lastReasoningIndex].partial) {
						this.clineMessages[lastReasoningIndex].partial = false
						await this.updateClineMessage(this.clineMessages[lastReasoningIndex])
					}
				}

				await this.saveClineMessages()
				await this.providerRef.deref()?.postStateToWebview()

				// Reset parser after each complete conversation round (XML protocol only)
				this.assistantMessageParser?.reset()

				// Now add to apiConversationHistory.
				// Need to save assistant responses to file before proceeding to
				// tool use since user can exit at any moment and we wouldn't be
				// able to save the assistant's response.

				// Check if we have any content to process (text or tool uses)
				const hasTextContent = assistantMessage.length > 0

				const hasToolUses = this.assistantMessageContent.some(
					(block) => block.type === "tool_use" || block.type === "mcp_tool_use",
				)

				if (hasTextContent || hasToolUses) {
					// Display grounding sources to the user if they exist
					if (pendingGroundingSources.length > 0) {
						const citationLinks = pendingGroundingSources.map((source, i) => `[${i + 1}](${source.url})`)
						const sourcesText = `${t("common:gemini.sources")} ${citationLinks.join(", ")}`

						await this.say("text", sourcesText, undefined, false, undefined, undefined, {
							isNonInteractive: true,
						})
					}

					// Build the assistant message content array
					const assistantContent: Array<Anthropic.TextBlockParam | Anthropic.ToolUseBlockParam> = []

					// Add text content if present
					if (assistantMessage) {
						assistantContent.push({
							type: "text" as const,
							text: assistantMessage,
						})
					}

					// Add tool_use blocks with their IDs for native protocol
					// This handles both regular ToolUse and McpToolUse types
					const toolUseBlocks = this.assistantMessageContent.filter(
						(block) => block.type === "tool_use" || block.type === "mcp_tool_use",
					)
					for (const block of toolUseBlocks) {
						if (block.type === "mcp_tool_use") {
							// McpToolUse already has the original tool name (e.g., "mcp_serverName_toolName")
							// The arguments are the raw tool arguments (matching the simplified schema)
							const mcpBlock = block as import("../../shared/tools").McpToolUse
							if (mcpBlock.id) {
								assistantContent.push({
									type: "tool_use" as const,
									id: mcpBlock.id,
									name: mcpBlock.name, // Original dynamic name
									input: mcpBlock.arguments, // Direct tool arguments
								})
							}
						} else {
							// Regular ToolUse
							const toolUse = block as import("../../shared/tools").ToolUse
							const toolCallId = toolUse.id
							if (toolCallId) {
								// nativeArgs is already in the correct API format for all tools
								const input = toolUse.nativeArgs || toolUse.params

								// Use originalName (alias) if present for API history consistency.
								// When tool aliases are used (e.g., "edit_file" -> "search_and_replace"),
								// we want the alias name in the conversation history to match what the model
								// was told the tool was named, preventing confusion in multi-turn conversations.
								const toolNameForHistory = toolUse.originalName ?? toolUse.name

								assistantContent.push({
									type: "tool_use" as const,
									id: toolCallId,
									name: toolNameForHistory,
									input,
								})
							}
						}
					}

					await this.addToApiConversationHistory(
						{ role: "assistant", content: assistantContent },
						reasoningMessage || undefined,
					)

					TelemetryService.instance.captureConversationMessage(this.taskId, "assistant")

					// NOTE: This comment is here for future reference - this was a
					// workaround for `userMessageContent` not getting set to true.
					// It was due to it not recursively calling for partial blocks
					// when `didRejectTool`, so it would get stuck waiting for a
					// partial block to complete before it could continue.
					// In case the content blocks finished it may be the api stream
					// finished after the last parsed content block was executed, so
					// we are able to detect out of bounds and set
					// `userMessageContentReady` to true (note you should not call
					// `presentAssistantMessage` since if the last block i
					//  completed it will be presented again).
					// const completeBlocks = this.assistantMessageContent.filter((block) => !block.partial) // If there are any partial blocks after the stream ended we can consider them invalid.
					// if (this.currentStreamingContentIndex >= completeBlocks.length) {
					// 	this.userMessageContentReady = true
					// }

					await pWaitFor(() => this.userMessageContentReady)

					// If the model did not tool use, then we need to tell it to
					// either use a tool or attempt_completion.
					const didToolUse = this.assistantMessageContent.some(
						(block) => block.type === "tool_use" || block.type === "mcp_tool_use",
					)

					if (!didToolUse) {
						// Increment consecutive no-tool-use counter
						this.consecutiveNoToolUseCount++

						// Only show error and count toward mistake limit after 2 consecutive failures
						if (this.consecutiveNoToolUseCount >= 2) {
							await this.say("error", "MODEL_NO_TOOLS_USED")
							// Only count toward mistake limit after second consecutive failure
							this.consecutiveMistakeCount++
						}

						// Use the task's locked protocol for consistent behavior
						this.userMessageContent.push({
							type: "text",
							text: formatResponse.noToolsUsed(this._taskToolProtocol ?? "xml"),
						})
					} else {
						// Reset counter when tools are used successfully
						this.consecutiveNoToolUseCount = 0
					}

					// Push to stack if there's content OR if we're paused waiting for a subtask.
					// When paused, we push an empty item so the loop continues to the pause check.
					if (this.userMessageContent.length > 0 || this.isPaused) {
						stack.push({
							userContent: [...this.userMessageContent], // Create a copy to avoid mutation issues
							includeFileDetails: false, // Subsequent iterations don't need file details
						})

						// Add periodic yielding to prevent blocking
						await new Promise((resolve) => setImmediate(resolve))
					}

					continue
				} else {
					// If there's no assistant_responses, that means we got no text
					// or tool_use content blocks from API which we should assume is
					// an error.
					let requestId = null
					if (this.lastApiRequestHeaders) {
						requestId = this.lastApiRequestHeaders["X-Request-ID"]
					}

					// IMPORTANT: For native tool protocol, we already added the user message to
					// apiConversationHistory at line 1876. Since the assistant failed to respond,
					// we need to remove that message before retrying to avoid having two consecutive
					// user messages (which would cause tool_result validation errors).
					let state = await this.providerRef.deref()?.getState()
					// Use the task's locked protocol, NOT current settings
					if (isNativeProtocol(this._taskToolProtocol ?? "xml") && this.apiConversationHistory.length > 0) {
						const lastMessage = this.apiConversationHistory[this.apiConversationHistory.length - 1]
						if (lastMessage.role === "user") {
							// Remove the last user message that we added earlier
							this.apiConversationHistory.pop()
						}
					}

					// Check if we should auto-retry or prompt the user
					let errorMsg = t("common:errors.unexpected_api_response")
					// Reuse the state variable from above
					if (state?.autoApprovalEnabled) {
						// Auto-retry with backoff - don't persist failure message when retrying
						if (shouldStop) {
							errorMsg = streamingFailedMessage
						} else if (requestId) {
							errorMsg += `\n\nRequestId: ${requestId}\n\n`
						}
						await this.backoffAndAnnounce(
							currentItem.retryAttempt ?? 0,
							new Error(
								"Unexpected API Response: The language model did not provide any assistant messages. This may indicate an issue with the API or the model's output.",
							),
							errorMsg,
						)

						// Check if task was aborted during the backoff
						if (this.abort) {
							console.log(
								`[Task#${this.taskId}.${this.instanceId}] Task aborted during empty-assistant retry backoff`,
							)
							break
						}

						// Push the same content back onto the stack to retry, incrementing the retry attempt counter
						// Mark that user message was removed so it gets re-added on retry
						stack.push({
							userContent: currentUserContent,
							includeFileDetails: false,
							retryAttempt: (currentItem.retryAttempt ?? 0) + 1,
							userMessageWasRemoved: true,
						})

						// Continue to retry the request
						continue
					} else {
						if (shouldStop) {
							errorMsg = streamingFailedMessage
						} else if (requestId) {
							errorMsg += `\n\nRequestId: ${requestId}\n\n`
						}

						// Prompt the user for retry decision
						const { response } = await this.ask("api_req_failed", errorMsg)

						if (response === "yesButtonClicked") {
							await this.say("api_req_retried")

							// Push the same content back to retry
							stack.push({
								userContent: currentUserContent,
								includeFileDetails: false,
								retryAttempt: (currentItem.retryAttempt ?? 0) + 1,
							})

							// Continue to retry the request
							continue
						} else {
							// User declined to retry
							// For native protocol, re-add the user message we removed
							// Use the task's locked protocol, NOT current settings
							if (isNativeProtocol(this._taskToolProtocol ?? "xml")) {
								await this.addToApiConversationHistory({
									role: "user",
									content: currentUserContent,
								})
							}
							if (shouldStop) {
								errorMsg = streamingFailedMessage
							} else if (requestId) {
								errorMsg += `\n\nRequestId: ${requestId}\n\n`
							}
							await this.say("error", errorMsg)
							this.providerRef.deref()?.log(errorMsg, "error")
							await this.addToApiConversationHistory({
								role: "assistant",
								content: [{ type: "text", text: "Failure: I did not provide a response." }],
							})
						}
					}
				}

				// If we reach here without continuing, return false (will always be false for now)
				return false
			} catch (error) {
				// This should never happen since the only thing that can throw an
				// error is the attemptApiRequest, which is wrapped in a try catch
				// that sends an ask where if noButtonClicked, will clear current
				// task and destroy this instance. However to avoid unhandled
				// promise rejection, we will end this loop which will end execution
				// of this instance (see `startTask`).
				return true // Needs to be true so parent loop knows to end task.
			}
		}

		// If we exit the while loop normally (stack is empty), return false
		return false
	}

	private async getSystemPrompt(): Promise<string> {
		const { mcpEnabled } = (await this.providerRef.deref()?.getState()) ?? {}
		let mcpHub: McpHub | undefined
		if (mcpEnabled ?? true) {
			const provider = this.providerRef.deref()

			if (!provider) {
				throw new Error("Provider reference lost during view transition")
			}

			// Wait for MCP hub initialization through McpServerManager
			mcpHub = await McpServerManager.getInstance(provider.context, provider)

			if (!mcpHub) {
				throw new Error("Failed to get MCP hub from server manager")
			}

			// Wait for MCP servers to be connected before generating system prompt
			await pWaitFor(() => !mcpHub!.isConnecting, { timeout: 10_000 }).catch(() => {
				console.error("MCP servers failed to connect in time")
			})
		}

		const rooIgnoreInstructions = this.rooIgnoreController?.getInstructions()

		const state = await this.providerRef.deref()?.getState()

		const {
			browserViewportSize,
			mode,
			customModes,
			customModePrompts,
			customInstructions,
			experiments,
			enableMcpServerCreation,
			browserToolEnabled,
			language,
			maxConcurrentFileReads,
			maxReadFileLine,
			apiConfiguration,
			terminalShellIntegrationDisabled,
		} = state ?? {}

		return await (async () => {
			const provider = this.providerRef.deref()

			if (!provider) {
				throw new Error("Provider not available")
			}

			// Align browser tool enablement with generateSystemPrompt: require model image support,
			// mode to include the browser group, and the user setting to be enabled.
			const modeConfig = getModeBySlug(mode ?? defaultModeSlug, customModes)
			const modeSupportsBrowser = modeConfig?.groups.some((group) => getGroupName(group) === "browser") ?? false

			// Check if model supports browser capability (images)
			const modelInfo = this.api.getModel().info
			const modelSupportsBrowser = (modelInfo as any)?.supportsImages === true

			const canUseBrowserTool = modelSupportsBrowser && modeSupportsBrowser && (browserToolEnabled ?? true)

			// Use the task's locked protocol for system prompt consistency.
			// This ensures the system prompt matches the protocol the task was started with,
			// even if user settings have changed since then.
			const toolProtocol = resolveToolProtocol(
				apiConfiguration ?? this.apiConfiguration,
				modelInfo,
				this._taskToolProtocol,
			)

			return SYSTEM_PROMPT(
				provider.context,
				this.cwd,
				canUseBrowserTool,
				mcpHub,
				this.diffStrategy,
				browserViewportSize ?? "900x600",
				mode ?? defaultModeSlug,
				customModePrompts,
				customModes,
				customInstructions,
				this.diffEnabled,
				experiments,
				enableMcpServerCreation,
				language,
				rooIgnoreInstructions,
				maxReadFileLine !== -1,
				{
					terminalShellIntegrationDisabled,
					maxConcurrentFileReads: maxConcurrentFileReads ?? 5,
					todoListEnabled: apiConfiguration?.todoListEnabled ?? true,
					browserToolEnabled: browserToolEnabled ?? true,
					useAgentRules:
						vscode.workspace.getConfiguration(Package.name).get<boolean>("useAgentRules") ?? true,
					newTaskRequireTodos: vscode.workspace
						.getConfiguration(Package.name)
						.get<boolean>("newTaskRequireTodos", false),
					toolProtocol,
					isStealthModel: modelInfo?.isStealthModel,
				},
				undefined, // todoList
				this.api.getModel().id,
			)
		})()
	}

	private getCurrentProfileId(state: any): string {
		return (
			state?.listApiConfigMeta?.find((profile: any) => profile.name === state?.currentApiConfigName)?.id ??
			"default"
		)
	}

	private async handleContextWindowExceededError(): Promise<void> {
		const state = await this.providerRef.deref()?.getState()
		const { profileThresholds = {} } = state ?? {}

		const { contextTokens } = this.getTokenUsage()
		const modelInfo = this.api.getModel().info

		const maxTokens = getModelMaxOutputTokens({
			modelId: this.api.getModel().id,
			model: modelInfo,
			settings: this.apiConfiguration,
		})

		const contextWindow = modelInfo.contextWindow

		// Get the current profile ID using the helper method
		const currentProfileId = this.getCurrentProfileId(state)

		// Log the context window error for debugging
		console.warn(
			`[Task#${this.taskId}] Context window exceeded for model ${this.api.getModel().id}. ` +
				`Current tokens: ${contextTokens}, Context window: ${contextWindow}. ` +
				`Forcing truncation to ${FORCED_CONTEXT_REDUCTION_PERCENT}% of current context.`,
		)

		// Determine if we're using native tool protocol for proper message handling
		// Use the task's locked protocol, NOT the current settings
		const useNativeTools = isNativeProtocol(this._taskToolProtocol ?? "xml")

		// Send condenseTaskContextStarted to show in-progress indicator
		await this.providerRef.deref()?.postMessageToWebview({ type: "condenseTaskContextStarted", text: this.taskId })

		// Force aggressive truncation by keeping only 75% of the conversation history
		const truncateResult = await manageContext({
			messages: this.apiConversationHistory,
			totalTokens: contextTokens || 0,
			maxTokens,
			contextWindow,
			apiHandler: this.api,
			autoCondenseContext: true,
			autoCondenseContextPercent: FORCED_CONTEXT_REDUCTION_PERCENT,
			systemPrompt: await this.getSystemPrompt(),
			taskId: this.taskId,
			profileThresholds,
			currentProfileId,
			useNativeTools,
		})

		if (truncateResult.messages !== this.apiConversationHistory) {
			await this.overwriteApiConversationHistory(truncateResult.messages)
		}

		if (truncateResult.summary) {
			const { summary, cost, prevContextTokens, newContextTokens = 0 } = truncateResult
			const contextCondense: ContextCondense = { summary, cost, newContextTokens, prevContextTokens }
			await this.say(
				"condense_context",
				undefined /* text */,
				undefined /* images */,
				false /* partial */,
				undefined /* checkpoint */,
				undefined /* progressStatus */,
				{ isNonInteractive: true } /* options */,
				contextCondense,
			)
		} else if (truncateResult.truncationId) {
			// Sliding window truncation occurred (fallback when condensing fails or is disabled)
			const contextTruncation: ContextTruncation = {
				truncationId: truncateResult.truncationId,
				messagesRemoved: truncateResult.messagesRemoved ?? 0,
				prevContextTokens: truncateResult.prevContextTokens,
				newContextTokens: truncateResult.newContextTokensAfterTruncation ?? 0,
			}
			await this.say(
				"sliding_window_truncation",
				undefined /* text */,
				undefined /* images */,
				false /* partial */,
				undefined /* checkpoint */,
				undefined /* progressStatus */,
				{ isNonInteractive: true } /* options */,
				undefined /* contextCondense */,
				contextTruncation,
			)
		}

		// Notify webview that context management is complete (removes in-progress spinner)
		await this.providerRef.deref()?.postMessageToWebview({ type: "condenseTaskContextResponse", text: this.taskId })
	}

	public async *attemptApiRequest(retryAttempt: number = 0): ApiStream {
		const state = await this.providerRef.deref()?.getState()

		const {
			apiConfiguration,
			autoApprovalEnabled,
			requestDelaySeconds,
			mode,
			zgsmCodeMode,
			autoCondenseContext = true,
			autoCondenseContextPercent = 100,
			profileThresholds = {},
		} = state ?? {}

		// Get condensing configuration for automatic triggers.
		const customCondensingPrompt = state?.customCondensingPrompt
		const condensingApiConfigId = state?.condensingApiConfigId
		const listApiConfigMeta = state?.listApiConfigMeta

		// Determine API handler to use for condensing.
		let condensingApiHandler: ApiHandler | undefined

		if (condensingApiConfigId && listApiConfigMeta && Array.isArray(listApiConfigMeta)) {
			// Find matching config by ID
			const matchingConfig = listApiConfigMeta.find((config) => config.id === condensingApiConfigId)

			if (matchingConfig) {
				const profile = await this.providerRef.deref()?.providerSettingsManager.getProfile({
					id: condensingApiConfigId,
				})

				// Ensure profile and apiProvider exist before trying to build handler.
				if (profile && profile.apiProvider) {
					condensingApiHandler = buildApiHandler(profile)
				}
			}
		}

		let rateLimitDelay = 0

		// Use the shared timestamp so that subtasks respect the same rate-limit
		// window as their parent tasks.
		if (Task.lastGlobalApiRequestTime) {
			const now = performance.now()
			const timeSinceLastRequest = now - Task.lastGlobalApiRequestTime
			const rateLimit = apiConfiguration?.rateLimitSeconds ?? 1
			rateLimitDelay = Math.ceil(Math.min(rateLimit, Math.max(0, rateLimit * 1000 - timeSinceLastRequest) / 1000))
		}

		// Only show rate limiting message if we're not retrying. If retrying, we'll include the delay there.
		if (rateLimitDelay > 0 && retryAttempt === 0) {
			// Show countdown timer
			for (let i = rateLimitDelay; i > 0; i--) {
				const delayMessage = `Rate limiting for ${i} seconds...`
				this.providerRef?.deref()?.log(`"api_req_retry_delayed" ${delayMessage}`)
				await delay(1000)
			}
		}

		// Update last request time before making the request so that subsequent
		// requests — even from new subtasks — will honour the provider's rate-limit.
		Task.lastGlobalApiRequestTime = performance.now()

		const systemPrompt = await this.getSystemPrompt()
		const { contextTokens } = this.getTokenUsage()

		if (contextTokens) {
			const modelInfo = this.api.getModel().info

			const maxTokens = getModelMaxOutputTokens({
				modelId: this.api.getModel().id,
				model: modelInfo,
				settings: this.apiConfiguration,
			})

			const contextWindow = modelInfo.contextWindow

			// Get the current profile ID using the helper method
			const currentProfileId = this.getCurrentProfileId(state)

			// Determine if we're using native tool protocol for proper message handling
			// Use the task's locked protocol, NOT the current settings
			const useNativeTools = isNativeProtocol(this._taskToolProtocol ?? "xml")

			// Check if context management will likely run (threshold check)
			// This allows us to show an in-progress indicator to the user
			// We use the centralized willManageContext helper to avoid duplicating threshold logic
			const lastMessage = this.apiConversationHistory[this.apiConversationHistory.length - 1]
			const lastMessageContent = lastMessage?.content
			let lastMessageTokens = 0
			if (lastMessageContent) {
				lastMessageTokens = Array.isArray(lastMessageContent)
					? await this.api.countTokens(lastMessageContent)
					: await this.api.countTokens([{ type: "text", text: lastMessageContent as string }])
			}

			const contextManagementWillRun = willManageContext({
				totalTokens: contextTokens,
				contextWindow,
				maxTokens,
				autoCondenseContext,
				autoCondenseContextPercent,
				profileThresholds,
				currentProfileId,
				lastMessageTokens,
			})

			// Send condenseTaskContextStarted BEFORE manageContext to show in-progress indicator
			// This notification must be sent here (not earlier) because the early check uses stale token count
			// (before user message is added to history), which could incorrectly skip showing the indicator
			if (contextManagementWillRun && autoCondenseContext) {
				await this.providerRef
					.deref()
					?.postMessageToWebview({ type: "condenseTaskContextStarted", text: this.taskId })
			}

			const truncateResult = await manageContext({
				messages: this.apiConversationHistory,
				totalTokens: contextTokens,
				maxTokens,
				contextWindow,
				apiHandler: this.api,
				autoCondenseContext,
				autoCondenseContextPercent,
				systemPrompt,
				taskId: this.taskId,
				customCondensingPrompt,
				condensingApiHandler,
				profileThresholds,
				currentProfileId,
				useNativeTools,
			})
			if (truncateResult.messages !== this.apiConversationHistory) {
				await this.overwriteApiConversationHistory(truncateResult.messages)
			}
			if (truncateResult.error) {
				await this.say("condense_context_error", truncateResult.error)
			} else if (truncateResult.summary) {
				const { summary, cost, prevContextTokens, newContextTokens = 0, condenseId } = truncateResult
				const contextCondense: ContextCondense = {
					summary,
					cost,
					newContextTokens,
					prevContextTokens,
					condenseId,
				}
				await this.say(
					"condense_context",
					undefined /* text */,
					undefined /* images */,
					false /* partial */,
					undefined /* checkpoint */,
					undefined /* progressStatus */,
					{ isNonInteractive: true } /* options */,
					contextCondense,
				)
			} else if (truncateResult.truncationId) {
				// Sliding window truncation occurred (fallback when condensing fails or is disabled)
				const contextTruncation: ContextTruncation = {
					truncationId: truncateResult.truncationId,
					messagesRemoved: truncateResult.messagesRemoved ?? 0,
					prevContextTokens: truncateResult.prevContextTokens,
					newContextTokens: truncateResult.newContextTokensAfterTruncation ?? 0,
				}
				await this.say(
					"sliding_window_truncation",
					undefined /* text */,
					undefined /* images */,
					false /* partial */,
					undefined /* checkpoint */,
					undefined /* progressStatus */,
					{ isNonInteractive: true } /* options */,
					undefined /* contextCondense */,
					contextTruncation,
				)
			}

			// Notify webview that context management is complete (sets isCondensing = false)
			// This removes the in-progress spinner and allows the completed result to show
			if (contextManagementWillRun && autoCondenseContext) {
				await this.providerRef
					.deref()
					?.postMessageToWebview({ type: "condenseTaskContextResponse", text: this.taskId })
			}
		}

		// Get the effective API history by filtering out condensed messages
		// This allows non-destructive condensing where messages are tagged but not deleted,
		// enabling accurate rewind operations while still sending condensed history to the API.
		const effectiveHistory = getEffectiveApiHistory(this.apiConversationHistory)
		const messagesSinceLastSummary = getMessagesSinceLastSummary(effectiveHistory)
		const messagesWithoutImages = maybeRemoveImageBlocks(messagesSinceLastSummary, this.api)
		const cleanConversationHistory = this.buildCleanConversationHistory(messagesWithoutImages as ApiMessage[])

		// Check auto-approval limits
		const approvalResult = await this.autoApprovalHandler.checkAutoApprovalLimits(
			state,
			this.combineMessages(this.clineMessages.slice(1)),
			async (type, data) => this.ask(type, data),
		)

		if (!approvalResult.shouldProceed) {
			// User did not approve, task should be aborted
			throw new Error("Auto-approval limit reached and user did not approve continuation")
		}

		// Determine if we should include native tools based on:
		// 1. Task's locked tool protocol is set to NATIVE
		// 2. Model supports native tools
		// CRITICAL: Use the task's locked protocol to ensure tasks that started with XML
		// tools continue using XML even if NTC settings have since changed.
		const modelInfo = this.api.getModel().info
		const taskProtocol = this._taskToolProtocol ?? "xml"
		const shouldIncludeTools = taskProtocol === TOOL_PROTOCOL.NATIVE && (modelInfo.supportsNativeTools ?? false)

		// Build complete tools array: native tools + dynamic MCP tools, filtered by mode restrictions
		let allTools: OpenAI.Chat.ChatCompletionTool[] = []
		if (shouldIncludeTools) {
			const provider = this.providerRef.deref()
			if (!provider) {
				throw new Error("Provider reference lost during tool building")
			}

			allTools = await buildNativeToolsArray({
				provider,
				cwd: this.cwd,
				mode,
				customModes: state?.customModes,
				experiments: state?.experiments,
				apiConfiguration,
				maxReadFileLine: state?.maxReadFileLine ?? -1,
				browserToolEnabled: state?.browserToolEnabled ?? true,
				modelInfo,
				diffEnabled: this.diffEnabled,
			})
		}

		const { id } = (await ZgsmAuthService.getInstance()?.getUserInfo()) ?? {}
		// // Resolve parallel tool calls setting from experiment (will move to per-API-profile setting later)
		// const parallelToolCallsEnabled = experiments.isEnabled(
		// 	state?.experiments ?? {},
		// 	EXPERIMENT_IDS.MULTIPLE_NATIVE_TOOL_CALLS,
		// )
		// Parallel tool calls are disabled - feature is on hold
		// Previously resolved from experiments.isEnabled(..., EXPERIMENT_IDS.MULTIPLE_NATIVE_TOOL_CALLS)
		// const parallelToolCallsEnabled = false

		const metadata: ApiHandlerCreateMessageMetadata = {
			mode: mode,
			zgsmCodeMode,
			provider: this.apiConfiguration.apiProvider,
			zgsmWorkflowMode: this.zgsmWorkflowMode,
			rooTaskMode: this?.rootTask?._taskMode,
			parentTaskMode: this?.parentTask?._taskMode,
			taskId: this.taskId,
			suppressPreviousResponseId: this.skipPrevResponseIdOnce,
			language: state?.language,
			instanceId: this.instanceId,
			userId: id,
			// Include tools and tool protocol when using native protocol and model supports it
			...(shouldIncludeTools
				? {
						tools: allTools,
						tool_choice: "auto",
						toolProtocol: taskProtocol,
						parallelToolCalls: parallelToolCallsEnabled,
					}
				: {}),
		}

		// Create an AbortController to allow cancelling the request mid-stream
		this.currentRequestAbortController = new AbortController()
		const abortSignal = this.currentRequestAbortController.signal
		// Reset the flag after using it
		this.skipPrevResponseIdOnce = false

		// The provider accepts reasoning items alongside standard messages; cast to the expected parameter type.
		const stream = this.api.createMessage(
			systemPrompt,
			cleanConversationHistory as unknown as Anthropic.Messages.MessageParam[],
			{
				...metadata,
				onRequestHeadersReady: (headers: Record<string, string>) => {
					this.lastApiRequestHeaders = headers
				},
			},
		)
		const iterator = stream[Symbol.asyncIterator]()

		// Set up abort handling - when the signal is aborted, clean up the controller reference
		abortSignal.addEventListener("abort", () => {
			console.log(`[Task#${this.taskId}.${this.instanceId}] AbortSignal triggered for current request`)
			this.currentRequestAbortController = undefined
		})

		try {
			// Awaiting first chunk to see if it will throw an error.
			this.isWaitingForFirstChunk = true

			// Race between the first chunk and the abort signal
			const firstChunkPromise = iterator.next()
			const abortPromise = new Promise<never>((_, reject) => {
				if (abortSignal.aborted) {
					reject(new Error("Request cancelled by user"))
				} else {
					abortSignal.addEventListener("abort", () => {
						reject(new Error("Request cancelled by user"))
					})
				}
			})

			const firstChunk = await Promise.race([firstChunkPromise, abortPromise])
			yield firstChunk.value
			this.isWaitingForFirstChunk = false
		} catch (error) {
			const isZgsm = this.apiConfiguration?.apiProvider === "zgsm"
			let errorMsg = ""
			if (isZgsm) {
				const errorCodeManager = ErrorCodeManager.getInstance()
				errorMsg = await errorCodeManager.parseResponse(error, isZgsm, this.taskId, this.instanceId)

				const requestId = error.headers?.get("x-request-id")
				if (requestId) {
					// Store raw error
					errorCodeManager.setRawError(requestId, error)
				}

				if (error.status === 401) {
					ZgsmAuthService.openStatusBarLoginTip()
				}
			} else {
				errorMsg = error.message
			}

			this.isWaitingForFirstChunk = false
			this.currentRequestAbortController = undefined
			const isContextWindowExceededError = checkContextWindowExceededError(error)

			// If it's a context window error and we haven't exceeded max retries for this error type
			if (isContextWindowExceededError && retryAttempt < MAX_CONTEXT_WINDOW_RETRIES) {
				console.warn(
					`[Task#${this.taskId}] Context window exceeded for model ${this.api.getModel().id}. ` +
						`Retry attempt ${retryAttempt + 1}/${MAX_CONTEXT_WINDOW_RETRIES}. ` +
						`Attempting automatic truncation...`,
				)
				await this.handleContextWindowExceededError()
				// Retry the request after handling the context window error
				yield* this.attemptApiRequest(retryAttempt + 1)
				return
			}

			// note that this api_req_failed ask is unique in that we only present this option if the api hasn't streamed any content yet (ie it fails on the first chunk due), as it would allow them to hit a retry button. However if the api failed mid-stream, it could be in any arbitrary state where some tools may have executed, so that error is handled differently and requires cancelling the task entirely.
			if (autoApprovalEnabled) {
				// Apply shared exponential backoff and countdown UX
				await this.backoffAndAnnounce(retryAttempt, error)

				// CRITICAL: Check if task was aborted during the backoff countdown
				// This prevents infinite loops when users cancel during auto-retry
				// Without this check, the recursive call below would continue even after abort
				if (this.abort) {
					throw new Error(
						`[Task#attemptApiRequest] task ${this.taskId}.${this.instanceId} aborted during retry`,
					)
				}

				// Delegate generator output from the recursive call with
				// incremented retry count.
				this.api?.setChatType?.("system")
				yield* this.attemptApiRequest(retryAttempt + 1)

				return
			} else {
				const { response } = await this.ask("api_req_failed", errorMsg)

				if (response !== "yesButtonClicked") {
					// This will never happen since if noButtonClicked, we will
					// clear current task, aborting this instance.
					throw new Error("API request failed")
				}

				await this.say("api_req_retried")

				// Delegate generator output from the recursive call.
				this.api?.setChatType?.("system")
				yield* this.attemptApiRequest()
				return
			}
		}

		// No error, so we can continue to yield all remaining chunks.
		// (Needs to be placed outside of try/catch since it we want caller to
		// handle errors not with api_req_failed as that is reserved for first
		// chunk failures only.)
		// This delegates to another generator or iterable object. In this case,
		// it's saying "yield all remaining values from this iterator". This
		// effectively passes along all subsequent chunks from the original
		// stream.
		yield* iterator
	}

	// Shared exponential backoff for retries (first-chunk and mid-stream)
	private async backoffAndAnnounce(retryAttempt: number, error: any, header?: string): Promise<void> {
		try {
			const state = await this.providerRef.deref()?.getState()
			const baseDelay = state?.requestDelaySeconds || 5

			let exponentialDelay = Math.min(
				Math.ceil(baseDelay * Math.pow(2, retryAttempt)),
				MAX_EXPONENTIAL_BACKOFF_SECONDS,
			)

			// Respect provider rate limit window
			let rateLimitDelay = 0
			const rateLimit = state?.apiConfiguration?.rateLimitSeconds ?? 1
			if (Task.lastGlobalApiRequestTime && rateLimit > 0) {
				const elapsed = performance.now() - Task.lastGlobalApiRequestTime
				rateLimitDelay = Math.ceil(Math.min(rateLimit, Math.max(0, rateLimit * 1000 - elapsed) / 1000))
			}

			// Prefer RetryInfo on 429 if present
			if (error?.status === 429) {
				const retryInfo = error?.errorDetails?.find(
					(d: any) => d["@type"] === "type.googleapis.com/google.rpc.RetryInfo",
				)
				const match = retryInfo?.retryDelay?.match?.(/^(\d+)s$/)
				if (match) {
					exponentialDelay = Number(match[1]) + 1
				}
			}

			const finalDelay = Math.max(exponentialDelay, rateLimitDelay)
			if (finalDelay <= 0) {
				return
			}

			// Build header text; fall back to error message if none provided
			let headerText = header
			if (!headerText) {
				if (error.status) {
					// This sets the message as just the error code, for which
					// ChatRow knows how to handle and use an i18n'd error string
					// In development, hardcode headerText to an HTTP status code to check it
					headerText = error.status
				} else if (error?.error?.metadata?.raw) {
					headerText = JSON.stringify(error.error.metadata.raw, null, 2)
				} else if (error?.message) {
					headerText = error.message
				} else {
					headerText = "Unknown error"
				}
			}
			headerText = headerText ? `${headerText}\n` : ""

			// Show countdown timer with exponential backoff
			for (let i = finalDelay; i > 0; i--) {
				// Check abort flag during countdown to allow early exit
				if (this.abort) {
					throw new Error(`[Task#${this.taskId}] Aborted during retry countdown`)
				}
				if (this.apiConfiguration.apiProvider === "zgsm") {
					await this.say("api_req_retry_delayed", `${headerText}\n↻ ${i}s...`, undefined, true)
				} else {
					await this.say(
						"api_req_retry_delayed",
						`${headerText}<retry_timer>${i}</retry_timer>`,
						undefined,
						true,
					)
				}
				await delay(1000)
			}

			await this.say("api_req_retry_delayed", headerText, undefined, false)
		} catch (err) {
			console.error("Exponential backoff failed:", err)
		}
	}

	// Checkpoints

	public async checkpointSave(force: boolean = false, suppressMessage: boolean = false) {
		return checkpointSave(this, force, suppressMessage)
	}

	private buildCleanConversationHistory(
		messages: ApiMessage[],
	): Array<
		Anthropic.Messages.MessageParam | { type: "reasoning"; encrypted_content: string; id?: string; summary?: any[] }
	> {
		type ReasoningItemForRequest = {
			type: "reasoning"
			encrypted_content: string
			id?: string
			summary?: any[]
		}

		const cleanConversationHistory: (Anthropic.Messages.MessageParam | ReasoningItemForRequest)[] = []

		for (const msg of messages) {
			// Standalone reasoning: send encrypted, skip plain text
			if (msg.type === "reasoning") {
				if (msg.encrypted_content) {
					cleanConversationHistory.push({
						type: "reasoning",
						summary: msg.summary,
						encrypted_content: msg.encrypted_content!,
						...(msg.id ? { id: msg.id } : {}),
					})
				}
				continue
			}

			// Preferred path: assistant message with embedded reasoning as first content block
			if (msg.role === "assistant") {
				const rawContent = msg.content

				const contentArray: Anthropic.Messages.ContentBlockParam[] = Array.isArray(rawContent)
					? (rawContent as Anthropic.Messages.ContentBlockParam[])
					: rawContent !== undefined
						? ([
								{ type: "text", text: rawContent } satisfies Anthropic.Messages.TextBlockParam,
							] as Anthropic.Messages.ContentBlockParam[])
						: []

				const [first, ...rest] = contentArray

				// Check if this message has reasoning_details (OpenRouter format for Gemini 3, etc.)
				const msgWithDetails = msg
				if (msgWithDetails.reasoning_details && Array.isArray(msgWithDetails.reasoning_details)) {
					// Build the assistant message with reasoning_details
					let assistantContent: Anthropic.Messages.MessageParam["content"]

					if (contentArray.length === 0) {
						assistantContent = ""
					} else if (contentArray.length === 1 && contentArray[0].type === "text") {
						assistantContent = (contentArray[0] as Anthropic.Messages.TextBlockParam).text
					} else {
						assistantContent = contentArray
					}

					// Create message with reasoning_details property
					cleanConversationHistory.push({
						role: "assistant",
						content: assistantContent,
						reasoning_details: msgWithDetails.reasoning_details,
					} as any)

					continue
				}

				// Embedded reasoning: encrypted (send) or plain text (skip)
				const hasEncryptedReasoning =
					first && (first as any).type === "reasoning" && typeof (first as any).encrypted_content === "string"
				const hasPlainTextReasoning =
					first && (first as any).type === "reasoning" && typeof (first as any).text === "string"

				if (hasEncryptedReasoning) {
					const reasoningBlock = first as any

					// Send as separate reasoning item (OpenAI Native)
					cleanConversationHistory.push({
						type: "reasoning",
						summary: reasoningBlock.summary ?? [],
						encrypted_content: reasoningBlock.encrypted_content,
						...(reasoningBlock.id ? { id: reasoningBlock.id } : {}),
					})

					// Send assistant message without reasoning
					let assistantContent: Anthropic.Messages.MessageParam["content"]

					if (rest.length === 0) {
						assistantContent = ""
					} else if (rest.length === 1 && rest[0].type === "text") {
						assistantContent = (rest[0] as Anthropic.Messages.TextBlockParam).text
					} else {
						assistantContent = rest
					}

					cleanConversationHistory.push({
						role: "assistant",
						content: assistantContent,
					} satisfies Anthropic.Messages.MessageParam)

					continue
				} else if (hasPlainTextReasoning) {
					// Check if the model's preserveReasoning flag is set
					// If true, include the reasoning block in API requests
					// If false/undefined, strip it out (stored for history only, not sent back to API)
					const shouldPreserveForApi = this.api.getModel().info.preserveReasoning === true
					let assistantContent: Anthropic.Messages.MessageParam["content"]

					if (shouldPreserveForApi) {
						// Include reasoning block in the content sent to API
						assistantContent = contentArray
					} else {
						// Strip reasoning out - stored for history only, not sent back to API
						if (rest.length === 0) {
							assistantContent = ""
						} else if (rest.length === 1 && rest[0].type === "text") {
							assistantContent = (rest[0] as Anthropic.Messages.TextBlockParam).text
						} else {
							assistantContent = rest
						}
					}

					cleanConversationHistory.push({
						role: "assistant",
						content: assistantContent,
					} satisfies Anthropic.Messages.MessageParam)

					continue
				}
			}

			// Default path for regular messages (no embedded reasoning)
			if (msg.role) {
				cleanConversationHistory.push({
					role: msg.role,
					content: msg.content as Anthropic.Messages.ContentBlockParam[] | string,
				})
			}
		}

		return cleanConversationHistory
	}
	public async checkpointRestore(options: CheckpointRestoreOptions) {
		return checkpointRestore(this, options)
	}

	public async checkpointDiff(options: CheckpointDiffOptions) {
		return checkpointDiff(this, options)
	}

	// Metrics

	public combineMessages(messages: ClineMessage[]) {
		return combineApiRequests(combineCommandSequences(messages))
	}

	public getTokenUsage(): TokenUsage {
		return getApiMetrics(this.combineMessages(this.clineMessages.slice(1)))
	}

	public recordToolUsage(toolName: ToolName) {
		if (!this.toolUsage[toolName]) {
			this.toolUsage[toolName] = { attempts: 0, failures: 0 }
		}

		this.toolUsage[toolName].attempts++
	}

	public recordToolError(toolName: ToolName, error?: string) {
		if (!this.toolUsage[toolName]) {
			this.toolUsage[toolName] = { attempts: 0, failures: 0 }
		}

		this.toolUsage[toolName].failures++
		TelemetryService.instance.captureError(`ToolUsageError_${toolName}`)

		if (error) {
			this.emit(RooCodeEventName.TaskToolFailed, this.taskId, toolName, error)
		}
	}

	// Getters

	public get taskStatus(): TaskStatus {
		if (this.interactiveAsk) {
			return TaskStatus.Interactive
		}

		if (this.resumableAsk) {
			return TaskStatus.Resumable
		}

		if (this.idleAsk) {
			return TaskStatus.Idle
		}

		return TaskStatus.Running
	}

	public get taskAsk(): ClineMessage | undefined {
		return this.idleAsk || this.resumableAsk || this.interactiveAsk
	}

	public get queuedMessages(): QueuedMessage[] {
		return this.messageQueueService.messages
	}

	public get tokenUsage(): TokenUsage | undefined {
		if (this.tokenUsageSnapshot && this.tokenUsageSnapshotAt) {
			return this.tokenUsageSnapshot
		}

		this.tokenUsageSnapshot = this.getTokenUsage()
		this.tokenUsageSnapshotAt = this.clineMessages.at(-1)?.ts

		return this.tokenUsageSnapshot
	}

	public get cwd() {
		return this.workspacePath
	}

	/**
	 * Get the tool protocol locked to this task.
	 * Returns undefined only if the task hasn't been fully initialized yet.
	 *
	 * @see {@link _taskToolProtocol} for lifecycle details
	 */
	public get taskToolProtocol() {
		return this._taskToolProtocol
	}

	/**
	 * Provides convenient access to high-level message operations.
	 * Uses lazy initialization - the MessageManager is only created when first accessed.
	 * Subsequent accesses return the same cached instance.
	 *
	 * ## Important: Single Coordination Point
	 *
	 * **All MessageManager operations must go through this getter** rather than
	 * instantiating `new MessageManager(task)` directly. This ensures:
	 * - A single shared instance for consistent behavior
	 * - Centralized coordination of all rewind/message operations
	 * - Ability to add internal state or instrumentation in the future
	 *
	 * @example
	 * ```typescript
	 * // Correct: Use the getter
	 * await task.messageManager.rewindToTimestamp(ts)
	 *
	 * // Incorrect: Do NOT create new instances directly
	 * // const manager = new MessageManager(task) // Don't do this!
	 * ```
	 */
	get messageManager(): MessageManager {
		if (!this._messageManager) {
			this._messageManager = new MessageManager(this)
		}
		return this._messageManager
	}

	/**
	 * Broadcast browser session updates to the browser panel (if open)
	 */
	private broadcastBrowserSessionUpdate(): void {
		const provider = this.providerRef.deref()
		if (!provider) {
			return
		}

		try {
			const { BrowserSessionPanelManager } = require("../webview/BrowserSessionPanelManager")
			const panelManager = BrowserSessionPanelManager.getInstance(provider)

			// Get browser session messages
			const browserSessionStartIndex = this.clineMessages.findIndex(
				(m) =>
					m.ask === "browser_action_launch" ||
					(m.say === "browser_session_status" && m.text?.includes("opened")),
			)

			const browserSessionMessages =
				browserSessionStartIndex !== -1 ? this.clineMessages.slice(browserSessionStartIndex) : []

			const isBrowserSessionActive = this.browserSession?.isSessionActive() ?? false

			// Update the panel asynchronously
			panelManager.updateBrowserSession(browserSessionMessages, isBrowserSessionActive).catch((error: Error) => {
				console.error("Failed to broadcast browser session update:", error)
			})
		} catch (error) {
			// Silently fail if panel manager is not available
			console.debug("Browser panel not available for update:", error)
		}
	}

	/**
	 * Process any queued messages by dequeuing and submitting them.
	 * This ensures that queued user messages are sent when appropriate,
	 * preventing them from getting stuck in the queue.
	 *
	 * @param context - Context string for logging (e.g., the calling tool name)
	 */
	public processQueuedMessages(): void {
		try {
			if (!this.messageQueueService.isEmpty()) {
				const queued = this.messageQueueService.dequeueMessage()
				if (queued) {
					setTimeout(() => {
						this.submitUserMessage(queued.text, queued.images).catch((err) =>
							console.error(`[Task] Failed to submit queued message:`, err),
						)
					}, 0)
				}
			}
		} catch (e) {
			console.error(`[Task] Queue processing error:`, e)
		}
	}
}<|MERGE_RESOLUTION|>--- conflicted
+++ resolved
@@ -1685,11 +1685,7 @@
 	async sayAndCreateMissingParamError(toolName: ToolName, paramName: string, relPath?: string) {
 		await this.say(
 			"error",
-<<<<<<< HEAD
-			`Roo tried to use ${toolName}${
-=======
 			`Costrict tried to use ${toolName}${
->>>>>>> c66e7f4d
 				relPath ? ` for '${relPath.toPosix()}'` : ""
 			} without value for required parameter '${paramName}'. Retrying...`,
 		)
