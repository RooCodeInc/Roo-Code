import * as path from "path"
import * as vscode from "vscode"
import os from "os"
import crypto from "crypto"
import EventEmitter from "events"

import { Anthropic } from "@anthropic-ai/sdk"
import delay from "delay"
import pWaitFor from "p-wait-for"
import { serializeError } from "serialize-error"

import {
	type TaskLike,
	type TaskMetadata,
	type TaskEvents,
	type ProviderSettings,
	type TokenUsage,
	type ToolUsage,
	type ToolName,
	type ContextCondense,
	type ClineMessage,
	type ClineSay,
	type ClineAsk,
	type ToolProgressStatus,
	type HistoryItem,
	type CreateTaskOptions,
	RooCodeEventName,
	TelemetryEventName,
	TaskStatus,
	TodoItem,
	DEFAULT_CONSECUTIVE_MISTAKE_LIMIT,
	getApiProtocol,
	getModelId,
	isIdleAsk,
	isInteractiveAsk,
	isResumableAsk,
	QueuedMessage,
	DEFAULT_CHECKPOINT_TIMEOUT_SECONDS,
	MAX_CHECKPOINT_TIMEOUT_SECONDS,
	MIN_CHECKPOINT_TIMEOUT_SECONDS,
} from "@roo-code/types"
import { TelemetryService } from "@roo-code/telemetry"
// import { CloudService, BridgeOrchestrator } from "@roo-code/cloud"

// api
import { ApiHandler, ApiHandlerCreateMessageMetadata, buildApiHandler } from "../../api"
import { ApiStream, GroundingSource } from "../../api/transform/stream"
import { maybeRemoveImageBlocks } from "../../api/transform/image-cleaning"

// shared
import { findLastIndex } from "../../shared/array"
import { combineApiRequests } from "../../shared/combineApiRequests"
import { combineCommandSequences } from "../../shared/combineCommandSequences"
import { t } from "../../i18n"
import { ClineApiReqCancelReason, ClineApiReqInfo } from "../../shared/ExtensionMessage"
import { getApiMetrics, hasTokenUsageChanged } from "../../shared/getApiMetrics"
import { ClineAskResponse } from "../../shared/WebviewMessage"
import { defaultModeSlug, getModeBySlug, getGroupName } from "../../shared/modes"
import { DiffStrategy } from "../../shared/tools"
import { EXPERIMENT_IDS, experiments } from "../../shared/experiments"
import { getModelMaxOutputTokens } from "../../shared/api"

// services
import { UrlContentFetcher } from "../../services/browser/UrlContentFetcher"
import { BrowserSession } from "../../services/browser/BrowserSession"
import { McpHub } from "../../services/mcp/McpHub"
import { McpServerManager } from "../../services/mcp/McpServerManager"
import { RepoPerTaskCheckpointService } from "../../services/checkpoints"

// integrations
import { DiffViewProvider } from "../../integrations/editor/DiffViewProvider"
import { findToolName, formatContentBlockToMarkdown } from "../../integrations/misc/export-markdown"
import { RooTerminalProcess } from "../../integrations/terminal/types"
import { TerminalRegistry } from "../../integrations/terminal/TerminalRegistry"

// utils
import { calculateApiCostAnthropic, calculateApiCostOpenAI } from "../../shared/cost"
import { getWorkspacePath } from "../../utils/path"

// prompts
import { formatResponse } from "../prompts/responses"
import { SYSTEM_PROMPT } from "../prompts/system"

// core modules
import { ToolRepetitionDetector } from "../tools/ToolRepetitionDetector"
import { restoreTodoListForTask } from "../tools/updateTodoListTool"
import { FileContextTracker } from "../context-tracking/FileContextTracker"
import { RooIgnoreController } from "../ignore/RooIgnoreController"
import { RooProtectedController } from "../protect/RooProtectedController"
import { type AssistantMessageContent, presentAssistantMessage } from "../assistant-message"
import { AssistantMessageParser } from "../assistant-message/AssistantMessageParser"
import { truncateConversationIfNeeded } from "../sliding-window"
import { ClineProvider } from "../webview/ClineProvider"
import { MultiSearchReplaceDiffStrategy } from "../diff/strategies/multi-search-replace"
import { MultiFileSearchReplaceDiffStrategy } from "../diff/strategies/multi-file-search-replace"
import {
	type ApiMessage,
	readApiMessages,
	saveApiMessages,
	readTaskMessages,
	saveTaskMessages,
	taskMetadata,
} from "../task-persistence"
import { getEnvironmentDetails } from "../environment/getEnvironmentDetails"
import { checkContextWindowExceededError } from "../context/context-management/context-error-handling"
import {
	type CheckpointDiffOptions,
	type CheckpointRestoreOptions,
	getCheckpointService,
	checkpointSave,
	checkpointRestore,
	checkpointDiff,
} from "../checkpoints"
import { processUserContentMentions } from "../mentions/processUserContentMentions"
import { getMessagesSinceLastSummary, summarizeConversation } from "../condense"
import { Gpt5Metadata, ClineMessageWithMetadata } from "./types"
import { MessageQueueService } from "../message-queue/MessageQueueService"

import { AutoApprovalHandler } from "./AutoApprovalHandler"
import { ErrorCodeManager } from "../costrict/error-code"
import { ZgsmAuthService } from "../costrict/auth"

const MAX_EXPONENTIAL_BACKOFF_SECONDS = 600 // 10 minutes
const DEFAULT_USAGE_COLLECTION_TIMEOUT_MS = 5000 // 5 seconds
const FORCED_CONTEXT_REDUCTION_PERCENT = 75 // Keep 75% of context (remove 25%) on context window errors
const MAX_CONTEXT_WINDOW_RETRIES = 3 // Maximum retries for context window errors

export interface TaskOptions extends CreateTaskOptions {
	provider: ClineProvider
	apiConfiguration: ProviderSettings
	enableDiff?: boolean
	enableCheckpoints?: boolean
	useZgsmCustomConfig?: boolean
	zgsmCodebaseIndexEnabled?: boolean
	checkpointTimeout?: number
	enableBridge?: boolean
	fuzzyMatchThreshold?: number
	consecutiveMistakeLimit?: number
	task?: string
	images?: string[]
	historyItem?: HistoryItem
	experiments?: Record<string, boolean>
	startTask?: boolean
	rootTask?: Task
	parentTask?: Task
	taskNumber?: number
	onCreated?: (task: Task) => void
	initialTodos?: TodoItem[]
	workspacePath?: string
}

export class Task extends EventEmitter<TaskEvents> implements TaskLike {
	readonly taskId: string
	readonly zgsmWorkflowMode?: string
	readonly rootTaskId?: string
	readonly parentTaskId?: string
	childTaskId?: string

	readonly instanceId: string
	readonly metadata: TaskMetadata

	todoList?: TodoItem[]

	readonly rootTask: Task | undefined = undefined
	readonly parentTask: Task | undefined = undefined
	readonly taskNumber: number
	readonly workspacePath: string

	/**
	 * The mode associated with this task. Persisted across sessions
	 * to maintain user context when reopening tasks from history.
	 *
	 * ## Lifecycle
	 *
	 * ### For new tasks:
	 * 1. Initially `undefined` during construction
	 * 2. Asynchronously initialized from provider state via `initializeTaskMode()`
	 * 3. Falls back to `defaultModeSlug` if provider state is unavailable
	 *
	 * ### For history items:
	 * 1. Immediately set from `historyItem.mode` during construction
	 * 2. Falls back to `defaultModeSlug` if mode is not stored in history
	 *
	 * ## Important
	 * This property should NOT be accessed directly until `taskModeReady` promise resolves.
	 * Use `getTaskMode()` for async access or `taskMode` getter for sync access after initialization.
	 *
	 * @private
	 * @see {@link getTaskMode} - For safe async access
	 * @see {@link taskMode} - For sync access after initialization
	 * @see {@link waitForModeInitialization} - To ensure initialization is complete
	 */
	private _taskMode: string | undefined

	/**
	 * Promise that resolves when the task mode has been initialized.
	 * This ensures async mode initialization completes before the task is used.
	 *
	 * ## Purpose
	 * - Prevents race conditions when accessing task mode
	 * - Ensures provider state is properly loaded before mode-dependent operations
	 * - Provides a synchronization point for async initialization
	 *
	 * ## Resolution timing
	 * - For history items: Resolves immediately (sync initialization)
	 * - For new tasks: Resolves after provider state is fetched (async initialization)
	 *
	 * @private
	 * @see {@link waitForModeInitialization} - Public method to await this promise
	 */
	private taskModeReady: Promise<void>

	providerRef: WeakRef<ClineProvider>
	private readonly globalStoragePath: string
	abort: boolean = false

	// TaskStatus
	idleAsk?: ClineMessage
	resumableAsk?: ClineMessage
	interactiveAsk?: ClineMessage

	didFinishAbortingStream = false
	abandoned = false
	abortReason?: ClineApiReqCancelReason
	isInitialized = false
	isPaused: boolean = false
	pausedModeSlug: string = defaultModeSlug
	private pauseInterval: NodeJS.Timeout | undefined

	// API
	readonly apiConfiguration: ProviderSettings
	api: ApiHandler & {
		setChatType?: (type: "user" | "system") => void
		getChatType?: () => "user" | "system"
		cancelChat?: (cancelType?: ClineApiReqCancelReason) => void
	}
	private static lastGlobalApiRequestTime?: number
	private autoApprovalHandler: AutoApprovalHandler

	/**
	 * Reset the global API request timestamp. This should only be used for testing.
	 * @internal
	 */
	static resetGlobalApiRequestTime(): void {
		Task.lastGlobalApiRequestTime = undefined
	}

	toolRepetitionDetector: ToolRepetitionDetector
	rooIgnoreController?: RooIgnoreController
	rooProtectedController?: RooProtectedController
	fileContextTracker: FileContextTracker
	urlContentFetcher: UrlContentFetcher
	terminalProcess?: RooTerminalProcess

	// Computer User
	browserSession: BrowserSession

	// Editing
	diffViewProvider: DiffViewProvider
	diffStrategy?: DiffStrategy
	diffEnabled: boolean = false
	fuzzyMatchThreshold: number
	didEditFile: boolean = false

	// LLM Messages & Chat Messages
	apiConversationHistory: ApiMessage[] = []
	clineMessages: ClineMessage[] = []

	// Ask
	private askResponse?: ClineAskResponse
	private askResponseText?: string
	private askResponseImages?: string[]
	public lastMessageTs?: number

	// Tool Use
	consecutiveMistakeCount: number = 0
	consecutiveMistakeLimit: number
	consecutiveMistakeCountForApplyDiff: Map<string, number> = new Map()
	toolUsage: ToolUsage = {}

	// Checkpoints
	enableCheckpoints: boolean
	checkpointTimeout: number
	checkpointService?: RepoPerTaskCheckpointService
	checkpointServiceInitializing = false

	// Task Bridge
	enableBridge: boolean

	// Message Queue Service
	public readonly messageQueueService: MessageQueueService
	private messageQueueStateChangedHandler: (() => void) | undefined

	// Streaming
	isWaitingForFirstChunk = false
	isStreaming = false
	currentStreamingContentIndex = 0
	currentStreamingDidCheckpoint = false
	assistantMessageContent: AssistantMessageContent[] = []
	presentAssistantMessageLocked = false
	presentAssistantMessageHasPendingUpdates = false
	userMessageContent: (Anthropic.TextBlockParam | Anthropic.ImageBlockParam)[] = []
	userMessageContentReady = false
	didRejectTool = false
	didAlreadyUseTool = false
	didCompleteReadingStream = false
	assistantMessageParser: AssistantMessageParser
	// private lastUsedInstructions?: string
	private skipPrevResponseIdOnce: boolean = false

	// Token Usage Cache
	private tokenUsageSnapshot?: TokenUsage
	private tokenUsageSnapshotAt?: number

	constructor({
		provider,
		apiConfiguration,
		enableDiff = false,
		enableCheckpoints = true,
		checkpointTimeout = DEFAULT_CHECKPOINT_TIMEOUT_SECONDS,
		enableBridge = false,
		fuzzyMatchThreshold = 1.0,
		consecutiveMistakeLimit = DEFAULT_CONSECUTIVE_MISTAKE_LIMIT,
		task,
		images,
		historyItem,
		startTask = true,
		rootTask,
		parentTask,
		taskNumber = -1,
		onCreated,
		initialTodos,
		workspacePath,
		zgsmWorkflowMode,
	}: TaskOptions) {
		super()

		if (startTask && !task && !images && !historyItem) {
			throw new Error("Either historyItem or task/images must be provided")
		}
		this.zgsmWorkflowMode = zgsmWorkflowMode

		if (
			!checkpointTimeout ||
			checkpointTimeout > MAX_CHECKPOINT_TIMEOUT_SECONDS ||
			checkpointTimeout < MIN_CHECKPOINT_TIMEOUT_SECONDS
		) {
			throw new Error(
				"checkpointTimeout must be between " +
					MIN_CHECKPOINT_TIMEOUT_SECONDS +
					" and " +
					MAX_CHECKPOINT_TIMEOUT_SECONDS +
					" seconds",
			)
		}

		this.taskId = historyItem ? historyItem.id : crypto.randomUUID()
		this.rootTaskId = historyItem ? historyItem.rootTaskId : rootTask?.taskId
		this.parentTaskId = historyItem ? historyItem.parentTaskId : parentTask?.taskId
		this.childTaskId = undefined

		this.metadata = {
			task: historyItem ? historyItem.task : task,
			images: historyItem ? [] : images,
		}

		// Normal use-case is usually retry similar history task with new workspace.
		this.workspacePath = parentTask
			? parentTask.workspacePath
			: (workspacePath ?? getWorkspacePath(path.join(os.homedir(), "Desktop")))

		this.instanceId = crypto.randomUUID().slice(0, 8)
		this.taskNumber = -1

		this.rooIgnoreController = new RooIgnoreController(this.cwd)
		this.rooProtectedController = new RooProtectedController(this.cwd)
		this.fileContextTracker = new FileContextTracker(provider, this.taskId)

		this.rooIgnoreController.initialize().catch((error) => {
			console.error("Failed to initialize RooIgnoreController:", error)
		})

		this.apiConfiguration = apiConfiguration
		this.api = buildApiHandler(apiConfiguration)
		this.autoApprovalHandler = new AutoApprovalHandler()

		this.urlContentFetcher = new UrlContentFetcher(provider.context)
		this.browserSession = new BrowserSession(provider.context)
		this.diffEnabled = enableDiff
		this.fuzzyMatchThreshold = fuzzyMatchThreshold
		this.consecutiveMistakeLimit = consecutiveMistakeLimit ?? DEFAULT_CONSECUTIVE_MISTAKE_LIMIT
		this.providerRef = new WeakRef(provider)
		this.globalStoragePath = provider.context.globalStorageUri.fsPath
		this.diffViewProvider = new DiffViewProvider(this.cwd, this)
		this.enableCheckpoints = enableCheckpoints
		this.checkpointTimeout = checkpointTimeout
		this.enableBridge = enableBridge

		this.parentTask = parentTask
		this.taskNumber = taskNumber

		// Store the task's mode when it's created.
		// For history items, use the stored mode; for new tasks, we'll set it
		// after getting state.
		if (historyItem) {
			this._taskMode = historyItem.mode || defaultModeSlug
			this.taskModeReady = Promise.resolve()
			TelemetryService.instance.captureTaskRestarted(this.taskId)
		} else {
			// For new tasks, don't set the mode yet - wait for async initialization.
			this._taskMode = undefined
			this.taskModeReady = this.initializeTaskMode(provider)
			TelemetryService.instance.captureTaskCreated(this.taskId)
		}

		// Initialize the assistant message parser.
		this.assistantMessageParser = new AssistantMessageParser()

		this.messageQueueService = new MessageQueueService()

		this.messageQueueStateChangedHandler = () => {
			this.emit(RooCodeEventName.TaskUserMessage, this.taskId)
			this.providerRef.deref()?.postStateToWebview()
		}

		this.messageQueueService.on("stateChanged", this.messageQueueStateChangedHandler)

		// Only set up diff strategy if diff is enabled.
		if (this.diffEnabled) {
			// Default to old strategy, will be updated if experiment is enabled.
			this.diffStrategy = new MultiSearchReplaceDiffStrategy(this.fuzzyMatchThreshold)

			// Check experiment asynchronously and update strategy if needed.
			provider.getState().then((state) => {
				const isMultiFileApplyDiffEnabled = experiments.isEnabled(
					state.experiments ?? {},
					EXPERIMENT_IDS.MULTI_FILE_APPLY_DIFF,
				)

				if (isMultiFileApplyDiffEnabled) {
					this.diffStrategy = new MultiFileSearchReplaceDiffStrategy(this.fuzzyMatchThreshold)
				}
			})
		}

		this.toolRepetitionDetector = new ToolRepetitionDetector(this.consecutiveMistakeLimit)

		// Initialize todo list if provided
		if (initialTodos && initialTodos.length > 0) {
			this.todoList = initialTodos
		}

		onCreated?.(this)

		if (startTask) {
			if (task || images) {
				this.api?.setChatType?.("user")
				this.startTask(task, images)
			} else if (historyItem) {
				this.resumeTaskFromHistory()
			} else {
				throw new Error("Either historyItem or task/images must be provided")
			}
		}
	}

	/**
	 * Initialize the task mode from the provider state.
	 * This method handles async initialization with proper error handling.
	 *
	 * ## Flow
	 * 1. Attempts to fetch the current mode from provider state
	 * 2. Sets `_taskMode` to the fetched mode or `defaultModeSlug` if unavailable
	 * 3. Handles errors gracefully by falling back to default mode
	 * 4. Logs any initialization errors for debugging
	 *
	 * ## Error handling
	 * - Network failures when fetching provider state
	 * - Provider not yet initialized
	 * - Invalid state structure
	 *
	 * All errors result in fallback to `defaultModeSlug` to ensure task can proceed.
	 *
	 * @private
	 * @param provider - The ClineProvider instance to fetch state from
	 * @returns Promise that resolves when initialization is complete
	 */
	private async initializeTaskMode(provider: ClineProvider): Promise<void> {
		try {
			const state = await provider.getState()
			this._taskMode = state?.mode || defaultModeSlug
		} catch (error) {
			// If there's an error getting state, use the default mode
			this._taskMode = defaultModeSlug
			// Use the provider's log method for better error visibility
			const errorMessage = `Failed to initialize task mode: ${error instanceof Error ? error.message : String(error)}`
			provider.log(errorMessage)
		}
	}

	/**
	 * Wait for the task mode to be initialized before proceeding.
	 * This method ensures that any operations depending on the task mode
	 * will have access to the correct mode value.
	 *
	 * ## When to use
	 * - Before accessing mode-specific configurations
	 * - When switching between tasks with different modes
	 * - Before operations that depend on mode-based permissions
	 *
	 * ## Example usage
	 * ```typescript
	 * // Wait for mode initialization before mode-dependent operations
	 * await task.waitForModeInitialization();
	 * const mode = task.taskMode; // Now safe to access synchronously
	 *
	 * // Or use with getTaskMode() for a one-liner
	 * const mode = await task.getTaskMode(); // Internally waits for initialization
	 * ```
	 *
	 * @returns Promise that resolves when the task mode is initialized
	 * @public
	 */
	public async waitForModeInitialization(): Promise<void> {
		return this.taskModeReady
	}

	/**
	 * Get the task mode asynchronously, ensuring it's properly initialized.
	 * This is the recommended way to access the task mode as it guarantees
	 * the mode is available before returning.
	 *
	 * ## Async behavior
	 * - Internally waits for `taskModeReady` promise to resolve
	 * - Returns the initialized mode or `defaultModeSlug` as fallback
	 * - Safe to call multiple times - subsequent calls return immediately if already initialized
	 *
	 * ## Example usage
	 * ```typescript
	 * // Safe async access
	 * const mode = await task.getTaskMode();
	 * console.log(`Task is running in ${mode} mode`);
	 *
	 * // Use in conditional logic
	 * if (await task.getTaskMode() === 'architect') {
	 *   // Perform architect-specific operations
	 * }
	 * ```
	 *
	 * @returns Promise resolving to the task mode string
	 * @public
	 */
	public async getTaskMode(): Promise<string> {
		await this.taskModeReady
		return this._taskMode || defaultModeSlug
	}

	/**
	 * Get the task mode synchronously. This should only be used when you're certain
	 * that the mode has already been initialized (e.g., after waitForModeInitialization).
	 *
	 * ## When to use
	 * - In synchronous contexts where async/await is not available
	 * - After explicitly waiting for initialization via `waitForModeInitialization()`
	 * - In event handlers or callbacks where mode is guaranteed to be initialized
	 *
	 * ## Example usage
	 * ```typescript
	 * // After ensuring initialization
	 * await task.waitForModeInitialization();
	 * const mode = task.taskMode; // Safe synchronous access
	 *
	 * // In an event handler after task is started
	 * task.on('taskStarted', () => {
	 *   console.log(`Task started in ${task.taskMode} mode`); // Safe here
	 * });
	 * ```
	 *
	 * @throws {Error} If the mode hasn't been initialized yet
	 * @returns The task mode string
	 * @public
	 */
	public get taskMode(): string {
		if (this._taskMode === undefined) {
			throw new Error("Task mode accessed before initialization. Use getTaskMode() or wait for taskModeReady.")
		}

		return this._taskMode
	}

	static create(options: TaskOptions): [Task, Promise<void>] {
		const instance = new Task({ ...options, startTask: false })
		const { images, task, historyItem } = options
		let promise

		if (images || task) {
			instance.api?.setChatType?.("user")
			promise = instance.startTask(task, images)
		} else if (historyItem) {
			promise = instance.resumeTaskFromHistory()
		} else {
			throw new Error("Either historyItem or task/images must be provided")
		}

		return [instance, promise]
	}

	// API Messages

	private async getSavedApiConversationHistory(): Promise<ApiMessage[]> {
		return readApiMessages({ taskId: this.taskId, globalStoragePath: this.globalStoragePath })
	}

	private async addToApiConversationHistory(message: Anthropic.MessageParam) {
		const messageWithTs = { ...message, ts: Date.now() }
		this.apiConversationHistory.push(messageWithTs)
		await this.saveApiConversationHistory()
	}

	async overwriteApiConversationHistory(newHistory: ApiMessage[]) {
		this.apiConversationHistory = newHistory
		await this.saveApiConversationHistory()
	}

	private async saveApiConversationHistory() {
		try {
			await saveApiMessages({
				messages: this.apiConversationHistory,
				taskId: this.taskId,
				globalStoragePath: this.globalStoragePath,
			})
		} catch (error) {
			// In the off chance this fails, we don't want to stop the task.
			console.error("Failed to save API conversation history:", error)
		}
	}

	// Cline Messages

	private async getSavedClineMessages(): Promise<ClineMessage[]> {
		return readTaskMessages({ taskId: this.taskId, globalStoragePath: this.globalStoragePath })
	}

	private async addToClineMessages(message: ClineMessage) {
		this.clineMessages.push(message)
		const provider = this.providerRef.deref()
		await provider?.postStateToWebview()
		this.emit(RooCodeEventName.Message, { action: "created", message })
		await this.saveClineMessages()

		// const shouldCaptureMessage = message.partial !== true && CloudService.isEnabled()

		// if (shouldCaptureMessage) {
		// 	CloudService.instance.captureEvent({
		// 		event: TelemetryEventName.TASK_MESSAGE,
		// 		properties: { taskId: this.taskId, message },
		// 	})
		// }
	}

	public async overwriteClineMessages(newMessages: ClineMessage[]) {
		this.clineMessages = newMessages

		// If deletion or history truncation leaves a condense_context as the last message,
		// ensure the next API call suppresses previous_response_id so the condensed context is respected.
		try {
			const last = this.clineMessages.at(-1)
			if (last && last.type === "say" && last.say === "condense_context") {
				this.skipPrevResponseIdOnce = true
			}
		} catch {
			// non-fatal
		}

		restoreTodoListForTask(this)
		await this.saveClineMessages()
	}

	private async updateClineMessage(message: ClineMessage) {
		const provider = this.providerRef.deref()
		await provider?.postMessageToWebview({ type: "messageUpdated", clineMessage: message })
		this.emit(RooCodeEventName.Message, { action: "updated", message })

		// const shouldCaptureMessage = message.partial !== true && CloudService.isEnabled()

		// if (shouldCaptureMessage) {
		// 	CloudService.instance.captureEvent({
		// 		event: TelemetryEventName.TASK_MESSAGE,
		// 		properties: { taskId: this.taskId, message },
		// 	})
		// }
	}

	private async saveClineMessages() {
		try {
			await saveTaskMessages({
				messages: this.clineMessages,
				taskId: this.taskId,
				globalStoragePath: this.globalStoragePath,
			})

			const { historyItem, tokenUsage } = await taskMetadata({
				taskId: this.taskId,
				rootTaskId: this.rootTaskId,
				parentTaskId: this.parentTaskId,
				taskNumber: this.taskNumber,
				messages: this.clineMessages,
				globalStoragePath: this.globalStoragePath,
				workspace: this.cwd,
				mode: this._taskMode || defaultModeSlug, // Use the task's own mode, not the current provider mode.
			})

			if (hasTokenUsageChanged(tokenUsage, this.tokenUsageSnapshot)) {
				this.emit(RooCodeEventName.TaskTokenUsageUpdated, this.taskId, tokenUsage)
				this.tokenUsageSnapshot = undefined
				this.tokenUsageSnapshotAt = undefined
			}

			await this.providerRef.deref()?.updateTaskHistory(historyItem)
		} catch (error) {
			console.error("Failed to save CoStrict messages:", error)
		}
	}

	private findMessageByTimestamp(ts: number): ClineMessage | undefined {
		for (let i = this.clineMessages.length - 1; i >= 0; i--) {
			if (this.clineMessages[i].ts === ts) {
				return this.clineMessages[i]
			}
		}

		return undefined
	}

	// Note that `partial` has three valid states true (partial message),
	// false (completion of partial message), undefined (individual complete
	// message).
	async ask(
		type: ClineAsk,
		text?: string,
		partial?: boolean,
		progressStatus?: ToolProgressStatus,
		isProtected?: boolean,
	): Promise<{ response: ClineAskResponse; text?: string; images?: string[] }> {
		// If this Cline instance was aborted by the provider, then the only
		// thing keeping us alive is a promise still running in the background,
		// in which case we don't want to send its result to the webview as it
		// is attached to a new instance of Cline now. So we can safely ignore
		// the result of any active promises, and this class will be
		// deallocated. (Although we set Cline = undefined in provider, that
		// simply removes the reference to this instance, but the instance is
		// still alive until this promise resolves or rejects.)
		if (this.abort) {
			throw new Error(`[RooCode#ask] task ${this.taskId}.${this.instanceId} aborted`)
		}

		let askTs: number

		if (partial !== undefined) {
			const lastMessage = this.clineMessages.at(-1)

			const isUpdatingPreviousPartial =
				lastMessage && lastMessage.partial && lastMessage.type === "ask" && lastMessage.ask === type

			if (partial) {
				if (isUpdatingPreviousPartial) {
					// Existing partial message, so update it.
					lastMessage.text = text
					lastMessage.partial = partial
					lastMessage.progressStatus = progressStatus
					lastMessage.isProtected = isProtected
					// TODO: Be more efficient about saving and posting only new
					// data or one whole message at a time so ignore partial for
					// saves, and only post parts of partial message instead of
					// whole array in new listener.
					this.updateClineMessage(lastMessage)
					throw new Error("Current ask promise was ignored (#1)")
				} else {
					// This is a new partial message, so add it with partial
					// state.
					askTs = Date.now()
					this.lastMessageTs = askTs
					await this.addToClineMessages({ ts: askTs, type: "ask", ask: type, text, partial, isProtected })
					throw new Error("Current ask promise was ignored (#2)")
				}
			} else {
				if (isUpdatingPreviousPartial) {
					// This is the complete version of a previously partial
					// message, so replace the partial with the complete version.
					this.askResponse = undefined
					this.askResponseText = undefined
					this.askResponseImages = undefined

					// Bug for the history books:
					// In the webview we use the ts as the chatrow key for the
					// virtuoso list. Since we would update this ts right at the
					// end of streaming, it would cause the view to flicker. The
					// key prop has to be stable otherwise react has trouble
					// reconciling items between renders, causing unmounting and
					// remounting of components (flickering).
					// The lesson here is if you see flickering when rendering
					// lists, it's likely because the key prop is not stable.
					// So in this case we must make sure that the message ts is
					// never altered after first setting it.
					askTs = lastMessage.ts
					this.lastMessageTs = askTs
					lastMessage.text = text
					lastMessage.partial = false
					lastMessage.progressStatus = progressStatus
					lastMessage.isProtected = isProtected
					await this.saveClineMessages()
					this.updateClineMessage(lastMessage)
				} else {
					// This is a new and complete message, so add it like normal.
					this.askResponse = undefined
					this.askResponseText = undefined
					this.askResponseImages = undefined
					askTs = Date.now()
					this.lastMessageTs = askTs
					await this.addToClineMessages({ ts: askTs, type: "ask", ask: type, text, isProtected })
				}
			}
		} else {
			// This is a new non-partial message, so add it like normal.
			this.askResponse = undefined
			this.askResponseText = undefined
			this.askResponseImages = undefined
			askTs = Date.now()
			this.lastMessageTs = askTs
			await this.addToClineMessages({ ts: askTs, type: "ask", ask: type, text, isProtected })
		}

		// The state is mutable if the message is complete and the task will
		// block (via the `pWaitFor`).
		const isBlocking = !(this.askResponse !== undefined || this.lastMessageTs !== askTs)
		const isMessageQueued = !this.messageQueueService.isEmpty()
		const isStatusMutable = !partial && isBlocking && !isMessageQueued
		let statusMutationTimeouts: NodeJS.Timeout[] = []
		const statusMutationTimeout = 5_000

		if (isStatusMutable) {
			console.log(`Task#ask will block -> type: ${type}`)

			if (isInteractiveAsk(type)) {
				statusMutationTimeouts.push(
					setTimeout(() => {
						const message = this.findMessageByTimestamp(askTs)

						if (message) {
							this.interactiveAsk = message
							this.emit(RooCodeEventName.TaskInteractive, this.taskId)
						}
					}, statusMutationTimeout),
				)
			} else if (isResumableAsk(type)) {
				statusMutationTimeouts.push(
					setTimeout(() => {
						const message = this.findMessageByTimestamp(askTs)

						if (message) {
							this.resumableAsk = message
							this.emit(RooCodeEventName.TaskResumable, this.taskId)
						}
					}, statusMutationTimeout),
				)
			} else if (isIdleAsk(type)) {
				statusMutationTimeouts.push(
					setTimeout(() => {
						const message = this.findMessageByTimestamp(askTs)

						if (message) {
							this.idleAsk = message
							this.emit(RooCodeEventName.TaskIdle, this.taskId)
						}
					}, statusMutationTimeout),
				)
			}
		} else if (isMessageQueued) {
			console.log("Task#ask will process message queue")

			const message = this.messageQueueService.dequeueMessage()

			if (message) {
				// Check if this is a tool approval ask that needs to be handled.
				if (
					type === "tool" ||
					type === "command" ||
					type === "browser_action_launch" ||
					type === "use_mcp_server"
				) {
					// For tool approvals, we need to approve first, then send
					// the message if there's text/images.
					this.handleWebviewAskResponse("yesButtonClicked", message.text, message.images)
				} else {
					// For other ask types (like followup), fulfill the ask
					// directly.
					this.setMessageResponse(message.text, message.images)
				}
			}
		}

		// No need to ask about tool calls in review mode; this is a temporary measure and needs to be removed later.
		if (this._taskMode === "review" && type === "tool") {
			this.approveAsk()
		}

		// Wait for askResponse to be set.
		await pWaitFor(() => this.askResponse !== undefined || this.lastMessageTs !== askTs, { interval: 100 })

		if (this.lastMessageTs !== askTs) {
			// Could happen if we send multiple asks in a row i.e. with
			// command_output. It's important that when we know an ask could
			// fail, it is handled gracefully.
			throw new Error("Current ask promise was ignored")
		}

		const result = { response: this.askResponse!, text: this.askResponseText, images: this.askResponseImages }
		this.askResponse = undefined
		this.askResponseText = undefined
		this.askResponseImages = undefined

		// Cancel the timeouts if they are still running.
		statusMutationTimeouts.forEach((timeout) => clearTimeout(timeout))

		// Switch back to an active state.
		if (this.idleAsk || this.resumableAsk || this.interactiveAsk) {
			this.idleAsk = undefined
			this.resumableAsk = undefined
			this.interactiveAsk = undefined
			this.emit(RooCodeEventName.TaskActive, this.taskId)
		}

		this.emit(RooCodeEventName.TaskAskResponded)
		return result
	}

	public setMessageResponse(text: string, images?: string[]) {
		this.handleWebviewAskResponse("messageResponse", text, images)
	}

	handleWebviewAskResponse(
		askResponse: ClineAskResponse,
		text?: string,
		images?: string[],
		chatType?: "system" | "user",
	) {
		this.askResponse = askResponse
		this.askResponseText = text
		this.askResponseImages = images
		this.api?.setChatType?.(chatType || "system")

		// Create a checkpoint whenever the user sends a message.
		// Use allowEmpty=true to ensure a checkpoint is recorded even if there are no file changes.
		// Suppress the checkpoint_saved chat row for this particular checkpoint to keep the timeline clean.
		if (askResponse === "messageResponse") {
			void this.checkpointSave(false, true)
		}

		// Mark the last follow-up question as answered
		if (askResponse === "messageResponse" || askResponse === "yesButtonClicked") {
			// Find the last unanswered follow-up message using findLastIndex
			const lastFollowUpIndex = findLastIndex(
				this.clineMessages,
				(msg) => msg.type === "ask" && msg.ask === "followup" && !msg.isAnswered,
			)

			if (lastFollowUpIndex !== -1) {
				// Mark this follow-up as answered
				const item = this.clineMessages[lastFollowUpIndex]
				item.isAnswered = !!item.partial
				// Save the updated messages
				this.saveClineMessages().catch((error) => {
					console.error("Failed to save answered follow-up state:", error)
				})
			}
		}
	}

	public approveAsk({ text, images }: { text?: string; images?: string[] } = {}) {
		this.handleWebviewAskResponse("yesButtonClicked", text, images)
	}

	public denyAsk({ text, images }: { text?: string; images?: string[] } = {}) {
		this.handleWebviewAskResponse("noButtonClicked", text, images)
	}

	public async submitUserMessage(
		text: string,
		images?: string[],
		mode?: string,
		providerProfile?: string,
	): Promise<void> {
		try {
			text = (text ?? "").trim()
			images = images ?? []

			if (text.length === 0 && images.length === 0) {
				return
			}

			const provider = this.providerRef.deref()

			if (provider) {
				if (mode) {
					await provider.setMode(mode)
				}

				if (providerProfile) {
					await provider.setProviderProfile(providerProfile)
				}

				this.emit(RooCodeEventName.TaskUserMessage, this.taskId)

				provider.postMessageToWebview({ type: "invoke", invoke: "sendMessage", text, images })
			} else {
				console.error("[Task#submitUserMessage] Provider reference lost")
			}
		} catch (error) {
			console.error("[Task#submitUserMessage] Failed to submit user message:", error)
		}
	}

	async handleTerminalOperation(terminalOperation: "continue" | "abort", pid?: number) {
		if (terminalOperation === "continue") {
			this.terminalProcess?.continue()
		} else if (terminalOperation === "abort") {
			if (this.terminalProcess) {
				this.terminalProcess.abort()
			} else if (pid) {
				process.kill(pid, "SIGKILL")
			}
		}
	}

	public async condenseContext(): Promise<void> {
		const systemPrompt = await this.getSystemPrompt()

		// Get condensing configuration
		const state = await this.providerRef.deref()?.getState()
		// These properties may not exist in the state type yet, but are used for condensing configuration
		const customCondensingPrompt = state?.customCondensingPrompt
		const condensingApiConfigId = state?.condensingApiConfigId
		const listApiConfigMeta = state?.listApiConfigMeta

		// Determine API handler to use
		let condensingApiHandler: ApiHandler | undefined
		if (condensingApiConfigId && listApiConfigMeta && Array.isArray(listApiConfigMeta)) {
			// Find matching config by ID
			const matchingConfig = listApiConfigMeta.find((config) => config.id === condensingApiConfigId)
			if (matchingConfig) {
				const profile = await this.providerRef.deref()?.providerSettingsManager.getProfile({
					id: condensingApiConfigId,
				})
				// Ensure profile and apiProvider exist before trying to build handler
				if (profile && profile.apiProvider) {
					condensingApiHandler = buildApiHandler(profile)
				}
			}
		}

		const { contextTokens: prevContextTokens } = this.getTokenUsage()

		const {
			messages,
			summary,
			cost,
			newContextTokens = 0,
			error,
		} = await summarizeConversation(
			this.apiConversationHistory,
			this.api, // Main API handler (fallback)
			systemPrompt, // Default summarization prompt (fallback)
			this.taskId,
			prevContextTokens,
			false, // manual trigger
			customCondensingPrompt, // User's custom prompt
			condensingApiHandler, // Specific handler for condensing
		)
		if (error) {
			this.say(
				"condense_context_error",
				error,
				undefined /* images */,
				false /* partial */,
				undefined /* checkpoint */,
				undefined /* progressStatus */,
				{ isNonInteractive: true } /* options */,
			)
			return
		}
		await this.overwriteApiConversationHistory(messages)

		// Set flag to skip previous_response_id on the next API call after manual condense
		this.skipPrevResponseIdOnce = true

		const contextCondense: ContextCondense = { summary, cost, newContextTokens, prevContextTokens }
		await this.say(
			"condense_context",
			undefined /* text */,
			undefined /* images */,
			false /* partial */,
			undefined /* checkpoint */,
			undefined /* progressStatus */,
			{ isNonInteractive: true } /* options */,
			contextCondense,
		)

		// Process any queued messages after condensing completes
		this.processQueuedMessages()
	}

	async say(
		type: ClineSay,
		text?: string,
		images?: string[],
		partial?: boolean,
		checkpoint?: Record<string, unknown>,
		progressStatus?: ToolProgressStatus,
		options: {
			isNonInteractive?: boolean
			metadata?: Record<string, unknown>
		} = {},
		contextCondense?: ContextCondense,
	): Promise<undefined> {
		if (this.abort) {
			throw new Error(`[CoStrict#say] task ${this.taskId}.${this.instanceId} aborted`)
		}
		const isRateLimitRetry = !!(type === "api_req_retry_delayed" && text && text?.startsWith("Rate limiting for"))

		if (type === "checkpoint_saved") {
		}
		// "checkpoint_saved"
		if (partial !== undefined) {
			const lastMessage = this.clineMessages.at(-1)

			const isUpdatingPreviousPartial =
				lastMessage && lastMessage.partial && lastMessage.type === "say" && lastMessage.say === type

			if (partial) {
				if (isUpdatingPreviousPartial) {
					// Existing partial message, so update it.
					lastMessage.text = text
					lastMessage.images = images
					lastMessage.partial = partial
					lastMessage.progressStatus = progressStatus
					this.updateClineMessage(lastMessage)
				} else {
					// This is a new partial message, so add it with partial state.
					const sayTs = Date.now()

					if (!options.isNonInteractive) {
						this.lastMessageTs = sayTs
					}

					await this.addToClineMessages({
						ts: sayTs,
						type: "say",
						say: type,
						text,
						images,
						partial,
						contextCondense,
						metadata: { ...options.metadata, isRateLimitRetry },
					})
				}
			} else {
				// New now have a complete version of a previously partial message.
				// This is the complete version of a previously partial
				// message, so replace the partial with the complete version.
				if (isUpdatingPreviousPartial) {
					if (!options.isNonInteractive) {
						this.lastMessageTs = lastMessage.ts
					}

					lastMessage.text = text
					lastMessage.images = images
					lastMessage.partial = false
					lastMessage.progressStatus = progressStatus
					if (options.metadata) {
						// Add metadata to the message
						const messageWithMetadata = lastMessage as ClineMessage & ClineMessageWithMetadata
						if (!messageWithMetadata.metadata) {
							messageWithMetadata.metadata = {}
						}
						Object.assign(messageWithMetadata.metadata, options.metadata)
					}

					// Instead of streaming partialMessage events, we do a save
					// and post like normal to persist to disk.
					await this.saveClineMessages()

					// More performant than an entire `postStateToWebview`.
					this.updateClineMessage(lastMessage)
				} else {
					// This is a new and complete message, so add it like normal.
					const sayTs = Date.now()

					if (!options.isNonInteractive) {
						this.lastMessageTs = sayTs
					}

					await this.addToClineMessages({
						ts: sayTs,
						type: "say",
						say: type,
						text,
						images,
						contextCondense,
						metadata: options.metadata,
					})
				}
			}
		} else {
			// This is a new non-partial message, so add it like normal.
			const sayTs = Date.now()

			// A "non-interactive" message is a message is one that the user
			// does not need to respond to. We don't want these message types
			// to trigger an update to `lastMessageTs` since they can be created
			// asynchronously and could interrupt a pending ask.
			if (!options.isNonInteractive) {
				this.lastMessageTs = sayTs
			}

			await this.addToClineMessages({
				ts: sayTs,
				type: "say",
				say: type,
				text,
				images,
				checkpoint,
				contextCondense,
			})
		}
	}

	async sayAndCreateMissingParamError(toolName: ToolName, paramName: string, relPath?: string) {
		await this.say(
			"error",
			`CoStrict tried to use ${toolName}${
				relPath ? ` for '${relPath.toPosix()}'` : ""
			} without value for required parameter '${paramName}'. Retrying...`,
		)
		return formatResponse.toolError(formatResponse.missingToolParameterError(paramName))
	}

	// Lifecycle
	// Start / Resume / Abort / Dispose

	private async startTask(task?: string, images?: string[]): Promise<void> {
		// if (this.enableBridge) {
		// 	try {
		// 		await BridgeOrchestrator.subscribeToTask(this)
		// 	} catch (error) {
		// 		console.error(
		// 			`[Task#startTask] BridgeOrchestrator.subscribeToTask() failed: ${error instanceof Error ? error.message : String(error)}`,
		// 		)
		// 	}
		// }

		// `conversationHistory` (for API) and `clineMessages` (for webview)
		// need to be in sync.
		// If the extension process were killed, then on restart the
		// `clineMessages` might not be empty, so we need to set it to [] when
		// we create a new Cline client (otherwise webview would show stale
		// messages from previous session).
		this.clineMessages = []
		this.apiConversationHistory = []

		// The todo list is already set in the constructor if initialTodos were provided
		// No need to add any messages - the todoList property is already set

		await this.providerRef.deref()?.postStateToWebview()

		await this.say("text", task, images)
		this.isInitialized = true

		let imageBlocks: Anthropic.ImageBlockParam[] = formatResponse.imageBlocks(images)

		// Task starting

		await this.initiateTaskLoop([
			{
				type: "text",
				text: `<task>\n${task}\n</task>`,
			},
			...imageBlocks,
		])
	}

	private async resumeTaskFromHistory() {
		// if (this.enableBridge) {
		// 	try {
		// 		await BridgeOrchestrator.subscribeToTask(this)
		// 	} catch (error) {
		// 		console.error(
		// 			`[Task#resumeTaskFromHistory] BridgeOrchestrator.subscribeToTask() failed: ${error instanceof Error ? error.message : String(error)}`,
		// 		)
		// 	}
		// }

		const modifiedClineMessages = await this.getSavedClineMessages()

		// Check for any stored GPT-5 response IDs in the message history.
		const gpt5Messages = modifiedClineMessages.filter(
			(m): m is ClineMessage & ClineMessageWithMetadata =>
				m.type === "say" &&
				m.say === "text" &&
				!!(m as ClineMessageWithMetadata).metadata?.gpt5?.previous_response_id,
		)

		if (gpt5Messages.length > 0) {
			const lastGpt5Message = gpt5Messages[gpt5Messages.length - 1]
			// The lastGpt5Message contains the previous_response_id that can be
			// used for continuity.
		}

		// Remove any resume messages that may have been added before.
		const lastRelevantMessageIndex = findLastIndex(
			modifiedClineMessages,
			(m) => !(m.ask === "resume_task" || m.ask === "resume_completed_task"),
		)

		if (lastRelevantMessageIndex !== -1) {
			modifiedClineMessages.splice(lastRelevantMessageIndex + 1)
		}

		// Remove any trailing reasoning-only UI messages that were not part of the persisted API conversation
		while (modifiedClineMessages.length > 0) {
			const last = modifiedClineMessages[modifiedClineMessages.length - 1]
			if (last.type === "say" && last.say === "reasoning") {
				modifiedClineMessages.pop()
			} else {
				break
			}
		}

		// Since we don't use `api_req_finished` anymore, we need to check if the
		// last `api_req_started` has a cost value, if it doesn't and no
		// cancellation reason to present, then we remove it since it indicates
		// an api request without any partial content streamed.
		const lastApiReqStartedIndex = findLastIndex(
			modifiedClineMessages,
			(m) => m.type === "say" && m.say === "api_req_started",
		)

		if (lastApiReqStartedIndex !== -1) {
			const lastApiReqStarted = modifiedClineMessages[lastApiReqStartedIndex]
			const { cost, cancelReason }: ClineApiReqInfo = JSON.parse(lastApiReqStarted.text || "{}")

			if (cost === undefined && cancelReason === undefined) {
				modifiedClineMessages.splice(lastApiReqStartedIndex, 1)
			}
		}

		await this.overwriteClineMessages(modifiedClineMessages)
		this.clineMessages = await this.getSavedClineMessages()

		// Now present the cline messages to the user and ask if they want to
		// resume (NOTE: we ran into a bug before where the
		// apiConversationHistory wouldn't be initialized when opening a old
		// task, and it was because we were waiting for resume).
		// This is important in case the user deletes messages without resuming
		// the task first.
		this.apiConversationHistory = await this.getSavedApiConversationHistory()

		const lastClineMessage = this.clineMessages
			.slice()
			.reverse()
			.find((m) => !(m.ask === "resume_task" || m.ask === "resume_completed_task")) // Could be multiple resume tasks.

		let askType: ClineAsk
		if (lastClineMessage?.ask === "completion_result") {
			askType = "resume_completed_task"
		} else {
			askType = "resume_task"
		}

		this.isInitialized = true

		const { response, text, images } = await this.ask(askType) // Calls `postStateToWebview`.

		let responseText: string | undefined
		let responseImages: string[] | undefined

		if (response === "messageResponse") {
			await this.say("user_feedback", text, images)
			responseText = text
			responseImages = images
		}

		// Make sure that the api conversation history can be resumed by the API,
		// even if it goes out of sync with cline messages.
		let existingApiConversationHistory: ApiMessage[] = await this.getSavedApiConversationHistory()

		// v2.0 xml tags refactor caveat: since we don't use tools anymore, we need to replace all tool use blocks with a text block since the API disallows conversations with tool uses and no tool schema
		const conversationWithoutToolBlocks = existingApiConversationHistory.map((message) => {
			if (Array.isArray(message.content)) {
				const newContent = message.content.map((block) => {
					if (block.type === "tool_use") {
						// It's important we convert to the new tool schema
						// format so the model doesn't get confused about how to
						// invoke tools.
						const inputAsXml = Object.entries(block.input as Record<string, string>)
							.map(([key, value]) => `<${key}>\n${value}\n</${key}>`)
							.join("\n")
						return {
							type: "text",
							text: `<${block.name}>\n${inputAsXml}\n</${block.name}>`,
						} as Anthropic.Messages.TextBlockParam
					} else if (block.type === "tool_result") {
						// Convert block.content to text block array, removing images
						const contentAsTextBlocks = Array.isArray(block.content)
							? block.content.filter((item) => item.type === "text")
							: [{ type: "text", text: block.content }]
						const textContent = contentAsTextBlocks.map((item) => item.text).join("\n\n")
						const toolName = findToolName(block.tool_use_id, existingApiConversationHistory)
						return {
							type: "text",
							text: `[${toolName} Result]\n\n${textContent}`,
						} as Anthropic.Messages.TextBlockParam
					}
					return block
				})
				return { ...message, content: newContent }
			}
			return message
		})
		existingApiConversationHistory = conversationWithoutToolBlocks

		// FIXME: remove tool use blocks altogether

		// if the last message is an assistant message, we need to check if there's tool use since every tool use has to have a tool response
		// if there's no tool use and only a text block, then we can just add a user message
		// (note this isn't relevant anymore since we use custom tool prompts instead of tool use blocks, but this is here for legacy purposes in case users resume old tasks)

		// if the last message is a user message, we can need to get the assistant message before it to see if it made tool calls, and if so, fill in the remaining tool responses with 'interrupted'

		let modifiedOldUserContent: Anthropic.Messages.ContentBlockParam[] // either the last message if its user message, or the user message before the last (assistant) message
		let modifiedApiConversationHistory: ApiMessage[] // need to remove the last user message to replace with new modified user message
		if (existingApiConversationHistory.length > 0) {
			const lastMessage = existingApiConversationHistory[existingApiConversationHistory.length - 1]

			if (lastMessage.role === "assistant") {
				const content = Array.isArray(lastMessage.content)
					? lastMessage.content
					: [{ type: "text", text: lastMessage.content }]
				const hasToolUse = content.some((block) => block.type === "tool_use")

				if (hasToolUse) {
					const toolUseBlocks = content.filter(
						(block) => block.type === "tool_use",
					) as Anthropic.Messages.ToolUseBlock[]
					const toolResponses: Anthropic.ToolResultBlockParam[] = toolUseBlocks.map((block) => ({
						type: "tool_result",
						tool_use_id: block.id,
						content: "Task was interrupted before this tool call could be completed.",
					}))
					modifiedApiConversationHistory = [...existingApiConversationHistory] // no changes
					modifiedOldUserContent = [...toolResponses]
				} else {
					modifiedApiConversationHistory = [...existingApiConversationHistory]
					modifiedOldUserContent = []
				}
			} else if (lastMessage.role === "user") {
				const previousAssistantMessage: ApiMessage | undefined =
					existingApiConversationHistory[existingApiConversationHistory.length - 2]

				const existingUserContent: Anthropic.Messages.ContentBlockParam[] = Array.isArray(lastMessage.content)
					? lastMessage.content
					: [{ type: "text", text: lastMessage.content }]
				if (previousAssistantMessage && previousAssistantMessage.role === "assistant") {
					const assistantContent = Array.isArray(previousAssistantMessage.content)
						? previousAssistantMessage.content
						: [{ type: "text", text: previousAssistantMessage.content }]

					const toolUseBlocks = assistantContent.filter(
						(block) => block.type === "tool_use",
					) as Anthropic.Messages.ToolUseBlock[]

					if (toolUseBlocks.length > 0) {
						const existingToolResults = existingUserContent.filter(
							(block) => block.type === "tool_result",
						) as Anthropic.ToolResultBlockParam[]

						const missingToolResponses: Anthropic.ToolResultBlockParam[] = toolUseBlocks
							.filter(
								(toolUse) => !existingToolResults.some((result) => result.tool_use_id === toolUse.id),
							)
							.map((toolUse) => ({
								type: "tool_result",
								tool_use_id: toolUse.id,
								content: "Task was interrupted before this tool call could be completed.",
							}))

						modifiedApiConversationHistory = existingApiConversationHistory.slice(0, -1) // removes the last user message
						modifiedOldUserContent = [...existingUserContent, ...missingToolResponses]
					} else {
						modifiedApiConversationHistory = existingApiConversationHistory.slice(0, -1)
						modifiedOldUserContent = [...existingUserContent]
					}
				} else {
					modifiedApiConversationHistory = existingApiConversationHistory.slice(0, -1)
					modifiedOldUserContent = [...existingUserContent]
				}
			} else {
				throw new Error("Unexpected: Last message is not a user or assistant message")
			}
		} else {
			throw new Error("Unexpected: No existing API conversation history")
		}

		let newUserContent: Anthropic.Messages.ContentBlockParam[] = [...modifiedOldUserContent]

		if (responseText) {
			newUserContent.push({
				type: "text",
				text: `\n\nNew instructions for task continuation:\n<user_message>\n${responseText}\n</user_message>`,
			})
		}

		if (responseImages && responseImages.length > 0) {
			newUserContent.push(...formatResponse.imageBlocks(responseImages))
		}

		// Ensure we have at least some content to send to the API.
		// If newUserContent is empty, add a minimal resumption message.
		if (newUserContent.length === 0) {
			newUserContent.push({
				type: "text",
				text: "[TASK RESUMPTION] Resuming task...",
			})
		}

		await this.overwriteApiConversationHistory(modifiedApiConversationHistory)

		// Task resuming from history item.
		await this.initiateTaskLoop(newUserContent)
	}

	public async abortTask(isAbandoned = false) {
		// Aborting task

		// Will stop any autonomously running promises.
		if (isAbandoned) {
			this.abandoned = true
		}

		this.abort = true
		this.emit(RooCodeEventName.TaskAborted)

		try {
			this.dispose() // Call the centralized dispose method
		} catch (error) {
			console.error(`Error during task ${this.taskId}.${this.instanceId} disposal:`, error)
			// Don't rethrow - we want abort to always succeed
		}
		// Save the countdown message in the automatic retry or other content.
		try {
			// Save the countdown message in the automatic retry or other content.
			await this.saveClineMessages()
		} catch (error) {
			console.error(`Error saving messages during abort for task ${this.taskId}.${this.instanceId}:`, error)
		}
	}

	public dispose(): void {
		console.log(`[Task#dispose] disposing task ${this.taskId}.${this.instanceId}`)

		// Dispose message queue and remove event listeners.
		try {
			if (this.messageQueueStateChangedHandler) {
				this.messageQueueService.removeListener("stateChanged", this.messageQueueStateChangedHandler)
				this.messageQueueStateChangedHandler = undefined
			}

			this.messageQueueService.dispose()
		} catch (error) {
			console.error("Error disposing message queue:", error)
		}

		// Remove all event listeners to prevent memory leaks.
		try {
			this.removeAllListeners()
		} catch (error) {
			console.error("Error removing event listeners:", error)
		}

		// Stop waiting for child task completion.
		if (this.pauseInterval) {
			clearInterval(this.pauseInterval)
			this.pauseInterval = undefined
		}

		// if (this.enableBridge) {
		// 	BridgeOrchestrator.getInstance()
		// 		?.unsubscribeFromTask(this.taskId)
		// 		.catch((error) =>
		// 			console.error(
		// 				`[Task#dispose] BridgeOrchestrator#unsubscribeFromTask() failed: ${error instanceof Error ? error.message : String(error)}`,
		// 			),
		// 		)
		// }

		// Release any terminals associated with this task.
		try {
			// Release any terminals associated with this task.
			TerminalRegistry.releaseTerminalsForTask(this.taskId)
		} catch (error) {
			console.error("Error releasing terminals:", error)
		}

		try {
			this.urlContentFetcher.closeBrowser()
		} catch (error) {
			console.error("Error closing URL content fetcher browser:", error)
		}

		try {
			this.browserSession.closeBrowser()
		} catch (error) {
			console.error("Error closing browser session:", error)
		}

		try {
			if (this.rooIgnoreController) {
				this.rooIgnoreController.dispose()
				this.rooIgnoreController = undefined
			}
		} catch (error) {
			console.error("Error disposing RooIgnoreController:", error)
			// This is the critical one for the leak fix.
		}

		try {
			this.fileContextTracker.dispose()
		} catch (error) {
			console.error("Error disposing file context tracker:", error)
		}

		try {
			// If we're not streaming then `abortStream` won't be called.
			if (this.isStreaming && this.diffViewProvider.isEditing) {
				this.diffViewProvider.revertChanges().catch(console.error)
			}
		} catch (error) {
			console.error("Error reverting diff changes:", error)
		}
	}

	// Subtasks
	// Spawn / Wait / Complete

	public async startSubtask(message: string, initialTodos: TodoItem[], mode: string) {
		const provider = this.providerRef.deref()

		if (!provider) {
			throw new Error("Provider not available")
		}

		const newTask = await provider.createTask(message, undefined, this, { initialTodos })

		if (newTask) {
			this.isPaused = true // Pause parent.
			this.childTaskId = newTask.taskId

			await provider.handleModeSwitch(mode) // Set child's mode.
			await delay(500) // Allow mode change to take effect.

			this.emit(RooCodeEventName.TaskPaused, this.taskId)
			this.emit(RooCodeEventName.TaskSpawned, newTask.taskId)
		}

		return newTask
	}

	// Used when a sub-task is launched and the parent task is waiting for it to
	// finish.
	// TBD: Add a timeout to prevent infinite waiting.
	public async waitForSubtask() {
		await new Promise<void>((resolve) => {
			this.pauseInterval = setInterval(() => {
				if (!this.isPaused) {
					clearInterval(this.pauseInterval)
					this.pauseInterval = undefined
					resolve()
				}
			}, 1000)
		})
	}

	public async completeSubtask(lastMessage: string) {
		this.isPaused = false
		this.childTaskId = undefined

		this.emit(RooCodeEventName.TaskUnpaused, this.taskId)

		// Fake an answer from the subtask that it has completed running and
		// this is the result of what it has done add the message to the chat
		// history and to the webview ui.
		try {
			await this.say("subtask_result", lastMessage)

			await this.addToApiConversationHistory({
				role: "user",
				content: [{ type: "text", text: `[new_task completed] Result: ${lastMessage}` }],
			})

			// Set skipPrevResponseIdOnce to ensure the next API call sends the full conversation
			// including the subtask result, not just from before the subtask was created
			this.skipPrevResponseIdOnce = true
		} catch (error) {
			this.providerRef
				.deref()
				?.log(`Error failed to add reply from subtask into conversation of parent task, error: ${error}`)

			throw error
		}
	}

	// Task Loop

	private async initiateTaskLoop(userContent: Anthropic.Messages.ContentBlockParam[]): Promise<void> {
		// Kicks off the checkpoints initialization process in the background.
		getCheckpointService(this)

		let nextUserContent = userContent
		let includeFileDetails = true

		this.emit(RooCodeEventName.TaskStarted)

		while (!this.abort) {
			const didEndLoop = await this.recursivelyMakeClineRequests(nextUserContent, includeFileDetails)
			includeFileDetails = false // We only need file details the first time.

			// The way this agentic loop works is that cline will be given a
			// task that he then calls tools to complete. Unless there's an
			// attempt_completion call, we keep responding back to him with his
			// tool's responses until he either attempt_completion or does not
			// use anymore tools. If he does not use anymore tools, we ask him
			// to consider if he's completed the task and then call
			// attempt_completion, otherwise proceed with completing the task.
			// There is a MAX_REQUESTS_PER_TASK limit to prevent infinite
			// requests, but Cline is prompted to finish the task as efficiently
			// as he can.

			if (didEndLoop) {
				// For now a task never 'completes'. This will only happen if
				// the user hits max requests and denies resetting the count.
				break
			} else {
				nextUserContent = [{ type: "text", text: formatResponse.noToolsUsed() }]
				this.consecutiveMistakeCount++
			}
		}
	}

	public async recursivelyMakeClineRequests(
		userContent: Anthropic.Messages.ContentBlockParam[],
		includeFileDetails: boolean = false,
	): Promise<boolean> {
		interface StackItem {
			userContent: Anthropic.Messages.ContentBlockParam[]
			includeFileDetails: boolean
			retryAttempt?: number
		}

		const stack: StackItem[] = [{ userContent, includeFileDetails, retryAttempt: 0 }]

		while (stack.length > 0) {
			const currentItem = stack.pop()!
			const currentUserContent = currentItem.userContent
			const currentIncludeFileDetails = currentItem.includeFileDetails

			if (this.abort) {
				throw new Error(`[CoStrict#recursivelyMakeRooRequests] task ${this.taskId}.${this.instanceId} aborted`)
			}

			if (this.consecutiveMistakeLimit > 0 && this.consecutiveMistakeCount >= this.consecutiveMistakeLimit) {
				const { response, text, images } = await this.ask(
					"mistake_limit_reached",
					t("common:errors.mistake_limit_guidance"),
				)

				if (response === "messageResponse") {
					currentUserContent.push(
						...[
							{ type: "text" as const, text: formatResponse.tooManyMistakes(text) },
							...formatResponse.imageBlocks(images),
						],
					)

					await this.say("user_feedback", text, images)

					// Track consecutive mistake errors in telemetry.
					TelemetryService.instance.captureConsecutiveMistakeError(this.taskId)
				}

				this.consecutiveMistakeCount = 0
			}

			// In this Cline request loop, we need to check if this task instance
			// has been asked to wait for a subtask to finish before continuing.
			const provider = this.providerRef.deref()

			if (this.isPaused && provider) {
				provider.log(`[subtasks] paused ${this.taskId}.${this.instanceId}`)
				await this.waitForSubtask()
				provider.log(`[subtasks] resumed ${this.taskId}.${this.instanceId}`)
				const currentMode = (await provider.getState())?.mode ?? defaultModeSlug

				if (currentMode !== this.pausedModeSlug) {
					// The mode has changed, we need to switch back to the paused mode.
					await provider.handleModeSwitch(this.pausedModeSlug)

					// Delay to allow mode change to take effect before next tool is executed.
					await delay(500)

					provider.log(
						`[subtasks] task ${this.taskId}.${this.instanceId} has switched back to '${this.pausedModeSlug}' from '${currentMode}'`,
					)
				}
			}

			// Getting verbose details is an expensive operation, it uses ripgrep to
			// top-down build file structure of project which for large projects can
			// take a few seconds. For the best UX we show a placeholder api_req_started
			// message with a loading spinner as this happens.

			// Determine API protocol based on provider and model
			const modelId = getModelId(this.apiConfiguration)
			const apiProtocol = getApiProtocol(this.apiConfiguration.apiProvider, modelId)
			const {
				showRooIgnoredFiles = false,
				includeDiagnosticMessages = true,
				maxDiagnosticMessages = 50,
				maxReadFileLine = -1,
				maxReadCharacterLimit = 20000,
				apiRequestBlockHide = true,
			} = (await this.providerRef.deref()?.getState()) ?? {}

			await this.say(
				"api_req_started",
				JSON.stringify({
					request: apiRequestBlockHide
						? undefined
						: currentUserContent.map((block) => formatContentBlockToMarkdown(block)).join("\n\n") +
							"\n\nLoading...",
					apiProtocol,
				}),
			)

			const parsedUserContent = await processUserContentMentions({
				userContent: currentUserContent,
				cwd: this.cwd,
				urlContentFetcher: this.urlContentFetcher,
				fileContextTracker: this.fileContextTracker,
				rooIgnoreController: this.rooIgnoreController,
				showRooIgnoredFiles,
				includeDiagnosticMessages,
				maxDiagnosticMessages,
				maxReadFileLine,
				maxReadCharacterLimit,
			})

			const environmentDetails = await getEnvironmentDetails(this, currentIncludeFileDetails)

			// Add environment details as its own text block, separate from tool
			// results.
			const finalUserContent = [...parsedUserContent, { type: "text" as const, text: environmentDetails }]

			await this.addToApiConversationHistory({ role: "user", content: finalUserContent })
			TelemetryService.instance.captureConversationMessage(this.taskId, "user")

			// Since we sent off a placeholder api_req_started message to update the
			// webview while waiting to actually start the API request (to load
			// potential details for example), we need to update the text of that
			// message.
			const lastApiReqIndex = findLastIndex(this.clineMessages, (m) => m.say === "api_req_started")

			this.clineMessages[lastApiReqIndex].text = JSON.stringify({
				request: apiRequestBlockHide
					? undefined
					: finalUserContent.map((block) => formatContentBlockToMarkdown(block)).join("\n\n"),
				apiProtocol,
			} satisfies ClineApiReqInfo)

			await this.saveClineMessages()
			await provider?.postStateToWebview()

			try {
				let cacheWriteTokens = 0
				let cacheReadTokens = 0
				let inputTokens = 0
				let outputTokens = 0
				let totalCost: number | undefined

				// We can't use `api_req_finished` anymore since it's a unique case
				// where it could come after a streaming message (i.e. in the middle
				// of being updated or executed).
				// Fortunately `api_req_finished` was always parsed out for the GUI
				// anyways, so it remains solely for legacy purposes to keep track
				// of prices in tasks from history (it's worth removing a few months
				// from now).
				const updateApiReqMsg = (cancelReason?: ClineApiReqCancelReason, streamingFailedMessage?: string) => {
					if (lastApiReqIndex < 0 || !this.clineMessages[lastApiReqIndex]) {
						return
					}

					const existingData = JSON.parse(this.clineMessages[lastApiReqIndex].text || "{}")

					// Calculate total tokens and cost using provider-aware function
					const modelId = getModelId(this.apiConfiguration)
					const apiProtocol = getApiProtocol(this.apiConfiguration.apiProvider, modelId)

					const costResult =
						apiProtocol === "anthropic"
							? calculateApiCostAnthropic(
									this.api.getModel().info,
									inputTokens,
									outputTokens,
									cacheWriteTokens,
									cacheReadTokens,
								)
							: calculateApiCostOpenAI(
									this.api.getModel().info,
									inputTokens,
									outputTokens,
									cacheWriteTokens,
									cacheReadTokens,
								)

					this.clineMessages[lastApiReqIndex].text = JSON.stringify({
						...existingData,
						tokensIn: costResult.totalInputTokens,
						tokensOut: costResult.totalOutputTokens,
						cacheWrites: cacheWriteTokens,
						cacheReads: cacheReadTokens,
						cost: totalCost ?? costResult.totalCost,
						cancelReason,
						streamingFailedMessage,
					} satisfies ClineApiReqInfo)
				}

				const abortStream = async (cancelReason: ClineApiReqCancelReason, streamingFailedMessage?: string) => {
					if (this.diffViewProvider.isEditing) {
						await this.diffViewProvider.revertChanges() // closes diff view
					}

					// if last message is a partial we need to update and save it
					const lastMessage = this.clineMessages.at(-1)

					if (lastMessage && lastMessage.partial) {
						// lastMessage.ts = Date.now() DO NOT update ts since it is used as a key for virtuoso list
						lastMessage.partial = false
						// instead of streaming partialMessage events, we do a save and post like normal to persist to disk
						console.log("updating partial message", lastMessage)
					}

					// Update `api_req_started` to have cancelled and cost, so that
					// we can display the cost of the partial stream and the cancellation reason
					updateApiReqMsg(cancelReason, streamingFailedMessage)
					await this.saveClineMessages()

					// Signals to provider that it can retrieve the saved messages
					// from disk, as abortTask can not be awaited on in nature.
					this.didFinishAbortingStream = true

					this?.api?.cancelChat?.(cancelReason)
				}

				// Reset streaming state for each new API request
				this.currentStreamingContentIndex = 0
				this.currentStreamingDidCheckpoint = false
				this.assistantMessageContent = []
				this.didCompleteReadingStream = false
				this.userMessageContent = []
				this.userMessageContentReady = false
				this.didRejectTool = false
				this.didAlreadyUseTool = false
				this.presentAssistantMessageLocked = false
				this.presentAssistantMessageHasPendingUpdates = false
				this.assistantMessageParser.reset()

				await this.diffViewProvider.reset()

				// Yields only if the first chunk is successful, otherwise will
				// allow the user to retry the request (most likely due to rate
				// limit error, which gets thrown on the first chunk).
				const stream = this.attemptApiRequest()
				let assistantMessage = ""
				let reasoningMessage = ""
				let pendingGroundingSources: GroundingSource[] = []
				this.isStreaming = true

				try {
					const iterator = stream[Symbol.asyncIterator]()
					let item = await iterator.next()
					while (!item.done) {
						this.api?.setChatType?.("system")
						const chunk = item.value
						item = await iterator.next()
						if (!chunk) {
							// Sometimes chunk is undefined, no idea that can cause
							// it, but this workaround seems to fix it.
							continue
						}

						switch (chunk.type) {
							case "reasoning": {
								reasoningMessage += chunk.text
								// Only apply formatting if the message contains sentence-ending punctuation followed by **
								let formattedReasoning = reasoningMessage
								if (reasoningMessage.includes("**")) {
									// Add line breaks before **Title** patterns that appear after sentence endings
									// This targets section headers like "...end of sentence.**Title Here**"
									// Handles periods, exclamation marks, and question marks
									formattedReasoning = reasoningMessage.replace(
										/([.!?])\*\*([^*\n]+)\*\*/g,
										"$1\n\n**$2**",
									)
								}
								await this.say("reasoning", formattedReasoning, undefined, true)
								break
							}
							case "usage":
								inputTokens += chunk.inputTokens
								outputTokens += chunk.outputTokens
								cacheWriteTokens += chunk.cacheWriteTokens ?? 0
								cacheReadTokens += chunk.cacheReadTokens ?? 0
								totalCost = chunk.totalCost
								break
							case "grounding":
								// Handle grounding sources separately from regular content
								// to prevent state persistence issues - store them separately
								if (chunk.sources && chunk.sources.length > 0) {
									pendingGroundingSources.push(...chunk.sources)
								}
								break
							case "text": {
								// Check if it is Selected LLM information (only in Auto model mode).
								if (
									this.apiConfiguration.zgsmModelId === "Auto" &&
									chunk.text?.startsWith("[Selected LLM:")
								) {
									// Extract Selected LLM and Reason information and update the api_req_started message.
									const match = chunk.text.match(/\[Selected LLM:\s*([^\]]+)\]/)
									if (match && lastApiReqIndex >= 0 && this.clineMessages[lastApiReqIndex]) {
										const existingData = JSON.parse(
											this.clineMessages[lastApiReqIndex].text || "{}",
										)
										// Parse the model name and reason
										const fullInfo = match[1]
										const reasonMatch = fullInfo.match(/^(.+?)\s*\((.+?)\)$/)
										const selectedLlm = reasonMatch ? reasonMatch[1].trim() : fullInfo.trim()
										const selectReason = reasonMatch ? reasonMatch[2].trim() : undefined

										this.clineMessages[lastApiReqIndex].text = JSON.stringify({
											...existingData,
											selectedLlm,
											selectReason,
										} satisfies ClineApiReqInfo)
										// Save the selection information but do not add it to the assistant message to avoid it being processed by the parser.
										console.log(
											`[Auto Model] Selected: ${selectedLlm}${selectReason ? ` (${selectReason})` : ""}`,
										)
										break
									}
								}

								assistantMessage += chunk.text

								// Parse raw assistant message chunk into content blocks.
								const prevLength = this.assistantMessageContent.length
								this.assistantMessageContent = this.assistantMessageParser.processChunk(chunk.text)

								if (this.assistantMessageContent.length > prevLength) {
									// New content we need to present, reset to
									// false in case previous content set this to true.
									this.userMessageContentReady = false
								}

								// Present content to user.
								presentAssistantMessage(this)
								break
							}
						}

						if (this.abort) {
							this?.api?.cancelChat?.(this.abortReason)

							if (!this.abandoned) {
								// Only need to gracefully abort if this instance
								// isn't abandoned (sometimes OpenRouter stream
								// hangs, in which case this would affect future
								// instances of Cline).
								await abortStream("user_cancelled")
							}

							break // Aborts the stream.
						}

						if (this.didRejectTool) {
							// `userContent` has a tool rejection, so interrupt the
							// assistant's response to present the user's feedback.
							assistantMessage += "\n\n[Response interrupted by user feedback]"
							// Instead of setting this preemptively, we allow the
							// present iterator to finish and set
							// userMessageContentReady when its ready.
							// this.userMessageContentReady = true
							break
						}

						if (this.didAlreadyUseTool) {
							assistantMessage +=
								"\n\n[Response interrupted by a tool use result. Only one tool may be used at a time and should be placed at the end of the message.]"
							break
						}
					}

					// Create a copy of current token values to avoid race conditions
					const currentTokens = {
						input: inputTokens,
						output: outputTokens,
						cacheWrite: cacheWriteTokens,
						cacheRead: cacheReadTokens,
						total: totalCost,
					}

					const drainStreamInBackgroundToFindAllUsage = async (apiReqIndex: number) => {
						const timeoutMs = DEFAULT_USAGE_COLLECTION_TIMEOUT_MS
						const startTime = performance.now()
						const modelId = getModelId(this.apiConfiguration)

						// Local variables to accumulate usage data without affecting the main flow
						let bgInputTokens = currentTokens.input
						let bgOutputTokens = currentTokens.output
						let bgCacheWriteTokens = currentTokens.cacheWrite
						let bgCacheReadTokens = currentTokens.cacheRead
						let bgTotalCost = currentTokens.total

						// Helper function to capture telemetry and update messages
						const captureUsageData = async (
							tokens: {
								input: number
								output: number
								cacheWrite: number
								cacheRead: number
								total?: number
							},
							messageIndex: number = apiReqIndex,
						) => {
							if (
								tokens.input > 0 ||
								tokens.output > 0 ||
								tokens.cacheWrite > 0 ||
								tokens.cacheRead > 0
							) {
								// Update the shared variables atomically
								inputTokens = tokens.input
								outputTokens = tokens.output
								cacheWriteTokens = tokens.cacheWrite
								cacheReadTokens = tokens.cacheRead
								totalCost = tokens.total

								// Update the API request message with the latest usage data
								updateApiReqMsg()
								await this.saveClineMessages()

								// Update the specific message in the webview
								const apiReqMessage = this.clineMessages[messageIndex]
								if (apiReqMessage) {
									await this.updateClineMessage(apiReqMessage)
								}

								// Capture telemetry with provider-aware cost calculation
								const modelId = getModelId(this.apiConfiguration)
								const apiProtocol = getApiProtocol(this.apiConfiguration.apiProvider, modelId)

								// Use the appropriate cost function based on the API protocol
								const costResult =
									apiProtocol === "anthropic"
										? calculateApiCostAnthropic(
												this.api.getModel().info,
												tokens.input,
												tokens.output,
												tokens.cacheWrite,
												tokens.cacheRead,
											)
										: calculateApiCostOpenAI(
												this.api.getModel().info,
												tokens.input,
												tokens.output,
												tokens.cacheWrite,
												tokens.cacheRead,
											)

								TelemetryService.instance.captureLlmCompletion(this.taskId, {
									inputTokens: costResult.totalInputTokens,
									outputTokens: costResult.totalOutputTokens,
									cacheWriteTokens: tokens.cacheWrite,
									cacheReadTokens: tokens.cacheRead,
									cost: tokens.total ?? costResult.totalCost,
								})
							}
						}

						try {
							// Continue processing the original stream from where the main loop left off
							let usageFound = false
							let chunkCount = 0

							// Use the same iterator that the main loop was using
							while (!item.done) {
								// Check for timeout
								if (performance.now() - startTime > timeoutMs) {
									console.warn(
										`[Background Usage Collection] Timed out after ${timeoutMs}ms for model: ${modelId}, processed ${chunkCount} chunks`,
									)
									// Clean up the iterator before breaking
									if (iterator.return) {
										await iterator.return(undefined)
									}
									break
								}

								const chunk = item.value
								item = await iterator.next()
								chunkCount++

								if (chunk && chunk.type === "usage") {
									usageFound = true
									bgInputTokens += chunk.inputTokens
									bgOutputTokens += chunk.outputTokens
									bgCacheWriteTokens += chunk.cacheWriteTokens ?? 0
									bgCacheReadTokens += chunk.cacheReadTokens ?? 0
									bgTotalCost = chunk.totalCost
								}
							}

							if (
								usageFound ||
								bgInputTokens > 0 ||
								bgOutputTokens > 0 ||
								bgCacheWriteTokens > 0 ||
								bgCacheReadTokens > 0
							) {
								// We have usage data either from a usage chunk or accumulated tokens
								await captureUsageData(
									{
										input: bgInputTokens,
										output: bgOutputTokens,
										cacheWrite: bgCacheWriteTokens,
										cacheRead: bgCacheReadTokens,
										total: bgTotalCost,
									},
									lastApiReqIndex,
								)
							} else {
								console.warn(
									`[Background Usage Collection] Suspicious: request ${apiReqIndex} is complete, but no usage info was found. Model: ${modelId}`,
								)
							}
						} catch (error) {
							console.error("Error draining stream for usage data:", error)
							// Still try to capture whatever usage data we have collected so far
							if (
								bgInputTokens > 0 ||
								bgOutputTokens > 0 ||
								bgCacheWriteTokens > 0 ||
								bgCacheReadTokens > 0
							) {
								await captureUsageData(
									{
										input: bgInputTokens,
										output: bgOutputTokens,
										cacheWrite: bgCacheWriteTokens,
										cacheRead: bgCacheReadTokens,
										total: bgTotalCost,
									},
									lastApiReqIndex,
								)
							}
						}
					}

					// Start the background task and handle any errors
					drainStreamInBackgroundToFindAllUsage(lastApiReqIndex).catch((error) => {
						console.error("Background usage collection failed:", error)
					})
				} catch (error) {
					// Abandoned happens when extension is no longer waiting for the
					// Cline instance to finish aborting (error is thrown here when
					// any function in the for loop throws due to this.abort).
					if (!this.abandoned) {
						// Determine cancellation reason
						const cancelReason: ClineApiReqCancelReason = this.abort ? "user_cancelled" : "streaming_failed"

						const streamingFailedMessage = this.abort
							? undefined
							: (error.message ?? JSON.stringify(serializeError(error), null, 2))

						// Clean up partial state
						await abortStream(cancelReason, streamingFailedMessage)

						if (this.abort) {
							// User cancelled - abort the entire task
							this.abortReason = cancelReason
							await this.abortTask()
						} else {
							// Stream failed - log the error and retry with the same content
							// The existing rate limiting will prevent rapid retries
							console.error(
								`[Task#${this.taskId}.${this.instanceId}] Stream failed, will retry: ${streamingFailedMessage}`,
							)

							// Apply exponential backoff similar to first-chunk errors when auto-resubmit is enabled
							const stateForBackoff = await this.providerRef.deref()?.getState()
							if (stateForBackoff?.autoApprovalEnabled && stateForBackoff?.alwaysApproveResubmit) {
								await this.backoffAndAnnounce(
									currentItem.retryAttempt ?? 0,
									error,
									streamingFailedMessage,
								)

								// Check if task was aborted during the backoff
								if (this.abort) {
									console.log(
										`[Task#${this.taskId}.${this.instanceId}] Task aborted during mid-stream retry backoff`,
									)
									// Abort the entire task
									this.abortReason = "user_cancelled"
									await this.abortTask()
									break
								}
							}

							// Push the same content back onto the stack to retry, incrementing the retry attempt counter
							stack.push({
								userContent: currentUserContent,
								includeFileDetails: false,
								retryAttempt: (currentItem.retryAttempt ?? 0) + 1,
							})

							// Continue to retry the request
							continue
						}
					}
				} finally {
					this.isStreaming = false
				}

				// Need to call here in case the stream was aborted.
				if (this.abort || this.abandoned) {
					throw new Error(
						`[CoStrict#recursivelyMakeRooRequests] task ${this.taskId}.${this.instanceId} aborted`,
					)
				}

				this.didCompleteReadingStream = true

				// Set any blocks to be complete to allow `presentAssistantMessage`
				// to finish and set `userMessageContentReady` to true.
				// (Could be a text block that had no subsequent tool uses, or a
				// text block at the very end, or an invalid tool use, etc. Whatever
				// the case, `presentAssistantMessage` relies on these blocks either
				// to be completed or the user to reject a block in order to proceed
				// and eventually set userMessageContentReady to true.)
				const partialBlocks = this.assistantMessageContent.filter((block) => block.partial)
				partialBlocks.forEach((block) => (block.partial = false))

				// Can't just do this b/c a tool could be in the middle of executing.
				// this.assistantMessageContent.forEach((e) => (e.partial = false))

				// Now that the stream is complete, finalize any remaining partial content blocks
				this.assistantMessageParser.finalizeContentBlocks()
				this.assistantMessageContent = this.assistantMessageParser.getContentBlocks()

				if (partialBlocks.length > 0) {
					// If there is content to update then it will complete and
					// update `this.userMessageContentReady` to true, which we
					// `pWaitFor` before making the next request. All this is really
					// doing is presenting the last partial message that we just set
					// to complete.
					presentAssistantMessage(this)
				}

				// Note: updateApiReqMsg() is now called from within drainStreamInBackgroundToFindAllUsage
				// to ensure usage data is captured even when the stream is interrupted. The background task
				// uses local variables to accumulate usage data before atomically updating the shared state.

				// Complete the reasoning message if it exists
				// We can't use say() here because the reasoning message may not be the last message
				// (other messages like text blocks or tool uses may have been added after it during streaming)
				if (reasoningMessage) {
					const lastReasoningIndex = findLastIndex(
						this.clineMessages,
						(m) => m.type === "say" && m.say === "reasoning",
					)

					if (lastReasoningIndex !== -1 && this.clineMessages[lastReasoningIndex].partial) {
						this.clineMessages[lastReasoningIndex].partial = false
						await this.updateClineMessage(this.clineMessages[lastReasoningIndex])
					}
				}

				await this.persistGpt5Metadata()
				await this.saveClineMessages()
				await this.providerRef.deref()?.postStateToWebview()

				// Reset parser after each complete conversation round
				this.assistantMessageParser.reset()

				// Now add to apiConversationHistory.
				// Need to save assistant responses to file before proceeding to
				// tool use since user can exit at any moment and we wouldn't be
				// able to save the assistant's response.
				let didEndLoop = false

				if (assistantMessage.length > 0) {
					// Display grounding sources to the user if they exist
					if (pendingGroundingSources.length > 0) {
						const citationLinks = pendingGroundingSources.map((source, i) => `[${i + 1}](${source.url})`)
						const sourcesText = `${t("common:gemini.sources")} ${citationLinks.join(", ")}`

						await this.say("text", sourcesText, undefined, false, undefined, undefined, {
							isNonInteractive: true,
						})
					}

					// Check if we should preserve reasoning in the assistant message
					let finalAssistantMessage = assistantMessage
					if (reasoningMessage && this.api.getModel().info.preserveReasoning) {
						// Prepend reasoning in XML tags to the assistant message so it's included in API history
						finalAssistantMessage = `<think>${reasoningMessage}</think>\n${assistantMessage}`
					}

					await this.addToApiConversationHistory({
						role: "assistant",
						content: [{ type: "text", text: finalAssistantMessage }],
					})

					TelemetryService.instance.captureConversationMessage(this.taskId, "assistant")

					// NOTE: This comment is here for future reference - this was a
					// workaround for `userMessageContent` not getting set to true.
					// It was due to it not recursively calling for partial blocks
					// when `didRejectTool`, so it would get stuck waiting for a
					// partial block to complete before it could continue.
					// In case the content blocks finished it may be the api stream
					// finished after the last parsed content block was executed, so
					// we are able to detect out of bounds and set
					// `userMessageContentReady` to true (note you should not call
					// `presentAssistantMessage` since if the last block i
					//  completed it will be presented again).
					// const completeBlocks = this.assistantMessageContent.filter((block) => !block.partial) // If there are any partial blocks after the stream ended we can consider them invalid.
					// if (this.currentStreamingContentIndex >= completeBlocks.length) {
					// 	this.userMessageContentReady = true
					// }

					await pWaitFor(() => this.userMessageContentReady)

					// If the model did not tool use, then we need to tell it to
					// either use a tool or attempt_completion.
					const didToolUse = this.assistantMessageContent.some((block) => block.type === "tool_use")

					if (!didToolUse) {
						this.userMessageContent.push({ type: "text", text: formatResponse.noToolsUsed() })
						this.consecutiveMistakeCount++
					}

					if (this.userMessageContent.length > 0) {
						stack.push({
							userContent: [...this.userMessageContent], // Create a copy to avoid mutation issues
							includeFileDetails: false, // Subsequent iterations don't need file details
						})

						// Add periodic yielding to prevent blocking
						await new Promise((resolve) => setImmediate(resolve))
					}
					// Continue to next iteration instead of setting didEndLoop from recursive call
					continue
				} else {
					// If there's no assistant_responses, that means we got no text
					// or tool_use content blocks from API which we should assume is
					// an error.
<<<<<<< HEAD
					await this.say("error", t("common:errors.no_assistant_responses"))
=======
>>>>>>> 49e57ed0

					// Check if we should auto-retry or prompt the user
					const state = await this.providerRef.deref()?.getState()
					if (state?.autoApprovalEnabled && state?.alwaysApproveResubmit) {
						// Auto-retry with backoff - don't persist failure message when retrying
						const errorMsg =
							"Unexpected API Response: The language model did not provide any assistant messages. This may indicate an issue with the API or the model's output."

						await this.backoffAndAnnounce(
							currentItem.retryAttempt ?? 0,
							new Error("Empty assistant response"),
							errorMsg,
						)

						// Check if task was aborted during the backoff
						if (this.abort) {
							console.log(
								`[Task#${this.taskId}.${this.instanceId}] Task aborted during empty-assistant retry backoff`,
							)
							break
						}

						// Push the same content back onto the stack to retry, incrementing the retry attempt counter
						stack.push({
							userContent: currentUserContent,
							includeFileDetails: false,
							retryAttempt: (currentItem.retryAttempt ?? 0) + 1,
						})

						// Continue to retry the request
						continue
					} else {
						// Prompt the user for retry decision
						const { response } = await this.ask(
							"api_req_failed",
							"The model returned no assistant messages. This may indicate an issue with the API or the model's output.",
						)

						if (response === "yesButtonClicked") {
							await this.say("api_req_retried")

							// Push the same content back to retry
							stack.push({
								userContent: currentUserContent,
								includeFileDetails: false,
								retryAttempt: (currentItem.retryAttempt ?? 0) + 1,
							})

							// Continue to retry the request
							continue
						} else {
							// User declined to retry - persist error and failure message
							await this.say(
								"error",
								"Unexpected API Response: The language model did not provide any assistant messages. This may indicate an issue with the API or the model's output.",
							)

							await this.addToApiConversationHistory({
								role: "assistant",
								content: [{ type: "text", text: "Failure: I did not provide a response." }],
							})
						}
					}
				}

				// If we reach here without continuing, return false (will always be false for now)
				return false
			} catch (error) {
				// This should never happen since the only thing that can throw an
				// error is the attemptApiRequest, which is wrapped in a try catch
				// that sends an ask where if noButtonClicked, will clear current
				// task and destroy this instance. However to avoid unhandled
				// promise rejection, we will end this loop which will end execution
				// of this instance (see `startTask`).
				return true // Needs to be true so parent loop knows to end task.
			}
		}

		// If we exit the while loop normally (stack is empty), return false
		return false
	}

	private async getSystemPrompt(): Promise<string> {
		const { mcpEnabled } = (await this.providerRef.deref()?.getState()) ?? {}
		let mcpHub: McpHub | undefined
		if (mcpEnabled ?? true) {
			const provider = this.providerRef.deref()

			if (!provider) {
				throw new Error("Provider reference lost during view transition")
			}

			// Wait for MCP hub initialization through McpServerManager
			mcpHub = await McpServerManager.getInstance(provider.context, provider)

			if (!mcpHub) {
				throw new Error("Failed to get MCP hub from server manager")
			}

			// Wait for MCP servers to be connected before generating system prompt
			await pWaitFor(() => !mcpHub!.isConnecting, { timeout: 10_000 }).catch(() => {
				console.error("MCP servers failed to connect in time")
			})
		}

		const rooIgnoreInstructions = this.rooIgnoreController?.getInstructions()

		const state = await this.providerRef.deref()?.getState()

		const {
			browserViewportSize,
			mode,
			customModes,
			customModePrompts,
			customInstructions,
			experiments,
			enableMcpServerCreation,
			browserToolEnabled,
			language,
			maxConcurrentFileReads,
			maxReadFileLine,
			apiConfiguration,
			terminalShellIntegrationDisabled,
		} = state ?? {}

		return await (async () => {
			const provider = this.providerRef.deref()

			if (!provider) {
				throw new Error("Provider not available")
			}

			// Align browser tool enablement with generateSystemPrompt: require model image support,
			// mode to include the browser group, and the user setting to be enabled.
			const modeConfig = getModeBySlug(mode ?? defaultModeSlug, customModes)
			const modeSupportsBrowser = modeConfig?.groups.some((group) => getGroupName(group) === "browser") ?? false

			// Check if model supports browser capability (images)
			const modelInfo = this.api.getModel().info
			const modelSupportsBrowser = (modelInfo as any)?.supportsImages === true

			const canUseBrowserTool = modelSupportsBrowser && modeSupportsBrowser && (browserToolEnabled ?? true)

			return SYSTEM_PROMPT(
				provider.context,
				this.cwd,
				canUseBrowserTool,
				mcpHub,
				this.diffStrategy,
				browserViewportSize ?? "900x600",
				mode ?? defaultModeSlug,
				customModePrompts,
				customModes,
				customInstructions,
				this.diffEnabled,
				experiments,
				enableMcpServerCreation,
				language,
				rooIgnoreInstructions,
				maxReadFileLine !== -1,
				{
					terminalShellIntegrationDisabled,
					maxConcurrentFileReads: maxConcurrentFileReads ?? 5,
					todoListEnabled: apiConfiguration?.todoListEnabled ?? true,
					useAgentRules: vscode.workspace.getConfiguration("zgsm").get<boolean>("useAgentRules") ?? true,
					newTaskRequireTodos: vscode.workspace
						.getConfiguration("zgsm")
						.get<boolean>("newTaskRequireTodos", false),
				},
				undefined, // todoList
				this.api.getModel().id,
			)
		})()
	}

	private getCurrentProfileId(state: any): string {
		return (
			state?.listApiConfigMeta?.find((profile: any) => profile.name === state?.currentApiConfigName)?.id ??
			"default"
		)
	}

	private async handleContextWindowExceededError(): Promise<void> {
		const state = await this.providerRef.deref()?.getState()
		const { profileThresholds = {} } = state ?? {}

		const { contextTokens } = this.getTokenUsage()
		const modelInfo = this.api.getModel().info

		const maxTokens = getModelMaxOutputTokens({
			modelId: this.api.getModel().id,
			model: modelInfo,
			settings: this.apiConfiguration,
		})

		const contextWindow = modelInfo.contextWindow

		// Get the current profile ID using the helper method
		const currentProfileId = this.getCurrentProfileId(state)

		// Log the context window error for debugging
		console.warn(
			`[Task#${this.taskId}] Context window exceeded for model ${this.api.getModel().id}. ` +
				`Current tokens: ${contextTokens}, Context window: ${contextWindow}. ` +
				`Forcing truncation to ${FORCED_CONTEXT_REDUCTION_PERCENT}% of current context.`,
		)

		// Force aggressive truncation by keeping only 75% of the conversation history
		const truncateResult = await truncateConversationIfNeeded({
			messages: this.apiConversationHistory,
			totalTokens: contextTokens || 0,
			maxTokens,
			contextWindow,
			apiHandler: this.api,
			autoCondenseContext: true,
			autoCondenseContextPercent: FORCED_CONTEXT_REDUCTION_PERCENT,
			systemPrompt: await this.getSystemPrompt(),
			taskId: this.taskId,
			profileThresholds,
			currentProfileId,
		})

		if (truncateResult.messages !== this.apiConversationHistory) {
			await this.overwriteApiConversationHistory(truncateResult.messages)
		}

		if (truncateResult.summary) {
			const { summary, cost, prevContextTokens, newContextTokens = 0 } = truncateResult
			const contextCondense: ContextCondense = { summary, cost, newContextTokens, prevContextTokens }
			await this.say(
				"condense_context",
				undefined /* text */,
				undefined /* images */,
				false /* partial */,
				undefined /* checkpoint */,
				undefined /* progressStatus */,
				{ isNonInteractive: true } /* options */,
				contextCondense,
			)
		}
	}

	public async *attemptApiRequest(retryAttempt: number = 0): ApiStream {
		const state = await this.providerRef.deref()?.getState()

		const {
			apiConfiguration,
			autoApprovalEnabled,
			alwaysApproveResubmit,
			requestDelaySeconds,
			mode,
			zgsmCodeMode,
			autoCondenseContext = true,
			autoCondenseContextPercent = 100,
			profileThresholds = {},
		} = state ?? {}

		// Get condensing configuration for automatic triggers.
		const customCondensingPrompt = state?.customCondensingPrompt
		const condensingApiConfigId = state?.condensingApiConfigId
		const listApiConfigMeta = state?.listApiConfigMeta

		// Determine API handler to use for condensing.
		let condensingApiHandler: ApiHandler | undefined

		if (condensingApiConfigId && listApiConfigMeta && Array.isArray(listApiConfigMeta)) {
			// Find matching config by ID
			const matchingConfig = listApiConfigMeta.find((config) => config.id === condensingApiConfigId)

			if (matchingConfig) {
				const profile = await this.providerRef.deref()?.providerSettingsManager.getProfile({
					id: condensingApiConfigId,
				})

				// Ensure profile and apiProvider exist before trying to build handler.
				if (profile && profile.apiProvider) {
					condensingApiHandler = buildApiHandler(profile)
				}
			}
		}

		let rateLimitDelay = 0

		// Use the shared timestamp so that subtasks respect the same rate-limit
		// window as their parent tasks.
		if (Task.lastGlobalApiRequestTime) {
			const now = performance.now()
			const timeSinceLastRequest = now - Task.lastGlobalApiRequestTime
			const rateLimit = apiConfiguration?.rateLimitSeconds || 0
			rateLimitDelay = Math.ceil(Math.min(rateLimit, Math.max(0, rateLimit * 1000 - timeSinceLastRequest) / 1000))
		}

		// Only show rate limiting message if we're not retrying. If retrying, we'll include the delay there.
		if (rateLimitDelay > 0 && retryAttempt === 0) {
			// Show countdown timer
			for (let i = rateLimitDelay; i > 0; i--) {
				const delayMessage = `Rate limiting for ${i} seconds...`
				this.providerRef.deref()?.log(`[Task#${this.taskId}] ${delayMessage}`)
				await this.say("api_req_retry_delayed", delayMessage, undefined, true)
				await delay(1000)
			}
		}

		// Update last request time before making the request so that subsequent
		// requests — even from new subtasks — will honour the provider's rate-limit.
		Task.lastGlobalApiRequestTime = performance.now()

		const systemPrompt = await this.getSystemPrompt()
		// this.lastUsedInstructions = systemPrompt
		const { contextTokens } = this.getTokenUsage()

		if (contextTokens) {
			const modelInfo = this.api.getModel().info

			const maxTokens = getModelMaxOutputTokens({
				modelId: this.api.getModel().id,
				model: modelInfo,
				settings: this.apiConfiguration,
			})

			const contextWindow = modelInfo.contextWindow

			// Get the current profile ID using the helper method
			const currentProfileId = this.getCurrentProfileId(state)

			const truncateResult = await truncateConversationIfNeeded({
				messages: this.apiConversationHistory,
				totalTokens: contextTokens,
				maxTokens,
				contextWindow,
				apiHandler: this.api,
				autoCondenseContext,
				autoCondenseContextPercent,
				systemPrompt,
				taskId: this.taskId,
				customCondensingPrompt,
				condensingApiHandler,
				profileThresholds,
				currentProfileId,
			})
			if (truncateResult.messages !== this.apiConversationHistory) {
				await this.overwriteApiConversationHistory(truncateResult.messages)
			}
			if (truncateResult.error) {
				await this.say("condense_context_error", truncateResult.error)
			} else if (truncateResult.summary) {
				// A condense operation occurred; for the next GPT‑5 API call we should NOT
				// send previous_response_id so the request reflects the fresh condensed context.
				this.skipPrevResponseIdOnce = true

				const { summary, cost, prevContextTokens, newContextTokens = 0 } = truncateResult
				const contextCondense: ContextCondense = { summary, cost, newContextTokens, prevContextTokens }
				await this.say(
					"condense_context",
					undefined /* text */,
					undefined /* images */,
					false /* partial */,
					undefined /* checkpoint */,
					undefined /* progressStatus */,
					{ isNonInteractive: true } /* options */,
					contextCondense,
				)
			}
		}

		const messagesSinceLastSummary = getMessagesSinceLastSummary(this.apiConversationHistory)
		let cleanConversationHistory = maybeRemoveImageBlocks(messagesSinceLastSummary, this.api).map(
			({ role, content }) => ({ role, content }),
		)

		// Check auto-approval limits
		const approvalResult = await this.autoApprovalHandler.checkAutoApprovalLimits(
			state,
			this.combineMessages(this.clineMessages.slice(1)),
			async (type, data) => this.ask(type, data),
		)

		if (!approvalResult.shouldProceed) {
			// User did not approve, task should be aborted
			throw new Error("Auto-approval limit reached and user did not approve continuation")
		}

		// Determine GPT‑5 previous_response_id from last persisted assistant turn (if available),
		// unless a condense just occurred (skip once after condense).
		let previousResponseId: string | undefined = undefined
		try {
			const modelId = this.api.getModel().id
			if (modelId && modelId.startsWith("gpt-5") && !this.skipPrevResponseIdOnce) {
				// Find the last assistant message that has a previous_response_id stored
				const idx = findLastIndex(
					this.clineMessages,
					(m): m is ClineMessage & ClineMessageWithMetadata =>
						m.type === "say" &&
						m.say === "text" &&
						!!(m as ClineMessageWithMetadata).metadata?.gpt5?.previous_response_id,
				)
				if (idx !== -1) {
					// Use the previous_response_id from the last assistant message for this request
					const message = this.clineMessages[idx] as ClineMessage & ClineMessageWithMetadata
					previousResponseId = message.metadata?.gpt5?.previous_response_id
				}
			} else if (this.skipPrevResponseIdOnce) {
				// Skipping previous_response_id due to recent condense operation - will send full conversation context
			}
		} catch (error) {
			console.error(`[Task#${this.taskId}] Error retrieving GPT-5 response ID:`, error)
			// non-fatal
		}

		const metadata: ApiHandlerCreateMessageMetadata = {
			mode: mode,
			zgsmCodeMode,
			zgsmWorkflowMode: this.zgsmWorkflowMode,
			rooTaskMode: this?.rootTask?._taskMode,
			parentTaskMode: this?.parentTask?._taskMode,
			taskId: this.taskId,
			language: state?.language,
			instanceId: this.instanceId,
			// Only include previousResponseId if we're NOT suppressing it
			...(previousResponseId && !this.skipPrevResponseIdOnce ? { previousResponseId } : {}),
			// If a condense just occurred, explicitly suppress continuity fallback for the next call
			...(this.skipPrevResponseIdOnce ? { suppressPreviousResponseId: true } : {}),
		}

		// Reset skip flag after applying (it only affects the immediate next call)
		if (this.skipPrevResponseIdOnce) {
			this.skipPrevResponseIdOnce = false
		}

		const stream = this.api.createMessage(systemPrompt, cleanConversationHistory, metadata)
		const iterator = stream[Symbol.asyncIterator]()

		try {
			// Awaiting first chunk to see if it will throw an error.
			this.isWaitingForFirstChunk = true
			const firstChunk = await iterator.next()
			yield firstChunk.value
			this.isWaitingForFirstChunk = false
		} catch (error) {
			const isZgsm = apiConfiguration?.apiProvider === "zgsm"
			let errorMsg = ""
			if (isZgsm) {
				const errorCodeManager = ErrorCodeManager.getInstance()
				errorMsg = await errorCodeManager.parseResponse(error, isZgsm, this.taskId, this.instanceId)

				const requestId = error.headers?.get("x-request-id")
				if (requestId) {
					// Store raw error
					errorCodeManager.setRawError(requestId, error)
				}

				if (error.status === 401) {
					ZgsmAuthService.openStatusBarLoginTip()
				}
			} else {
				errorMsg = error.message
			}

			this.isWaitingForFirstChunk = false
			const isContextWindowExceededError = checkContextWindowExceededError(error)

			// If it's a context window error and we haven't exceeded max retries for this error type
			if (isContextWindowExceededError && retryAttempt < MAX_CONTEXT_WINDOW_RETRIES) {
				console.warn(
					`[Task#${this.taskId}] Context window exceeded for model ${this.api.getModel().id}. ` +
						`Retry attempt ${retryAttempt + 1}/${MAX_CONTEXT_WINDOW_RETRIES}. ` +
						`Attempting automatic truncation...`,
				)
				await this.handleContextWindowExceededError()
				// Retry the request after handling the context window error
				yield* this.attemptApiRequest(retryAttempt + 1)
				return
			}

			// note that this api_req_failed ask is unique in that we only present this option if the api hasn't streamed any content yet (ie it fails on the first chunk due), as it would allow them to hit a retry button. However if the api failed mid-stream, it could be in any arbitrary state where some tools may have executed, so that error is handled differently and requires cancelling the task entirely.
			if (autoApprovalEnabled && alwaysApproveResubmit) {
				// let errorMsg

				// if (error.error?.metadata?.raw) {
				// 	errorMsg = JSON.stringify(error.error.metadata.raw, null, 2)
				// } else if (error.message) {
				// 	errorMsg = error.message
				// } else {
				// 	errorMsg = "Unknown error"
				// }

				// Apply shared exponential backoff and countdown UX
				await this.backoffAndAnnounce(retryAttempt, error, errorMsg)

				// CRITICAL: Check if task was aborted during the backoff countdown
				// This prevents infinite loops when users cancel during auto-retry
				// Without this check, the recursive call below would continue even after abort
				if (this.abort) {
					throw new Error(
						`[Task#attemptApiRequest] task ${this.taskId}.${this.instanceId} aborted during retry`,
					)
				}

				// Delegate generator output from the recursive call with
				// incremented retry count.
				this.api?.setChatType?.("system")
				yield* this.attemptApiRequest(retryAttempt + 1)

				return
			} else {
				const { response } = await this.ask("api_req_failed", errorMsg)

				if (response !== "yesButtonClicked") {
					// This will never happen since if noButtonClicked, we will
					// clear current task, aborting this instance.
					throw new Error("API request failed")
				}

				await this.say("api_req_retried")

				// Delegate generator output from the recursive call.
				this.api?.setChatType?.("system")
				yield* this.attemptApiRequest()
				return
			}
		}

		// No error, so we can continue to yield all remaining chunks.
		// (Needs to be placed outside of try/catch since it we want caller to
		// handle errors not with api_req_failed as that is reserved for first
		// chunk failures only.)
		// This delegates to another generator or iterable object. In this case,
		// it's saying "yield all remaining values from this iterator". This
		// effectively passes along all subsequent chunks from the original
		// stream.
		yield* iterator
	}

	// Shared exponential backoff for retries (first-chunk and mid-stream)
	private async backoffAndAnnounce(retryAttempt: number, error: any, header?: string): Promise<void> {
		try {
			const state = await this.providerRef.deref()?.getState()
			const baseDelay = state?.requestDelaySeconds || 5

			let exponentialDelay = Math.min(
				Math.ceil(baseDelay * Math.pow(2, retryAttempt)),
				MAX_EXPONENTIAL_BACKOFF_SECONDS,
			)

			// Respect provider rate limit window
			let rateLimitDelay = 0
			const rateLimit = state?.apiConfiguration?.rateLimitSeconds || 0
			if (Task.lastGlobalApiRequestTime && rateLimit > 0) {
				const elapsed = performance.now() - Task.lastGlobalApiRequestTime
				rateLimitDelay = Math.ceil(Math.min(rateLimit, Math.max(0, rateLimit * 1000 - elapsed) / 1000))
			}

			// Prefer RetryInfo on 429 if present
			if (error?.status === 429) {
				const retryInfo = error?.errorDetails?.find(
					(d: any) => d["@type"] === "type.googleapis.com/google.rpc.RetryInfo",
				)
				const match = retryInfo?.retryDelay?.match?.(/^(\d+)s$/)
				if (match) {
					exponentialDelay = Number(match[1]) + 1
				}
			}

			const finalDelay = Math.max(exponentialDelay, rateLimitDelay)
			if (finalDelay <= 0) return

			// Build header text; fall back to error message if none provided
			let headerText = header
			if (!headerText) {
				if (error?.error?.metadata?.raw) {
					headerText = JSON.stringify(error.error.metadata.raw, null, 2)
				} else if (error?.message) {
					headerText = error.message
				} else {
					headerText = "Unknown error"
				}
			}
			headerText = headerText ? `${headerText}\n\n` : ""

			// Show countdown timer with exponential backoff
			for (let i = finalDelay; i > 0; i--) {
				// Check abort flag during countdown to allow early exit
				if (this.abort) {
					throw new Error(`[Task#${this.taskId}] Aborted during retry countdown`)
				}

				await this.say(
					"api_req_retry_delayed",
					`${headerText}Retry attempt ${retryAttempt + 1}\nRetrying in ${i} seconds...`,
					undefined,
					true,
				)
				await delay(1000)
			}

			await this.say(
				"api_req_retry_delayed",
				`${headerText}Retry attempt ${retryAttempt + 1}\nRetrying now...`,
				undefined,
				false,
			)
		} catch (err) {
			console.error("Exponential backoff failed:", err)
		}
	}

	// Checkpoints

	public async checkpointSave(force: boolean = false, suppressMessage: boolean = false) {
		return checkpointSave(this, force, suppressMessage)
	}

	public async checkpointRestore(options: CheckpointRestoreOptions) {
		return checkpointRestore(this, options)
	}

	public async checkpointDiff(options: CheckpointDiffOptions) {
		return checkpointDiff(this, options)
	}

	// Metrics

	public combineMessages(messages: ClineMessage[]) {
		return combineApiRequests(combineCommandSequences(messages))
	}

	public getTokenUsage(): TokenUsage {
		return getApiMetrics(this.combineMessages(this.clineMessages.slice(1)))
	}

	public recordToolUsage(toolName: ToolName) {
		if (!this.toolUsage[toolName]) {
			this.toolUsage[toolName] = { attempts: 0, failures: 0 }
		}

		this.toolUsage[toolName].attempts++
	}

	public recordToolError(toolName: ToolName, error?: string) {
		if (!this.toolUsage[toolName]) {
			this.toolUsage[toolName] = { attempts: 0, failures: 0 }
		}

		this.toolUsage[toolName].failures++
		TelemetryService.instance.captureError(`ToolUsageError_${toolName}`)

		if (error) {
			this.emit(RooCodeEventName.TaskToolFailed, this.taskId, toolName, error)
		}
	}

	/**
	 * Persist GPT-5 per-turn metadata (previous_response_id only)
	 * onto the last complete assistant say("text") message.
	 *
	 * Note: We do not persist system instructions or reasoning summaries.
	 */
	private async persistGpt5Metadata(): Promise<void> {
		try {
			const modelId = this.api.getModel().id
			if (!modelId || !modelId.startsWith("gpt-5")) return

			// Check if the API handler has a getLastResponseId method (OpenAiNativeHandler specific)
			const handler = this.api as ApiHandler & { getLastResponseId?: () => string | undefined }
			const lastResponseId = handler.getLastResponseId?.()
			const idx = findLastIndex(
				this.clineMessages,
				(m) => m.type === "say" && m.say === "text" && m.partial !== true,
			)
			if (idx !== -1) {
				const msg = this.clineMessages[idx] as ClineMessage & ClineMessageWithMetadata
				if (!msg.metadata) {
					msg.metadata = {}
				}
				const gpt5Metadata: Gpt5Metadata = {
					...(msg.metadata.gpt5 ?? {}),
					...(lastResponseId ? { previous_response_id: lastResponseId } : {}),
				}
				msg.metadata.gpt5 = gpt5Metadata
			}
		} catch (error) {
			console.error(`[Task#${this.taskId}] Error persisting GPT-5 metadata:`, error)
			// Non-fatal error in metadata persistence
		}
	}

	// Getters

	public get taskStatus(): TaskStatus {
		if (this.interactiveAsk) {
			return TaskStatus.Interactive
		}

		if (this.resumableAsk) {
			return TaskStatus.Resumable
		}

		if (this.idleAsk) {
			return TaskStatus.Idle
		}

		return TaskStatus.Running
	}

	public get taskAsk(): ClineMessage | undefined {
		return this.idleAsk || this.resumableAsk || this.interactiveAsk
	}

	public get queuedMessages(): QueuedMessage[] {
		return this.messageQueueService.messages
	}

	public get tokenUsage(): TokenUsage | undefined {
		if (this.tokenUsageSnapshot && this.tokenUsageSnapshotAt) {
			return this.tokenUsageSnapshot
		}

		this.tokenUsageSnapshot = this.getTokenUsage()
		this.tokenUsageSnapshotAt = this.clineMessages.at(-1)?.ts

		return this.tokenUsageSnapshot
	}

	public get cwd() {
		return this.workspacePath
	}

	/**
	 * Process any queued messages by dequeuing and submitting them.
	 * This ensures that queued user messages are sent when appropriate,
	 * preventing them from getting stuck in the queue.
	 *
	 * @param context - Context string for logging (e.g., the calling tool name)
	 */
	public processQueuedMessages(): void {
		try {
			if (!this.messageQueueService.isEmpty()) {
				const queued = this.messageQueueService.dequeueMessage()
				if (queued) {
					setTimeout(() => {
						this.submitUserMessage(queued.text, queued.images).catch((err) =>
							console.error(`[Task] Failed to submit queued message:`, err),
						)
					}, 0)
				}
			}
		} catch (e) {
			console.error(`[Task] Queue processing error:`, e)
		}
	}
}<|MERGE_RESOLUTION|>--- conflicted
+++ resolved
@@ -2484,10 +2484,6 @@
 					// If there's no assistant_responses, that means we got no text
 					// or tool_use content blocks from API which we should assume is
 					// an error.
-<<<<<<< HEAD
-					await this.say("error", t("common:errors.no_assistant_responses"))
-=======
->>>>>>> 49e57ed0
 
 					// Check if we should auto-retry or prompt the user
 					const state = await this.providerRef.deref()?.getState()
