--- conflicted
+++ resolved
@@ -2598,7 +2598,7 @@
 				const stream = this.attemptApiRequest()
 				let assistantMessage = ""
 				let reasoningMessage = ""
-				let streamingFailedMessage = ""
+				let streamingFailedMessage: string | undefined = ""
 				let pendingGroundingSources: GroundingSource[] = []
 				this.isStreaming = true
 				let shouldStop = false
@@ -3138,34 +3138,11 @@
 					if (!this.abandoned) {
 						// Determine cancellation reason
 						const cancelReason: ClineApiReqCancelReason = this.abort ? "user_cancelled" : "streaming_failed"
-						const isZgsm = this.apiConfiguration?.apiProvider === "zgsm"
-						const requestId = error.headers?.get("x-request-id")
 						streamingFailedMessage = this.abort
 							? undefined
-							: (error.message ?? JSON.stringify(serializeError(error), null, 2))
-						// let shouldStop = false
-						if (isZgsm) {
-							const errorCodeManager = ErrorCodeManager.getInstance()
-							streamingFailedMessage = await errorCodeManager.parseResponse(
-								error,
-								isZgsm,
-								this.taskId,
-								this.instanceId,
-							)
-
-							if (requestId) {
-								// Store raw error
-								errorCodeManager.setRawError(requestId, error)
-							}
-
-							if (error.status === 401 || error.code === "ai-gateway.insufficient_quota") {
-								if (error.status === 401) {
-									ZgsmAuthService.openStatusBarLoginTip()
-								}
-
-								shouldStop = true
-							}
-						}
+							: await this.convertErrorMessage(error, () => {
+									shouldStop = true
+								})
 						// Clean up partial state
 						await abortStream(cancelReason, streamingFailedMessage)
 
@@ -3456,7 +3433,7 @@
 					if (state?.autoApprovalEnabled) {
 						// Auto-retry with backoff - don't persist failure message when retrying
 						if (shouldStop) {
-							errorMsg = streamingFailedMessage
+							errorMsg = streamingFailedMessage || ""
 						} else if (requestId) {
 							errorMsg += `\n\nRequestId: ${requestId}\n\n`
 						}
@@ -3489,7 +3466,7 @@
 						continue
 					} else {
 						if (shouldStop) {
-							errorMsg = streamingFailedMessage
+							errorMsg = streamingFailedMessage || ""
 						} else if (requestId) {
 							errorMsg += `\n\nRequestId: ${requestId}\n\n`
 						}
@@ -3520,7 +3497,7 @@
 								})
 							}
 							if (shouldStop) {
-								errorMsg = streamingFailedMessage
+								errorMsg = streamingFailedMessage || ""
 							} else if (requestId) {
 								errorMsg += `\n\nRequestId: ${requestId}\n\n`
 							}
@@ -4069,25 +4046,10 @@
 			yield firstChunk.value
 			this.isWaitingForFirstChunk = false
 		} catch (error) {
-			const isZgsm = this.apiConfiguration?.apiProvider === "zgsm"
-			let errorMsg = ""
-			if (isZgsm) {
-				const errorCodeManager = ErrorCodeManager.getInstance()
-				errorMsg = await errorCodeManager.parseResponse(error, isZgsm, this.taskId, this.instanceId)
-
-				const requestId = error.headers?.get("x-request-id")
-				if (requestId) {
-					// Store raw error
-					errorCodeManager.setRawError(requestId, error)
-				}
-
-				if (error.status === 401) {
-					ZgsmAuthService.openStatusBarLoginTip()
-				}
-			} else {
-				errorMsg = error.message
-			}
-
+			let forceAutoApprovaldisabled = false
+			const errorMsg = await this.convertErrorMessage(error, () => {
+				forceAutoApprovaldisabled = true
+			})
 			this.isWaitingForFirstChunk = false
 			this.currentRequestAbortController = undefined
 			const isContextWindowExceededError = checkContextWindowExceededError(error)
@@ -4106,7 +4068,7 @@
 			}
 
 			// note that this api_req_failed ask is unique in that we only present this option if the api hasn't streamed any content yet (ie it fails on the first chunk due), as it would allow them to hit a retry button. However if the api failed mid-stream, it could be in any arbitrary state where some tools may have executed, so that error is handled differently and requires cancelling the task entirely.
-			if (autoApprovalEnabled) {
+			if (autoApprovalEnabled && !forceAutoApprovaldisabled) {
 				// Apply shared exponential backoff and countdown UX
 				await this.backoffAndAnnounce(retryAttempt, error)
 
@@ -4158,7 +4120,7 @@
 	private async backoffAndAnnounce(retryAttempt: number, error: any, header?: string): Promise<void> {
 		try {
 			const state = await this.providerRef.deref()?.getState()
-			const baseDelay = state?.requestDelaySeconds || 5
+			const baseDelay = state?.requestDelaySeconds || 3
 
 			let exponentialDelay = Math.min(
 				Math.ceil(baseDelay * Math.pow(2, retryAttempt)),
@@ -4188,38 +4150,22 @@
 			if (finalDelay <= 0) {
 				return
 			}
-
 			// Build header text; fall back to error message if none provided
-<<<<<<< HEAD
-			let headerText = header
+			let headerText = header || ""
 			if (!headerText) {
-				if (error.status) {
-					// This sets the message as just the error code, for which
-					// ChatRow knows how to handle and use an i18n'd error string
-					// In development, hardcode headerText to an HTTP status code to check it
-					headerText = error.status
-				} else if (error?.error?.metadata?.raw) {
-					headerText = JSON.stringify(error.error.metadata.raw, null, 2)
-				} else if (error?.message) {
-					headerText = error.message
-				} else {
-					headerText = "Unknown error"
-				}
-=======
-			let headerText
-			if (error.status) {
-				// Include both status code (for ChatRow parsing) and detailed message (for error details)
-				// Format: "<status>\n<message>" allows ChatRow to extract status via parseInt(text.substring(0,3))
-				// while preserving the full error message in errorDetails for debugging
-				const errorMessage = error?.message || "Unknown error"
-				headerText = `${error.status}\n${errorMessage}`
-			} else if (error?.message) {
-				headerText = error.message
-			} else {
-				headerText = "Unknown error"
->>>>>>> 5c798a98
-			}
-			headerText = headerText ? `${headerText}\n` : ""
+				let requestId
+				headerText = await this.convertErrorMessage(error, undefined, (id) => {
+					requestId = id
+				})
+				const isZgsm = this.apiConfiguration?.apiProvider === "zgsm"
+				if (isZgsm) {
+					const requestIdMatch = headerText?.match(/RequestID:\s*([a-f0-9-]+)/i)
+					const _requestId = requestIdMatch?.[1]
+					if (requestId && !_requestId) {
+						headerText = `\n\nRequestId: ${requestId}\n\n` + headerText
+					}
+				}
+			}
 
 			// Show countdown timer with exponential backoff
 			for (let i = finalDelay; i > 0; i--) {
@@ -4570,4 +4516,36 @@
 			console.error(`[Task] Queue processing error:`, e)
 		}
 	}
+
+	public async convertErrorMessage(
+		error: any,
+		pauseHandler?: () => void,
+		requestIdHandler?: (requestId?: string) => void,
+	) {
+		const isZgsm = this.apiConfiguration?.apiProvider === "zgsm"
+		let errorMsg = ""
+		if (isZgsm) {
+			const errorCodeManager = ErrorCodeManager.getInstance()
+			errorMsg = await errorCodeManager.parseResponse(error, isZgsm, this.taskId, this.instanceId)
+
+			const requestId = error.headers?.get("x-request-id") || this?.lastApiRequestHeaders?.["X-Request-ID"]
+			if (requestId) {
+				// Store raw error
+				errorCodeManager.setRawError(requestId, error)
+				requestIdHandler?.(requestId)
+			}
+
+			if (error.status === 401 || error.code === "ai-gateway.insufficient_quota") {
+				if (error.status === 401) {
+					ZgsmAuthService.openStatusBarLoginTip()
+				}
+
+				pauseHandler?.()
+			}
+		} else {
+			errorMsg = error.message
+		}
+
+		return errorMsg
+	}
 }