import * as path from "path"
import * as vscode from "vscode"
import os from "os"
import crypto from "crypto"
import EventEmitter from "events"

import { Anthropic } from "@anthropic-ai/sdk"
import OpenAI from "openai"
import delay from "delay"
import pWaitFor from "p-wait-for"
import { serializeError } from "serialize-error"
import { Package } from "../../shared/package"
import { formatToolInvocation } from "../tools/helpers/toolResultFormatting"

import {
	type TaskLike,
	type TaskMetadata,
	type TaskEvents,
	type ProviderSettings,
	type TokenUsage,
	type ToolUsage,
	type ToolName,
	type ContextCondense,
	type ContextTruncation,
	type ClineMessage,
	type ClineSay,
	type ClineAsk,
	type ToolProgressStatus,
	type HistoryItem,
	type CreateTaskOptions,
	type ModelInfo,
	RooCodeEventName,
	// TelemetryEventName,
	TaskStatus,
	TodoItem,
	getApiProtocol,
	getModelId,
	isIdleAsk,
	isInteractiveAsk,
	isResumableAsk,
	isNativeProtocol,
	QueuedMessage,
	DEFAULT_CONSECUTIVE_MISTAKE_LIMIT,
	DEFAULT_CHECKPOINT_TIMEOUT_SECONDS,
	MAX_CHECKPOINT_TIMEOUT_SECONDS,
	MIN_CHECKPOINT_TIMEOUT_SECONDS,
	TOOL_PROTOCOL,
	CommandExecutionStatus,
} from "@roo-code/types"
import { TelemetryService } from "@roo-code/telemetry"
// import { CloudService, BridgeOrchestrator } from "@roo-code/cloud"
import { resolveToolProtocol } from "../../utils/resolveToolProtocol"

// api
import { ApiHandler, ApiHandlerCreateMessageMetadata, buildApiHandler } from "../../api"
import { ApiStream, GroundingSource } from "../../api/transform/stream"
import { maybeRemoveImageBlocks } from "../../api/transform/image-cleaning"

// shared
import { findLastIndex } from "../../shared/array"
import { combineApiRequests } from "../../shared/combineApiRequests"
import { combineCommandSequences } from "../../shared/combineCommandSequences"
import { t } from "../../i18n"
import { ClineApiReqCancelReason, ClineApiReqInfo } from "../../shared/ExtensionMessage"
import { getApiMetrics, hasTokenUsageChanged } from "../../shared/getApiMetrics"
import { ClineAskResponse } from "../../shared/WebviewMessage"
import { defaultModeSlug, getModeBySlug, getGroupName } from "../../shared/modes"
import { DiffStrategy, type ToolUse } from "../../shared/tools"
import { EXPERIMENT_IDS, experiments } from "../../shared/experiments"
import { getModelMaxOutputTokens } from "../../shared/api"

// services
import { UrlContentFetcher } from "../../services/browser/UrlContentFetcher"
import { BrowserSession } from "../../services/browser/BrowserSession"
import { McpHub } from "../../services/mcp/McpHub"
import { McpServerManager } from "../../services/mcp/McpServerManager"
import { RepoPerTaskCheckpointService } from "../../services/checkpoints"

// integrations
import { DiffViewProvider } from "../../integrations/editor/DiffViewProvider"
import { findToolName } from "../../integrations/misc/export-markdown"
import { RooTerminalProcess } from "../../integrations/terminal/types"
import { TerminalRegistry } from "../../integrations/terminal/TerminalRegistry"

// utils
import { calculateApiCostAnthropic, calculateApiCostOpenAI } from "../../shared/cost"
import { getWorkspacePath } from "../../utils/path"

// prompts
import { formatResponse } from "../prompts/responses"
import { SYSTEM_PROMPT } from "../prompts/system"
import { buildNativeToolsArray } from "./build-tools"

// core modules
import { ToolRepetitionDetector } from "../tools/ToolRepetitionDetector"
import { restoreTodoListForTask } from "../tools/UpdateTodoListTool"
import { FileContextTracker } from "../context-tracking/FileContextTracker"
import { RooIgnoreController } from "../ignore/RooIgnoreController"
import { RooProtectedController } from "../protect/RooProtectedController"
import { type AssistantMessageContent, presentAssistantMessage } from "../assistant-message"
import { AssistantMessageParser } from "../assistant-message/AssistantMessageParser"
import { NativeToolCallParser } from "../assistant-message/NativeToolCallParser"
import { manageContext } from "../context-management"
import { ClineProvider } from "../webview/ClineProvider"
import { MultiSearchReplaceDiffStrategy } from "../diff/strategies/multi-search-replace"
import { MultiFileSearchReplaceDiffStrategy } from "../diff/strategies/multi-file-search-replace"
import {
	type ApiMessage,
	readApiMessages,
	saveApiMessages,
	readTaskMessages,
	saveTaskMessages,
	taskMetadata,
} from "../task-persistence"
import { getEnvironmentDetails } from "../environment/getEnvironmentDetails"
import { checkContextWindowExceededError } from "../context/context-management/context-error-handling"
import {
	type CheckpointDiffOptions,
	type CheckpointRestoreOptions,
	getCheckpointService,
	checkpointSave,
	checkpointRestore,
	checkpointDiff,
} from "../checkpoints"
import { processUserContentMentions } from "../mentions/processUserContentMentions"
import { getMessagesSinceLastSummary, summarizeConversation, getEffectiveApiHistory } from "../condense"
import { MessageQueueService } from "../message-queue/MessageQueueService"

import { ErrorCodeManager } from "../costrict/error-code"
import { ZgsmAuthService } from "../costrict/auth"
import { AutoApprovalHandler, checkAutoApproval } from "../auto-approval"
<<<<<<< HEAD
import psTree from "ps-tree"
=======
import { MessageManager } from "../message-manager"
>>>>>>> c10d1d9f

const MAX_EXPONENTIAL_BACKOFF_SECONDS = 600 // 10 minutes
const DEFAULT_USAGE_COLLECTION_TIMEOUT_MS = 5000 // 5 seconds
const FORCED_CONTEXT_REDUCTION_PERCENT = 75 // Keep 75% of context (remove 25%) on context window errors
const MAX_CONTEXT_WINDOW_RETRIES = 3 // Maximum retries for context window errors

export interface TaskOptions extends CreateTaskOptions {
	provider: ClineProvider
	apiConfiguration: ProviderSettings
	enableDiff?: boolean
	enableCheckpoints?: boolean
	useZgsmCustomConfig?: boolean
	zgsmCodebaseIndexEnabled?: boolean
	checkpointTimeout?: number
	enableBridge?: boolean
	fuzzyMatchThreshold?: number
	consecutiveMistakeLimit?: number
	task?: string
	images?: string[]
	historyItem?: HistoryItem
	experiments?: Record<string, boolean>
	startTask?: boolean
	rootTask?: Task
	parentTask?: Task
	taskNumber?: number
	onCreated?: (task: Task) => void
	initialTodos?: TodoItem[]
	workspacePath?: string
	/** Initial status for the task's history item (e.g., "active" for child tasks) */
	initialStatus?: "active" | "delegated" | "completed"
}

export class Task extends EventEmitter<TaskEvents> implements TaskLike {
	readonly taskId: string
	readonly zgsmWorkflowMode?: string
	readonly rootTaskId?: string
	readonly parentTaskId?: string
	childTaskId?: string
	pendingNewTaskToolCallId?: string

	readonly instanceId: string
	readonly metadata: TaskMetadata

	todoList?: TodoItem[]

	private readonly timeoutMap = new Map<number, NodeJS.Timeout>()
	private nextTimeoutId = 0

	readonly rootTask: Task | undefined = undefined
	readonly parentTask: Task | undefined = undefined
	readonly taskNumber: number
	readonly workspacePath: string

	/**
	 * The mode associated with this task. Persisted across sessions
	 * to maintain user context when reopening tasks from history.
	 *
	 * ## Lifecycle
	 *
	 * ### For new tasks:
	 * 1. Initially `undefined` during construction
	 * 2. Asynchronously initialized from provider state via `initializeTaskMode()`
	 * 3. Falls back to `defaultModeSlug` if provider state is unavailable
	 *
	 * ### For history items:
	 * 1. Immediately set from `historyItem.mode` during construction
	 * 2. Falls back to `defaultModeSlug` if mode is not stored in history
	 *
	 * ## Important
	 * This property should NOT be accessed directly until `taskModeReady` promise resolves.
	 * Use `getTaskMode()` for async access or `taskMode` getter for sync access after initialization.
	 *
	 * @private
	 * @see {@link getTaskMode} - For safe async access
	 * @see {@link taskMode} - For sync access after initialization
	 * @see {@link waitForModeInitialization} - To ensure initialization is complete
	 */
	private _taskMode: string | undefined

	/**
	 * Promise that resolves when the task mode has been initialized.
	 * This ensures async mode initialization completes before the task is used.
	 *
	 * ## Purpose
	 * - Prevents race conditions when accessing task mode
	 * - Ensures provider state is properly loaded before mode-dependent operations
	 * - Provides a synchronization point for async initialization
	 *
	 * ## Resolution timing
	 * - For history items: Resolves immediately (sync initialization)
	 * - For new tasks: Resolves after provider state is fetched (async initialization)
	 *
	 * @private
	 * @see {@link waitForModeInitialization} - Public method to await this promise
	 */
	private taskModeReady: Promise<void>

	providerRef: WeakRef<ClineProvider>
	private readonly globalStoragePath: string
	abort: boolean = false
	currentRequestAbortController?: AbortController
	skipPrevResponseIdOnce: boolean = false

	// TaskStatus
	idleAsk?: ClineMessage
	resumableAsk?: ClineMessage
	interactiveAsk?: ClineMessage

	didFinishAbortingStream = false
	abandoned = false
	abortReason?: ClineApiReqCancelReason
	isInitialized = false
	isPaused: boolean = false

	// API
	api: ApiHandler & {
		setChatType?: (type: "user" | "system") => void
		getChatType?: () => "user" | "system"
		cancelChat?: (cancelType?: ClineApiReqCancelReason) => void
	}
	apiConfiguration: ProviderSettings
	private static lastGlobalApiRequestTime?: number
	private autoApprovalHandler: AutoApprovalHandler

	lastApiRequestHeaders?: Record<string, string>

	/**
	 * Reset the global API request timestamp. This should only be used for testing.
	 * @internal
	 */
	static resetGlobalApiRequestTime(): void {
		Task.lastGlobalApiRequestTime = undefined
	}

	toolRepetitionDetector: ToolRepetitionDetector
	rooIgnoreController?: RooIgnoreController
	rooProtectedController?: RooProtectedController
	fileContextTracker: FileContextTracker
	urlContentFetcher: UrlContentFetcher
	terminalProcess?: RooTerminalProcess

	// Computer User
	browserSession: BrowserSession

	// Editing
	diffViewProvider: DiffViewProvider
	diffStrategy?: DiffStrategy
	diffEnabled: boolean = false
	fuzzyMatchThreshold: number
	didEditFile: boolean = false

	// LLM Messages & Chat Messages
	apiConversationHistory: ApiMessage[] = []
	clineMessages: ClineMessage[] = []

	// Ask
	private askResponse?: ClineAskResponse
	private askResponseText?: string
	private askResponseImages?: string[]
	public lastMessageTs?: number

	// Tool Use
	consecutiveMistakeCount: number = 0
	consecutiveMistakeLimit: number
	consecutiveMistakeCountForApplyDiff: Map<string, number> = new Map()
	toolUsage: ToolUsage = {}

	// Checkpoints
	enableCheckpoints: boolean
	checkpointTimeout: number
	checkpointService?: RepoPerTaskCheckpointService
	checkpointServiceInitializing = false

	// Task Bridge
	enableBridge: boolean

	// Message Queue Service
	public readonly messageQueueService: MessageQueueService
	private messageQueueStateChangedHandler: (() => void) | undefined

	// Streaming
	isWaitingForFirstChunk = false
	isStreaming = false
	currentStreamingContentIndex = 0
	currentStreamingDidCheckpoint = false
	assistantMessageContent: AssistantMessageContent[] = []
	presentAssistantMessageLocked = false
	presentAssistantMessageHasPendingUpdates = false
	userMessageContent: (Anthropic.TextBlockParam | Anthropic.ImageBlockParam | Anthropic.ToolResultBlockParam)[] = []
	userMessageContentReady = false
	didRejectTool = false
	didAlreadyUseTool = false
	didToolFailInCurrentTurn = false
	didCompleteReadingStream = false
	assistantMessageParser?: AssistantMessageParser
	private providerProfileChangeListener?: (config: { name: string; provider?: string }) => void

	// Native tool call streaming state (track which index each tool is at)
	private streamingToolCallIndices: Map<string, number> = new Map()

	// Cached model info for current streaming session (set at start of each API request)
	// This prevents excessive getModel() calls during tool execution
	cachedStreamingModel?: { id: string; info: ModelInfo }

	// Token Usage Cache
	private tokenUsageSnapshot?: TokenUsage
	private tokenUsageSnapshotAt?: number

	// Cloud Sync Tracking
	private cloudSyncedMessageTimestamps: Set<number> = new Set()

	// Initial status for the task's history item (set at creation time to avoid race conditions)
	private readonly initialStatus?: "active" | "delegated" | "completed"

	// MessageManager for high-level message operations (lazy initialized)
	private _messageManager?: MessageManager

	constructor({
		provider,
		apiConfiguration,
		enableDiff = false,
		enableCheckpoints = true,
		checkpointTimeout = DEFAULT_CHECKPOINT_TIMEOUT_SECONDS,
		enableBridge = false,
		fuzzyMatchThreshold = 1.0,
		consecutiveMistakeLimit = DEFAULT_CONSECUTIVE_MISTAKE_LIMIT,
		task,
		images,
		historyItem,
		experiments: experimentsConfig,
		startTask = true,
		rootTask,
		parentTask,
		taskNumber = -1,
		onCreated,
		initialTodos,
		workspacePath,
		zgsmWorkflowMode,
		initialStatus,
	}: TaskOptions) {
		super()

		if (startTask && !task && !images && !historyItem) {
			throw new Error("Either historyItem or task/images must be provided")
		}
		this.zgsmWorkflowMode = zgsmWorkflowMode

		if (
			!checkpointTimeout ||
			checkpointTimeout > MAX_CHECKPOINT_TIMEOUT_SECONDS ||
			checkpointTimeout < MIN_CHECKPOINT_TIMEOUT_SECONDS
		) {
			throw new Error(
				"checkpointTimeout must be between " +
					MIN_CHECKPOINT_TIMEOUT_SECONDS +
					" and " +
					MAX_CHECKPOINT_TIMEOUT_SECONDS +
					" seconds",
			)
		}

		this.taskId = historyItem ? historyItem.id : crypto.randomUUID()
		this.rootTaskId = historyItem ? historyItem.rootTaskId : rootTask?.taskId
		this.parentTaskId = historyItem ? historyItem.parentTaskId : parentTask?.taskId
		this.childTaskId = undefined

		this.metadata = {
			task: historyItem ? historyItem.task : task,
			images: historyItem ? [] : images,
		}

		// Normal use-case is usually retry similar history task with new workspace.
		this.workspacePath = parentTask
			? parentTask.workspacePath
			: (workspacePath ?? getWorkspacePath(path.join(os.homedir(), "Desktop")))

		this.instanceId = crypto.randomUUID().slice(0, 8)
		this.taskNumber = -1

		this.rooIgnoreController = new RooIgnoreController(this.cwd)
		this.rooProtectedController = new RooProtectedController(this.cwd)
		this.fileContextTracker = new FileContextTracker(provider, this.taskId)

		this.rooIgnoreController.initialize().catch((error) => {
			console.error("Failed to initialize RooIgnoreController:", error)
		})

		this.apiConfiguration = apiConfiguration
		this.api = buildApiHandler(apiConfiguration)
		this.autoApprovalHandler = new AutoApprovalHandler()

		this.urlContentFetcher = new UrlContentFetcher(provider.context)
		this.browserSession = new BrowserSession(provider.context, (isActive: boolean) => {
			// Add a message to indicate browser session status change
			this.say("browser_session_status", isActive ? "Browser session opened" : "Browser session closed")
			// Broadcast to browser panel
			this.broadcastBrowserSessionUpdate()

			// When a browser session becomes active, automatically open/reveal the Browser Session tab
			if (isActive) {
				try {
					// Lazy-load to avoid circular imports at module load time
					const { BrowserSessionPanelManager } = require("../webview/BrowserSessionPanelManager")
					const providerRef = this.providerRef.deref()
					if (providerRef) {
						BrowserSessionPanelManager.getInstance(providerRef)
							.show()
							.catch(() => {})
					}
				} catch (err) {
					console.error("[Task] Failed to auto-open Browser Session panel:", err)
				}
			}
		})
		this.diffEnabled = enableDiff
		this.fuzzyMatchThreshold = fuzzyMatchThreshold
		this.consecutiveMistakeLimit = consecutiveMistakeLimit ?? DEFAULT_CONSECUTIVE_MISTAKE_LIMIT
		this.providerRef = new WeakRef(provider)
		this.globalStoragePath = provider.context.globalStorageUri.fsPath
		this.diffViewProvider = new DiffViewProvider(this.cwd, this)
		this.enableCheckpoints = enableCheckpoints
		this.checkpointTimeout = checkpointTimeout
		this.enableBridge = enableBridge

		this.parentTask = parentTask
		this.taskNumber = taskNumber
		this.initialStatus = initialStatus

		// Store the task's mode when it's created.
		// For history items, use the stored mode; for new tasks, we'll set it
		// after getting state.
		if (historyItem) {
			this._taskMode = historyItem.mode || defaultModeSlug
			this.taskModeReady = Promise.resolve()
			TelemetryService.instance.captureTaskRestarted(this.taskId)
		} else {
			// For new tasks, don't set the mode yet - wait for async initialization.
			this._taskMode = undefined
			this.taskModeReady = this.initializeTaskMode(provider)
			TelemetryService.instance.captureTaskCreated(this.taskId)
		}

		// Initialize the assistant message parser only for XML protocol.
		// For native protocol, tool calls come as tool_call chunks, not XML.
		// experiments is always provided via TaskOptions (defaults to experimentDefault in provider)
		const modelInfo = this.api.getModel().info
		const toolProtocol = resolveToolProtocol(this.apiConfiguration, modelInfo)
		this.assistantMessageParser = toolProtocol !== "native" ? new AssistantMessageParser() : undefined

		this.messageQueueService = new MessageQueueService()

		this.messageQueueStateChangedHandler = () => {
			this.emit(RooCodeEventName.TaskUserMessage, this.taskId)
			this.providerRef.deref()?.postStateToWebview()
		}

		this.messageQueueService.on("stateChanged", this.messageQueueStateChangedHandler)

		// Listen for provider profile changes to update parser state
		this.setupProviderProfileChangeListener(provider)

		// Only set up diff strategy if diff is enabled.
		if (this.diffEnabled) {
			// Default to old strategy, will be updated if experiment is enabled.
			this.diffStrategy = new MultiSearchReplaceDiffStrategy(this.fuzzyMatchThreshold)

			// Check experiment asynchronously and update strategy if needed.
			provider.getState().then((state) => {
				const isMultiFileApplyDiffEnabled = experiments.isEnabled(
					state.experiments ?? {},
					EXPERIMENT_IDS.MULTI_FILE_APPLY_DIFF,
				)

				if (isMultiFileApplyDiffEnabled) {
					this.diffStrategy = new MultiFileSearchReplaceDiffStrategy(this.fuzzyMatchThreshold)
				}
			})
		}

		this.toolRepetitionDetector = new ToolRepetitionDetector(this.consecutiveMistakeLimit)

		// Initialize todo list if provided
		if (initialTodos && initialTodos.length > 0) {
			this.todoList = initialTodos
		}

		onCreated?.(this)

		if (startTask) {
			if (task || images) {
				this.api?.setChatType?.("user")
				this.startTask(task, images)
			} else if (historyItem) {
				this.resumeTaskFromHistory()
			} else {
				throw new Error("Either historyItem or task/images must be provided")
			}
		}
	}

	/**
	 * Initialize the task mode from the provider state.
	 * This method handles async initialization with proper error handling.
	 *
	 * ## Flow
	 * 1. Attempts to fetch the current mode from provider state
	 * 2. Sets `_taskMode` to the fetched mode or `defaultModeSlug` if unavailable
	 * 3. Handles errors gracefully by falling back to default mode
	 * 4. Logs any initialization errors for debugging
	 *
	 * ## Error handling
	 * - Network failures when fetching provider state
	 * - Provider not yet initialized
	 * - Invalid state structure
	 *
	 * All errors result in fallback to `defaultModeSlug` to ensure task can proceed.
	 *
	 * @private
	 * @param provider - The ClineProvider instance to fetch state from
	 * @returns Promise that resolves when initialization is complete
	 */
	private async initializeTaskMode(provider: ClineProvider): Promise<void> {
		try {
			const state = await provider.getState()
			this._taskMode = state?.mode || defaultModeSlug
		} catch (error) {
			// If there's an error getting state, use the default mode
			this._taskMode = defaultModeSlug
			// Use the provider's log method for better error visibility
			const errorMessage = `Failed to initialize task mode: ${error instanceof Error ? error.message : String(error)}`
			provider.log(errorMessage)
		}
	}

	/**
	 * Sets up a listener for provider profile changes to automatically update the parser state.
	 * This ensures the XML/native protocol parser stays synchronized with the current model.
	 *
	 * @private
	 * @param provider - The ClineProvider instance to listen to
	 */
	private setupProviderProfileChangeListener(provider: ClineProvider): void {
		// Only set up listener if provider has the on method (may not exist in test mocks)
		if (typeof provider.on !== "function") {
			return
		}

		this.providerProfileChangeListener = async () => {
			try {
				const newState = await provider.getState()
				if (newState?.apiConfiguration) {
					this.updateApiConfiguration(newState.apiConfiguration)
				}
			} catch (error) {
				console.error(
					`[Task#${this.taskId}.${this.instanceId}] Failed to update API configuration on profile change:`,
					error,
				)
			}
		}

		provider.on(RooCodeEventName.ProviderProfileChanged, this.providerProfileChangeListener)
	}

	/**
	 * Wait for the task mode to be initialized before proceeding.
	 * This method ensures that any operations depending on the task mode
	 * will have access to the correct mode value.
	 *
	 * ## When to use
	 * - Before accessing mode-specific configurations
	 * - When switching between tasks with different modes
	 * - Before operations that depend on mode-based permissions
	 *
	 * ## Example usage
	 * ```typescript
	 * // Wait for mode initialization before mode-dependent operations
	 * await task.waitForModeInitialization();
	 * const mode = task.taskMode; // Now safe to access synchronously
	 *
	 * // Or use with getTaskMode() for a one-liner
	 * const mode = await task.getTaskMode(); // Internally waits for initialization
	 * ```
	 *
	 * @returns Promise that resolves when the task mode is initialized
	 * @public
	 */
	public async waitForModeInitialization(): Promise<void> {
		return this.taskModeReady
	}

	/**
	 * Get the task mode asynchronously, ensuring it's properly initialized.
	 * This is the recommended way to access the task mode as it guarantees
	 * the mode is available before returning.
	 *
	 * ## Async behavior
	 * - Internally waits for `taskModeReady` promise to resolve
	 * - Returns the initialized mode or `defaultModeSlug` as fallback
	 * - Safe to call multiple times - subsequent calls return immediately if already initialized
	 *
	 * ## Example usage
	 * ```typescript
	 * // Safe async access
	 * const mode = await task.getTaskMode();
	 * console.log(`Task is running in ${mode} mode`);
	 *
	 * // Use in conditional logic
	 * if (await task.getTaskMode() === 'architect') {
	 *   // Perform architect-specific operations
	 * }
	 * ```
	 *
	 * @returns Promise resolving to the task mode string
	 * @public
	 */
	public async getTaskMode(): Promise<string> {
		await this.taskModeReady
		return this._taskMode || defaultModeSlug
	}

	/**
	 * Get the task mode synchronously. This should only be used when you're certain
	 * that the mode has already been initialized (e.g., after waitForModeInitialization).
	 *
	 * ## When to use
	 * - In synchronous contexts where async/await is not available
	 * - After explicitly waiting for initialization via `waitForModeInitialization()`
	 * - In event handlers or callbacks where mode is guaranteed to be initialized
	 *
	 * ## Example usage
	 * ```typescript
	 * // After ensuring initialization
	 * await task.waitForModeInitialization();
	 * const mode = task.taskMode; // Safe synchronous access
	 *
	 * // In an event handler after task is started
	 * task.on('taskStarted', () => {
	 *   console.log(`Task started in ${task.taskMode} mode`); // Safe here
	 * });
	 * ```
	 *
	 * @throws {Error} If the mode hasn't been initialized yet
	 * @returns The task mode string
	 * @public
	 */
	public get taskMode(): string {
		if (this._taskMode === undefined) {
			throw new Error("Task mode accessed before initialization. Use getTaskMode() or wait for taskModeReady.")
		}

		return this._taskMode
	}

	static create(options: TaskOptions): [Task, Promise<void>] {
		const instance = new Task({ ...options, startTask: false })
		const { images, task, historyItem } = options
		let promise

		if (images || task) {
			instance.api?.setChatType?.("user")
			promise = instance.startTask(task, images)
		} else if (historyItem) {
			promise = instance.resumeTaskFromHistory()
		} else {
			throw new Error("Either historyItem or task/images must be provided")
		}

		return [instance, promise]
	}

	// API Messages

	private async getSavedApiConversationHistory(): Promise<ApiMessage[]> {
		return readApiMessages({ taskId: this.taskId, globalStoragePath: this.globalStoragePath })
	}

	private async addToApiConversationHistory(message: Anthropic.MessageParam, reasoning?: string) {
		// Capture the encrypted_content / thought signatures from the provider (e.g., OpenAI Responses API, Google GenAI) if present.
		// We only persist data reported by the current response body.
		const handler = this.api as ApiHandler & {
			getResponseId?: () => string | undefined
			getEncryptedContent?: () => { encrypted_content: string; id?: string } | undefined
			getThoughtSignature?: () => string | undefined
			getSummary?: () => any[] | undefined
			getReasoningDetails?: () => any[] | undefined
		}

		if (message.role === "assistant") {
			const responseId = handler.getResponseId?.()
			const reasoningData = handler.getEncryptedContent?.()
			const thoughtSignature = handler.getThoughtSignature?.()
			const reasoningSummary = handler.getSummary?.()
			const reasoningDetails = handler.getReasoningDetails?.()

			// Start from the original assistant message
			const messageWithTs: any = {
				...message,
				...(responseId ? { id: responseId } : {}),
				ts: Date.now(),
			}

			// Store reasoning_details array if present (for models like Gemini 3)
			if (reasoningDetails) {
				messageWithTs.reasoning_details = reasoningDetails
			}

			// Store reasoning: plain text (most providers) or encrypted (OpenAI Native)
			// Skip if reasoning_details already contains the reasoning (to avoid duplication)
			if (reasoning && !reasoningDetails) {
				const reasoningBlock = {
					type: "reasoning",
					text: reasoning,
					summary: reasoningSummary ?? ([] as any[]),
				}

				if (typeof messageWithTs.content === "string") {
					messageWithTs.content = [
						reasoningBlock,
						{ type: "text", text: messageWithTs.content } satisfies Anthropic.Messages.TextBlockParam,
					]
				} else if (Array.isArray(messageWithTs.content)) {
					messageWithTs.content = [reasoningBlock, ...messageWithTs.content]
				} else if (!messageWithTs.content) {
					messageWithTs.content = [reasoningBlock]
				}
			} else if (reasoningData?.encrypted_content) {
				// OpenAI Native encrypted reasoning
				const reasoningBlock = {
					type: "reasoning",
					summary: [] as any[],
					encrypted_content: reasoningData.encrypted_content,
					...(reasoningData.id ? { id: reasoningData.id } : {}),
				}

				if (typeof messageWithTs.content === "string") {
					messageWithTs.content = [
						reasoningBlock,
						{ type: "text", text: messageWithTs.content } satisfies Anthropic.Messages.TextBlockParam,
					]
				} else if (Array.isArray(messageWithTs.content)) {
					messageWithTs.content = [reasoningBlock, ...messageWithTs.content]
				} else if (!messageWithTs.content) {
					messageWithTs.content = [reasoningBlock]
				}
			}

			// If we have a thought signature, append it as a dedicated content block
			// so it can be round-tripped in api_history.json and re-sent on subsequent calls.
			if (thoughtSignature) {
				const thoughtSignatureBlock = {
					type: "thoughtSignature",
					thoughtSignature,
				}

				if (typeof messageWithTs.content === "string") {
					messageWithTs.content = [
						{ type: "text", text: messageWithTs.content } satisfies Anthropic.Messages.TextBlockParam,
						thoughtSignatureBlock,
					]
				} else if (Array.isArray(messageWithTs.content)) {
					messageWithTs.content = [...messageWithTs.content, thoughtSignatureBlock]
				} else if (!messageWithTs.content) {
					messageWithTs.content = [thoughtSignatureBlock]
				}
			}

			this.apiConversationHistory.push(messageWithTs)
		} else {
			const messageWithTs = { ...message, ts: Date.now() }
			this.apiConversationHistory.push(messageWithTs)
		}

		await this.saveApiConversationHistory()
	}

	async overwriteApiConversationHistory(newHistory: ApiMessage[]) {
		this.apiConversationHistory = newHistory
		await this.saveApiConversationHistory()
	}

	/**
	 * Flush any pending tool results to the API conversation history.
	 *
	 * This is critical for native tool protocol when the task is about to be
	 * delegated (e.g., via new_task). Before delegation, if other tools were
	 * called in the same turn before new_task, their tool_result blocks are
	 * accumulated in `userMessageContent` but haven't been saved to the API
	 * history yet. If we don't flush them before the parent is disposed,
	 * the API conversation will be incomplete and cause 400 errors when
	 * the parent resumes (missing tool_result for tool_use blocks).
	 *
	 * NOTE: The assistant message is typically already in history by the time
	 * tools execute (added in recursivelyMakeClineRequests after streaming completes).
	 * So we usually only need to flush the pending user message with tool_results.
	 */
	public async flushPendingToolResultsToHistory(): Promise<void> {
		// Only flush if there's actually pending content to save
		if (this.userMessageContent.length === 0) {
			return
		}

		// Save the user message with tool_result blocks
		const userMessage: Anthropic.MessageParam = {
			role: "user",
			content: this.userMessageContent,
		}
		const userMessageWithTs = { ...userMessage, ts: Date.now() }
		this.apiConversationHistory.push(userMessageWithTs as ApiMessage)

		await this.saveApiConversationHistory()

		// Clear the pending content since it's now saved
		this.userMessageContent = []
	}

	private async saveApiConversationHistory() {
		try {
			await saveApiMessages({
				messages: this.apiConversationHistory,
				taskId: this.taskId,
				globalStoragePath: this.globalStoragePath,
			})
		} catch (error) {
			// In the off chance this fails, we don't want to stop the task.
			console.error("Failed to save API conversation history:", error)
		}
	}

	// Cline Messages

	private async getSavedClineMessages(): Promise<ClineMessage[]> {
		return readTaskMessages({ taskId: this.taskId, globalStoragePath: this.globalStoragePath })
	}

	private async addToClineMessages(message: ClineMessage) {
		this.clineMessages.push(message)
		const provider = this.providerRef.deref()
		await provider?.postStateToWebview()
		this.emit(RooCodeEventName.Message, { action: "created", message })
		await this.saveClineMessages()

		// 	const shouldCaptureMessage = message.partial !== true && CloudService.isEnabled()

		// 	if (shouldCaptureMessage) {
		// 		CloudService.instance.captureEvent({
		// 			event: TelemetryEventName.TASK_MESSAGE,
		// 			properties: { taskId: this.taskId, message },
		// 		})
		// 		// Track that this message has been synced to cloud
		// 		this.cloudSyncedMessageTimestamps.add(message.ts)
		// 	}
	}

	public async overwriteClineMessages(newMessages: ClineMessage[]) {
		this.clineMessages = newMessages
		restoreTodoListForTask(this)
		await this.saveClineMessages()

		// When overwriting messages (e.g., during task resume), repopulate the cloud sync tracking Set
		// with timestamps from all non-partial messages to prevent re-syncing previously synced messages
		this.cloudSyncedMessageTimestamps.clear()
		for (const msg of newMessages) {
			if (msg.partial !== true) {
				this.cloudSyncedMessageTimestamps.add(msg.ts)
			}
		}
	}

	private async updateClineMessage(message: ClineMessage) {
		const provider = this.providerRef.deref()
		await provider?.postMessageToWebview({ type: "messageUpdated", clineMessage: message })
		this.emit(RooCodeEventName.Message, { action: "updated", message })

		// // Check if we should sync to cloud and haven't already synced this message
		// const shouldCaptureMessage = message.partial !== true && CloudService.isEnabled()
		// const hasNotBeenSynced = !this.cloudSyncedMessageTimestamps.has(message.ts)

		// if (shouldCaptureMessage && hasNotBeenSynced) {
		// 	CloudService.instance.captureEvent({
		// 		event: TelemetryEventName.TASK_MESSAGE,
		// 		properties: { taskId: this.taskId, message },
		// 	})
		// 	// Track that this message has been synced to cloud
		// 	this.cloudSyncedMessageTimestamps.add(message.ts)
		// }
	}

	private async saveClineMessages() {
		try {
			await saveTaskMessages({
				messages: this.clineMessages,
				taskId: this.taskId,
				globalStoragePath: this.globalStoragePath,
			})

			const { historyItem, tokenUsage } = await taskMetadata({
				taskId: this.taskId,
				rootTaskId: this.rootTaskId,
				parentTaskId: this.parentTaskId,
				taskNumber: this.taskNumber,
				messages: this.clineMessages,
				globalStoragePath: this.globalStoragePath,
				workspace: this.cwd,
				mode: this._taskMode || defaultModeSlug, // Use the task's own mode, not the current provider mode.
				initialStatus: this.initialStatus,
			})

			if (hasTokenUsageChanged(tokenUsage, this.tokenUsageSnapshot)) {
				this.emit(RooCodeEventName.TaskTokenUsageUpdated, this.taskId, tokenUsage)
				this.tokenUsageSnapshot = undefined
				this.tokenUsageSnapshotAt = undefined
			}

			await this.providerRef.deref()?.updateTaskHistory(historyItem)
		} catch (error) {
			console.error("Failed to save CoStrict messages:", error)
		}
	}

	private findMessageByTimestamp(ts: number): ClineMessage | undefined {
		for (let i = this.clineMessages.length - 1; i >= 0; i--) {
			if (this.clineMessages[i].ts === ts) {
				return this.clineMessages[i]
			}
		}

		return undefined
	}

	// Note that `partial` has three valid states true (partial message),
	// false (completion of partial message), undefined (individual complete
	// message).
	async ask(
		type: ClineAsk,
		text?: string,
		partial?: boolean,
		progressStatus?: ToolProgressStatus,
		isProtected?: boolean,
	): Promise<{ response: ClineAskResponse; text?: string; images?: string[] }> {
		// If this Cline instance was aborted by the provider, then the only
		// thing keeping us alive is a promise still running in the background,
		// in which case we don't want to send its result to the webview as it
		// is attached to a new instance of Cline now. So we can safely ignore
		// the result of any active promises, and this class will be
		// deallocated. (Although we set Cline = undefined in provider, that
		// simply removes the reference to this instance, but the instance is
		// still alive until this promise resolves or rejects.)
		if (this.abort) {
			throw new Error(`[CoStrict#ask] task ${this.taskId}.${this.instanceId} aborted`)
		}

		let askTs: number

		if (partial !== undefined) {
			const lastMessage = this.clineMessages.at(-1)

			const isUpdatingPreviousPartial =
				lastMessage && lastMessage.partial && lastMessage.type === "ask" && lastMessage.ask === type

			if (partial) {
				if (isUpdatingPreviousPartial) {
					// Existing partial message, so update it.
					lastMessage.text = text
					lastMessage.partial = partial
					lastMessage.progressStatus = progressStatus
					lastMessage.isProtected = isProtected
					// TODO: Be more efficient about saving and posting only new
					// data or one whole message at a time so ignore partial for
					// saves, and only post parts of partial message instead of
					// whole array in new listener.
					this.updateClineMessage(lastMessage)
					// console.log("Task#ask: current ask promise was ignored (#1)")
					throw new Error("Current ask promise was ignored (#1)")
				} else {
					// This is a new partial message, so add it with partial
					// state.
					askTs = Date.now()
					this.lastMessageTs = askTs
					console.log(`Task#ask: new partial ask -> ${type} @ ${askTs}`)
					await this.addToClineMessages({ ts: askTs, type: "ask", ask: type, text, partial, isProtected })
					// console.log("Task#ask: current ask promise was ignored (#2)")
					throw new Error("Current ask promise was ignored (#2)")
				}
			} else {
				if (isUpdatingPreviousPartial) {
					// This is the complete version of a previously partial
					// message, so replace the partial with the complete version.
					this.askResponse = undefined
					this.askResponseText = undefined
					this.askResponseImages = undefined

					// Bug for the history books:
					// In the webview we use the ts as the chatrow key for the
					// virtuoso list. Since we would update this ts right at the
					// end of streaming, it would cause the view to flicker. The
					// key prop has to be stable otherwise react has trouble
					// reconciling items between renders, causing unmounting and
					// remounting of components (flickering).
					// The lesson here is if you see flickering when rendering
					// lists, it's likely because the key prop is not stable.
					// So in this case we must make sure that the message ts is
					// never altered after first setting it.
					askTs = lastMessage.ts
					console.log(`Task#ask: updating previous partial ask -> ${type} @ ${askTs}`)
					this.lastMessageTs = askTs
					lastMessage.text = text
					lastMessage.partial = false
					lastMessage.progressStatus = progressStatus
					lastMessage.isProtected = isProtected
					await this.saveClineMessages()
					this.updateClineMessage(lastMessage)
				} else {
					// This is a new and complete message, so add it like normal.
					this.askResponse = undefined
					this.askResponseText = undefined
					this.askResponseImages = undefined
					askTs = Date.now()
					console.log(`Task#ask: new complete ask -> ${type} @ ${askTs}`)
					this.lastMessageTs = askTs
					await this.addToClineMessages({ ts: askTs, type: "ask", ask: type, text, isProtected })
				}
			}
		} else {
			// This is a new non-partial message, so add it like normal.
			this.askResponse = undefined
			this.askResponseText = undefined
			this.askResponseImages = undefined
			askTs = Date.now()
			console.log(`Task#ask: new complete ask -> ${type} @ ${askTs}`)
			this.lastMessageTs = askTs
			await this.addToClineMessages({ ts: askTs, type: "ask", ask: type, text, isProtected })
		}

		// Automatically approve if the ask according to the user's settings.
		const provider = this.providerRef.deref()
		const state = provider ? await provider.getState() : undefined
		const approval = await checkAutoApproval({ state, ask: type, text, isProtected })

		if (approval.decision === "approve") {
			this.approveAsk()
		} else if (approval.decision === "deny") {
			this.denyAsk()
		} else if (approval.decision === "timeout") {
			const timeoutId = this.nextTimeoutId++

			const timer = setTimeout(() => {
				const { askResponse, text, images } = approval.fn()
				this.handleWebviewAskResponse(askResponse, text, images)
				this.timeoutMap.delete(timeoutId)
			}, approval.timeout)

			this.timeoutMap.set(timeoutId, timer)

			if (approval.askType === "followup") {
				provider?.postMessageToWebview({
					type: "zgsmFollowupClearTimeout",
					value: timeoutId,
				})
			}
		}

		// The state is mutable if the message is complete and the task will
		// block (via the `pWaitFor`).
		const isBlocking = !(this.askResponse !== undefined || this.lastMessageTs !== askTs)
		const isMessageQueued = !this.messageQueueService.isEmpty()

		const isStatusMutable = !partial && isBlocking && !isMessageQueued && approval.decision === "ask"

		if (isBlocking) {
			console.log(`Task#ask will block -> type: ${type}`)
		}

		if (isStatusMutable) {
			console.log(`Task#ask: status is mutable -> type: ${type}`)
			const statusMutationTimeout = 2_000
			const statusMutationHandler = (task: Task, cb: (timeoutId: number) => any, timeout: number) => {
				const timeoutId = this.nextTimeoutId++
				const timer = setTimeout(() => {
					cb(timeoutId)
					task.timeoutMap.delete(timeoutId)
				}, timeout)

				task.timeoutMap.set(timeoutId, timer)
			}

			if (isInteractiveAsk(type)) {
				statusMutationHandler(
					this,
					() => {
						const message = this.findMessageByTimestamp(askTs)

						if (message) {
							this.interactiveAsk = message
							this.emit(RooCodeEventName.TaskInteractive, this.taskId)
							provider?.postMessageToWebview({ type: "interactionRequired" })
						}
					},
					statusMutationTimeout,
				)
			} else if (isResumableAsk(type)) {
				statusMutationHandler(
					this,
					() => {
						const message = this.findMessageByTimestamp(askTs)

						if (message) {
							this.resumableAsk = message
							this.emit(RooCodeEventName.TaskResumable, this.taskId)
						}
					},
					statusMutationTimeout,
				)
			} else if (isIdleAsk(type)) {
				statusMutationHandler(
					this,
					() => {
						const message = this.findMessageByTimestamp(askTs)

						if (message) {
							this.idleAsk = message
							this.emit(RooCodeEventName.TaskIdle, this.taskId)
						}
					},
					statusMutationTimeout,
				)
			}
		} else if (isMessageQueued) {
			console.log(`Task#ask: will process message queue -> type: ${type}`)

			const message = this.messageQueueService.dequeueMessage()

			if (message) {
				// Check if this is a tool approval ask that needs to be handled.
				if (
					type === "tool" ||
					type === "command" ||
					type === "browser_action_launch" ||
					type === "use_mcp_server"
				) {
					// For tool approvals, we need to approve first, then send
					// the message if there's text/images.
					this.handleWebviewAskResponse("yesButtonClicked", message.text, message.images)
				} else {
					// For other ask types (like followup or command_output), fulfill the ask
					// directly.
					this.handleWebviewAskResponse("messageResponse", message.text, message.images)
				}
			}
		}

		// No need to ask about tool calls in review mode; this is a temporary measure and needs to be removed later.
		if (this._taskMode === "review" && type === "tool") {
			this.approveAsk()
		}

		// Wait for askResponse to be set.
		await pWaitFor(() => this.askResponse !== undefined || this.lastMessageTs !== askTs, { interval: 100 })

		if (this.lastMessageTs !== askTs) {
			// Could happen if we send multiple asks in a row i.e. with
			// command_output. It's important that when we know an ask could
			// fail, it is handled gracefully.
			console.log("Task#ask: current ask promise was ignored")
			throw new Error("Current ask promise was ignored")
		}

		const result = { response: this.askResponse!, text: this.askResponseText, images: this.askResponseImages }
		this.askResponse = undefined
		this.askResponseText = undefined
		this.askResponseImages = undefined

		// Cancel the timeouts if they are still running.
		this.clearAllAutoApprovalTimeouts()

		// Switch back to an active state.
		if (this.idleAsk || this.resumableAsk || this.interactiveAsk) {
			this.idleAsk = undefined
			this.resumableAsk = undefined
			this.interactiveAsk = undefined
			this.emit(RooCodeEventName.TaskActive, this.taskId)
		}

		this.emit(RooCodeEventName.TaskAskResponded)
		return result
	}

	public clearAutoApprovalTimeout(timeoutId: number): boolean {
		const timer = this.timeoutMap.get(timeoutId)
		if (timer) {
			clearTimeout(timer)
			this.timeoutMap.delete(timeoutId)
			return true
		}
		return false
	}

	public clearAllAutoApprovalTimeouts(): void {
		for (const [timeoutId, timer] of this.timeoutMap) {
			clearTimeout(timer)
		}
		this.timeoutMap.clear()
	}

	handleWebviewAskResponse(
		askResponse: ClineAskResponse,
		text?: string,
		images?: string[],
		chatType?: "system" | "user",
		isCommandInput?: boolean,
	) {
		const provider = this.providerRef.deref()

		if (isCommandInput && provider) {
			const task = provider.getCurrentTask()
			if (task) {
				task.terminalProcess?.userInput(text ?? "")
			}
			return
		}
		this.askResponse = askResponse
		this.askResponseText = text
		this.askResponseImages = images
		this.api?.setChatType?.(chatType || "system")

		// Create a checkpoint whenever the user sends a message.
		// Use allowEmpty=true to ensure a checkpoint is recorded even if there are no file changes.
		// Suppress the checkpoint_saved chat row for this particular checkpoint to keep the timeline clean.
		if (askResponse === "messageResponse") {
			void this.checkpointSave(false, true)
		}

		// Mark the last follow-up question as answered
		if (askResponse === "messageResponse" || askResponse === "yesButtonClicked") {
			// Find the last unanswered follow-up message using findLastIndex
			const lastFollowUpIndex = findLastIndex(
				this.clineMessages,
				(msg) => msg.type === "ask" && msg.ask === "followup" && !msg.isAnswered,
			)

			if (lastFollowUpIndex !== -1) {
				// Mark this follow-up as answered
				this.clineMessages[lastFollowUpIndex].isAnswered = true
				// Save the updated messages
				this.saveClineMessages().catch((error) => {
					console.error("Failed to save answered follow-up state:", error)
				})
			}
		}
	}

	public approveAsk({ text, images }: { text?: string; images?: string[] } = {}) {
		this.handleWebviewAskResponse("yesButtonClicked", text, images)
	}

	public denyAsk({ text, images }: { text?: string; images?: string[] } = {}) {
		this.handleWebviewAskResponse("noButtonClicked", text, images)
	}

	/**
	 * Updates the API configuration and reinitializes the parser based on the new tool protocol.
	 * This should be called when switching between models/profiles with different tool protocols
	 * to prevent the parser from being left in an inconsistent state.
	 *
	 * @param newApiConfiguration - The new API configuration to use
	 */
	public updateApiConfiguration(newApiConfiguration: ProviderSettings): void {
		// Update the configuration and rebuild the API handler
		this.apiConfiguration = newApiConfiguration
		this.api = buildApiHandler(newApiConfiguration)

		// Determine what the tool protocol should be
		const modelInfo = this.api.getModel().info
		const protocol = resolveToolProtocol(this.apiConfiguration, modelInfo)
		const shouldUseXmlParser = protocol === "xml"

		// Ensure parser state matches protocol requirement
		const parserStateCorrect =
			(shouldUseXmlParser && this.assistantMessageParser) || (!shouldUseXmlParser && !this.assistantMessageParser)

		if (parserStateCorrect) {
			return
		}

		// Fix parser state
		if (shouldUseXmlParser && !this.assistantMessageParser) {
			this.assistantMessageParser = new AssistantMessageParser()
		} else if (!shouldUseXmlParser && this.assistantMessageParser) {
			this.assistantMessageParser.reset()
			this.assistantMessageParser = undefined
		}
	}

	public async submitUserMessage(
		text: string,
		images?: string[],
		mode?: string,
		providerProfile?: string,
	): Promise<void> {
		try {
			text = (text ?? "").trim()
			images = images ?? []

			if (text.length === 0 && images.length === 0) {
				return
			}

			const provider = this.providerRef.deref()

			if (provider) {
				if (mode) {
					await provider.setMode(mode)
				}

				if (providerProfile) {
					await provider.setProviderProfile(providerProfile)

					// Update this task's API configuration to match the new profile
					// This ensures the parser state is synchronized with the selected model
					const newState = await provider.getState()
					if (newState?.apiConfiguration) {
						this.updateApiConfiguration(newState.apiConfiguration)
					}
				}

				this.emit(RooCodeEventName.TaskUserMessage, this.taskId)

				provider.postMessageToWebview({ type: "invoke", invoke: "sendMessage", text, images })
			} else {
				console.error("[Task#submitUserMessage] Provider reference lost")
			}
		} catch (error) {
			console.error("[Task#submitUserMessage] Failed to submit user message:", error)
		}
	}

	async handleTerminalOperation(terminalOperation: "continue" | "abort", pid?: number, executionId?: string) {
		if (terminalOperation === "continue") {
			this.terminalProcess?.continue()
		} else if (terminalOperation === "abort") {
			const provider = this.providerRef.deref()
			if (this.terminalProcess) {
				this.terminalProcess.abort()
				// if (executionId) {
				// 	const status: CommandExecutionStatus = { executionId, status: "exited", exitCode: 9 }
				// 	provider
				// 		?.postMessageToWebview({ type: "commandExecutionStatus", text: JSON.stringify(status) })
				// }
			} else if (pid) {
				psTree(pid, async (err, children) => {
					if (!err) {
						const pids = children.map((p) => parseInt(p.PID))
						console.error(`[ExecaTerminalProcess#abort] SIGKILL children -> ${pids.join(", ")}`)

						for (const pid of pids) {
							try {
								process.kill(pid, "SIGKILL")
							} catch (e) {
								console.warn(
									`[ExecaTerminalProcess#abort] Failed to send SIGKILL to child PID ${pid}: ${e instanceof Error ? e.message : String(e)}`,
								)
							}
						}
					} else {
						console.error(
							`[ExecaTerminalProcess#abort] Failed to get process tree for PID ${pid}: ${err.message}`,
						)
					}

					try {
						process.kill(pid, "SIGKILL")
						if (executionId) {
							const status: CommandExecutionStatus = { executionId, status: "exited", exitCode: 9 }
							this.providerRef
								.deref()
								?.postMessageToWebview({ type: "commandExecutionStatus", text: JSON.stringify(status) })
						}
					} catch (e) {
						console.warn(
							`[ExecaTerminalProcess#abort] Failed to kill process ${pid}: ${e instanceof Error ? e.message : String(e)}`,
						)
					}
				})
			}
		}
	}

	public async condenseContext(): Promise<void> {
		const systemPrompt = await this.getSystemPrompt()

		// Get condensing configuration
		const state = await this.providerRef.deref()?.getState()
		// These properties may not exist in the state type yet, but are used for condensing configuration
		const customCondensingPrompt = state?.customCondensingPrompt
		const condensingApiConfigId = state?.condensingApiConfigId
		const listApiConfigMeta = state?.listApiConfigMeta

		// Determine API handler to use
		let condensingApiHandler: ApiHandler | undefined
		if (condensingApiConfigId && listApiConfigMeta && Array.isArray(listApiConfigMeta)) {
			// Find matching config by ID
			const matchingConfig = listApiConfigMeta.find((config) => config.id === condensingApiConfigId)
			if (matchingConfig) {
				const profile = await this.providerRef.deref()?.providerSettingsManager.getProfile({
					id: condensingApiConfigId,
				})
				// Ensure profile and apiProvider exist before trying to build handler
				if (profile && profile.apiProvider) {
					condensingApiHandler = buildApiHandler(profile)
				}
			}
		}

		const { contextTokens: prevContextTokens } = this.getTokenUsage()

		// Determine if we're using native tool protocol for proper message handling
		const modelInfo = this.api.getModel().info
		const protocol = resolveToolProtocol(this.apiConfiguration, modelInfo)
		const useNativeTools = isNativeProtocol(protocol)

		const {
			messages,
			summary,
			cost,
			newContextTokens = 0,
			error,
			condenseId,
		} = await summarizeConversation(
			this.apiConversationHistory,
			this.api, // Main API handler (fallback)
			systemPrompt, // Default summarization prompt (fallback)
			this.taskId,
			prevContextTokens,
			false, // manual trigger
			customCondensingPrompt, // User's custom prompt
			condensingApiHandler, // Specific handler for condensing
			useNativeTools, // Pass native tools flag for proper message handling
		)
		if (error) {
			this.say(
				"condense_context_error",
				error,
				undefined /* images */,
				false /* partial */,
				undefined /* checkpoint */,
				undefined /* progressStatus */,
				{ isNonInteractive: true } /* options */,
			)
			return
		}
		await this.overwriteApiConversationHistory(messages)

		const contextCondense: ContextCondense = {
			summary,
			cost,
			newContextTokens,
			prevContextTokens,
			condenseId: condenseId!,
		}
		await this.say(
			"condense_context",
			undefined /* text */,
			undefined /* images */,
			false /* partial */,
			undefined /* checkpoint */,
			undefined /* progressStatus */,
			{ isNonInteractive: true } /* options */,
			contextCondense,
		)

		// Process any queued messages after condensing completes
		this.processQueuedMessages()
	}

	async say(
		type: ClineSay,
		text?: string,
		images?: string[],
		partial?: boolean,
		checkpoint?: Record<string, unknown>,
		progressStatus?: ToolProgressStatus,
		options: {
			isNonInteractive?: boolean
			subtaskId?: string
			[key: string]: any
		} = {},
		contextCondense?: ContextCondense,
		contextTruncation?: ContextTruncation,
	): Promise<undefined> {
		if (this.abort) {
			throw new Error(`[CoStrict#say] task ${this.taskId}.${this.instanceId} aborted`)
		}
		const isRateLimitRetry = !!(type === "api_req_retry_delayed" && text && text?.startsWith("Rate limiting for"))

		if (partial !== undefined) {
			const lastMessage = this.clineMessages.at(-1)

			const isUpdatingPreviousPartial =
				lastMessage && lastMessage.partial && lastMessage.type === "say" && lastMessage.say === type

			if (partial) {
				if (isUpdatingPreviousPartial) {
					// Existing partial message, so update it.
					lastMessage.text = text
					lastMessage.subtaskId = options.subtaskId
					lastMessage.images = images
					lastMessage.partial = partial
					lastMessage.progressStatus = progressStatus
					this.updateClineMessage(lastMessage)
				} else {
					// This is a new partial message, so add it with partial state.
					const sayTs = Date.now()

					if (!options.isNonInteractive) {
						this.lastMessageTs = sayTs
					}

					await this.addToClineMessages({
						ts: sayTs,
						type: "say",
						say: type,
						text,
						subtaskId: options.subtaskId,
						images,
						partial,
						contextCondense,
						metadata: { isRateLimitRetry },
						contextTruncation,
					})
				}
			} else {
				// New now have a complete version of a previously partial message.
				// This is the complete version of a previously partial
				// message, so replace the partial with the complete version.
				if (isUpdatingPreviousPartial) {
					if (!options.isNonInteractive) {
						this.lastMessageTs = lastMessage.ts
					}

					lastMessage.text = text
					lastMessage.images = images
					lastMessage.subtaskId = options.subtaskId
					lastMessage.partial = false
					lastMessage.progressStatus = progressStatus

					// Instead of streaming partialMessage events, we do a save
					// and post like normal to persist to disk.
					await this.saveClineMessages()

					// More performant than an entire `postStateToWebview`.
					this.updateClineMessage(lastMessage)
				} else {
					// This is a new and complete message, so add it like normal.
					const sayTs = Date.now()

					if (!options.isNonInteractive) {
						this.lastMessageTs = sayTs
					}

					await this.addToClineMessages({
						ts: sayTs,
						type: "say",
						say: type,
						text,
						subtaskId: options.subtaskId,
						images,
						contextCondense,
						contextTruncation,
					})
				}
			}
		} else {
			// This is a new non-partial message, so add it like normal.
			const sayTs = Date.now()

			// A "non-interactive" message is a message is one that the user
			// does not need to respond to. We don't want these message types
			// to trigger an update to `lastMessageTs` since they can be created
			// asynchronously and could interrupt a pending ask.
			if (!options.isNonInteractive) {
				this.lastMessageTs = sayTs
			}

			await this.addToClineMessages({
				ts: sayTs,
				type: "say",
				say: type,
				text,
				subtaskId: options.subtaskId,
				images,
				checkpoint,
				contextCondense,
				contextTruncation,
			})
		}

		// Broadcast browser session updates to panel when browser-related messages are added
		if (type === "browser_action" || type === "browser_action_result" || type === "browser_session_status") {
			this.broadcastBrowserSessionUpdate()
		}
	}

	async sayAndCreateMissingParamError(toolName: ToolName, paramName: string, relPath?: string) {
		const errorMsg = `CoStrict tried to use ${toolName}${
			relPath ? ` for '${relPath.toPosix()}'` : ""
		} without value for required parameter '${paramName}'. Retrying...`
		await this.say("error", errorMsg)
		const modelInfo = this.api.getModel().info
		// const state = await this.providerRef.deref()?.getState()
		const toolProtocol = resolveToolProtocol(this.apiConfiguration, modelInfo)
		this.providerRef.deref()?.log(errorMsg, "error")
		return formatResponse.toolError(formatResponse.missingToolParameterError(paramName, toolProtocol))
	}

	// Lifecycle
	// Start / Resume / Abort / Dispose

	private async startTask(task?: string, images?: string[]): Promise<void> {
		// if (this.enableBridge) {
		// 	try {
		// 		await BridgeOrchestrator.subscribeToTask(this)
		// 	} catch (error) {
		// 		console.error(
		// 			`[Task#startTask] BridgeOrchestrator.subscribeToTask() failed: ${error instanceof Error ? error.message : String(error)}`,
		// 		)
		// 	}
		// }

		// `conversationHistory` (for API) and `clineMessages` (for webview)
		// need to be in sync.
		// If the extension process were killed, then on restart the
		// `clineMessages` might not be empty, so we need to set it to [] when
		// we create a new Cline client (otherwise webview would show stale
		// messages from previous session).
		this.clineMessages = []
		this.apiConversationHistory = []

		// The todo list is already set in the constructor if initialTodos were provided
		// No need to add any messages - the todoList property is already set

		await this.providerRef.deref()?.postStateToWebview()

		await this.say("text", task, images)
		this.isInitialized = true

		let imageBlocks: Anthropic.ImageBlockParam[] = formatResponse.imageBlocks(images)

		// Task starting

		await this.initiateTaskLoop([
			{
				type: "text",
				text: `<task>\n${task}\n</task>`,
			},
			...imageBlocks,
		]).catch((error) => {
			// Swallow loop rejection when the task was intentionally abandoned/aborted
			// during delegation or user cancellation to prevent unhandled rejections.
			if (this.abandoned === true || this.abortReason === "user_cancelled") {
				return
			}
			throw error
		})
	}

	private async resumeTaskFromHistory() {
		// if (this.enableBridge) {
		// 	try {
		// 		await BridgeOrchestrator.subscribeToTask(this)
		// 	} catch (error) {
		// 		console.error(
		// 			`[Task#resumeTaskFromHistory] BridgeOrchestrator.subscribeToTask() failed: ${error instanceof Error ? error.message : String(error)}`,
		// 		)
		// 	}
		// }

		const modifiedClineMessages = await this.getSavedClineMessages()

		// Remove any resume messages that may have been added before.
		const lastRelevantMessageIndex = findLastIndex(
			modifiedClineMessages,
			(m) => !(m.ask === "resume_task" || m.ask === "resume_completed_task"),
		)

		if (lastRelevantMessageIndex !== -1) {
			modifiedClineMessages.splice(lastRelevantMessageIndex + 1)
		}

		// Remove any trailing reasoning-only UI messages that were not part of the persisted API conversation
		while (modifiedClineMessages.length > 0) {
			const last = modifiedClineMessages[modifiedClineMessages.length - 1]
			if (last.type === "say" && last.say === "reasoning") {
				modifiedClineMessages.pop()
			} else {
				break
			}
		}

		// Since we don't use `api_req_finished` anymore, we need to check if the
		// last `api_req_started` has a cost value, if it doesn't and no
		// cancellation reason to present, then we remove it since it indicates
		// an api request without any partial content streamed.
		const lastApiReqStartedIndex = findLastIndex(
			modifiedClineMessages,
			(m) => m.type === "say" && m.say === "api_req_started",
		)

		if (lastApiReqStartedIndex !== -1) {
			const lastApiReqStarted = modifiedClineMessages[lastApiReqStartedIndex]
			const { cost, cancelReason }: ClineApiReqInfo = JSON.parse(lastApiReqStarted.text || "{}")

			if (cost === undefined && cancelReason === undefined) {
				modifiedClineMessages.splice(lastApiReqStartedIndex, 1)
			}
		}

		await this.overwriteClineMessages(modifiedClineMessages)
		this.clineMessages = await this.getSavedClineMessages()

		// Now present the cline messages to the user and ask if they want to
		// resume (NOTE: we ran into a bug before where the
		// apiConversationHistory wouldn't be initialized when opening a old
		// task, and it was because we were waiting for resume).
		// This is important in case the user deletes messages without resuming
		// the task first.
		this.apiConversationHistory = await this.getSavedApiConversationHistory()

		const lastClineMessage = this.clineMessages
			.slice()
			.reverse()
			.find((m) => !(m.ask === "resume_task" || m.ask === "resume_completed_task")) // Could be multiple resume tasks.

		let askType: ClineAsk
		if (lastClineMessage?.ask === "completion_result") {
			askType = "resume_completed_task"
		} else {
			askType = "resume_task"
		}

		this.isInitialized = true

		const { response, text, images } = await this.ask(askType) // Calls `postStateToWebview`.

		let responseText: string | undefined
		let responseImages: string[] | undefined

		if (response === "messageResponse") {
			await this.say("user_feedback", text, images)
			responseText = text
			responseImages = images
		}

		// Make sure that the api conversation history can be resumed by the API,
		// even if it goes out of sync with cline messages.
		let existingApiConversationHistory: ApiMessage[] = await this.getSavedApiConversationHistory()

		// v2.0 xml tags refactor caveat: since we don't use tools anymore for XML protocol,
		// we need to replace all tool use blocks with a text block since the API disallows
		// conversations with tool uses and no tool schema.
		// For native protocol, we preserve tool_use and tool_result blocks as they're expected by the API.
		// const state = await this.providerRef.deref()?.getState()
		const protocol = resolveToolProtocol(this.apiConfiguration, this.api.getModel().info)
		const useNative = isNativeProtocol(protocol)

		// Only convert tool blocks to text for XML protocol
		// For native protocol, the API expects proper tool_use/tool_result structure
		if (!useNative) {
			const conversationWithoutToolBlocks = existingApiConversationHistory.map((message) => {
				if (Array.isArray(message.content)) {
					const newContent = message.content.map((block) => {
						if (block.type === "tool_use") {
							// Format tool invocation based on protocol
							const params = block.input as Record<string, any>
							const formattedText = formatToolInvocation(block.name, params, protocol)

							return {
								type: "text",
								text: formattedText,
							} as Anthropic.Messages.TextBlockParam
						} else if (block.type === "tool_result") {
							// Convert block.content to text block array, removing images
							const contentAsTextBlocks = Array.isArray(block.content)
								? block.content.filter((item) => item.type === "text")
								: [{ type: "text", text: block.content }]
							const textContent = contentAsTextBlocks.map((item) => item.text).join("\n\n")
							const toolName = findToolName(block.tool_use_id, existingApiConversationHistory)
							return {
								type: "text",
								text: `[${toolName} Result]\n\n${textContent}`,
							} as Anthropic.Messages.TextBlockParam
						}
						return block
					})
					return { ...message, content: newContent }
				}
				return message
			})
			existingApiConversationHistory = conversationWithoutToolBlocks
		}

		// FIXME: remove tool use blocks altogether

		// if the last message is an assistant message, we need to check if there's tool use since every tool use has to have a tool response
		// if there's no tool use and only a text block, then we can just add a user message
		// (note this isn't relevant anymore since we use custom tool prompts instead of tool use blocks, but this is here for legacy purposes in case users resume old tasks)

		// if the last message is a user message, we can need to get the assistant message before it to see if it made tool calls, and if so, fill in the remaining tool responses with 'interrupted'

		let modifiedOldUserContent: Anthropic.Messages.ContentBlockParam[] // either the last message if its user message, or the user message before the last (assistant) message
		let modifiedApiConversationHistory: ApiMessage[] // need to remove the last user message to replace with new modified user message
		if (existingApiConversationHistory.length > 0) {
			const lastMessage = existingApiConversationHistory[existingApiConversationHistory.length - 1]

			if (lastMessage.role === "assistant") {
				const content = Array.isArray(lastMessage.content)
					? lastMessage.content
					: [{ type: "text", text: lastMessage.content }]
				const hasToolUse = content.some((block) => block.type === "tool_use")

				if (hasToolUse) {
					const toolUseBlocks = content.filter(
						(block) => block.type === "tool_use",
					) as Anthropic.Messages.ToolUseBlock[]
					const toolResponses: Anthropic.ToolResultBlockParam[] = toolUseBlocks.map((block) => ({
						type: "tool_result",
						tool_use_id: block.id,
						content: "Task was interrupted before this tool call could be completed.",
					}))
					modifiedApiConversationHistory = [...existingApiConversationHistory] // no changes
					modifiedOldUserContent = [...toolResponses]
				} else {
					modifiedApiConversationHistory = [...existingApiConversationHistory]
					modifiedOldUserContent = []
				}
			} else if (lastMessage.role === "user") {
				const previousAssistantMessage: ApiMessage | undefined =
					existingApiConversationHistory[existingApiConversationHistory.length - 2]

				const existingUserContent: Anthropic.Messages.ContentBlockParam[] = Array.isArray(lastMessage.content)
					? lastMessage.content
					: [{ type: "text", text: lastMessage.content }]
				if (previousAssistantMessage && previousAssistantMessage.role === "assistant") {
					const assistantContent = Array.isArray(previousAssistantMessage.content)
						? previousAssistantMessage.content
						: [{ type: "text", text: previousAssistantMessage.content }]

					const toolUseBlocks = assistantContent.filter(
						(block) => block.type === "tool_use",
					) as Anthropic.Messages.ToolUseBlock[]

					if (toolUseBlocks.length > 0) {
						const existingToolResults = existingUserContent.filter(
							(block) => block.type === "tool_result",
						) as Anthropic.ToolResultBlockParam[]

						const missingToolResponses: Anthropic.ToolResultBlockParam[] = toolUseBlocks
							.filter(
								(toolUse) => !existingToolResults.some((result) => result.tool_use_id === toolUse.id),
							)
							.map((toolUse) => ({
								type: "tool_result",
								tool_use_id: toolUse.id,
								content: "Task was interrupted before this tool call could be completed.",
							}))

						modifiedApiConversationHistory = existingApiConversationHistory.slice(0, -1) // removes the last user message
						modifiedOldUserContent = [...existingUserContent, ...missingToolResponses]
					} else {
						modifiedApiConversationHistory = existingApiConversationHistory.slice(0, -1)
						modifiedOldUserContent = [...existingUserContent]
					}
				} else {
					modifiedApiConversationHistory = existingApiConversationHistory.slice(0, -1)
					modifiedOldUserContent = [...existingUserContent]
				}
			} else {
				throw new Error("Unexpected: Last message is not a user or assistant message")
			}
		} else {
			throw new Error("Unexpected: No existing API conversation history")
		}

		let newUserContent: Anthropic.Messages.ContentBlockParam[] = [...modifiedOldUserContent]

		if (responseText) {
			newUserContent.push({
				type: "text",
				text: `\n\nNew instructions for task continuation:\n<user_message>\n${responseText}\n</user_message>`,
			})
		}

		if (responseImages && responseImages.length > 0) {
			newUserContent.push(...formatResponse.imageBlocks(responseImages))
		}

		// Ensure we have at least some content to send to the API.
		// If newUserContent is empty, add a minimal resumption message.
		if (newUserContent.length === 0) {
			newUserContent.push({
				type: "text",
				text: "[TASK RESUMPTION] Resuming task...",
			})
		}

		await this.overwriteApiConversationHistory(modifiedApiConversationHistory)

		// Task resuming from history item.
		await this.initiateTaskLoop(newUserContent)
	}

	/**
	 * Cancels the current HTTP request if one is in progress.
	 * This immediately aborts the underlying stream rather than waiting for the next chunk.
	 */
	public cancelCurrentRequest(): void {
		if (this.currentRequestAbortController) {
			console.log(`[Task#${this.taskId}.${this.instanceId}] Aborting current HTTP request`)
			this.currentRequestAbortController.abort()
			this.currentRequestAbortController = undefined
		}
		this?.api?.cancelChat?.(this.abortReason)
	}

	public async abortTask(isAbandoned = false) {
		// Aborting task

		// Will stop any autonomously running promises.
		if (isAbandoned) {
			this.abandoned = true
		}

		this.abort = true
		this.emit(RooCodeEventName.TaskAborted)

		try {
			this.dispose() // Call the centralized dispose method
		} catch (error) {
			console.error(`Error during task ${this.taskId}.${this.instanceId} disposal:`, error)
			// Don't rethrow - we want abort to always succeed
		}
		// Save the countdown message in the automatic retry or other content.
		try {
			// Save the countdown message in the automatic retry or other content.
			await this.saveClineMessages()
		} catch (error) {
			console.error(`Error saving messages during abort for task ${this.taskId}.${this.instanceId}:`, error)
		}
	}

	public dispose(): void {
		console.log(`[Task#dispose] disposing task ${this.taskId}.${this.instanceId}`)

		// Cancel any in-progress HTTP request
		try {
			this.cancelCurrentRequest()
		} catch (error) {
			console.error("Error cancelling current request:", error)
		}

		// Remove provider profile change listener
		try {
			if (this.providerProfileChangeListener) {
				const provider = this.providerRef.deref()
				if (provider) {
					provider.off(RooCodeEventName.ProviderProfileChanged, this.providerProfileChangeListener)
				}
				this.providerProfileChangeListener = undefined
			}
		} catch (error) {
			console.error("Error removing provider profile change listener:", error)
		}

		// Dispose message queue and remove event listeners.
		try {
			if (this.messageQueueStateChangedHandler) {
				this.messageQueueService.removeListener("stateChanged", this.messageQueueStateChangedHandler)
				this.messageQueueStateChangedHandler = undefined
			}

			this.messageQueueService.dispose()
		} catch (error) {
			console.error("Error disposing message queue:", error)
		}

		// Remove all event listeners to prevent memory leaks.
		try {
			this.removeAllListeners()
		} catch (error) {
			console.error("Error removing event listeners:", error)
		}

		// if (this.enableBridge) {
		// 	BridgeOrchestrator.getInstance()
		// 		?.unsubscribeFromTask(this.taskId)
		// 		.catch((error) =>
		// 			console.error(
		// 				`[Task#dispose] BridgeOrchestrator#unsubscribeFromTask() failed: ${error instanceof Error ? error.message : String(error)}`,
		// 			),
		// 		)
		// }

		// Release any terminals associated with this task.
		try {
			// Release any terminals associated with this task.
			TerminalRegistry.releaseTerminalsForTask(this.taskId)
		} catch (error) {
			console.error("Error releasing terminals:", error)
		}

		try {
			this.urlContentFetcher.closeBrowser()
		} catch (error) {
			console.error("Error closing URL content fetcher browser:", error)
		}

		try {
			this.browserSession.closeBrowser()
		} catch (error) {
			console.error("Error closing browser session:", error)
		}
		// Also close the Browser Session panel when the task is disposed
		try {
			const provider = this.providerRef.deref()
			if (provider) {
				const { BrowserSessionPanelManager } = require("../webview/BrowserSessionPanelManager")
				BrowserSessionPanelManager.getInstance(provider).dispose()
			}
		} catch (error) {
			console.error("Error closing browser session panel:", error)
		}

		try {
			if (this.rooIgnoreController) {
				this.rooIgnoreController.dispose()
				this.rooIgnoreController = undefined
			}
		} catch (error) {
			console.error("Error disposing RooIgnoreController:", error)
			// This is the critical one for the leak fix.
		}

		try {
			this.fileContextTracker.dispose()
		} catch (error) {
			console.error("Error disposing file context tracker:", error)
		}

		try {
			// If we're not streaming then `abortStream` won't be called.
			if (this.isStreaming && this.diffViewProvider.isEditing) {
				this.diffViewProvider.revertChanges().catch(console.error)
			}
		} catch (error) {
			console.error("Error reverting diff changes:", error)
		}
	}

	// Subtasks
	// Spawn / Wait / Complete

	public async startSubtask(message: string, initialTodos: TodoItem[], mode: string) {
		const provider = this.providerRef.deref()

		if (!provider) {
			throw new Error("Provider not available")
		}

		const child = await (provider as any).delegateParentAndOpenChild({
			parentTaskId: this.taskId,
			message,
			initialTodos,
			mode,
		})
		return child
	}

	/**
	 * Resume parent task after delegation completion without showing resume ask.
	 * Used in metadata-driven subtask flow.
	 *
	 * This method:
	 * - Clears any pending ask states
	 * - Resets abort and streaming flags
	 * - Ensures next API call includes full context
	 * - Immediately continues task loop without user interaction
	 */
	public async resumeAfterDelegation(): Promise<void> {
		// Clear any ask states that might have been set during history load
		this.idleAsk = undefined
		this.resumableAsk = undefined
		this.interactiveAsk = undefined

		// Reset abort and streaming state to ensure clean continuation
		this.abort = false
		this.abandoned = false
		this.abortReason = undefined
		this.didFinishAbortingStream = false
		this.isStreaming = false
		this.isWaitingForFirstChunk = false

		// Ensure next API call includes full context after delegation
		this.skipPrevResponseIdOnce = true

		// Mark as initialized and active
		this.isInitialized = true
		this.emit(RooCodeEventName.TaskActive, this.taskId)

		// Load conversation history if not already loaded
		if (this.apiConversationHistory.length === 0) {
			this.apiConversationHistory = await this.getSavedApiConversationHistory()
		}

		// Add environment details to the existing last user message (which contains the tool_result)
		// This avoids creating a new user message which would cause consecutive user messages
		const environmentDetails = await getEnvironmentDetails(this, true)
		let lastUserMsgIndex = -1
		for (let i = this.apiConversationHistory.length - 1; i >= 0; i--) {
			if (this.apiConversationHistory[i].role === "user") {
				lastUserMsgIndex = i
				break
			}
		}
		if (lastUserMsgIndex >= 0) {
			const lastUserMsg = this.apiConversationHistory[lastUserMsgIndex]
			if (Array.isArray(lastUserMsg.content)) {
				// Remove any existing environment_details blocks before adding fresh ones
				const contentWithoutEnvDetails = lastUserMsg.content.filter(
					(block: Anthropic.Messages.ContentBlockParam) => {
						if (block.type === "text" && typeof block.text === "string") {
							const isEnvironmentDetailsBlock =
								block.text.trim().startsWith("<environment_details>") &&
								block.text.trim().endsWith("</environment_details>")
							return !isEnvironmentDetailsBlock
						}
						return true
					},
				)
				// Add fresh environment details
				lastUserMsg.content = [...contentWithoutEnvDetails, { type: "text" as const, text: environmentDetails }]
			}
		}

		// Save the updated history
		await this.saveApiConversationHistory()

		// Continue task loop - pass empty array to signal no new user content needed
		// The initiateTaskLoop will handle this by skipping user message addition
		await this.initiateTaskLoop([])
	}

	// Task Loop

	private async initiateTaskLoop(userContent: Anthropic.Messages.ContentBlockParam[]): Promise<void> {
		// Kicks off the checkpoints initialization process in the background.
		getCheckpointService(this)

		let nextUserContent = userContent
		let includeFileDetails = true

		this.emit(RooCodeEventName.TaskStarted)

		while (!this.abort) {
			const didEndLoop = await this.recursivelyMakeClineRequests(nextUserContent, includeFileDetails)
			includeFileDetails = false // We only need file details the first time.

			// The way this agentic loop works is that cline will be given a
			// task that he then calls tools to complete. Unless there's an
			// attempt_completion call, we keep responding back to him with his
			// tool's responses until he either attempt_completion or does not
			// use anymore tools. If he does not use anymore tools, we ask him
			// to consider if he's completed the task and then call
			// attempt_completion, otherwise proceed with completing the task.
			// There is a MAX_REQUESTS_PER_TASK limit to prevent infinite
			// requests, but Cline is prompted to finish the task as efficiently
			// as he can.

			if (didEndLoop) {
				// For now a task never 'completes'. This will only happen if
				// the user hits max requests and denies resetting the count.
				break
			} else {
				const modelInfo = this.api.getModel().info
				// const state = await this.providerRef.deref()?.getState()
				const toolProtocol = resolveToolProtocol(this.apiConfiguration, modelInfo)
				nextUserContent = [{ type: "text", text: formatResponse.noToolsUsed(toolProtocol) }]
				this.consecutiveMistakeCount++
			}
		}
	}

	public async recursivelyMakeClineRequests(
		userContent: Anthropic.Messages.ContentBlockParam[],
		includeFileDetails: boolean = false,
	): Promise<boolean> {
		interface StackItem {
			userContent: Anthropic.Messages.ContentBlockParam[]
			includeFileDetails: boolean
			retryAttempt?: number
			userMessageWasRemoved?: boolean // Track if user message was removed due to empty response
		}

		const stack: StackItem[] = [{ userContent, includeFileDetails, retryAttempt: 0 }]

		while (stack.length > 0) {
			const currentItem = stack.pop()!
			const currentUserContent = currentItem.userContent
			const currentIncludeFileDetails = currentItem.includeFileDetails

			if (this.abort) {
				throw new Error(`[CoStrict#recursivelyMakeRooRequests] task ${this.taskId}.${this.instanceId} aborted`)
			}

			if (this.consecutiveMistakeLimit > 0 && this.consecutiveMistakeCount >= this.consecutiveMistakeLimit) {
				const { response, text, images } = await this.ask(
					"mistake_limit_reached",
					t("common:errors.mistake_limit_guidance"),
				)

				if (response === "messageResponse") {
					currentUserContent.push(
						...[
							{ type: "text" as const, text: formatResponse.tooManyMistakes(text) },
							...formatResponse.imageBlocks(images),
						],
					)

					await this.say("user_feedback", text, images)

					// Track consecutive mistake errors in telemetry.
					TelemetryService.instance.captureConsecutiveMistakeError(this.taskId)
				}

				this.consecutiveMistakeCount = 0
			}

			// Getting verbose details is an expensive operation, it uses ripgrep to
			// top-down build file structure of project which for large projects can
			// take a few seconds. For the best UX we show a placeholder api_req_started
			// message with a loading spinner as this happens.

			// Determine API protocol based on provider and model
			const modelId = getModelId(this.apiConfiguration)
			const apiProtocol = getApiProtocol(this.apiConfiguration.apiProvider, modelId)
			const {
				showRooIgnoredFiles = false,
				includeDiagnosticMessages = true,
				maxDiagnosticMessages = 50,
				maxReadFileLine = -1,
				maxReadCharacterLimit = 20000,
			} = (await this.providerRef.deref()?.getState()) ?? {}

			await this.say(
				"api_req_started",
				JSON.stringify({
					apiProtocol,
					originModelId:
						this.apiConfiguration?.apiProvider === "zgsm"
							? this.apiConfiguration?.zgsmModelId
							: this.apiConfiguration?.apiModelId,
				}),
			)

			const parsedUserContent = await processUserContentMentions({
				userContent: currentUserContent,
				cwd: this.cwd,
				urlContentFetcher: this.urlContentFetcher,
				fileContextTracker: this.fileContextTracker,
				rooIgnoreController: this.rooIgnoreController,
				showRooIgnoredFiles,
				includeDiagnosticMessages,
				maxDiagnosticMessages,
				maxReadFileLine,
				maxReadCharacterLimit,
			})

			const environmentDetails = await getEnvironmentDetails(this, currentIncludeFileDetails)

			// Remove any existing environment_details blocks before adding fresh ones.
			// This prevents duplicate environment details when resuming tasks with XML tool calls,
			// where the old user message content may already contain environment details from the previous session.
			// We check for both opening and closing tags to ensure we're matching complete environment detail blocks,
			// not just mentions of the tag in regular content.
			const contentWithoutEnvDetails = parsedUserContent.filter((block) => {
				if (block.type === "text" && typeof block.text === "string") {
					// Check if this text block is a complete environment_details block
					// by verifying it starts with the opening tag and ends with the closing tag
					const isEnvironmentDetailsBlock =
						block.text.trim().startsWith("<environment_details>") &&
						block.text.trim().endsWith("</environment_details>")
					return !isEnvironmentDetailsBlock
				}
				return true
			})

			// Add environment details as its own text block, separate from tool
			// results.
			let finalUserContent = [...contentWithoutEnvDetails, { type: "text" as const, text: environmentDetails }]
			// Only add user message to conversation history if:
			// 1. This is the first attempt (retryAttempt === 0), AND
			// 2. The original userContent was not empty (empty signals delegation resume where
			//    the user message with tool_result and env details is already in history), OR
			// 3. The message was removed in a previous iteration (userMessageWasRemoved === true)
			// This prevents consecutive user messages while allowing re-add when needed
			const isEmptyUserContent = currentUserContent.length === 0
			const shouldAddUserMessage =
				((currentItem.retryAttempt ?? 0) === 0 && !isEmptyUserContent) || currentItem.userMessageWasRemoved
			if (shouldAddUserMessage) {
				await this.addToApiConversationHistory({ role: "user", content: finalUserContent })
				TelemetryService.instance.captureConversationMessage(this.taskId, "user")
			}

			// Since we sent off a placeholder api_req_started message to update the
			// webview while waiting to actually start the API request (to load
			// potential details for example), we need to update the text of that
			// message.
			const lastApiReqIndex = findLastIndex(this.clineMessages, (m) => m.say === "api_req_started")

			this.clineMessages[lastApiReqIndex].text = JSON.stringify({
				apiProtocol,
				originModelId:
					this.apiConfiguration?.apiProvider === "zgsm"
						? this.apiConfiguration?.zgsmModelId
						: this.apiConfiguration?.apiModelId,
			} satisfies ClineApiReqInfo)

			await this.saveClineMessages()
			await this.providerRef.deref()?.postStateToWebview()

			try {
				let cacheWriteTokens = 0
				let cacheReadTokens = 0
				let inputTokens = 0
				let outputTokens = 0
				let totalCost: number | undefined

				// We can't use `api_req_finished` anymore since it's a unique case
				// where it could come after a streaming message (i.e. in the middle
				// of being updated or executed).
				// Fortunately `api_req_finished` was always parsed out for the GUI
				// anyways, so it remains solely for legacy purposes to keep track
				// of prices in tasks from history (it's worth removing a few months
				// from now).
				const updateApiReqMsg = (cancelReason?: ClineApiReqCancelReason, streamingFailedMessage?: string) => {
					if (lastApiReqIndex < 0 || !this.clineMessages[lastApiReqIndex]) {
						return
					}

					const existingData = JSON.parse(this.clineMessages[lastApiReqIndex].text || "{}")

					// Calculate total tokens and cost using provider-aware function
					const modelId = getModelId(this.apiConfiguration)
					const apiProtocol = getApiProtocol(this.apiConfiguration.apiProvider, modelId)

					const costResult =
						apiProtocol === "anthropic"
							? calculateApiCostAnthropic(
									streamModelInfo,
									inputTokens,
									outputTokens,
									cacheWriteTokens,
									cacheReadTokens,
								)
							: calculateApiCostOpenAI(
									streamModelInfo,
									inputTokens,
									outputTokens,
									cacheWriteTokens,
									cacheReadTokens,
								)

					this.clineMessages[lastApiReqIndex].text = JSON.stringify({
						...existingData,
						tokensIn: costResult.totalInputTokens,
						tokensOut: costResult.totalOutputTokens,
						cacheWrites: cacheWriteTokens,
						cacheReads: cacheReadTokens,
						cost: totalCost ?? costResult.totalCost,
						cancelReason,
						streamingFailedMessage,
						originModelId:
							this.apiConfiguration?.apiProvider === "zgsm"
								? this.apiConfiguration?.zgsmModelId
								: this.apiConfiguration?.apiModelId,
					} satisfies ClineApiReqInfo)
				}

				const abortStream = async (cancelReason: ClineApiReqCancelReason, streamingFailedMessage?: string) => {
					if (this.diffViewProvider.isEditing) {
						await this.diffViewProvider.revertChanges() // closes diff view
					}

					// if last message is a partial we need to update and save it
					const lastMessage = this.clineMessages.at(-1)

					if (lastMessage && lastMessage.partial) {
						// lastMessage.ts = Date.now() DO NOT update ts since it is used as a key for virtuoso list
						lastMessage.partial = false
						// instead of streaming partialMessage events, we do a save and post like normal to persist to disk
						console.log("updating partial message", lastMessage)
					}

					// Update `api_req_started` to have cancelled and cost, so that
					// we can display the cost of the partial stream and the cancellation reason
					updateApiReqMsg(cancelReason, streamingFailedMessage)
					await this.saveClineMessages()

					// Signals to provider that it can retrieve the saved messages
					// from disk, as abortTask can not be awaited on in nature.
					this.didFinishAbortingStream = true
				}

				// Reset streaming state for each new API request
				this.currentStreamingContentIndex = 0
				this.currentStreamingDidCheckpoint = false
				this.assistantMessageContent = []
				this.didCompleteReadingStream = false
				this.userMessageContent = []
				this.userMessageContentReady = false
				this.didRejectTool = false
				this.didAlreadyUseTool = false
				// Reset tool failure flag for each new assistant turn - this ensures that tool failures
				// only prevent attempt_completion within the same assistant message, not across turns
				// (e.g., if a tool fails, then user sends a message saying "just complete anyway")
				this.didToolFailInCurrentTurn = false
				this.presentAssistantMessageLocked = false
				this.presentAssistantMessageHasPendingUpdates = false
				this.assistantMessageParser?.reset()
				this.streamingToolCallIndices.clear()
				// Clear any leftover streaming tool call state from previous interrupted streams
				NativeToolCallParser.clearAllStreamingToolCalls()
				NativeToolCallParser.clearRawChunkState()

				await this.diffViewProvider.reset()

				// Cache model info once per API request to avoid repeated calls during streaming
				// This is especially important for tools and background usage collection
				this.cachedStreamingModel = this.api.getModel()
				const streamModelInfo = this.cachedStreamingModel.info
				const cachedModelId = this.cachedStreamingModel.id
				const streamProtocol = resolveToolProtocol(this.apiConfiguration, streamModelInfo)
				const shouldUseXmlParser = streamProtocol === "xml"

				// Yields only if the first chunk is successful, otherwise will
				// allow the user to retry the request (most likely due to rate
				// limit error, which gets thrown on the first chunk).
				const stream = this.attemptApiRequest()
				let assistantMessage = ""
				let reasoningMessage = ""
				let pendingGroundingSources: GroundingSource[] = []
				this.isStreaming = true

				try {
					const iterator = stream[Symbol.asyncIterator]()

					// Helper to race iterator.next() with abort signal
					const nextChunkWithAbort = async () => {
						const nextPromise = iterator.next()

						// If we have an abort controller, race it with the next chunk
						if (this.currentRequestAbortController) {
							const abortPromise = new Promise<never>((_, reject) => {
								const signal = this.currentRequestAbortController!.signal
								if (signal.aborted) {
									reject(new Error("Request cancelled by user"))
								} else {
									signal.addEventListener("abort", () => {
										reject(new Error("Request cancelled by user"))
									})
								}
							})
							return await Promise.race([nextPromise, abortPromise])
						}

						// No abort controller, just return the next chunk normally
						return await nextPromise
					}

					let item = await nextChunkWithAbort()
					while (!item.done) {
						this.api?.setChatType?.("system")
						const chunk = item.value
						item = await nextChunkWithAbort()
						if (!chunk) {
							// Sometimes chunk is undefined, no idea that can cause
							// it, but this workaround seems to fix it.
							continue
						}

						switch (chunk.type) {
							case "reasoning": {
								reasoningMessage += chunk.text
								// Only apply formatting if the message contains sentence-ending punctuation followed by **
								let formattedReasoning = reasoningMessage
								if (reasoningMessage.includes("**")) {
									// Add line breaks before **Title** patterns that appear after sentence endings
									// This targets section headers like "...end of sentence.**Title Here**"
									// Handles periods, exclamation marks, and question marks
									formattedReasoning = reasoningMessage.replace(
										/([.!?])\*\*([^*\n]+)\*\*/g,
										"$1\n\n**$2**",
									)
								}
								await this.say("reasoning", formattedReasoning, undefined, true)
								break
							}
							case "usage":
								inputTokens += chunk.inputTokens
								outputTokens += chunk.outputTokens
								cacheWriteTokens += chunk.cacheWriteTokens ?? 0
								cacheReadTokens += chunk.cacheReadTokens ?? 0
								totalCost = chunk.totalCost
								break
							case "grounding":
								// Handle grounding sources separately from regular content
								// to prevent state persistence issues - store them separately
								if (chunk.sources && chunk.sources.length > 0) {
									pendingGroundingSources.push(...chunk.sources)
								}
								break
							case "tool_call_partial": {
								// Process raw tool call chunk through NativeToolCallParser
								// which handles tracking, buffering, and emits events
								const events = NativeToolCallParser.processRawChunk({
									index: chunk.index,
									id: chunk.id,
									name: chunk.name,
									arguments: chunk.arguments,
								})

								for (const event of events) {
									if (event.type === "tool_call_start") {
										// Initialize streaming in NativeToolCallParser
										NativeToolCallParser.startStreamingToolCall(event.id, event.name as ToolName)

										// Before adding a new tool, finalize any preceding text block
										// This prevents the text block from blocking tool presentation
										const lastBlock =
											this.assistantMessageContent[this.assistantMessageContent.length - 1]
										if (lastBlock?.type === "text" && lastBlock.partial) {
											lastBlock.partial = false
										}

										// Track the index where this tool will be stored
										const toolUseIndex = this.assistantMessageContent.length
										this.streamingToolCallIndices.set(event.id, toolUseIndex)

										// Create initial partial tool use
										const partialToolUse: ToolUse = {
											type: "tool_use",
											name: event.name as ToolName,
											params: {},
											partial: true,
										}

										// Store the ID for native protocol
										;(partialToolUse as any).id = event.id

										// Add to content and present
										this.assistantMessageContent.push(partialToolUse)
										this.userMessageContentReady = false
										presentAssistantMessage(this)
									} else if (event.type === "tool_call_delta") {
										// Process chunk using streaming JSON parser
										const partialToolUse = NativeToolCallParser.processStreamingChunk(
											event.id,
											event.delta,
										)

										if (partialToolUse) {
											// Get the index for this tool call
											const toolUseIndex = this.streamingToolCallIndices.get(event.id)
											if (toolUseIndex !== undefined) {
												// Store the ID for native protocol
												;(partialToolUse as any).id = event.id

												// Update the existing tool use with new partial data
												this.assistantMessageContent[toolUseIndex] = partialToolUse

												// Present updated tool use
												presentAssistantMessage(this)
											}
										}
									} else if (event.type === "tool_call_end") {
										// Finalize the streaming tool call
										const finalToolUse = NativeToolCallParser.finalizeStreamingToolCall(event.id)

										// Get the index for this tool call
										const toolUseIndex = this.streamingToolCallIndices.get(event.id)

										if (finalToolUse) {
											// Store the tool call ID
											;(finalToolUse as any).id = event.id

											// Get the index and replace partial with final
											if (toolUseIndex !== undefined) {
												this.assistantMessageContent[toolUseIndex] = finalToolUse
											}

											// Clean up tracking
											this.streamingToolCallIndices.delete(event.id)

											// Mark that we have new content to process
											this.userMessageContentReady = false

											// Present the finalized tool call
											presentAssistantMessage(this)
										} else if (toolUseIndex !== undefined) {
											// finalizeStreamingToolCall returned null (malformed JSON or missing args)
											// We still need to mark the tool as non-partial so it gets executed
											// The tool's validation will catch any missing required parameters
											const existingToolUse = this.assistantMessageContent[toolUseIndex]
											if (existingToolUse && existingToolUse.type === "tool_use") {
												existingToolUse.partial = false
												// Ensure it has the ID for native protocol
												;(existingToolUse as any).id = event.id
											}

											// Clean up tracking
											this.streamingToolCallIndices.delete(event.id)

											// Mark that we have new content to process
											this.userMessageContentReady = false

											// Present the tool call - validation will handle missing params
											presentAssistantMessage(this)
										}
									}
								}
								break
							}

							case "tool_call": {
								// Legacy: Handle complete tool calls (for backward compatibility)
								// Convert native tool call to ToolUse format
								const toolUse = NativeToolCallParser.parseToolCall({
									id: chunk.id,
									name: chunk.name as ToolName,
									arguments: chunk.arguments,
								})

								if (!toolUse) {
									console.error(`Failed to parse tool call for task ${this.taskId}:`, chunk)
									break
								}

								// Store the tool call ID on the ToolUse object for later reference
								// This is needed to create tool_result blocks that reference the correct tool_use_id
								toolUse.id = chunk.id

								// Add the tool use to assistant message content
								this.assistantMessageContent.push(toolUse)

								// Mark that we have new content to process
								this.userMessageContentReady = false

								// Present the tool call to user - presentAssistantMessage will execute
								// tools sequentially and accumulate all results in userMessageContent
								presentAssistantMessage(this)
								break
							}
							case "automodel": {
								// Check if it is Selected LLM information (only in Auto model mode).
								if (
									this.apiConfiguration?.apiProvider === "zgsm" &&
									lastApiReqIndex >= 0 &&
									this.clineMessages[lastApiReqIndex]
								) {
									// Extract Selected LLM and Reason information and update the api_req_started message.
									const existingData = JSON.parse(this.clineMessages[lastApiReqIndex].text || "{}")
									this.clineMessages[lastApiReqIndex].text = JSON.stringify({
										...existingData,
										selectedLLM: chunk.selectedLLM,
										selectReason: chunk.text,
										isAuto: true,
										originModelId: chunk.originModelId,
									} satisfies ClineApiReqInfo)
									// Save the selection information but do not add it to the assistant message to avoid it being processed by the parser.
									console.log(`[Backend Model Route Detail] ${chunk.selectedLLM}${chunk.text}`)
									break
								}
								break
							}
							case "text": {
								assistantMessage += chunk.text

								// Use the protocol determined at the start of streaming
								// Don't rely solely on parser existence - parser might exist from previous state
								if (shouldUseXmlParser && this.assistantMessageParser) {
									// XML protocol: Parse raw assistant message chunk into content blocks
									const prevLength = this.assistantMessageContent.length
									this.assistantMessageContent = this.assistantMessageParser.processChunk(chunk.text)

									if (this.assistantMessageContent.length > prevLength) {
										// New content we need to present, reset to
										// false in case previous content set this to true.
										this.userMessageContentReady = false
									}

									// Present content to user.
									presentAssistantMessage(this)
								} else {
									// Native protocol: Text chunks are plain text, not XML tool calls
									// Create or update a text content block directly
									const lastBlock =
										this.assistantMessageContent[this.assistantMessageContent.length - 1]

									if (lastBlock?.type === "text" && lastBlock.partial) {
										// Update existing partial text block
										lastBlock.content = assistantMessage
									} else {
										// Create new text block
										this.assistantMessageContent.push({
											type: "text",
											content: assistantMessage,
											partial: true,
										})
										this.userMessageContentReady = false
									}

									// Present content to user
									presentAssistantMessage(this)
								}
								break
							}
						}

						if (this.abort) {
							this?.api?.cancelChat?.(this.abortReason)

							if (!this.abandoned) {
								// Only need to gracefully abort if this instance
								// isn't abandoned (sometimes OpenRouter stream
								// hangs, in which case this would affect future
								// instances of Cline).
								await abortStream("user_cancelled")
							}

							break // Aborts the stream.
						}

						if (this.didRejectTool) {
							// `userContent` has a tool rejection, so interrupt the
							// assistant's response to present the user's feedback.
							assistantMessage += "\n\n[Response interrupted by user feedback]"
							// Instead of setting this preemptively, we allow the
							// present iterator to finish and set
							// userMessageContentReady when its ready.
							// this.userMessageContentReady = true
							break
						}

						if (this.didAlreadyUseTool) {
							assistantMessage +=
								"\n\n[Response interrupted by a tool use result. Only one tool may be used at a time and should be placed at the end of the message.]"
							break
						}
					}

					// Finalize any remaining streaming tool calls that weren't explicitly ended
					// This is critical for MCP tools which need tool_call_end events to be properly
					// converted from ToolUse to McpToolUse via finalizeStreamingToolCall()
					const finalizeEvents = NativeToolCallParser.finalizeRawChunks()
					for (const event of finalizeEvents) {
						if (event.type === "tool_call_end") {
							// Finalize the streaming tool call
							const finalToolUse = NativeToolCallParser.finalizeStreamingToolCall(event.id)

							// Get the index for this tool call
							const toolUseIndex = this.streamingToolCallIndices.get(event.id)

							if (finalToolUse) {
								// Store the tool call ID
								;(finalToolUse as any).id = event.id

								// Get the index and replace partial with final
								if (toolUseIndex !== undefined) {
									this.assistantMessageContent[toolUseIndex] = finalToolUse
								}

								// Clean up tracking
								this.streamingToolCallIndices.delete(event.id)

								// Mark that we have new content to process
								this.userMessageContentReady = false

								// Present the finalized tool call
								presentAssistantMessage(this)
							} else if (toolUseIndex !== undefined) {
								// finalizeStreamingToolCall returned null (malformed JSON or missing args)
								// We still need to mark the tool as non-partial so it gets executed
								// The tool's validation will catch any missing required parameters
								const existingToolUse = this.assistantMessageContent[toolUseIndex]
								if (existingToolUse && existingToolUse.type === "tool_use") {
									existingToolUse.partial = false
									// Ensure it has the ID for native protocol
									;(existingToolUse as any).id = event.id
								}

								// Clean up tracking
								this.streamingToolCallIndices.delete(event.id)

								// Mark that we have new content to process
								this.userMessageContentReady = false

								// Present the tool call - validation will handle missing params
								presentAssistantMessage(this)
							}
						}
					}

					// Create a copy of current token values to avoid race conditions
					const currentTokens = {
						input: inputTokens,
						output: outputTokens,
						cacheWrite: cacheWriteTokens,
						cacheRead: cacheReadTokens,
						total: totalCost,
					}

					const drainStreamInBackgroundToFindAllUsage = async (apiReqIndex: number) => {
						const timeoutMs = DEFAULT_USAGE_COLLECTION_TIMEOUT_MS
						const startTime = performance.now()
						const modelId = getModelId(this.apiConfiguration)

						// Local variables to accumulate usage data without affecting the main flow
						let bgInputTokens = currentTokens.input
						let bgOutputTokens = currentTokens.output
						let bgCacheWriteTokens = currentTokens.cacheWrite
						let bgCacheReadTokens = currentTokens.cacheRead
						let bgTotalCost = currentTokens.total

						// Helper function to capture telemetry and update messages
						const captureUsageData = async (
							tokens: {
								input: number
								output: number
								cacheWrite: number
								cacheRead: number
								total?: number
							},
							messageIndex: number = apiReqIndex,
						) => {
							if (
								tokens.input > 0 ||
								tokens.output > 0 ||
								tokens.cacheWrite > 0 ||
								tokens.cacheRead > 0
							) {
								// Update the shared variables atomically
								inputTokens = tokens.input
								outputTokens = tokens.output
								cacheWriteTokens = tokens.cacheWrite
								cacheReadTokens = tokens.cacheRead
								totalCost = tokens.total

								// Update the API request message with the latest usage data
								updateApiReqMsg()
								await this.saveClineMessages()

								// Update the specific message in the webview
								const apiReqMessage = this.clineMessages[messageIndex]
								if (apiReqMessage) {
									await this.updateClineMessage(apiReqMessage)
								}

								// Capture telemetry with provider-aware cost calculation
								const modelId = getModelId(this.apiConfiguration)
								const apiProtocol = getApiProtocol(this.apiConfiguration.apiProvider, modelId)

								// Use the appropriate cost function based on the API protocol
								const costResult =
									apiProtocol === "anthropic"
										? calculateApiCostAnthropic(
												streamModelInfo,
												tokens.input,
												tokens.output,
												tokens.cacheWrite,
												tokens.cacheRead,
											)
										: calculateApiCostOpenAI(
												streamModelInfo,
												tokens.input,
												tokens.output,
												tokens.cacheWrite,
												tokens.cacheRead,
											)

								TelemetryService.instance.captureLlmCompletion(this.taskId, {
									inputTokens: costResult.totalInputTokens,
									outputTokens: costResult.totalOutputTokens,
									cacheWriteTokens: tokens.cacheWrite,
									cacheReadTokens: tokens.cacheRead,
									cost: tokens.total ?? costResult.totalCost,
								})
							}
						}

						try {
							// Continue processing the original stream from where the main loop left off
							let usageFound = false
							let chunkCount = 0

							// Use the same iterator that the main loop was using
							while (!item.done) {
								// Check for timeout
								if (performance.now() - startTime > timeoutMs) {
									console.warn(
										`[Background Usage Collection] Timed out after ${timeoutMs}ms for model: ${modelId}, processed ${chunkCount} chunks`,
									)
									// Clean up the iterator before breaking
									if (iterator.return) {
										await iterator.return(undefined)
									}
									break
								}

								const chunk = item.value
								item = await iterator.next()
								chunkCount++

								if (chunk && chunk.type === "usage") {
									usageFound = true
									bgInputTokens += chunk.inputTokens
									bgOutputTokens += chunk.outputTokens
									bgCacheWriteTokens += chunk.cacheWriteTokens ?? 0
									bgCacheReadTokens += chunk.cacheReadTokens ?? 0
									bgTotalCost = chunk.totalCost
								}
							}

							if (
								usageFound ||
								bgInputTokens > 0 ||
								bgOutputTokens > 0 ||
								bgCacheWriteTokens > 0 ||
								bgCacheReadTokens > 0
							) {
								// We have usage data either from a usage chunk or accumulated tokens
								await captureUsageData(
									{
										input: bgInputTokens,
										output: bgOutputTokens,
										cacheWrite: bgCacheWriteTokens,
										cacheRead: bgCacheReadTokens,
										total: bgTotalCost,
									},
									lastApiReqIndex,
								)
							} else {
								console.warn(
									`[Background Usage Collection] Suspicious: request ${apiReqIndex} is complete, but no usage info was found. Model: ${modelId}`,
								)
							}
						} catch (error) {
							console.error("Error draining stream for usage data:", error)
							// Still try to capture whatever usage data we have collected so far
							if (
								bgInputTokens > 0 ||
								bgOutputTokens > 0 ||
								bgCacheWriteTokens > 0 ||
								bgCacheReadTokens > 0
							) {
								await captureUsageData(
									{
										input: bgInputTokens,
										output: bgOutputTokens,
										cacheWrite: bgCacheWriteTokens,
										cacheRead: bgCacheReadTokens,
										total: bgTotalCost,
									},
									lastApiReqIndex,
								)
							}
						}
					}

					// Start the background task and handle any errors
					drainStreamInBackgroundToFindAllUsage(lastApiReqIndex).catch((error) => {
						console.error("Background usage collection failed:", error)
					})
				} catch (error) {
					// Abandoned happens when extension is no longer waiting for the
					// Cline instance to finish aborting (error is thrown here when
					// any function in the for loop throws due to this.abort).
					if (!this.abandoned) {
						// Determine cancellation reason
						const cancelReason: ClineApiReqCancelReason = this.abort ? "user_cancelled" : "streaming_failed"

						const streamingFailedMessage = this.abort
							? undefined
							: (error.message ?? JSON.stringify(serializeError(error), null, 2))

						// Clean up partial state
						await abortStream(cancelReason, streamingFailedMessage)

						if (this.abort) {
							// User cancelled - abort the entire task
							this.abortReason = cancelReason
							await this.abortTask()
						} else {
							// Stream failed - log the error and retry with the same content
							// The existing rate limiting will prevent rapid retries
							console.error(
								`[Task#${this.taskId}.${this.instanceId}] Stream failed, will retry: ${streamingFailedMessage}`,
							)

							// Apply exponential backoff similar to first-chunk errors when auto-resubmit is enabled
							const stateForBackoff = await this.providerRef.deref()?.getState()
							if (stateForBackoff?.autoApprovalEnabled && stateForBackoff?.alwaysApproveResubmit) {
								await this.backoffAndAnnounce(
									currentItem.retryAttempt ?? 0,
									error,
									streamingFailedMessage,
								)

								// Check if task was aborted during the backoff
								if (this.abort) {
									console.log(
										`[Task#${this.taskId}.${this.instanceId}] Task aborted during mid-stream retry backoff`,
									)
									// Abort the entire task
									this.abortReason = "user_cancelled"
									await this.abortTask()
									break
								}
							}

							// Push the same content back onto the stack to retry, incrementing the retry attempt counter
							stack.push({
								userContent: currentUserContent,
								includeFileDetails: false,
								retryAttempt: (currentItem.retryAttempt ?? 0) + 1,
							})

							// Continue to retry the request
							continue
						}
					}
				} finally {
					this.isStreaming = false
					// Clean up the abort controller when streaming completes
					this.currentRequestAbortController = undefined
				}

				// Need to call here in case the stream was aborted.
				if (this.abort || this.abandoned) {
					throw new Error(
						`[CoStrict#recursivelyMakeRooRequests] task ${this.taskId}.${this.instanceId} aborted`,
					)
				}

				this.didCompleteReadingStream = true

				// Set any blocks to be complete to allow `presentAssistantMessage`
				// to finish and set `userMessageContentReady` to true.
				// (Could be a text block that had no subsequent tool uses, or a
				// text block at the very end, or an invalid tool use, etc. Whatever
				// the case, `presentAssistantMessage` relies on these blocks either
				// to be completed or the user to reject a block in order to proceed
				// and eventually set userMessageContentReady to true.)
				const partialBlocks = this.assistantMessageContent.filter((block) => block.partial)
				partialBlocks.forEach((block) => (block.partial = false))

				// Can't just do this b/c a tool could be in the middle of executing.
				// this.assistantMessageContent.forEach((e) => (e.partial = false))

				// Now that the stream is complete, finalize any remaining partial content blocks (XML protocol only)
				// Use the protocol determined at the start of streaming
				if (shouldUseXmlParser && this.assistantMessageParser) {
					this.assistantMessageParser.finalizeContentBlocks()
					const parsedBlocks = this.assistantMessageParser.getContentBlocks()
					// For XML protocol: Use only parsed blocks (includes both text and tool_use parsed from XML)
					this.assistantMessageContent = parsedBlocks
				}

				// Present any partial blocks that were just completed
				// For XML protocol: includes both text and tool_use blocks parsed from the text stream
				// For native protocol: tool_use blocks were already presented during streaming via
				// tool_call_partial events, but we still need to present them if they exist (e.g., malformed)
				if (partialBlocks.length > 0) {
					// If there is content to update then it will complete and
					// update `this.userMessageContentReady` to true, which we
					// `pWaitFor` before making the next request.
					presentAssistantMessage(this)
				}

				// Note: updateApiReqMsg() is now called from within drainStreamInBackgroundToFindAllUsage
				// to ensure usage data is captured even when the stream is interrupted. The background task
				// uses local variables to accumulate usage data before atomically updating the shared state.

				// Complete the reasoning message if it exists
				// We can't use say() here because the reasoning message may not be the last message
				// (other messages like text blocks or tool uses may have been added after it during streaming)
				if (reasoningMessage) {
					const lastReasoningIndex = findLastIndex(
						this.clineMessages,
						(m) => m.type === "say" && m.say === "reasoning",
					)

					if (lastReasoningIndex !== -1 && this.clineMessages[lastReasoningIndex].partial) {
						this.clineMessages[lastReasoningIndex].partial = false
						await this.updateClineMessage(this.clineMessages[lastReasoningIndex])
					}
				}

				await this.saveClineMessages()
				await this.providerRef.deref()?.postStateToWebview()

				// Reset parser after each complete conversation round (XML protocol only)
				this.assistantMessageParser?.reset()

				// Now add to apiConversationHistory.
				// Need to save assistant responses to file before proceeding to
				// tool use since user can exit at any moment and we wouldn't be
				// able to save the assistant's response.
				let didEndLoop = false

				// Check if we have any content to process (text or tool uses)
				const hasTextContent = assistantMessage.length > 0
				const hasToolUses = this.assistantMessageContent.some(
					(block) => block.type === "tool_use" || block.type === "mcp_tool_use",
				)

				if (hasTextContent || hasToolUses) {
					// Display grounding sources to the user if they exist
					if (pendingGroundingSources.length > 0) {
						const citationLinks = pendingGroundingSources.map((source, i) => `[${i + 1}](${source.url})`)
						const sourcesText = `${t("common:gemini.sources")} ${citationLinks.join(", ")}`

						await this.say("text", sourcesText, undefined, false, undefined, undefined, {
							isNonInteractive: true,
						})
					}

					// Build the assistant message content array
					const assistantContent: Array<Anthropic.TextBlockParam | Anthropic.ToolUseBlockParam> = []

					// Add text content if present
					if (assistantMessage) {
						assistantContent.push({
							type: "text" as const,
							text: assistantMessage,
						})
					}

					// Add tool_use blocks with their IDs for native protocol
					// This handles both regular ToolUse and McpToolUse types
					const toolUseBlocks = this.assistantMessageContent.filter(
						(block) => block.type === "tool_use" || block.type === "mcp_tool_use",
					)
					for (const block of toolUseBlocks) {
						if (block.type === "mcp_tool_use") {
							// McpToolUse already has the original tool name (e.g., "mcp_serverName_toolName")
							// The arguments are the raw tool arguments (matching the simplified schema)
							const mcpBlock = block as import("../../shared/tools").McpToolUse
							if (mcpBlock.id) {
								assistantContent.push({
									type: "tool_use" as const,
									id: mcpBlock.id,
									name: mcpBlock.name, // Original dynamic name
									input: mcpBlock.arguments, // Direct tool arguments
								})
							}
						} else {
							// Regular ToolUse
							const toolUse = block as import("../../shared/tools").ToolUse
							const toolCallId = toolUse.id
							if (toolCallId) {
								// nativeArgs is already in the correct API format for all tools
								const input = toolUse.nativeArgs || toolUse.params

								assistantContent.push({
									type: "tool_use" as const,
									id: toolCallId,
									name: toolUse.name,
									input,
								})
							}
						}
					}

					await this.addToApiConversationHistory(
						{
							role: "assistant",
							content: assistantContent,
						},
						reasoningMessage || undefined,
					)

					TelemetryService.instance.captureConversationMessage(this.taskId, "assistant")

					// NOTE: This comment is here for future reference - this was a
					// workaround for `userMessageContent` not getting set to true.
					// It was due to it not recursively calling for partial blocks
					// when `didRejectTool`, so it would get stuck waiting for a
					// partial block to complete before it could continue.
					// In case the content blocks finished it may be the api stream
					// finished after the last parsed content block was executed, so
					// we are able to detect out of bounds and set
					// `userMessageContentReady` to true (note you should not call
					// `presentAssistantMessage` since if the last block i
					//  completed it will be presented again).
					// const completeBlocks = this.assistantMessageContent.filter((block) => !block.partial) // If there are any partial blocks after the stream ended we can consider them invalid.
					// if (this.currentStreamingContentIndex >= completeBlocks.length) {
					// 	this.userMessageContentReady = true
					// }

					await pWaitFor(() => this.userMessageContentReady)

					// If the model did not tool use, then we need to tell it to
					// either use a tool or attempt_completion.
					const didToolUse = this.assistantMessageContent.some(
						(block) => block.type === "tool_use" || block.type === "mcp_tool_use",
					)

					if (!didToolUse) {
						const modelInfo = this.api.getModel().info
						// const state = await this.providerRef.deref()?.getState()
						const toolProtocol = resolveToolProtocol(this.apiConfiguration, modelInfo)
						this.userMessageContent.push({ type: "text", text: formatResponse.noToolsUsed(toolProtocol) })
						this.consecutiveMistakeCount++
					}

					// Push to stack if there's content OR if we're paused waiting for a subtask.
					// When paused, we push an empty item so the loop continues to the pause check.
					if (this.userMessageContent.length > 0 || this.isPaused) {
						stack.push({
							userContent: [...this.userMessageContent], // Create a copy to avoid mutation issues
							includeFileDetails: false, // Subsequent iterations don't need file details
						})

						// Add periodic yielding to prevent blocking
						await new Promise((resolve) => setImmediate(resolve))
					}
					// Continue to next iteration instead of setting didEndLoop from recursive call
					continue
				} else {
					// If there's no assistant_responses, that means we got no text
					// or tool_use content blocks from API which we should assume is
					// an error.
					let requestId = null
					if (this.lastApiRequestHeaders) {
						requestId = this.lastApiRequestHeaders["X-Request-ID"]
					}

					// IMPORTANT: For native tool protocol, we already added the user message to
					// apiConversationHistory at line 1876. Since the assistant failed to respond,
					// we need to remove that message before retrying to avoid having two consecutive
					// user messages (which would cause tool_result validation errors).
					let state = await this.providerRef.deref()?.getState()
					if (
						isNativeProtocol(resolveToolProtocol(this.apiConfiguration, this.api.getModel().info)) &&
						this.apiConversationHistory.length > 0
					) {
						const lastMessage = this.apiConversationHistory[this.apiConversationHistory.length - 1]
						if (lastMessage.role === "user") {
							// Remove the last user message that we added earlier
							this.apiConversationHistory.pop()
						}
					}

					// Check if we should auto-retry or prompt the user
					let errorMsg = t("common:errors.unexpected_api_response")
					// Reuse the state variable from above
					if (state?.autoApprovalEnabled && state?.alwaysApproveResubmit) {
						// Auto-retry with backoff - don't persist failure message when retrying
						if (requestId) {
							errorMsg += `\n\nRequestId: ${requestId}\n\n`
						}
						await this.backoffAndAnnounce(
							currentItem.retryAttempt ?? 0,
							new Error("Empty assistant response"),
							errorMsg,
						)

						// Check if task was aborted during the backoff
						if (this.abort) {
							console.log(
								`[Task#${this.taskId}.${this.instanceId}] Task aborted during empty-assistant retry backoff`,
							)
							break
						}

						// Push the same content back onto the stack to retry, incrementing the retry attempt counter
						// Mark that user message was removed so it gets re-added on retry
						stack.push({
							userContent: currentUserContent,
							includeFileDetails: false,
							retryAttempt: (currentItem.retryAttempt ?? 0) + 1,
							userMessageWasRemoved: true,
						})

						// Continue to retry the request
						continue
					} else {
						if (requestId) {
							errorMsg += `\n\nRequestId: ${requestId}\n\n`
						}
						// Prompt the user for retry decision
						const { response } = await this.ask("api_req_failed", errorMsg)

						if (response === "yesButtonClicked") {
							await this.say("api_req_retried")

							// Push the same content back to retry
							stack.push({
								userContent: currentUserContent,
								includeFileDetails: false,
								retryAttempt: (currentItem.retryAttempt ?? 0) + 1,
							})

							// Continue to retry the request
							continue
						} else {
							// User declined to retry
							// For native protocol, re-add the user message we removed
							// Reuse the state variable from above
							if (
								isNativeProtocol(resolveToolProtocol(this.apiConfiguration, this.api.getModel().info))
							) {
								await this.addToApiConversationHistory({
									role: "user",
									content: currentUserContent,
								})
							}

							await this.say("error", errorMsg)
							this.providerRef.deref()?.log(errorMsg, "error")
							await this.addToApiConversationHistory({
								role: "assistant",
								content: [{ type: "text", text: "Failure: I did not provide a response." }],
							})
						}
					}
				}

				// If we reach here without continuing, return false (will always be false for now)
				return false
			} catch (error) {
				// This should never happen since the only thing that can throw an
				// error is the attemptApiRequest, which is wrapped in a try catch
				// that sends an ask where if noButtonClicked, will clear current
				// task and destroy this instance. However to avoid unhandled
				// promise rejection, we will end this loop which will end execution
				// of this instance (see `startTask`).
				return true // Needs to be true so parent loop knows to end task.
			}
		}

		// If we exit the while loop normally (stack is empty), return false
		return false
	}

	private async getSystemPrompt(): Promise<string> {
		const { mcpEnabled } = (await this.providerRef.deref()?.getState()) ?? {}
		let mcpHub: McpHub | undefined
		if (mcpEnabled ?? true) {
			const provider = this.providerRef.deref()

			if (!provider) {
				throw new Error("Provider reference lost during view transition")
			}

			// Wait for MCP hub initialization through McpServerManager
			mcpHub = await McpServerManager.getInstance(provider.context, provider)

			if (!mcpHub) {
				throw new Error("Failed to get MCP hub from server manager")
			}

			// Wait for MCP servers to be connected before generating system prompt
			await pWaitFor(() => !mcpHub!.isConnecting, { timeout: 10_000 }).catch(() => {
				console.error("MCP servers failed to connect in time")
			})
		}

		const rooIgnoreInstructions = this.rooIgnoreController?.getInstructions()

		const state = await this.providerRef.deref()?.getState()

		const {
			browserViewportSize,
			mode,
			customModes,
			customModePrompts,
			customInstructions,
			experiments,
			enableMcpServerCreation,
			browserToolEnabled,
			language,
			maxConcurrentFileReads,
			maxReadFileLine,
			apiConfiguration,
			terminalShellIntegrationDisabled,
		} = state ?? {}

		return await (async () => {
			const provider = this.providerRef.deref()

			if (!provider) {
				throw new Error("Provider not available")
			}

			// Align browser tool enablement with generateSystemPrompt: require model image support,
			// mode to include the browser group, and the user setting to be enabled.
			const modeConfig = getModeBySlug(mode ?? defaultModeSlug, customModes)
			const modeSupportsBrowser = modeConfig?.groups.some((group) => getGroupName(group) === "browser") ?? false

			// Check if model supports browser capability (images)
			const modelInfo = this.api.getModel().info
			const modelSupportsBrowser = (modelInfo as any)?.supportsImages === true

			const canUseBrowserTool = modelSupportsBrowser && modeSupportsBrowser && (browserToolEnabled ?? true)

			// Resolve the tool protocol based on profile, model, and provider settings
			const toolProtocol = resolveToolProtocol(apiConfiguration ?? this.apiConfiguration, modelInfo)

			return SYSTEM_PROMPT(
				provider.context,
				this.cwd,
				canUseBrowserTool,
				mcpHub,
				this.diffStrategy,
				browserViewportSize ?? "900x600",
				mode ?? defaultModeSlug,
				customModePrompts,
				customModes,
				customInstructions,
				this.diffEnabled,
				experiments,
				enableMcpServerCreation,
				language,
				rooIgnoreInstructions,
				maxReadFileLine !== -1,
				{
					terminalShellIntegrationDisabled,
					maxConcurrentFileReads: maxConcurrentFileReads ?? 5,
					todoListEnabled: apiConfiguration?.todoListEnabled ?? true,
					browserToolEnabled: browserToolEnabled ?? true,
					useAgentRules:
						vscode.workspace.getConfiguration(Package.name).get<boolean>("useAgentRules") ?? true,
					newTaskRequireTodos: vscode.workspace
						.getConfiguration(Package.name)
						.get<boolean>("newTaskRequireTodos", false),
					toolProtocol,
					isStealthModel: modelInfo?.isStealthModel,
				},
				undefined, // todoList
				this.api.getModel().id,
			)
		})()
	}

	private getCurrentProfileId(state: any): string {
		return (
			state?.listApiConfigMeta?.find((profile: any) => profile.name === state?.currentApiConfigName)?.id ??
			"default"
		)
	}

	private async handleContextWindowExceededError(): Promise<void> {
		const state = await this.providerRef.deref()?.getState()
		const { profileThresholds = {} } = state ?? {}

		const { contextTokens } = this.getTokenUsage()
		const modelInfo = this.api.getModel().info

		const maxTokens = getModelMaxOutputTokens({
			modelId: this.api.getModel().id,
			model: modelInfo,
			settings: this.apiConfiguration,
		})

		const contextWindow = modelInfo.contextWindow

		// Get the current profile ID using the helper method
		const currentProfileId = this.getCurrentProfileId(state)

		// Log the context window error for debugging
		console.warn(
			`[Task#${this.taskId}] Context window exceeded for model ${this.api.getModel().id}. ` +
				`Current tokens: ${contextTokens}, Context window: ${contextWindow}. ` +
				`Forcing truncation to ${FORCED_CONTEXT_REDUCTION_PERCENT}% of current context.`,
		)

		// Determine if we're using native tool protocol for proper message handling
		const protocol = resolveToolProtocol(this.apiConfiguration, modelInfo)
		const useNativeTools = isNativeProtocol(protocol)

		// Force aggressive truncation by keeping only 75% of the conversation history
		const truncateResult = await manageContext({
			messages: this.apiConversationHistory,
			totalTokens: contextTokens || 0,
			maxTokens,
			contextWindow,
			apiHandler: this.api,
			autoCondenseContext: true,
			autoCondenseContextPercent: FORCED_CONTEXT_REDUCTION_PERCENT,
			systemPrompt: await this.getSystemPrompt(),
			taskId: this.taskId,
			profileThresholds,
			currentProfileId,
			useNativeTools,
		})

		if (truncateResult.messages !== this.apiConversationHistory) {
			await this.overwriteApiConversationHistory(truncateResult.messages)
		}

		if (truncateResult.summary) {
			const { summary, cost, prevContextTokens, newContextTokens = 0 } = truncateResult
			const contextCondense: ContextCondense = { summary, cost, newContextTokens, prevContextTokens }
			await this.say(
				"condense_context",
				undefined /* text */,
				undefined /* images */,
				false /* partial */,
				undefined /* checkpoint */,
				undefined /* progressStatus */,
				{ isNonInteractive: true } /* options */,
				contextCondense,
			)
		} else if (truncateResult.truncationId) {
			// Sliding window truncation occurred (fallback when condensing fails or is disabled)
			const contextTruncation: ContextTruncation = {
				truncationId: truncateResult.truncationId,
				messagesRemoved: truncateResult.messagesRemoved ?? 0,
				prevContextTokens: truncateResult.prevContextTokens,
			}
			await this.say(
				"sliding_window_truncation",
				undefined /* text */,
				undefined /* images */,
				false /* partial */,
				undefined /* checkpoint */,
				undefined /* progressStatus */,
				{ isNonInteractive: true } /* options */,
				undefined /* contextCondense */,
				contextTruncation,
			)
		}
	}

	public async *attemptApiRequest(retryAttempt: number = 0): ApiStream {
		const state = await this.providerRef.deref()?.getState()

		const {
			apiConfiguration,
			autoApprovalEnabled,
			alwaysApproveResubmit,
			// requestDelaySeconds,
			mode,
			zgsmCodeMode,
			autoCondenseContext = true,
			autoCondenseContextPercent = 100,
			profileThresholds = {},
		} = state ?? {}

		// Get condensing configuration for automatic triggers.
		const customCondensingPrompt = state?.customCondensingPrompt
		const condensingApiConfigId = state?.condensingApiConfigId
		const listApiConfigMeta = state?.listApiConfigMeta

		// Determine API handler to use for condensing.
		let condensingApiHandler: ApiHandler | undefined

		if (condensingApiConfigId && listApiConfigMeta && Array.isArray(listApiConfigMeta)) {
			// Find matching config by ID
			const matchingConfig = listApiConfigMeta.find((config) => config.id === condensingApiConfigId)

			if (matchingConfig) {
				const profile = await this.providerRef.deref()?.providerSettingsManager.getProfile({
					id: condensingApiConfigId,
				})

				// Ensure profile and apiProvider exist before trying to build handler.
				if (profile && profile.apiProvider) {
					condensingApiHandler = buildApiHandler(profile)
				}
			}
		}

		let rateLimitDelay = 0

		// Use the shared timestamp so that subtasks respect the same rate-limit
		// window as their parent tasks.
		if (Task.lastGlobalApiRequestTime) {
			const now = performance.now()
			const timeSinceLastRequest = now - Task.lastGlobalApiRequestTime
			const rateLimit = apiConfiguration?.rateLimitSeconds ?? 1
			rateLimitDelay = Math.ceil(Math.min(rateLimit, Math.max(0, rateLimit * 1000 - timeSinceLastRequest) / 1000))
		}

		// Only show rate limiting message if we're not retrying. If retrying, we'll include the delay there.
		if (rateLimitDelay > 0 && retryAttempt === 0) {
			// Show countdown timer
			for (let i = rateLimitDelay; i > 0; i--) {
				const delayMessage = `Rate limiting for ${i} seconds...`
				this.providerRef?.deref()?.log(`"api_req_retry_delayed" ${delayMessage}`)
				await delay(1000)
			}
		}

		// Update last request time before making the request so that subsequent
		// requests — even from new subtasks — will honour the provider's rate-limit.
		Task.lastGlobalApiRequestTime = performance.now()

		const systemPrompt = await this.getSystemPrompt()
		const { contextTokens } = this.getTokenUsage()

		if (contextTokens) {
			const modelInfo = this.api.getModel().info

			const maxTokens = getModelMaxOutputTokens({
				modelId: this.api.getModel().id,
				model: modelInfo,
				settings: this.apiConfiguration,
			})

			const contextWindow = modelInfo.contextWindow

			// Get the current profile ID using the helper method
			const currentProfileId = this.getCurrentProfileId(state)

			// Determine if we're using native tool protocol for proper message handling
			const modelInfoForProtocol = this.api.getModel().info
			const protocol = resolveToolProtocol(this.apiConfiguration, modelInfoForProtocol)
			const useNativeTools = isNativeProtocol(protocol)

			const truncateResult = await manageContext({
				messages: this.apiConversationHistory,
				totalTokens: contextTokens,
				maxTokens,
				contextWindow,
				apiHandler: this.api,
				autoCondenseContext,
				autoCondenseContextPercent,
				systemPrompt,
				taskId: this.taskId,
				customCondensingPrompt,
				condensingApiHandler,
				profileThresholds,
				currentProfileId,
				useNativeTools,
			})
			if (truncateResult.messages !== this.apiConversationHistory) {
				await this.overwriteApiConversationHistory(truncateResult.messages)
			}
			if (truncateResult.error) {
				await this.say("condense_context_error", truncateResult.error)
			} else if (truncateResult.summary) {
				const { summary, cost, prevContextTokens, newContextTokens = 0, condenseId } = truncateResult
				const contextCondense: ContextCondense = {
					summary,
					cost,
					newContextTokens,
					prevContextTokens,
					condenseId,
				}
				await this.say(
					"condense_context",
					undefined /* text */,
					undefined /* images */,
					false /* partial */,
					undefined /* checkpoint */,
					undefined /* progressStatus */,
					{ isNonInteractive: true } /* options */,
					contextCondense,
				)
			} else if (truncateResult.truncationId) {
				// Sliding window truncation occurred (fallback when condensing fails or is disabled)
				const contextTruncation: ContextTruncation = {
					truncationId: truncateResult.truncationId,
					messagesRemoved: truncateResult.messagesRemoved ?? 0,
					prevContextTokens: truncateResult.prevContextTokens,
				}
				await this.say(
					"sliding_window_truncation",
					undefined /* text */,
					undefined /* images */,
					false /* partial */,
					undefined /* checkpoint */,
					undefined /* progressStatus */,
					{ isNonInteractive: true } /* options */,
					undefined /* contextCondense */,
					contextTruncation,
				)
			}
		}

		// Get the effective API history by filtering out condensed messages
		// This allows non-destructive condensing where messages are tagged but not deleted,
		// enabling accurate rewind operations while still sending condensed history to the API.
		const effectiveHistory = getEffectiveApiHistory(this.apiConversationHistory)
		const messagesSinceLastSummary = getMessagesSinceLastSummary(effectiveHistory)
		const messagesWithoutImages = maybeRemoveImageBlocks(messagesSinceLastSummary, this.api)
		const cleanConversationHistory = this.buildCleanConversationHistory(messagesWithoutImages as ApiMessage[])

		// Check auto-approval limits
		const approvalResult = await this.autoApprovalHandler.checkAutoApprovalLimits(
			state,
			this.combineMessages(this.clineMessages.slice(1)),
			async (type, data) => this.ask(type, data),
		)

		if (!approvalResult.shouldProceed) {
			// User did not approve, task should be aborted
			throw new Error("Auto-approval limit reached and user did not approve continuation")
		}

		// Determine if we should include native tools based on:
		// 1. Tool protocol is set to NATIVE
		// 2. Model supports native tools
		const modelInfo = this.api.getModel().info
		const toolProtocol = resolveToolProtocol(this.apiConfiguration, modelInfo)
		const shouldIncludeTools = toolProtocol === TOOL_PROTOCOL.NATIVE && (modelInfo.supportsNativeTools ?? false)

		// Build complete tools array: native tools + dynamic MCP tools, filtered by mode restrictions
		let allTools: OpenAI.Chat.ChatCompletionTool[] = []
		if (shouldIncludeTools) {
			const provider = this.providerRef.deref()
			if (!provider) {
				throw new Error("Provider reference lost during tool building")
			}

			allTools = await buildNativeToolsArray({
				provider,
				cwd: this.cwd,
				mode,
				customModes: state?.customModes,
				experiments: state?.experiments,
				apiConfiguration,
				maxReadFileLine: state?.maxReadFileLine ?? -1,
				browserToolEnabled: state?.browserToolEnabled ?? true,
				modelInfo,
			})
		}

		const { id } = (await ZgsmAuthService.getInstance()?.getUserInfo()) ?? {}
		// // Resolve parallel tool calls setting from experiment (will move to per-API-profile setting later)
		// const parallelToolCallsEnabled = experiments.isEnabled(
		// 	state?.experiments ?? {},
		// 	EXPERIMENT_IDS.MULTIPLE_NATIVE_TOOL_CALLS,
		// )
		// Parallel tool calls are disabled - feature is on hold
		// Previously resolved from experiments.isEnabled(..., EXPERIMENT_IDS.MULTIPLE_NATIVE_TOOL_CALLS)
		const parallelToolCallsEnabled = false

		const metadata: ApiHandlerCreateMessageMetadata = {
			mode: mode,
			zgsmCodeMode,
			provider: this.apiConfiguration.apiProvider,
			zgsmWorkflowMode: this.zgsmWorkflowMode,
			rooTaskMode: this?.rootTask?._taskMode,
			parentTaskMode: this?.parentTask?._taskMode,
			taskId: this.taskId,
			suppressPreviousResponseId: this.skipPrevResponseIdOnce,
			language: state?.language,
			instanceId: this.instanceId,
			userId: id,
			// Include tools and tool protocol when using native protocol and model supports it
			...(shouldIncludeTools
				? { tools: allTools, tool_choice: "auto", toolProtocol, parallelToolCalls: parallelToolCallsEnabled }
				: {}),
		}

		// Create an AbortController to allow cancelling the request mid-stream
		this.currentRequestAbortController = new AbortController()
		const abortSignal = this.currentRequestAbortController.signal
		// Reset the flag after using it
		this.skipPrevResponseIdOnce = false

		// The provider accepts reasoning items alongside standard messages; cast to the expected parameter type.
		const stream = this.api.createMessage(
			systemPrompt,
			cleanConversationHistory as unknown as Anthropic.Messages.MessageParam[],
			{
				...metadata,
				onRequestHeadersReady: (headers: Record<string, string>) => {
					this.lastApiRequestHeaders = headers
				},
			},
		)
		const iterator = stream[Symbol.asyncIterator]()

		// Set up abort handling - when the signal is aborted, clean up the controller reference
		abortSignal.addEventListener("abort", () => {
			console.log(`[Task#${this.taskId}.${this.instanceId}] AbortSignal triggered for current request`)
			this.currentRequestAbortController = undefined
		})

		try {
			// Awaiting first chunk to see if it will throw an error.
			this.isWaitingForFirstChunk = true

			// Race between the first chunk and the abort signal
			const firstChunkPromise = iterator.next()
			const abortPromise = new Promise<never>((_, reject) => {
				if (abortSignal.aborted) {
					reject(new Error("Request cancelled by user"))
				} else {
					abortSignal.addEventListener("abort", () => {
						reject(new Error("Request cancelled by user"))
					})
				}
			})

			const firstChunk = await Promise.race([firstChunkPromise, abortPromise])
			yield firstChunk.value
			this.isWaitingForFirstChunk = false
		} catch (error) {
			const isZgsm = this.apiConfiguration?.apiProvider === "zgsm"
			let errorMsg = ""
			if (isZgsm) {
				const errorCodeManager = ErrorCodeManager.getInstance()
				errorMsg = await errorCodeManager.parseResponse(error, isZgsm, this.taskId, this.instanceId)

				const requestId = error.headers?.get("x-request-id")
				if (requestId) {
					// Store raw error
					errorCodeManager.setRawError(requestId, error)
				}

				if (error.status === 401) {
					ZgsmAuthService.openStatusBarLoginTip()
				}
			} else {
				errorMsg = error.message
			}

			this.isWaitingForFirstChunk = false
			this.currentRequestAbortController = undefined
			const isContextWindowExceededError = checkContextWindowExceededError(error)

			// If it's a context window error and we haven't exceeded max retries for this error type
			if (isContextWindowExceededError && retryAttempt < MAX_CONTEXT_WINDOW_RETRIES) {
				console.warn(
					`[Task#${this.taskId}] Context window exceeded for model ${this.api.getModel().id}. ` +
						`Retry attempt ${retryAttempt + 1}/${MAX_CONTEXT_WINDOW_RETRIES}. ` +
						`Attempting automatic truncation...`,
				)
				await this.handleContextWindowExceededError()
				// Retry the request after handling the context window error
				yield* this.attemptApiRequest(retryAttempt + 1)
				return
			}

			// note that this api_req_failed ask is unique in that we only present this option if the api hasn't streamed any content yet (ie it fails on the first chunk due), as it would allow them to hit a retry button. However if the api failed mid-stream, it could be in any arbitrary state where some tools may have executed, so that error is handled differently and requires cancelling the task entirely.
			if (autoApprovalEnabled && alwaysApproveResubmit) {
				// let errorMsg

				// if (error.error?.metadata?.raw) {
				// 	errorMsg = JSON.stringify(error.error.metadata.raw, null, 2)
				// } else if (error.message) {
				// 	errorMsg = error.message
				// } else {
				// 	errorMsg = "Unknown error"
				// }

				// Apply shared exponential backoff and countdown UX
				await this.backoffAndAnnounce(retryAttempt, error, errorMsg)

				// CRITICAL: Check if task was aborted during the backoff countdown
				// This prevents infinite loops when users cancel during auto-retry
				// Without this check, the recursive call below would continue even after abort
				if (this.abort) {
					throw new Error(
						`[Task#attemptApiRequest] task ${this.taskId}.${this.instanceId} aborted during retry`,
					)
				}

				// Delegate generator output from the recursive call with
				// incremented retry count.
				this.api?.setChatType?.("system")
				yield* this.attemptApiRequest(retryAttempt + 1)

				return
			} else {
				const { response } = await this.ask("api_req_failed", errorMsg)

				if (response !== "yesButtonClicked") {
					// This will never happen since if noButtonClicked, we will
					// clear current task, aborting this instance.
					throw new Error("API request failed")
				}

				await this.say("api_req_retried")

				// Delegate generator output from the recursive call.
				this.api?.setChatType?.("system")
				yield* this.attemptApiRequest()
				return
			}
		}

		// No error, so we can continue to yield all remaining chunks.
		// (Needs to be placed outside of try/catch since it we want caller to
		// handle errors not with api_req_failed as that is reserved for first
		// chunk failures only.)
		// This delegates to another generator or iterable object. In this case,
		// it's saying "yield all remaining values from this iterator". This
		// effectively passes along all subsequent chunks from the original
		// stream.
		yield* iterator
	}

	// Shared exponential backoff for retries (first-chunk and mid-stream)
	private async backoffAndAnnounce(retryAttempt: number, error: any, header?: string): Promise<void> {
		try {
			const state = await this.providerRef.deref()?.getState()
			const baseDelay = state?.requestDelaySeconds || 5

			let exponentialDelay = Math.min(
				Math.ceil(baseDelay * Math.pow(2, retryAttempt)),
				MAX_EXPONENTIAL_BACKOFF_SECONDS,
			)

			// Respect provider rate limit window
			let rateLimitDelay = 0
			const rateLimit = state?.apiConfiguration?.rateLimitSeconds ?? 1
			if (Task.lastGlobalApiRequestTime && rateLimit > 0) {
				const elapsed = performance.now() - Task.lastGlobalApiRequestTime
				rateLimitDelay = Math.ceil(Math.min(rateLimit, Math.max(0, rateLimit * 1000 - elapsed) / 1000))
			}

			// Prefer RetryInfo on 429 if present
			if (error?.status === 429) {
				const retryInfo = error?.errorDetails?.find(
					(d: any) => d["@type"] === "type.googleapis.com/google.rpc.RetryInfo",
				)
				const match = retryInfo?.retryDelay?.match?.(/^(\d+)s$/)
				if (match) {
					exponentialDelay = Number(match[1]) + 1
				}
			}

			const finalDelay = Math.max(exponentialDelay, rateLimitDelay)
			if (finalDelay <= 0) return

			// Build header text; fall back to error message if none provided
<<<<<<< HEAD
			let headerText = header
			if (!headerText) {
				if (error.status) {
					// This sets the message as just the error code, for which
					// ChatRow knows how to handle and use an i18n'd error string
					// In development, hardcode headerText to an HTTP status code to check it
					headerText = error.status
				} else if (error?.error?.metadata?.raw) {
					headerText = JSON.stringify(error.error.metadata.raw, null, 2)
				} else if (error?.message) {
					headerText = error.message
				} else {
					headerText = "Unknown error"
				}
			}
=======
			let headerText
			if (error.status) {
				// This sets the message as just the error code, for which
				// ChatRow knows how to handle and use an i18n'd error string
				// In development, hardcode headerText to an HTTP status code to check it
				headerText = error.status
			} else if (error?.message) {
				headerText = error.message
			} else {
				headerText = "Unknown error"
			}

>>>>>>> c10d1d9f
			headerText = headerText ? `${headerText}\n` : ""

			// Show countdown timer with exponential backoff
			for (let i = finalDelay; i > 0; i--) {
				// Check abort flag during countdown to allow early exit
				if (this.abort) {
					throw new Error(`[Task#${this.taskId}] Aborted during retry countdown`)
				}

<<<<<<< HEAD
				await this.say("api_req_retry_delayed", `${headerText}↻ ${i}s...`, undefined, true)
=======
				await this.say("api_req_retry_delayed", `${headerText}\n↻ ${i}s...`, undefined, true)
>>>>>>> c10d1d9f
				await delay(1000)
			}

			await this.say("api_req_retry_delayed", headerText, undefined, false)
		} catch (err) {
			console.error("Exponential backoff failed:", err)
		}
	}

	// Checkpoints

	public async checkpointSave(force: boolean = false, suppressMessage: boolean = false) {
		return checkpointSave(this, force, suppressMessage)
	}

	private buildCleanConversationHistory(
		messages: ApiMessage[],
	): Array<
		Anthropic.Messages.MessageParam | { type: "reasoning"; encrypted_content: string; id?: string; summary?: any[] }
	> {
		type ReasoningItemForRequest = {
			type: "reasoning"
			encrypted_content: string
			id?: string
			summary?: any[]
		}

		const cleanConversationHistory: (Anthropic.Messages.MessageParam | ReasoningItemForRequest)[] = []

		for (const msg of messages) {
			// Standalone reasoning: send encrypted, skip plain text
			if (msg.type === "reasoning") {
				if (msg.encrypted_content) {
					cleanConversationHistory.push({
						type: "reasoning",
						summary: msg.summary,
						encrypted_content: msg.encrypted_content!,
						...(msg.id ? { id: msg.id } : {}),
					})
				}
				continue
			}

			// Preferred path: assistant message with embedded reasoning as first content block
			if (msg.role === "assistant") {
				const rawContent = msg.content

				const contentArray: Anthropic.Messages.ContentBlockParam[] = Array.isArray(rawContent)
					? (rawContent as Anthropic.Messages.ContentBlockParam[])
					: rawContent !== undefined
						? ([
								{ type: "text", text: rawContent } satisfies Anthropic.Messages.TextBlockParam,
							] as Anthropic.Messages.ContentBlockParam[])
						: []

				const [first, ...rest] = contentArray

				// Check if this message has reasoning_details (OpenRouter format for Gemini 3, etc.)
				const msgWithDetails = msg
				if (msgWithDetails.reasoning_details && Array.isArray(msgWithDetails.reasoning_details)) {
					// Build the assistant message with reasoning_details
					let assistantContent: Anthropic.Messages.MessageParam["content"]

					if (contentArray.length === 0) {
						assistantContent = ""
					} else if (contentArray.length === 1 && contentArray[0].type === "text") {
						assistantContent = (contentArray[0] as Anthropic.Messages.TextBlockParam).text
					} else {
						assistantContent = contentArray
					}

					// Create message with reasoning_details property
					cleanConversationHistory.push({
						role: "assistant",
						content: assistantContent,
						reasoning_details: msgWithDetails.reasoning_details,
					} as any)

					continue
				}

				// Embedded reasoning: encrypted (send) or plain text (skip)
				const hasEncryptedReasoning =
					first && (first as any).type === "reasoning" && typeof (first as any).encrypted_content === "string"
				const hasPlainTextReasoning =
					first && (first as any).type === "reasoning" && typeof (first as any).text === "string"

				if (hasEncryptedReasoning) {
					const reasoningBlock = first as any

					// Send as separate reasoning item (OpenAI Native)
					cleanConversationHistory.push({
						type: "reasoning",
						summary: reasoningBlock.summary ?? [],
						encrypted_content: reasoningBlock.encrypted_content,
						...(reasoningBlock.id ? { id: reasoningBlock.id } : {}),
					})

					// Send assistant message without reasoning
					let assistantContent: Anthropic.Messages.MessageParam["content"]

					if (rest.length === 0) {
						assistantContent = ""
					} else if (rest.length === 1 && rest[0].type === "text") {
						assistantContent = (rest[0] as Anthropic.Messages.TextBlockParam).text
					} else {
						assistantContent = rest
					}

					cleanConversationHistory.push({
						role: "assistant",
						content: assistantContent,
					} satisfies Anthropic.Messages.MessageParam)

					continue
				} else if (hasPlainTextReasoning) {
					// Check if the model's preserveReasoning flag is set
					// If true, include the reasoning block in API requests
					// If false/undefined, strip it out (stored for history only, not sent back to API)
					const shouldPreserveForApi = this.api.getModel().info.preserveReasoning === true
					let assistantContent: Anthropic.Messages.MessageParam["content"]

					if (shouldPreserveForApi) {
						// Include reasoning block in the content sent to API
						assistantContent = contentArray
					} else {
						// Strip reasoning out - stored for history only, not sent back to API
						if (rest.length === 0) {
							assistantContent = ""
						} else if (rest.length === 1 && rest[0].type === "text") {
							assistantContent = (rest[0] as Anthropic.Messages.TextBlockParam).text
						} else {
							assistantContent = rest
						}
					}

					cleanConversationHistory.push({
						role: "assistant",
						content: assistantContent,
					} satisfies Anthropic.Messages.MessageParam)

					continue
				}
			}

			// Default path for regular messages (no embedded reasoning)
			if (msg.role) {
				cleanConversationHistory.push({
					role: msg.role,
					content: msg.content as Anthropic.Messages.ContentBlockParam[] | string,
				})
			}
		}

		return cleanConversationHistory
	}
	public async checkpointRestore(options: CheckpointRestoreOptions) {
		return checkpointRestore(this, options)
	}

	public async checkpointDiff(options: CheckpointDiffOptions) {
		return checkpointDiff(this, options)
	}

	// Metrics

	public combineMessages(messages: ClineMessage[]) {
		return combineApiRequests(combineCommandSequences(messages))
	}

	public getTokenUsage(): TokenUsage {
		return getApiMetrics(this.combineMessages(this.clineMessages.slice(1)))
	}

	public recordToolUsage(toolName: ToolName) {
		if (!this.toolUsage[toolName]) {
			this.toolUsage[toolName] = { attempts: 0, failures: 0 }
		}

		this.toolUsage[toolName].attempts++
	}

	public recordToolError(toolName: ToolName, error?: string) {
		if (!this.toolUsage[toolName]) {
			this.toolUsage[toolName] = { attempts: 0, failures: 0 }
		}

		this.toolUsage[toolName].failures++
		TelemetryService.instance.captureError(`ToolUsageError_${toolName}`)

		if (error) {
			this.emit(RooCodeEventName.TaskToolFailed, this.taskId, toolName, error)
		}
	}

	// Getters

	public get taskStatus(): TaskStatus {
		if (this.interactiveAsk) {
			return TaskStatus.Interactive
		}

		if (this.resumableAsk) {
			return TaskStatus.Resumable
		}

		if (this.idleAsk) {
			return TaskStatus.Idle
		}

		return TaskStatus.Running
	}

	public get taskAsk(): ClineMessage | undefined {
		return this.idleAsk || this.resumableAsk || this.interactiveAsk
	}

	public get queuedMessages(): QueuedMessage[] {
		return this.messageQueueService.messages
	}

	public get tokenUsage(): TokenUsage | undefined {
		if (this.tokenUsageSnapshot && this.tokenUsageSnapshotAt) {
			return this.tokenUsageSnapshot
		}

		this.tokenUsageSnapshot = this.getTokenUsage()
		this.tokenUsageSnapshotAt = this.clineMessages.at(-1)?.ts

		return this.tokenUsageSnapshot
	}

	public get cwd() {
		return this.workspacePath
	}

	/**
	 * Provides convenient access to high-level message operations.
	 * Uses lazy initialization - the MessageManager is only created when first accessed.
	 * Subsequent accesses return the same cached instance.
	 *
	 * ## Important: Single Coordination Point
	 *
	 * **All MessageManager operations must go through this getter** rather than
	 * instantiating `new MessageManager(task)` directly. This ensures:
	 * - A single shared instance for consistent behavior
	 * - Centralized coordination of all rewind/message operations
	 * - Ability to add internal state or instrumentation in the future
	 *
	 * @example
	 * ```typescript
	 * // Correct: Use the getter
	 * await task.messageManager.rewindToTimestamp(ts)
	 *
	 * // Incorrect: Do NOT create new instances directly
	 * // const manager = new MessageManager(task) // Don't do this!
	 * ```
	 */
	get messageManager(): MessageManager {
		if (!this._messageManager) {
			this._messageManager = new MessageManager(this)
		}
		return this._messageManager
	}

	/**
	 * Broadcast browser session updates to the browser panel (if open)
	 */
	private broadcastBrowserSessionUpdate(): void {
		const provider = this.providerRef.deref()
		if (!provider) {
			return
		}

		try {
			const { BrowserSessionPanelManager } = require("../webview/BrowserSessionPanelManager")
			const panelManager = BrowserSessionPanelManager.getInstance(provider)

			// Get browser session messages
			const browserSessionStartIndex = this.clineMessages.findIndex(
				(m) =>
					m.ask === "browser_action_launch" ||
					(m.say === "browser_session_status" && m.text?.includes("opened")),
			)

			const browserSessionMessages =
				browserSessionStartIndex !== -1 ? this.clineMessages.slice(browserSessionStartIndex) : []

			const isBrowserSessionActive = this.browserSession?.isSessionActive() ?? false

			// Update the panel asynchronously
			panelManager.updateBrowserSession(browserSessionMessages, isBrowserSessionActive).catch((error: Error) => {
				console.error("Failed to broadcast browser session update:", error)
			})
		} catch (error) {
			// Silently fail if panel manager is not available
			console.debug("Browser panel not available for update:", error)
		}
	}

	/**
	 * Process any queued messages by dequeuing and submitting them.
	 * This ensures that queued user messages are sent when appropriate,
	 * preventing them from getting stuck in the queue.
	 *
	 * @param context - Context string for logging (e.g., the calling tool name)
	 */
	public processQueuedMessages(): void {
		try {
			if (!this.messageQueueService.isEmpty()) {
				const queued = this.messageQueueService.dequeueMessage()
				if (queued) {
					setTimeout(() => {
						this.submitUserMessage(queued.text, queued.images).catch((err) =>
							console.error(`[Task] Failed to submit queued message:`, err),
						)
					}, 0)
				}
			}
		} catch (e) {
			console.error(`[Task] Queue processing error:`, e)
		}
	}
}<|MERGE_RESOLUTION|>--- conflicted
+++ resolved
@@ -129,11 +129,8 @@
 import { ErrorCodeManager } from "../costrict/error-code"
 import { ZgsmAuthService } from "../costrict/auth"
 import { AutoApprovalHandler, checkAutoApproval } from "../auto-approval"
-<<<<<<< HEAD
 import psTree from "ps-tree"
-=======
 import { MessageManager } from "../message-manager"
->>>>>>> c10d1d9f
 
 const MAX_EXPONENTIAL_BACKOFF_SECONDS = 600 // 10 minutes
 const DEFAULT_USAGE_COLLECTION_TIMEOUT_MS = 5000 // 5 seconds
@@ -3974,7 +3971,6 @@
 			if (finalDelay <= 0) return
 
 			// Build header text; fall back to error message if none provided
-<<<<<<< HEAD
 			let headerText = header
 			if (!headerText) {
 				if (error.status) {
@@ -3990,20 +3986,6 @@
 					headerText = "Unknown error"
 				}
 			}
-=======
-			let headerText
-			if (error.status) {
-				// This sets the message as just the error code, for which
-				// ChatRow knows how to handle and use an i18n'd error string
-				// In development, hardcode headerText to an HTTP status code to check it
-				headerText = error.status
-			} else if (error?.message) {
-				headerText = error.message
-			} else {
-				headerText = "Unknown error"
-			}
-
->>>>>>> c10d1d9f
 			headerText = headerText ? `${headerText}\n` : ""
 
 			// Show countdown timer with exponential backoff
@@ -4013,11 +3995,7 @@
 					throw new Error(`[Task#${this.taskId}] Aborted during retry countdown`)
 				}
 
-<<<<<<< HEAD
-				await this.say("api_req_retry_delayed", `${headerText}↻ ${i}s...`, undefined, true)
-=======
 				await this.say("api_req_retry_delayed", `${headerText}\n↻ ${i}s...`, undefined, true)
->>>>>>> c10d1d9f
 				await delay(1000)
 			}
 
