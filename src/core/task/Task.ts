--- conflicted
+++ resolved
@@ -110,19 +110,13 @@
 } from "../checkpoints"
 import { processUserContentMentions } from "../mentions/processUserContentMentions"
 import { getMessagesSinceLastSummary, summarizeConversation } from "../condense"
-<<<<<<< HEAD
-import { maybeRemoveImageBlocks } from "../../api/transform/image-cleaning"
-import { restoreTodoListForTask } from "../tools/updateTodoListTool"
-import { ZgsmAuthService } from "../costrict/auth"
-import { getShell } from "../../utils/shell"
-import { AutoApprovalHandler } from "./AutoApprovalHandler"
-import { ErrorCodeManager } from "../costrict/error-code"
-=======
->>>>>>> f8973d95
 import { Gpt5Metadata, ClineMessageWithMetadata } from "./types"
 import { MessageQueueService } from "../message-queue/MessageQueueService"
 
 import { AutoApprovalHandler } from "./AutoApprovalHandler"
+import { getShell } from "../../utils/shell"
+import { ErrorCodeManager } from "../costrict/error-code"
+import { ZgsmAuthService } from "../costrict/auth"
 
 const MAX_EXPONENTIAL_BACKOFF_SECONDS = 600 // 10 minutes
 const DEFAULT_USAGE_COLLECTION_TIMEOUT_MS = 5000 // 5 seconds
