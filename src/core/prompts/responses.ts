import { Anthropic } from "@anthropic-ai/sdk"
import * as path from "path"
import * as diff from "diff"
import { RooIgnoreController, LOCK_TEXT_SYMBOL } from "../ignore/RooIgnoreController"
import { TOOL_USE_FORMAT } from "./constants"

export const formatResponse = {
	toolDenied: () => `The user denied this operation.`,

	toolDeniedWithFeedback: (feedback?: string) =>
		`The user denied this operation and provided the following feedback:\n<feedback>\n${feedback}\n</feedback>`,

	toolApprovedWithFeedback: (feedback?: string) =>
		`The user approved this operation and provided the following context:\n<feedback>\n${feedback}\n</feedback>`,

	toolError: (error?: string) => `The tool execution failed with the following error:\n<error>\n${error}\n</error>`,

	rooIgnoreError: (path: string) =>
		`Access to ${path} is blocked by .rooignore settings. Continue without this file or ask the user to update .rooignore.`,

	noToolsUsed: () =>
		`[ERROR] You did not use a tool in your previous response! Please retry with a tool use.

${toolUseInstructionsReminder}

# Next Steps

If you have completed the user's task, use the attempt_completion tool. 
If you require additional information from the user, use the ask_followup_question tool. 
Otherwise, if you have not completed the task and do not need additional information, then proceed with the next step of the task. 
(This is an automated message, so do not respond to it conversationally.)`,

	tooManyMistakes: (feedback?: string) =>
		`You seem to be having trouble proceeding. The user has provided the following feedback to help guide you:\n<feedback>\n${feedback}\n</feedback>`,

	missingToolParameterError: (paramName: string) =>
		`Missing value for required parameter '${paramName}'. Please retry with complete response.\n\n${toolUseInstructionsReminder}`,

	lineCountTruncationError: (actualLineCount: number, isNewFile: boolean, diffStrategyEnabled: boolean = false) => {
		const truncationMessage = `Your response was truncated (${actualLineCount} lines). The line_count parameter was missing or incorrect.`

		const newFileGuidance =
			`This appears to be a new file.\n` +
			`${truncationMessage}\n\n` +
			`RECOMMENDED APPROACH:\n` +
			`1. Include the correct line_count parameter\n` +
			`2. Break content into smaller chunks using write_to_file for the initial part\n` +
			`3. Use insert_content to append additional chunks\n`

		let existingFileApproaches = [`1. Include the correct line_count parameter`]

		if (diffStrategyEnabled) {
			existingFileApproaches.push(`2. Use apply_diff for targeted changes`)
		}

		existingFileApproaches.push(
			`${diffStrategyEnabled ? "3" : "2"}. Use search_and_replace for specific text replacements`,
			`${diffStrategyEnabled ? "4" : "3"}. Use insert_content to add content at specific lines`,
		)

		const existingFileGuidance =
			`This appears to be content for an existing file.\n` +
			`${truncationMessage}\n\n` +
			`RECOMMENDED APPROACH:\n` +
			`${existingFileApproaches.join("\n")}\n`

		return `${isNewFile ? newFileGuidance : existingFileGuidance}\n${toolUseInstructionsReminder}`
	},

	invalidMcpToolArgumentError: (serverName: string, toolName: string) =>
		`Invalid JSON argument used with ${serverName} for ${toolName}. Please retry with a properly formatted JSON argument.`,

	toolResult: (
		text: string,
		images?: string[],
	): string | Array<Anthropic.TextBlockParam | Anthropic.ImageBlockParam> => {
		if (images && images.length > 0) {
			const textBlock: Anthropic.TextBlockParam = { type: "text", text }
			const imageBlocks: Anthropic.ImageBlockParam[] = formatImagesIntoBlocks(images)
			// Placing images after text leads to better results
			return [textBlock, ...imageBlocks]
		} else {
			return text
		}
	},

	imageBlocks: (images?: string[]): Anthropic.ImageBlockParam[] => {
		return formatImagesIntoBlocks(images)
	},

	formatFilesList: (
		absolutePath: string,
		files: string[],
		didHitLimit: boolean,
		rooIgnoreController: RooIgnoreController | undefined,
		showRooIgnoredFiles: boolean,
	): string => {
		const sorted = files
			.map((file) => {
				// convert absolute path to relative path
				const relativePath = path.relative(absolutePath, file).toPosix()
				return file.endsWith("/") ? relativePath + "/" : relativePath
			})
			// Sort so files are listed under their respective directories to make it clear what files are children of what directories. Since we build file list top down, even if file list is truncated it will show directories that cline can then explore further.
			.sort((a, b) => {
				const aParts = a.split("/") // only works if we use toPosix first
				const bParts = b.split("/")
				for (let i = 0; i < Math.min(aParts.length, bParts.length); i++) {
					if (aParts[i] !== bParts[i]) {
						// If one is a directory and the other isn't at this level, sort the directory first
						if (i + 1 === aParts.length && i + 1 < bParts.length) {
							return -1
						}
						if (i + 1 === bParts.length && i + 1 < aParts.length) {
							return 1
						}
						// Otherwise, sort alphabetically
						return aParts[i].localeCompare(bParts[i], undefined, { numeric: true, sensitivity: "base" })
					}
				}
				// If all parts are the same up to the length of the shorter path,
				// the shorter one comes first
				return aParts.length - bParts.length
			})

		let rooIgnoreParsed: string[] = sorted

		if (rooIgnoreController) {
			rooIgnoreParsed = []
			for (const filePath of sorted) {
				// path is relative to absolute path, not cwd
				// validateAccess expects either path relative to cwd or absolute path
				// otherwise, for validating against ignore patterns like "assets/icons", we would end up with just "icons", which would result in the path not being ignored.
				const absoluteFilePath = path.resolve(absolutePath, filePath)
				const isIgnored = !rooIgnoreController.validateAccess(absoluteFilePath)

				if (isIgnored) {
					// If file is ignored and we're not showing ignored files, skip it
					if (!showRooIgnoredFiles) {
						continue
					}
					// Otherwise, mark it with a lock symbol
					rooIgnoreParsed.push(LOCK_TEXT_SYMBOL + " " + filePath)
				} else {
					rooIgnoreParsed.push(filePath)
				}
			}
		}
		if (didHitLimit) {
			return `${rooIgnoreParsed.join(
				"\n",
			)}\n\n(File list truncated. Use list_files on specific subdirectories if you need to explore further.)`
		} else if (rooIgnoreParsed.length === 0 || (rooIgnoreParsed.length === 1 && rooIgnoreParsed[0] === "")) {
			return "No files found."
		} else {
			return rooIgnoreParsed.join("\n")
		}
	},

	createPrettyPatch: (filename = "file", oldStr?: string, newStr?: string) => {
		// strings cannot be undefined or diff throws exception
		const patch = diff.createPatch(filename.toPosix(), oldStr || "", newStr || "")
		const lines = patch.split("\n")
		const prettyPatchLines = lines.slice(4)
		return prettyPatchLines.join("\n")
	},
}

// to avoid circular dependency
const formatImagesIntoBlocks = (images?: string[]): Anthropic.ImageBlockParam[] => {
	return images
		? images.map((dataUrl) => {
				// data:image/png;base64,base64string
				const [rest, base64] = dataUrl.split(",")
				const mimeType = rest.split(":")[1].split(";")[0]
				return {
					type: "image",
					source: { type: "base64", media_type: mimeType, data: base64 },
				} as Anthropic.ImageBlockParam
			})
		: []
}

const toolUseInstructionsReminder = `# Reminder: Instructions for Tool Use

<<<<<<< HEAD
${TOOL_USE_FORMAT}
=======
Tool uses are formatted using XML-style tags. The tool name itself becomes the XML tag name. Each parameter is enclosed within its own set of tags. Here's the structure:

<actual_tool_name>
<parameter1_name>value1</parameter1_name>
<parameter2_name>value2</parameter2_name>
...
</actual_tool_name>
>>>>>>> cd07b7fa

For example, to use the attempt_completion tool:

<attempt_completion>
<result>
I have completed the task...
</result>
</attempt_completion>

Always use the actual tool name as the XML tag name for proper parsing and execution.`<|MERGE_RESOLUTION|>--- conflicted
+++ resolved
@@ -183,17 +183,7 @@
 
 const toolUseInstructionsReminder = `# Reminder: Instructions for Tool Use
 
-<<<<<<< HEAD
 ${TOOL_USE_FORMAT}
-=======
-Tool uses are formatted using XML-style tags. The tool name itself becomes the XML tag name. Each parameter is enclosed within its own set of tags. Here's the structure:
-
-<actual_tool_name>
-<parameter1_name>value1</parameter1_name>
-<parameter2_name>value2</parameter2_name>
-...
-</actual_tool_name>
->>>>>>> cd07b7fa
 
 For example, to use the attempt_completion tool:
 
