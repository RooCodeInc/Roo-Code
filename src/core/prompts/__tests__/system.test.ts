--- conflicted
+++ resolved
@@ -170,13 +170,7 @@
 
 	beforeEach(() => {
 		// Reset experiments before each test to ensure they're disabled by default
-		experiments = {
-<<<<<<< HEAD
-			[EXPERIMENT_IDS.SEARCH_AND_REPLACE]: false,
-=======
-			[EXPERIMENT_IDS.INSERT_BLOCK]: false,
->>>>>>> 80b29849
-		}
+		experiments = {}
 	})
 
 	beforeEach(() => {
@@ -479,199 +473,6 @@
 
 		// Should use the default mode's role definition
 		expect(prompt.indexOf(modes[0].roleDefinition)).toBeLessThan(prompt.indexOf("TOOL USE"))
-	})
-
-	describe("experimental tools", () => {
-		it("should disable experimental tools by default", async () => {
-			// Set experiments to explicitly disable experimental tools
-			const experimentsConfig = {
-<<<<<<< HEAD
-				[EXPERIMENT_IDS.SEARCH_AND_REPLACE]: false,
-=======
-				[EXPERIMENT_IDS.INSERT_BLOCK]: false,
->>>>>>> 80b29849
-			}
-
-			// Reset experiments
-			experiments = experimentsConfig
-
-			const prompt = await SYSTEM_PROMPT(
-				mockContext,
-				"/test/path",
-				false, // supportsComputerUse
-				undefined, // mcpHub
-				undefined, // diffStrategy
-				undefined, // browserViewportSize
-				defaultModeSlug, // mode
-				undefined, // customModePrompts
-				undefined, // customModes
-				undefined, // globalCustomInstructions
-				undefined, // diffEnabled
-				experimentsConfig, // Explicitly disable experimental tools
-				true, // enableMcpServerCreation
-			)
-
-			// Check that experimental tool sections are not included
-			const toolSections = prompt.split("\n## ").slice(1)
-			const toolNames = toolSections.map((section) => section.split("\n")[0].trim())
-<<<<<<< HEAD
-			expect(toolNames).not.toContain("search_and_replace")
-=======
-			expect(toolNames).not.toContain("insert_content")
->>>>>>> 80b29849
-			expect(prompt).toMatchSnapshot()
-		})
-
-		it("should enable experimental tools when explicitly enabled", async () => {
-			// Set experiments for testing experimental features
-			const experimentsEnabled = {
-<<<<<<< HEAD
-				[EXPERIMENT_IDS.SEARCH_AND_REPLACE]: true,
-=======
-				[EXPERIMENT_IDS.INSERT_BLOCK]: true,
->>>>>>> 80b29849
-			}
-
-			// Reset default experiments
-			experiments = undefined
-
-			const prompt = await SYSTEM_PROMPT(
-				mockContext,
-				"/test/path",
-				false, // supportsComputerUse
-				undefined, // mcpHub
-				undefined, // diffStrategy
-				undefined, // browserViewportSize
-				defaultModeSlug, // mode
-				undefined, // customModePrompts
-				undefined, // customModes
-				undefined, // globalCustomInstructions
-				undefined, // diffEnabled
-				experimentsEnabled, // Use the enabled experiments
-				true, // enableMcpServerCreation
-			)
-
-			// Get all tool sections
-			const toolSections = prompt.split("## ").slice(1) // Split by section headers and remove first non-tool part
-			const toolNames = toolSections.map((section) => section.split("\n")[0].trim())
-
-			// Verify experimental tools are included in the prompt when enabled
-<<<<<<< HEAD
-			expect(toolNames).toContain("search_and_replace")
-=======
-			expect(toolNames).toContain("insert_content")
->>>>>>> 80b29849
-			expect(prompt).toMatchSnapshot()
-		})
-
-		it("should selectively enable experimental tools", async () => {
-			// Set experiments for testing selective enabling
-			const experimentsSelective = {
-<<<<<<< HEAD
-				[EXPERIMENT_IDS.SEARCH_AND_REPLACE]: true,
-=======
-				[EXPERIMENT_IDS.INSERT_BLOCK]: false,
->>>>>>> 80b29849
-			}
-
-			// Reset default experiments
-			experiments = undefined
-
-			const prompt = await SYSTEM_PROMPT(
-				mockContext,
-				"/test/path",
-				false, // supportsComputerUse
-				undefined, // mcpHub
-				undefined, // diffStrategy
-				undefined, // browserViewportSize
-				defaultModeSlug, // mode
-				undefined, // customModePrompts
-				undefined, // customModes
-				undefined, // globalCustomInstructions
-				undefined, // diffEnabled
-				experimentsSelective, // Use the selective experiments
-				true, // enableMcpServerCreation
-			)
-
-			// Get all tool sections
-			const toolSections = prompt.split("## ").slice(1) // Split by section headers and remove first non-tool part
-			const toolNames = toolSections.map((section) => section.split("\n")[0].trim())
-
-			// Verify only enabled experimental tools are included
-<<<<<<< HEAD
-			expect(toolNames).toContain("search_and_replace")
-=======
-			expect(toolNames).not.toContain("insert_content")
->>>>>>> 80b29849
-			expect(prompt).toMatchSnapshot()
-		})
-
-		it("should list all available editing tools in base instruction", async () => {
-			const experiments = {
-<<<<<<< HEAD
-				[EXPERIMENT_IDS.SEARCH_AND_REPLACE]: true,
-=======
-				[EXPERIMENT_IDS.INSERT_BLOCK]: true,
->>>>>>> 80b29849
-			}
-
-			const prompt = await SYSTEM_PROMPT(
-				mockContext,
-				"/test/path",
-				false,
-				undefined,
-				new MultiSearchReplaceDiffStrategy(),
-				undefined,
-				defaultModeSlug,
-				undefined,
-				undefined,
-				undefined,
-				true, // diffEnabled
-				experiments, // experiments
-				true, // enableMcpServerCreation
-			)
-
-			// Verify base instruction lists all available tools
-			expect(prompt).toContain("apply_diff (for replacing lines in existing files)")
-			expect(prompt).toContain("write_to_file (for creating new files or complete file rewrites)")
-			expect(prompt).toContain("insert_content (for adding lines to existing files)")
-			expect(prompt).toContain("search_and_replace (for finding and replacing individual pieces of text)")
-		})
-		it("should provide detailed instructions for each enabled tool", async () => {
-			const experiments = {
-<<<<<<< HEAD
-				[EXPERIMENT_IDS.SEARCH_AND_REPLACE]: true,
-=======
-				[EXPERIMENT_IDS.INSERT_BLOCK]: true,
->>>>>>> 80b29849
-			}
-
-			const prompt = await SYSTEM_PROMPT(
-				mockContext,
-				"/test/path",
-				false,
-				undefined,
-				new MultiSearchReplaceDiffStrategy(),
-				undefined,
-				defaultModeSlug,
-				undefined,
-				undefined,
-				undefined,
-				true, // diffEnabled
-				experiments,
-				true, // enableMcpServerCreation
-			)
-
-			// Verify detailed instructions for each tool
-			expect(prompt).toContain(
-				"You should always prefer using other editing tools over write_to_file when making changes to existing files since write_to_file is much slower and cannot handle large files.",
-			)
-<<<<<<< HEAD
-			expect(prompt).toContain("The search_and_replace tool finds and replaces text or regex in files")
-=======
-			expect(prompt).toContain("The insert_content tool adds lines of text to files")
->>>>>>> 80b29849
-		})
 	})
 
 	afterAll(() => {
