--- conflicted
+++ resolved
@@ -17,11 +17,7 @@
 
 # Tool Use Formatting
 
-<<<<<<< HEAD
 Tool use is formatted using XML-style tags. Tool name and parameters are enclosed in their respective tags:
-=======
-Tool uses are formatted using XML-style tags. The tool name itself becomes the XML tag name. Each parameter is enclosed within its own set of tags. Here's the structure:
->>>>>>> cd07b7fa
 
 <actual_tool_name>
 <parameter1_name>value1</parameter1_name>
@@ -518,11 +514,7 @@
 
 # Tool Use Formatting
 
-<<<<<<< HEAD
 Tool use is formatted using XML-style tags. Tool name and parameters are enclosed in their respective tags:
-=======
-Tool uses are formatted using XML-style tags. The tool name itself becomes the XML tag name. Each parameter is enclosed within its own set of tags. Here's the structure:
->>>>>>> cd07b7fa
 
 <actual_tool_name>
 <parameter1_name>value1</parameter1_name>
@@ -1019,11 +1011,7 @@
 
 # Tool Use Formatting
 
-<<<<<<< HEAD
 Tool use is formatted using XML-style tags. Tool name and parameters are enclosed in their respective tags:
-=======
-Tool uses are formatted using XML-style tags. The tool name itself becomes the XML tag name. Each parameter is enclosed within its own set of tags. Here's the structure:
->>>>>>> cd07b7fa
 
 <actual_tool_name>
 <parameter1_name>value1</parameter1_name>
@@ -1520,11 +1508,7 @@
 
 # Tool Use Formatting
 
-<<<<<<< HEAD
 Tool use is formatted using XML-style tags. Tool name and parameters are enclosed in their respective tags:
-=======
-Tool uses are formatted using XML-style tags. The tool name itself becomes the XML tag name. Each parameter is enclosed within its own set of tags. Here's the structure:
->>>>>>> cd07b7fa
 
 <actual_tool_name>
 <parameter1_name>value1</parameter1_name>
@@ -2065,11 +2049,7 @@
 
 # Tool Use Formatting
 
-<<<<<<< HEAD
 Tool use is formatted using XML-style tags. Tool name and parameters are enclosed in their respective tags:
-=======
-Tool uses are formatted using XML-style tags. The tool name itself becomes the XML tag name. Each parameter is enclosed within its own set of tags. Here's the structure:
->>>>>>> cd07b7fa
 
 <actual_tool_name>
 <parameter1_name>value1</parameter1_name>
@@ -2633,11 +2613,7 @@
 
 # Tool Use Formatting
 
-<<<<<<< HEAD
 Tool use is formatted using XML-style tags. Tool name and parameters are enclosed in their respective tags:
-=======
-Tool uses are formatted using XML-style tags. The tool name itself becomes the XML tag name. Each parameter is enclosed within its own set of tags. Here's the structure:
->>>>>>> cd07b7fa
 
 <actual_tool_name>
 <parameter1_name>value1</parameter1_name>
@@ -3178,11 +3154,7 @@
 
 # Tool Use Formatting
 
-<<<<<<< HEAD
 Tool use is formatted using XML-style tags. Tool name and parameters are enclosed in their respective tags:
-=======
-Tool uses are formatted using XML-style tags. The tool name itself becomes the XML tag name. Each parameter is enclosed within its own set of tags. Here's the structure:
->>>>>>> cd07b7fa
 
 <actual_tool_name>
 <parameter1_name>value1</parameter1_name>
@@ -3316,13 +3288,9 @@
 
 Diff format:
 \`\`\`
-<<<<<<< SEARCH
 :start_line: (required) The line number of original content where the search block starts.
 -------
 [exact content to find including whitespace]
-=======
-[new content to replace with]
->>>>>>> REPLACE
 
 \`\`\`
 
@@ -3340,7 +3308,6 @@
 
 Search/Replace content:
 \`\`\`
-<<<<<<< SEARCH
 :start_line:1
 -------
 def calculate_total(items):
@@ -3348,35 +3315,20 @@
     for item in items:
         total += item
     return total
-=======
-def calculate_total(items):
-    """Calculate total with 10% markup"""
-    return sum(item * 1.1 for item in items)
->>>>>>> REPLACE
 
 \`\`\`
 
 Search/Replace content with multi edits:
 \`\`\`
-<<<<<<< SEARCH
 :start_line:1
 -------
 def calculate_total(items):
     sum = 0
-=======
-def calculate_sum(items):
-    sum = 0
->>>>>>> REPLACE
-
-<<<<<<< SEARCH
+
 :start_line:4
 -------
         total += item
     return total
-=======
-        sum += item
-    return sum 
->>>>>>> REPLACE
 \`\`\`
 
 
@@ -3769,11 +3721,7 @@
 
 # Tool Use Formatting
 
-<<<<<<< HEAD
 Tool use is formatted using XML-style tags. Tool name and parameters are enclosed in their respective tags:
-=======
-Tool uses are formatted using XML-style tags. The tool name itself becomes the XML tag name. Each parameter is enclosed within its own set of tags. Here's the structure:
->>>>>>> cd07b7fa
 
 <actual_tool_name>
 <parameter1_name>value1</parameter1_name>
@@ -4312,11 +4260,7 @@
 
 # Tool Use Formatting
 
-<<<<<<< HEAD
 Tool use is formatted using XML-style tags. Tool name and parameters are enclosed in their respective tags:
-=======
-Tool uses are formatted using XML-style tags. The tool name itself becomes the XML tag name. Each parameter is enclosed within its own set of tags. Here's the structure:
->>>>>>> cd07b7fa
 
 <actual_tool_name>
 <parameter1_name>value1</parameter1_name>
@@ -4888,11 +4832,7 @@
 
 # Tool Use Formatting
 
-<<<<<<< HEAD
 Tool use is formatted using XML-style tags. Tool name and parameters are enclosed in their respective tags:
-=======
-Tool uses are formatted using XML-style tags. The tool name itself becomes the XML tag name. Each parameter is enclosed within its own set of tags. Here's the structure:
->>>>>>> cd07b7fa
 
 <actual_tool_name>
 <parameter1_name>value1</parameter1_name>
@@ -5347,11 +5287,7 @@
 
 # Tool Use Formatting
 
-<<<<<<< HEAD
 Tool use is formatted using XML-style tags. Tool name and parameters are enclosed in their respective tags:
-=======
-Tool uses are formatted using XML-style tags. The tool name itself becomes the XML tag name. Each parameter is enclosed within its own set of tags. Here's the structure:
->>>>>>> cd07b7fa
 
 <actual_tool_name>
 <parameter1_name>value1</parameter1_name>
@@ -5748,11 +5684,7 @@
 
 # Tool Use Formatting
 
-<<<<<<< HEAD
 Tool use is formatted using XML-style tags. Tool name and parameters are enclosed in their respective tags:
-=======
-Tool uses are formatted using XML-style tags. The tool name itself becomes the XML tag name. Each parameter is enclosed within its own set of tags. Here's the structure:
->>>>>>> cd07b7fa
 
 <actual_tool_name>
 <parameter1_name>value1</parameter1_name>
