--- conflicted
+++ resolved
@@ -262,60 +262,6 @@
 <ignore_case>true</ignore_case>
 </search_and_replace>
 
-<<<<<<< HEAD
-## browser_action
-Description: Request to interact with a Puppeteer-controlled browser. Every action, except `close`, will be responded to with a screenshot of the browser's current state, along with any new console logs. You may only perform one browser action per message, and wait for the user's response including a screenshot and logs to determine the next action.
-- The sequence of actions **must always start with** launching the browser at a URL, and **must always end with** closing the browser. If you need to visit a new URL that is not possible to navigate to from the current webpage, you must first close the browser, then launch again at the new URL.
-- While the browser is active, only the `browser_action` tool can be used. No other tools should be called during this time. You may proceed to use other tools only after closing the browser. For example if you run into an error and need to fix a file, you must close the browser, then use other tools to make the necessary changes, then re-launch the browser to verify the result.
-- The browser window has a resolution of **900x600** pixels. When performing any click actions, ensure the coordinates are within this resolution range.
-- Before clicking on any elements such as icons, links, or buttons, you must consult the provided screenshot of the page to determine the coordinates of the element. The click should be targeted at the **center of the element**, not on its edges.
-Parameters:
-- action: (required) The action to perform. The available actions are:
-    * launch: Launch a new Puppeteer-controlled browser instance at the specified URL. This **must always be the first action**.
-        - Use with the `url` parameter to provide the URL.
-        - Ensure the URL is valid and includes the appropriate protocol (e.g. http://localhost:3000/page, file:///path/to/file.html, etc.)
-    * hover: Move the cursor to a specific x,y coordinate.
-        - Use with the `coordinate` parameter to specify the location.
-        - Always move to the center of an element (icon, button, link, etc.) based on coordinates derived from a screenshot.
-    * click: Click at a specific x,y coordinate.
-        - Use with the `coordinate` parameter to specify the location.
-        - Always click in the center of an element (icon, button, link, etc.) based on coordinates derived from a screenshot.
-    * type: Type a string of text on the keyboard. You might use this after clicking on a text field to input text.
-        - Use with the `text` parameter to provide the string to type.
-    * resize: Resize the viewport to a specific w,h size.
-        - Use with the `size` parameter to specify the new size.
-    * scroll_down: Scroll down the page by one page height.
-    * scroll_up: Scroll up the page by one page height.
-    * close: Close the Puppeteer-controlled browser instance. This **must always be the final browser action**.
-        - Example: `<action>close</action>`
-- url: (optional) Use this for providing the URL for the `launch` action.
-    * Example: <url>https://example.com</url>
-- coordinate: (optional) The X and Y coordinates for the `click` and `hover` actions. Coordinates should be within the **900x600** resolution.
-    * Example: <coordinate>450,300</coordinate>
-- size: (optional) The width and height for the `resize` action.
-    * Example: <size>1280,720</size>
-- text: (optional) Use this for providing the text for the `type` action.
-    * Example: <text>Hello, world!</text>
-Usage:
-<browser_action>
-<action>Action to perform (e.g., launch, click, type, scroll_down, scroll_up, close)</action>
-<url>URL to launch the browser at (optional)</url>
-<coordinate>x,y coordinates (optional)</coordinate>
-<text>Text to type (optional)</text>
-</browser_action>
-
-Example: Requesting to launch a browser at https://example.com
-<browser_action>
-<action>launch</action>
-<url>https://example.com</url>
-</browser_action>
-
-Example: Requesting to click on the element at coordinates 450,300
-<browser_action>
-<action>click</action>
-<coordinate>450,300</coordinate>
-</browser_action>
-
 ## execute_command
 Description: Request to execute a CLI command on the system. Use this when you need to perform system operations or run specific commands to accomplish any step in the user's task. You must tailor your command to the user's system and provide a clear explanation of what the command does. For command chaining, use the appropriate chaining syntax for the user's shell. Prefer to execute complex CLI commands over creating executable scripts, as they are more flexible and easier to run. Prefer relative commands and paths that avoid location sensitivity for terminal consistency, e.g: `touch ./testdata/example.file`, `dir ./examples/model1/data/yaml`, or `go test ./cmd/front --config ./cmd/front/config.yml`. If directed by the user, you may open a terminal in a different directory by using the `cwd` parameter.
 Parameters:
@@ -360,8 +306,6 @@
 </execute_command>
 
 
-=======
->>>>>>> d9ed33db
 ## ask_followup_question
 Description: Ask the user a question to gather additional information needed to complete the task. Use when you need clarification or more details to proceed effectively.
 
