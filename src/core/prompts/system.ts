import * as vscode from "vscode"
import * as os from "os"

import type { ModeConfig, PromptComponent, CustomModePrompts } from "@roo-code/types"

import { Mode, modes, defaultModeSlug, getModeBySlug, getGroupName } from "../../shared/modes"
import { DiffStrategy } from "../../shared/tools"
import { formatLanguage } from "../../shared/language"

import { McpHub } from "../../services/mcp/McpHub"

import { PromptVariables, loadSystemPromptFile } from "./sections/custom-system-prompt"

import { getToolDescriptionsForMode } from "./tools"
import {
	getRulesSection,
	getSystemInfoSection,
	getObjectiveSection,
	getSharedToolUseSection,
	getMcpServersSection,
	getToolUseGuidelinesSection,
	getCapabilitiesSection,
	getModesSection,
	addCustomInstructions,
	markdownFormattingSection,
} from "./sections"
<<<<<<< HEAD
=======
import { formatLanguage } from "../../shared/language"
import { CodeIndexManager } from "../../services/code-index/manager"
>>>>>>> 61e122dc

async function generatePrompt(
	context: vscode.ExtensionContext,
	cwd: string,
	supportsComputerUse: boolean,
	mode: Mode,
	mcpHub?: McpHub,
	diffStrategy?: DiffStrategy,
	browserViewportSize?: string,
	promptComponent?: PromptComponent,
	customModeConfigs?: ModeConfig[],
	globalCustomInstructions?: string,
	diffEnabled?: boolean,
	experiments?: Record<string, boolean>,
	enableMcpServerCreation?: boolean,
	language?: string,
	rooIgnoreInstructions?: string,
): Promise<string> {
	if (!context) {
		throw new Error("Extension context is required for generating system prompt")
	}

	// If diff is disabled, don't pass the diffStrategy
	const effectiveDiffStrategy = diffEnabled ? diffStrategy : undefined

	// Get the full mode config to ensure we have the role definition
	const modeConfig = getModeBySlug(mode, customModeConfigs) || modes.find((m) => m.slug === mode) || modes[0]
	const roleDefinition = promptComponent?.roleDefinition || modeConfig.roleDefinition

	const [modesSection, mcpServersSection] = await Promise.all([
		getModesSection(context),
		modeConfig.groups.some((groupEntry) => getGroupName(groupEntry) === "mcp")
			? getMcpServersSection(mcpHub, effectiveDiffStrategy, enableMcpServerCreation)
			: Promise.resolve(""),
	])

	const codeIndexManager = CodeIndexManager.getInstance(context)

	const basePrompt = `${roleDefinition}

${markdownFormattingSection()}

${getSharedToolUseSection()}

${getToolDescriptionsForMode(
	mode,
	cwd,
	supportsComputerUse,
	codeIndexManager,
	effectiveDiffStrategy,
	browserViewportSize,
	mcpHub,
	customModeConfigs,
	experiments,
)}

${getToolUseGuidelinesSection()}

${mcpServersSection}

${getCapabilitiesSection(cwd, supportsComputerUse, mcpHub, effectiveDiffStrategy, codeIndexManager)}

${modesSection}

${getRulesSection(cwd, supportsComputerUse, effectiveDiffStrategy)}

${getSystemInfoSection(cwd)}

${getObjectiveSection()}

${await addCustomInstructions(promptComponent?.customInstructions || modeConfig.customInstructions || "", globalCustomInstructions || "", cwd, mode, { language: language ?? formatLanguage(vscode.env.language), rooIgnoreInstructions })}`

	return basePrompt
}

export const SYSTEM_PROMPT = async (
	context: vscode.ExtensionContext,
	cwd: string,
	supportsComputerUse: boolean,
	mcpHub?: McpHub,
	diffStrategy?: DiffStrategy,
	browserViewportSize?: string,
	mode: Mode = defaultModeSlug,
	customModePrompts?: CustomModePrompts,
	customModes?: ModeConfig[],
	globalCustomInstructions?: string,
	diffEnabled?: boolean,
	experiments?: Record<string, boolean>,
	enableMcpServerCreation?: boolean,
	language?: string,
	rooIgnoreInstructions?: string,
): Promise<string> => {
	if (!context) {
		throw new Error("Extension context is required for generating system prompt")
	}

	const getPromptComponent = (value: unknown) => {
		if (typeof value === "object" && value !== null) {
			return value as PromptComponent
		}
		return undefined
	}

	// Try to load custom system prompt from file
	const variablesForPrompt: PromptVariables = {
		workspace: cwd,
		mode: mode,
		language: language ?? formatLanguage(vscode.env.language),
		shell: vscode.env.shell,
		operatingSystem: os.type(),
	}
	const fileCustomSystemPrompt = await loadSystemPromptFile(cwd, mode, variablesForPrompt)

	// Check if it's a custom mode
	const promptComponent = getPromptComponent(customModePrompts?.[mode])

	// Get full mode config from custom modes or fall back to built-in modes
	const currentMode = getModeBySlug(mode, customModes) || modes.find((m) => m.slug === mode) || modes[0]

	// If a file-based custom system prompt exists, use it
	if (fileCustomSystemPrompt) {
		const roleDefinition = promptComponent?.roleDefinition || currentMode.roleDefinition
		const customInstructions = await addCustomInstructions(
			promptComponent?.customInstructions || currentMode.customInstructions || "",
			globalCustomInstructions || "",
			cwd,
			mode,
			{ language: language ?? formatLanguage(vscode.env.language), rooIgnoreInstructions },
		)

		// For file-based prompts, don't include the tool sections
		return `${roleDefinition}

${fileCustomSystemPrompt}

${customInstructions}`
	}

	// If diff is disabled, don't pass the diffStrategy
	const effectiveDiffStrategy = diffEnabled ? diffStrategy : undefined

	return generatePrompt(
		context,
		cwd,
		supportsComputerUse,
		currentMode.slug,
		mcpHub,
		effectiveDiffStrategy,
		browserViewportSize,
		promptComponent,
		customModes,
		globalCustomInstructions,
		diffEnabled,
		experiments,
		enableMcpServerCreation,
		language,
		rooIgnoreInstructions,
	)
}<|MERGE_RESOLUTION|>--- conflicted
+++ resolved
@@ -8,6 +8,7 @@
 import { formatLanguage } from "../../shared/language"
 
 import { McpHub } from "../../services/mcp/McpHub"
+import { CodeIndexManager } from "../../services/code-index/manager"
 
 import { PromptVariables, loadSystemPromptFile } from "./sections/custom-system-prompt"
 
@@ -24,11 +25,6 @@
 	addCustomInstructions,
 	markdownFormattingSection,
 } from "./sections"
-<<<<<<< HEAD
-=======
-import { formatLanguage } from "../../shared/language"
-import { CodeIndexManager } from "../../services/code-index/manager"
->>>>>>> 61e122dc
 
 async function generatePrompt(
 	context: vscode.ExtensionContext,
