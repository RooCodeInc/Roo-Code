import { ToolName } from "../../../schemas"
import { TOOL_GROUPS, ALWAYS_AVAILABLE_TOOLS, DiffStrategy } from "../../../shared/tools"
import { McpHub } from "../../../services/mcp/McpHub"
import { Mode, ModeConfig, getModeConfig, isToolAllowedForMode, getGroupName } from "../../../shared/modes"

import { ToolArgs } from "./types"
import { getExecuteCommandDescription } from "./execute-command"
import { getReadFileDescription } from "./read-file"
import { getFetchInstructionsDescription } from "./fetch-instructions"
import { getWriteToFileDescription } from "./write-to-file"
import { getAppendToFileDescription } from "./append-to-file"
import { getSearchFilesDescription } from "./search-files"
import { getListFilesDescription } from "./list-files"
import { getInsertContentDescription } from "./insert-content"
import { getSearchAndReplaceDescription } from "./search-and-replace"
import { getListCodeDefinitionNamesDescription } from "./list-code-definition-names"
import { getBrowserActionDescription } from "./browser-action"
import { getAskFollowupQuestionDescription } from "./ask-followup-question"
import { getAttemptCompletionDescription } from "./attempt-completion"
import { getUseMcpToolDescription } from "./use-mcp-tool"
import { getAccessMcpResourceDescription } from "./access-mcp-resource"
import { getSwitchModeDescription } from "./switch-mode"
import { getNewTaskDescription } from "./new-task"
<<<<<<< HEAD
import { DiffStrategy } from "../../diff/DiffStrategy"
import { McpHub } from "../../../services/mcp/McpHub"
import {
	Mode,
	ModeConfig,
	getModeConfig,
	isToolAllowedForMode,
	getGroupName,
	hasAnySwitchableModes,
} from "../../../shared/modes"
import { ToolName, TOOL_GROUPS, ALWAYS_AVAILABLE_TOOLS } from "../../../shared/tool-groups"
import { ToolArgs } from "./types"
import { ExtensionContext } from "vscode"
=======
>>>>>>> eeb73c3c

// Map of tool names to their description functions
const toolDescriptionMap: Record<string, (args: ToolArgs) => string | undefined> = {
	execute_command: (args) => getExecuteCommandDescription(args),
	read_file: (args) => getReadFileDescription(args),
	fetch_instructions: () => getFetchInstructionsDescription(),
	write_to_file: (args) => getWriteToFileDescription(args),
	append_to_file: (args) => getAppendToFileDescription(args),
	search_files: (args) => getSearchFilesDescription(args),
	list_files: (args) => getListFilesDescription(args),
	list_code_definition_names: (args) => getListCodeDefinitionNamesDescription(args),
	browser_action: (args) => getBrowserActionDescription(args),
	ask_followup_question: () => getAskFollowupQuestionDescription(),
	attempt_completion: () => getAttemptCompletionDescription(),
	use_mcp_tool: (args) => getUseMcpToolDescription(args),
	access_mcp_resource: (args) => getAccessMcpResourceDescription(args),
	switch_mode: () => getSwitchModeDescription(),
	new_task: (args) => getNewTaskDescription(args),
	insert_content: (args) => getInsertContentDescription(args),
	search_and_replace: (args) => getSearchAndReplaceDescription(args),
	apply_diff: (args) =>
		args.diffStrategy ? args.diffStrategy.getToolDescription({ cwd: args.cwd, toolOptions: args.toolOptions }) : "",
}

export async function getToolDescriptionsForMode(
	mode: Mode,
	cwd: string,
	supportsComputerUse: boolean,
	context: ExtensionContext,
	diffStrategy?: DiffStrategy,
	browserViewportSize?: string,
	mcpHub?: McpHub,
	customModes?: ModeConfig[],
	experiments?: Record<string, boolean>,
): Promise<string> {
	const config = getModeConfig(mode, customModes)
	const args: ToolArgs = {
		cwd,
		supportsComputerUse,
		diffStrategy,
		browserViewportSize,
		mcpHub,
	}

	const tools = new Set<string>()

	// Add tools from mode's groups
	config.groups.forEach((groupEntry) => {
		const groupName = getGroupName(groupEntry)
		const toolGroup = TOOL_GROUPS[groupName]
		if (toolGroup) {
			toolGroup.tools.forEach((tool) => {
				if (
					isToolAllowedForMode(
						tool as ToolName,
						mode,
						customModes ?? [],
						undefined,
						undefined,
						experiments ?? {},
					)
				) {
					tools.add(tool)
				}
			})
		}
	})

	// Add always available tools except switch_mode if no modes are switchable
	ALWAYS_AVAILABLE_TOOLS.forEach(async (tool) => {
		// Skip adding switch_mode tool if no modes are switchable
		if (tool === "switch_mode" && !(await hasAnySwitchableModes(context))) {
			return
		}
		tools.add(tool)
	})

	// Map tool descriptions for allowed tools
	const descriptions = Array.from(tools).map((toolName) => {
		const descriptionFn = toolDescriptionMap[toolName]
		if (!descriptionFn) {
			return undefined
		}

		return descriptionFn({
			...args,
			toolOptions: undefined, // No tool options in group-based approach
		})
	})

	return `# Tools\n\n${descriptions.filter(Boolean).join("\n\n")}`
}

// Export individual description functions for backward compatibility
export {
	getExecuteCommandDescription,
	getReadFileDescription,
	getFetchInstructionsDescription,
	getWriteToFileDescription,
	getAppendToFileDescription,
	getSearchFilesDescription,
	getListFilesDescription,
	getListCodeDefinitionNamesDescription,
	getBrowserActionDescription,
	getAskFollowupQuestionDescription,
	getAttemptCompletionDescription,
	getUseMcpToolDescription,
	getAccessMcpResourceDescription,
	getSwitchModeDescription,
	getInsertContentDescription,
	getSearchAndReplaceDescription,
}<|MERGE_RESOLUTION|>--- conflicted
+++ resolved
@@ -21,7 +21,6 @@
 import { getAccessMcpResourceDescription } from "./access-mcp-resource"
 import { getSwitchModeDescription } from "./switch-mode"
 import { getNewTaskDescription } from "./new-task"
-<<<<<<< HEAD
 import { DiffStrategy } from "../../diff/DiffStrategy"
 import { McpHub } from "../../../services/mcp/McpHub"
 import {
@@ -35,8 +34,6 @@
 import { ToolName, TOOL_GROUPS, ALWAYS_AVAILABLE_TOOLS } from "../../../shared/tool-groups"
 import { ToolArgs } from "./types"
 import { ExtensionContext } from "vscode"
-=======
->>>>>>> eeb73c3c
 
 // Map of tool names to their description functions
 const toolDescriptionMap: Record<string, (args: ToolArgs) => string | undefined> = {
