import { ToolProtocol, TOOL_PROTOCOL } from "@roo-code/types"
import { isNativeProtocol } from "@roo-code/types"

<<<<<<< HEAD
export function getToolUseGuidelinesSection(
	protocol: ToolProtocol = TOOL_PROTOCOL.XML,
	parallelToolCallsEnabled?: boolean,
=======
import { experiments, EXPERIMENT_IDS } from "../../../shared/experiments"

export function getToolUseGuidelinesSection(
	protocol: ToolProtocol = TOOL_PROTOCOL.XML,
	experimentFlags?: Record<string, boolean>,
>>>>>>> 1e71015e
): string {
	// Build guidelines array with automatic numbering
	let itemNumber = 1
	const guidelinesList: string[] = []

	// First guideline is always the same
	guidelinesList.push(
		`${itemNumber++}. Assess what information you already have and what information you need to proceed with the task.`,
	)

	guidelinesList.push(
		`${itemNumber++}. Choose the most appropriate tool based on the task and the tool descriptions provided. Assess if you need additional information to proceed, and which of the available tools would be most effective for gathering this information. For example using the list_files tool is more effective than running a command like \`ls\` in the terminal. It's critical that you think about each available tool and use the one that best fits the current step in the task.`,
	)

	// Remaining guidelines - different for native vs XML protocol
<<<<<<< HEAD
	if (isNativeProtocol(protocol) && parallelToolCallsEnabled) {
		guidelinesList.push(
			`${itemNumber++}. If multiple actions are needed, you may use multiple tools in a single message when appropriate, or use tools iteratively across messages. Each tool use should be informed by the results of previous tool uses. Do not assume the outcome of any tool use. Each step must be informed by the previous step's result.`,
=======
	if (isNativeProtocol(protocol)) {
		// Check if multiple native tool calls is enabled via experiment
		const isMultipleNativeToolCallsEnabled = experiments.isEnabled(
			experimentFlags ?? {},
			EXPERIMENT_IDS.MULTIPLE_NATIVE_TOOL_CALLS,
>>>>>>> 1e71015e
		)

		if (isMultipleNativeToolCallsEnabled) {
			guidelinesList.push(
				`${itemNumber++}. If multiple actions are needed, you may use multiple tools in a single message when appropriate, or use tools iteratively across messages. Each tool use should be informed by the results of previous tool uses. Do not assume the outcome of any tool use. Each step must be informed by the previous step's result.`,
			)
		} else {
			guidelinesList.push(
				`${itemNumber++}. If multiple actions are needed, use one tool at a time per message to accomplish the task iteratively, with each tool use being informed by the result of the previous tool use. Do not assume the outcome of any tool use. Each step must be informed by the previous step's result.`,
			)
		}
	} else {
		guidelinesList.push(
			`${itemNumber++}. If multiple actions are needed, use one tool at a time per message to accomplish the task iteratively, with each tool use being informed by the result of the previous tool use. Do not assume the outcome of any tool use. Each step must be informed by the previous step's result.`,
		)
	}

	// Protocol-specific guideline - only add for XML protocol
	if (!isNativeProtocol(protocol)) {
		guidelinesList.push(`${itemNumber++}. Formulate your tool use using the XML format specified for each tool.`)
	}
	guidelinesList.push(`${itemNumber++}. After each tool use, the user will respond with the result of that tool use. This result will provide you with the necessary information to continue your task or make further decisions. This response may include:
	 - Information about whether the tool succeeded or failed, along with any reasons for failure.
	 - Linter errors that may have arisen due to the changes you made, which you'll need to address.
	 - New terminal output in reaction to the changes, which you may need to consider or act upon.
	 - Any other relevant feedback or information related to the tool use.`)

	// Only add the "wait for confirmation" guideline for XML protocol
	// Native protocol allows multiple tools per message, so waiting after each tool doesn't apply
	if (!isNativeProtocol(protocol)) {
		guidelinesList.push(
			`${itemNumber++}. ALWAYS wait for user confirmation after each tool use before proceeding. Never assume the success of a tool use without explicit confirmation of the result from the user.`,
		)
	}

	// Join guidelines and add the footer
	// For native protocol, the footer is less relevant since multiple tools can execute in one message
	const footer = isNativeProtocol(protocol)
		? `\n\nBy carefully considering the user's response after tool executions, you can react accordingly and make informed decisions about how to proceed with the task. This iterative process helps ensure the overall success and accuracy of your work.`
		: `\n\nIt is crucial to proceed step-by-step, waiting for the user's message after each tool use before moving forward with the task. This approach allows you to:
1. Confirm the success of each step before proceeding.
2. Address any issues or errors that arise immediately.
3. Adapt your approach based on new information or unexpected results.
4. Ensure that each action builds correctly on the previous ones.

By waiting for and carefully considering the user's response after each tool use, you can react accordingly and make informed decisions about how to proceed with the task. This iterative process helps ensure the overall success and accuracy of your work.`

	return `# Tool Use Guidelines

${guidelinesList.join("\n")}${footer}`
}<|MERGE_RESOLUTION|>--- conflicted
+++ resolved
@@ -1,17 +1,11 @@
 import { ToolProtocol, TOOL_PROTOCOL } from "@roo-code/types"
 import { isNativeProtocol } from "@roo-code/types"
 
-<<<<<<< HEAD
-export function getToolUseGuidelinesSection(
-	protocol: ToolProtocol = TOOL_PROTOCOL.XML,
-	parallelToolCallsEnabled?: boolean,
-=======
 import { experiments, EXPERIMENT_IDS } from "../../../shared/experiments"
 
 export function getToolUseGuidelinesSection(
 	protocol: ToolProtocol = TOOL_PROTOCOL.XML,
 	experimentFlags?: Record<string, boolean>,
->>>>>>> 1e71015e
 ): string {
 	// Build guidelines array with automatic numbering
 	let itemNumber = 1
@@ -27,17 +21,11 @@
 	)
 
 	// Remaining guidelines - different for native vs XML protocol
-<<<<<<< HEAD
-	if (isNativeProtocol(protocol) && parallelToolCallsEnabled) {
-		guidelinesList.push(
-			`${itemNumber++}. If multiple actions are needed, you may use multiple tools in a single message when appropriate, or use tools iteratively across messages. Each tool use should be informed by the results of previous tool uses. Do not assume the outcome of any tool use. Each step must be informed by the previous step's result.`,
-=======
 	if (isNativeProtocol(protocol)) {
 		// Check if multiple native tool calls is enabled via experiment
 		const isMultipleNativeToolCallsEnabled = experiments.isEnabled(
 			experimentFlags ?? {},
 			EXPERIMENT_IDS.MULTIPLE_NATIVE_TOOL_CALLS,
->>>>>>> 1e71015e
 		)
 
 		if (isMultipleNativeToolCallsEnabled) {
