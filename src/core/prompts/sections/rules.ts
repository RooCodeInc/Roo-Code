--- conflicted
+++ resolved
@@ -15,20 +15,8 @@
 	}
 
 	availableTools.push("append_to_file (for appending content to the end of files)")
-
-<<<<<<< HEAD
 	availableTools.push("insert_content (for adding lines to existing files)")
-
-	if (experiments?.["search_and_replace"]) {
-		availableTools.push("search_and_replace (for finding and replacing individual pieces of text)")
-	}
-=======
-	if (experiments?.["insert_content"]) {
-		availableTools.push("insert_content (for adding lines to existing files)")
-	}
-
 	availableTools.push("search_and_replace (for finding and replacing individual pieces of text)")
->>>>>>> 80b29849
 
 	// Base editing instruction mentioning all available tools
 	if (availableTools.length > 1) {
