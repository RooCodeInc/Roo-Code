import { getToolUseGuidelinesSection } from "../tool-use-guidelines"
import { TOOL_PROTOCOL } from "@roo-code/types"
import { EXPERIMENT_IDS } from "../../../../shared/experiments"

describe("getToolUseGuidelinesSection", () => {
	describe("XML protocol", () => {
		it("should include proper numbered guidelines", () => {
			const guidelines = getToolUseGuidelinesSection(TOOL_PROTOCOL.XML)

			// Check that all numbered items are present with correct numbering
			expect(guidelines).toContain("1. Assess what information")
			expect(guidelines).toContain("2. Choose the most appropriate tool")
			expect(guidelines).toContain("3. If multiple actions are needed")
			expect(guidelines).toContain("4. Formulate your tool use")
			expect(guidelines).toContain("5. After each tool use")
			expect(guidelines).toContain("6. ALWAYS wait for user confirmation")
		})

		it("should include XML-specific guidelines", () => {
			const guidelines = getToolUseGuidelinesSection(TOOL_PROTOCOL.XML)

			expect(guidelines).toContain("Formulate your tool use using the XML format specified for each tool")
			expect(guidelines).toContain("use one tool at a time per message")
			expect(guidelines).toContain("ALWAYS wait for user confirmation")
		})

		it("should include iterative process guidelines", () => {
			const guidelines = getToolUseGuidelinesSection(TOOL_PROTOCOL.XML)

			expect(guidelines).toContain("It is crucial to proceed step-by-step")
			expect(guidelines).toContain("1. Confirm the success of each step before proceeding")
			expect(guidelines).toContain("2. Address any issues or errors that arise immediately")
			expect(guidelines).toContain("3. Adapt your approach based on new information")
			expect(guidelines).toContain("4. Ensure that each action builds correctly")
		})
	})

	describe("native protocol", () => {
<<<<<<< HEAD
		it("should include proper numbered guidelines", () => {
			const guidelines = getToolUseGuidelinesSection(TOOL_PROTOCOL.NATIVE, true)
=======
		describe("with MULTIPLE_NATIVE_TOOL_CALLS disabled (default)", () => {
			it("should include proper numbered guidelines", () => {
				const guidelines = getToolUseGuidelinesSection(TOOL_PROTOCOL.NATIVE)
>>>>>>> 1e71015e

				// Check that all numbered items are present with correct numbering
				expect(guidelines).toContain("1. Assess what information")
				expect(guidelines).toContain("2. Choose the most appropriate tool")
				expect(guidelines).toContain("3. If multiple actions are needed")
				expect(guidelines).toContain("4. After each tool use")
			})

			it("should include single-tool-per-message guidance when experiment disabled", () => {
				const guidelines = getToolUseGuidelinesSection(TOOL_PROTOCOL.NATIVE, {})

				expect(guidelines).toContain("use one tool at a time per message")
				expect(guidelines).not.toContain("you may use multiple tools in a single message")
				expect(guidelines).not.toContain("Formulate your tool use using the XML format")
				expect(guidelines).not.toContain("ALWAYS wait for user confirmation")
			})

<<<<<<< HEAD
		it("should include native protocol-specific guidelines", () => {
			const guidelines = getToolUseGuidelinesSection(TOOL_PROTOCOL.NATIVE, true)
=======
			it("should include simplified iterative process guidelines", () => {
				const guidelines = getToolUseGuidelinesSection(TOOL_PROTOCOL.NATIVE)
>>>>>>> 1e71015e

				expect(guidelines).toContain("carefully considering the user's response after tool executions")
				// Native protocol doesn't have the step-by-step list
				expect(guidelines).not.toContain("It is crucial to proceed step-by-step")
			})
		})

		describe("with MULTIPLE_NATIVE_TOOL_CALLS enabled", () => {
			it("should include multiple-tools-per-message guidance when experiment enabled", () => {
				const guidelines = getToolUseGuidelinesSection(TOOL_PROTOCOL.NATIVE, {
					[EXPERIMENT_IDS.MULTIPLE_NATIVE_TOOL_CALLS]: true,
				})

				expect(guidelines).toContain("you may use multiple tools in a single message")
				expect(guidelines).not.toContain("use one tool at a time per message")
			})

			it("should include simplified iterative process guidelines", () => {
				const guidelines = getToolUseGuidelinesSection(TOOL_PROTOCOL.NATIVE, {
					[EXPERIMENT_IDS.MULTIPLE_NATIVE_TOOL_CALLS]: true,
				})

				expect(guidelines).toContain("carefully considering the user's response after tool executions")
				expect(guidelines).not.toContain("It is crucial to proceed step-by-step")
			})
		})
	})

	it("should include common guidance regardless of protocol", () => {
		const guidelinesXml = getToolUseGuidelinesSection(TOOL_PROTOCOL.XML)
		const guidelinesNative = getToolUseGuidelinesSection(TOOL_PROTOCOL.NATIVE)

		for (const guidelines of [guidelinesXml, guidelinesNative]) {
			expect(guidelines).toContain("Assess what information you already have")
			expect(guidelines).toContain("Choose the most appropriate tool")
			expect(guidelines).toContain("After each tool use, the user will respond")
		}
	})
})<|MERGE_RESOLUTION|>--- conflicted
+++ resolved
@@ -36,14 +36,9 @@
 	})
 
 	describe("native protocol", () => {
-<<<<<<< HEAD
-		it("should include proper numbered guidelines", () => {
-			const guidelines = getToolUseGuidelinesSection(TOOL_PROTOCOL.NATIVE, true)
-=======
 		describe("with MULTIPLE_NATIVE_TOOL_CALLS disabled (default)", () => {
 			it("should include proper numbered guidelines", () => {
 				const guidelines = getToolUseGuidelinesSection(TOOL_PROTOCOL.NATIVE)
->>>>>>> 1e71015e
 
 				// Check that all numbered items are present with correct numbering
 				expect(guidelines).toContain("1. Assess what information")
@@ -61,13 +56,8 @@
 				expect(guidelines).not.toContain("ALWAYS wait for user confirmation")
 			})
 
-<<<<<<< HEAD
-		it("should include native protocol-specific guidelines", () => {
-			const guidelines = getToolUseGuidelinesSection(TOOL_PROTOCOL.NATIVE, true)
-=======
 			it("should include simplified iterative process guidelines", () => {
 				const guidelines = getToolUseGuidelinesSection(TOOL_PROTOCOL.NATIVE)
->>>>>>> 1e71015e
 
 				expect(guidelines).toContain("carefully considering the user's response after tool executions")
 				// Native protocol doesn't have the step-by-step list
