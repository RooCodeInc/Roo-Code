import fs from "fs/promises"
import path from "path"
import * as os from "os"
import { Dirent } from "fs"

import { isLanguage, toolNames } from "@roo-code/types"

import type { SystemPromptSettings } from "../types"

import { LANGUAGES } from "../../../shared/language"
import { getRooDirectoriesForCwd, getGlobalRooDirectory } from "../../../services/roo-config"

/**
 * Safely read a file and return its trimmed content
 */
async function safeReadFile(filePath: string): Promise<string> {
	try {
		const content = await fs.readFile(filePath, "utf-8")
		return content.trim()
	} catch (err) {
		const errorCode = (err as NodeJS.ErrnoException).code
		if (!errorCode || !["ENOENT", "EISDIR"].includes(errorCode)) {
			throw err
		}
		return ""
	}
}

/**
 * Check if a directory exists
 */
async function directoryExists(dirPath: string): Promise<boolean> {
	try {
		const stats = await fs.stat(dirPath)
		return stats.isDirectory()
	} catch (err) {
		return false
	}
}

const MAX_DEPTH = 5

/**
 * Recursively resolve directory entries and collect file paths
 */
async function resolveDirectoryEntry(
	entry: Dirent,
	dirPath: string,
	fileInfo: Array<{ originalPath: string; resolvedPath: string }>,
	depth: number,
): Promise<void> {
	// Avoid cyclic symlinks
	if (depth > MAX_DEPTH) {
		return
	}

	const fullPath = path.resolve(entry.parentPath || dirPath, entry.name)
	if (entry.isFile()) {
		// Regular file - both original and resolved paths are the same
		fileInfo.push({ originalPath: fullPath, resolvedPath: fullPath })
	} else if (entry.isSymbolicLink()) {
		// Await the resolution of the symbolic link
		await resolveSymLink(fullPath, fileInfo, depth + 1)
	}
}

/**
 * Recursively resolve a symbolic link and collect file paths
 */
async function resolveSymLink(
	symlinkPath: string,
	fileInfo: Array<{ originalPath: string; resolvedPath: string }>,
	depth: number,
): Promise<void> {
	// Avoid cyclic symlinks
	if (depth > MAX_DEPTH) {
		return
	}
	try {
		// Get the symlink target
		const linkTarget = await fs.readlink(symlinkPath)
		// Resolve the target path (relative to the symlink location)
		const resolvedTarget = path.resolve(path.dirname(symlinkPath), linkTarget)

		// Check if the target is a file
		const stats = await fs.stat(resolvedTarget)
		if (stats.isFile()) {
			// For symlinks to files, store the symlink path as original and target as resolved
			fileInfo.push({ originalPath: symlinkPath, resolvedPath: resolvedTarget })
		} else if (stats.isDirectory()) {
			const anotherEntries = await fs.readdir(resolvedTarget, { withFileTypes: true, recursive: true })
			// Collect promises for recursive calls within the directory
			const directoryPromises: Promise<void>[] = []
			for (const anotherEntry of anotherEntries) {
				directoryPromises.push(resolveDirectoryEntry(anotherEntry, resolvedTarget, fileInfo, depth + 1))
			}
			// Wait for all entries in the resolved directory to be processed
			await Promise.all(directoryPromises)
		} else if (stats.isSymbolicLink()) {
			// Handle nested symlinks by awaiting the recursive call
			await resolveSymLink(resolvedTarget, fileInfo, depth + 1)
		}
	} catch (err) {
		// Skip invalid symlinks
	}
}

/**
 * Read all text files from a directory in alphabetical order
 */
async function readTextFilesFromDirectory(dirPath: string): Promise<Array<{ filename: string; content: string }>> {
	try {
		const entries = await fs.readdir(dirPath, { withFileTypes: true, recursive: true })

		// Process all entries - regular files and symlinks that might point to files
		// Store both original path (for sorting) and resolved path (for reading)
		const fileInfo: Array<{ originalPath: string; resolvedPath: string }> = []
		// Collect promises for the initial resolution calls
		const initialPromises: Promise<void>[] = []

		for (const entry of entries) {
			initialPromises.push(resolveDirectoryEntry(entry, dirPath, fileInfo, 0))
		}

		// Wait for all asynchronous operations (including recursive ones) to complete
		await Promise.all(initialPromises)

		const fileContents = await Promise.all(
			fileInfo.map(async ({ originalPath, resolvedPath }) => {
				try {
					// Check if it's a file (not a directory)
					const stats = await fs.stat(resolvedPath)
					if (stats.isFile()) {
						// Filter out cache files and system files that shouldn't be in rules
						if (!shouldIncludeRuleFile(resolvedPath)) {
							return null
						}
						const content = await safeReadFile(resolvedPath)
						// Use resolvedPath for display to maintain existing behavior
						return { filename: resolvedPath, content, sortKey: originalPath }
					}
					return null
				} catch (err) {
					return null
				}
			}),
		)

		// Filter out null values (directories, failed reads, or excluded files)
		const filteredFiles = fileContents.filter(
			(item): item is { filename: string; content: string; sortKey: string } => item !== null,
		)

		// Sort files alphabetically by the original filename (case-insensitive) to ensure consistent order
		// For symlinks, this will use the symlink name, not the target name
		return filteredFiles
			.sort((a, b) => {
				const filenameA = path.basename(a.sortKey).toLowerCase()
				const filenameB = path.basename(b.sortKey).toLowerCase()
				return filenameA.localeCompare(filenameB)
			})
			.map(({ filename, content }) => ({ filename, content }))
	} catch (err) {
		return []
	}
}

/**
 * Format content from multiple files with filenames as headers
 */
function formatDirectoryContent(dirPath: string, files: Array<{ filename: string; content: string }>): string {
	if (files.length === 0) return ""

	return files
		.map((file) => {
			return `# Rules from ${file.filename}:\n${file.content}`
		})
		.join("\n\n")
}

/**
 * Load rule files from global and project-local directories
 * Global rules are loaded first, then project-local rules which can override global ones
 */
export async function loadRuleFiles(cwd: string): Promise<string> {
	const rules: string[] = []
	const rooDirectories = getRooDirectoriesForCwd(cwd)

	// Check for .roo/rules/ directories in order (global first, then project-local)
	for (const rooDir of rooDirectories) {
		const rulesDir = path.join(rooDir, "rules")
		if (await directoryExists(rulesDir)) {
			const files = await readTextFilesFromDirectory(rulesDir)
			if (files.length > 0) {
				const content = formatDirectoryContent(rulesDir, files)
				rules.push(content)
			}
		}
	}

	// If we found rules in .roo/rules/ directories, return them
	if (rules.length > 0) {
		return "\n" + rules.join("\n\n")
	}

	// Fall back to existing behavior for legacy .roorules/.clinerules files
	const ruleFiles = [".roorules", ".clinerules"]

	for (const file of ruleFiles) {
		const content = await safeReadFile(path.join(cwd, file))
		if (content) {
			return `\n# Rules from ${file}:\n${content}\n`
		}
	}

	return ""
}

/**
 * Load AGENTS.md or AGENT.md file from the project root if it exists
 * Checks for both AGENTS.md (standard) and AGENT.md (alternative) for compatibility
 */
async function loadAgentRulesFile(cwd: string): Promise<string> {
	// Try both filenames - AGENTS.md (standard) first, then AGENT.md (alternative)
	const filenames = ["AGENTS.md", "AGENT.md"]

	for (const filename of filenames) {
		try {
			const agentPath = path.join(cwd, filename)
			let resolvedPath = agentPath

			// Check if file exists and handle symlinks
			try {
				const stats = await fs.lstat(agentPath)
				if (stats.isSymbolicLink()) {
					// Create a temporary fileInfo array to use with resolveSymLink
					const fileInfo: Array<{ originalPath: string; resolvedPath: string }> = []

					// Use the existing resolveSymLink function to handle symlink resolution
					await resolveSymLink(agentPath, fileInfo, 0)

					// Extract the resolved path from fileInfo
					if (fileInfo.length > 0) {
						resolvedPath = fileInfo[0].resolvedPath
					}
				}
			} catch (err) {
				// If lstat fails (file doesn't exist), try next filename
				continue
			}

			// Read the content from the resolved path
			const content = await safeReadFile(resolvedPath)
			if (content) {
				return `# Agent Rules Standard (${filename}):\n${content}`
			}
		} catch (err) {
			// Silently ignore errors - agent rules files are optional
		}
	}
	return ""
}

export async function addCustomInstructions(
	modeCustomInstructions: string,
	globalCustomInstructions: string,
	cwd: string,
	mode: string,
	options: {
		language?: string
		rooIgnoreInstructions?: string
		shell?: string
		settings?: SystemPromptSettings
	} = {},
): Promise<string> {
	const sections = []

	// Load mode-specific rules if mode is provided
	let modeRuleContent = ""
	let usedRuleFile = ""
	const shellPath = options.shell ? options.shell.toLowerCase() : ""
	// -Encoding UTF8
	const mustRules =
		process.env.NODE_ENV === "test"
			? []
			: [
<<<<<<< HEAD
					// `- **IMPORTANT: Only use tools, plugins, or complex actions when the question explicitly involves file reading/writing/editing/creating, project scanning, debugging, implementation (e.g., writing or modifying code), or deep technical analysis.**`,
					`- **IMPORTANT: If the question is clearly informal or lacks actionable meaning (e.g., "hello", "who are you", "tell me a joke"), respond politely without attempting any deep logic or tool usage, and immediately respond using the \`attempt_completion\` tool.**`,
=======
>>>>>>> 7444b25c
					`- **IMPORTANT: If the file or folder is not found, use \`ask_followup_question\` to inform the user and get two suggest: Skip or Create**`,
					shellPath
						? `- **IMPORTANT: Always use the system's default shell (defined by ${shellPath}) when executing commands. Review <environment_details> to adapt commands to the user's environment, and make sure all execution and output use UTF-8 encoding. **`
						: "",
					`- **IMPORTANT: For every response, you must select and use exactly one appropriate tool from the following: ${toolNames.map((toolName) => `\`${toolName}\``).join("、")}.Direct text replies are not allowed.**`,
					`- **IMPORTANT: If the question is clearly informal or lacks actionable meaning (e.g., "hello", "who are you", "tell me a joke"), answer immediately with \`attempt_completion\` tool.**`,
					`- **IMPORTANT: If creating a new file, use tool \`write_to_file\`.**`,
					`- **IMPORTANT: If edit file, always prioritize \`apply_diff\`, then \`insert_content\`, and use \`write_to_file\` only as the last option.**`,
				]

	if (mode) {
		const modeRules: string[] = []
		const rooDirectories = getRooDirectoriesForCwd(cwd)

		// Check for .roo/rules-${mode}/ directories in order (global first, then project-local)
		for (const rooDir of rooDirectories) {
			const modeRulesDir = path.join(rooDir, `rules-${mode}`)
			if (await directoryExists(modeRulesDir)) {
				const files = await readTextFilesFromDirectory(modeRulesDir)
				if (files.length > 0) {
					const content = formatDirectoryContent(modeRulesDir, files)
					modeRules.push(content)
				}
			}
		}

		// If we found mode-specific rules in .roo/rules-${mode}/ directories, use them
		if (modeRules.length > 0) {
			modeRuleContent = "\n" + modeRules.join("\n\n")
			usedRuleFile = `rules-${mode} directories`
		} else {
			// Fall back to existing behavior for legacy files
			const rooModeRuleFile = `.roorules-${mode}`
			modeRuleContent = await safeReadFile(path.join(cwd, rooModeRuleFile))
			if (modeRuleContent) {
				usedRuleFile = rooModeRuleFile
			} else {
				const clineModeRuleFile = `.clinerules-${mode}`
				modeRuleContent = await safeReadFile(path.join(cwd, clineModeRuleFile))
				if (modeRuleContent) {
					usedRuleFile = clineModeRuleFile
				}
			}
		}
	}

	// Add language preference if provided
	if (options.language) {
		const languageName = isLanguage(options.language) ? LANGUAGES[options.language] : options.language
		sections.push(
			`Language Preference:\nYou should always speak and think in the "${languageName}" (${options.language}) language unless the user gives you instructions below to do otherwise.`,
		)
	}

	// Add global instructions first
	if (typeof globalCustomInstructions === "string" && globalCustomInstructions.trim()) {
		sections.push(`Global Instructions:\n${globalCustomInstructions.trim()}`)
	}

	// Add mode-specific instructions after
	if (typeof modeCustomInstructions === "string" && modeCustomInstructions.trim()) {
		sections.push(`Mode-specific Instructions:\n${modeCustomInstructions.trim()}`)
	}

	// Add rules - include both mode-specific and generic rules if they exist
	const rules = []

	// Add mode-specific rules first if they exist
	if (modeRuleContent && modeRuleContent.trim()) {
		if (usedRuleFile.includes(path.join(".roo", `rules-${mode}`))) {
			rules.push(modeRuleContent.trim())
		} else {
			rules.push(`# Rules from ${usedRuleFile}:\n${modeRuleContent}`)
		}
	}

	if (options.rooIgnoreInstructions) {
		rules.push(options.rooIgnoreInstructions)
	}

	// Add AGENTS.md content if enabled (default: true)
	if (options.settings?.useAgentRules !== false) {
		const agentRulesContent = await loadAgentRulesFile(cwd)
		if (agentRulesContent && agentRulesContent.trim()) {
			rules.push(agentRulesContent.trim())
		}
	}

	// Add generic rules
	const genericRuleContent = await loadRuleFiles(cwd)
	if (genericRuleContent && genericRuleContent.trim()) {
		rules.push(genericRuleContent.trim())
	}

	if (rules.length > 0) {
		sections.push(`Rules:\n\n${rules.join("\n\n")}`)
	}
	sections.push(...mustRules)
	const joinedSections = sections.join("\n").trim()

	return joinedSections
		? `
====

USER'S CUSTOM INSTRUCTIONS

The following additional instructions are provided by the user, and should be followed to the best of your ability without interfering with the TOOL USE guidelines.

${joinedSections}`
<<<<<<< HEAD
		: `${mustRules.join("\n")}`
=======
		: `\n\nMUST_FOLLOW_RULES:\n\n${mustRules.join("\n\n")}`
>>>>>>> 7444b25c
}

/**
 * Check if a file should be included in rule compilation.
 * Excludes cache files and system files that shouldn't be processed as rules.
 */
function shouldIncludeRuleFile(filename: string): boolean {
	const basename = path.basename(filename)

	const cachePatterns = [
		"*.DS_Store",
		"*.bak",
		"*.cache",
		"*.crdownload",
		"*.db",
		"*.dmp",
		"*.dump",
		"*.eslintcache",
		"*.lock",
		"*.log",
		"*.old",
		"*.part",
		"*.partial",
		"*.pyc",
		"*.pyo",
		"*.stackdump",
		"*.swo",
		"*.swp",
		"*.temp",
		"*.tmp",
		"Thumbs.db",
	]

	return !cachePatterns.some((pattern) => {
		if (pattern.startsWith("*.")) {
			const extension = pattern.slice(1)
			return basename.endsWith(extension)
		} else {
			return basename === pattern
		}
	})
}<|MERGE_RESOLUTION|>--- conflicted
+++ resolved
@@ -284,11 +284,6 @@
 		process.env.NODE_ENV === "test"
 			? []
 			: [
-<<<<<<< HEAD
-					// `- **IMPORTANT: Only use tools, plugins, or complex actions when the question explicitly involves file reading/writing/editing/creating, project scanning, debugging, implementation (e.g., writing or modifying code), or deep technical analysis.**`,
-					`- **IMPORTANT: If the question is clearly informal or lacks actionable meaning (e.g., "hello", "who are you", "tell me a joke"), respond politely without attempting any deep logic or tool usage, and immediately respond using the \`attempt_completion\` tool.**`,
-=======
->>>>>>> 7444b25c
 					`- **IMPORTANT: If the file or folder is not found, use \`ask_followup_question\` to inform the user and get two suggest: Skip or Create**`,
 					shellPath
 						? `- **IMPORTANT: Always use the system's default shell (defined by ${shellPath}) when executing commands. Review <environment_details> to adapt commands to the user's environment, and make sure all execution and output use UTF-8 encoding. **`
@@ -398,11 +393,7 @@
 The following additional instructions are provided by the user, and should be followed to the best of your ability without interfering with the TOOL USE guidelines.
 
 ${joinedSections}`
-<<<<<<< HEAD
-		: `${mustRules.join("\n")}`
-=======
 		: `\n\nMUST_FOLLOW_RULES:\n\n${mustRules.join("\n\n")}`
->>>>>>> 7444b25c
 }
 
 /**
