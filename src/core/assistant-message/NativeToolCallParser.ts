--- conflicted
+++ resolved
@@ -1,15 +1,12 @@
 import { type ToolName, toolNames, type FileEntry } from "@roo-code/types"
 import { type ToolUse, type ToolParamName, toolParamNames, type NativeToolArgs } from "../../shared/tools"
-<<<<<<< HEAD
 import { fixBrowserLaunchAction } from "../../utils/fixbrowserLaunchAction"
-=======
 import { parseJSON } from "partial-json"
 import type {
 	ApiStreamToolCallStartChunk,
 	ApiStreamToolCallDeltaChunk,
 	ApiStreamToolCallEndChunk,
 } from "../../api/transform/stream"
->>>>>>> 8949c2f6
 
 /**
  * Helper type to extract properly typed native arguments for a given tool.
