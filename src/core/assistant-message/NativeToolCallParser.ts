--- conflicted
+++ resolved
@@ -1,12 +1,9 @@
 import { parseJSON } from "partial-json"
 
 import { type ToolName, toolNames, type FileEntry } from "@roo-code/types"
-<<<<<<< HEAD
 import { fixBrowserLaunchAction } from "../../utils/fixbrowserLaunchAction"
-=======
 import { customToolRegistry } from "@roo-code/core"
 
->>>>>>> 2bb37553
 import {
 	type ToolUse,
 	type McpToolUse,
