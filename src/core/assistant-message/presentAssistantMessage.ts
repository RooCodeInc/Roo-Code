import cloneDeep from "clone-deep"
import { serializeError } from "serialize-error"
import { Anthropic } from "@anthropic-ai/sdk"

import type { ToolName, ClineAsk, ToolProgressStatus } from "@roo-code/types"
import { TelemetryService } from "@roo-code/telemetry"
import { customToolRegistry } from "@roo-code/core"

import { t } from "../../i18n"

import { t } from "../../i18n"

import { defaultModeSlug, getModeBySlug } from "../../shared/modes"
import type { ToolParamName, ToolResponse, ToolUse, McpToolUse } from "../../shared/tools"
import { experiments, EXPERIMENT_IDS } from "../../shared/experiments"

import { AskIgnoredError } from "../task/AskIgnoredError"
import { Task } from "../task/Task"

import { fetchInstructionsTool } from "../tools/FetchInstructionsTool"
import { listFilesTool } from "../tools/ListFilesTool"
import { readFileTool } from "../tools/ReadFileTool"
import { getSimpleReadFileToolDescription, simpleReadFileTool } from "../tools/simpleReadFileTool"
import { shouldUseSingleFileRead, TOOL_PROTOCOL } from "@roo-code/types"
import { writeToFileTool } from "../tools/WriteToFileTool"
import { applyDiffTool } from "../tools/MultiApplyDiffTool"
import { searchAndReplaceTool } from "../tools/SearchAndReplaceTool"
import { searchReplaceTool } from "../tools/SearchReplaceTool"
import { applyPatchTool } from "../tools/ApplyPatchTool"
import { searchFilesTool } from "../tools/SearchFilesTool"
import { browserActionTool } from "../tools/BrowserActionTool"
import { executeCommandTool } from "../tools/ExecuteCommandTool"
import { useMcpToolTool } from "../tools/UseMcpToolTool"
import { accessMcpResourceTool } from "../tools/accessMcpResourceTool"
import { askFollowupQuestionTool } from "../tools/AskFollowupQuestionTool"
import { switchModeTool } from "../tools/SwitchModeTool"
import { attemptCompletionTool, AttemptCompletionCallbacks } from "../tools/AttemptCompletionTool"
import { newTaskTool } from "../tools/NewTaskTool"
import { updateTodoListTool } from "../tools/UpdateTodoListTool"
import { runSlashCommandTool } from "../tools/RunSlashCommandTool"
import { generateImageTool } from "../tools/GenerateImageTool"
import { applyDiffTool as applyDiffToolClass } from "../tools/ApplyDiffTool"
import { validateToolUse } from "../tools/validateToolUse"
import { codebaseSearchTool } from "../tools/CodebaseSearchTool"

import { formatResponse } from "../prompts/responses"

/**
 * Processes and presents assistant message content to the user interface.
 *
 * This function is the core message handling system that:
 * - Sequentially processes content blocks from the assistant's response.
 * - Displays text content to the user.
 * - Executes tool use requests with appropriate user approval.
 * - Manages the flow of conversation by determining when to proceed to the next content block.
 * - Coordinates file system checkpointing for modified files.
 * - Controls the conversation state to determine when to continue to the next request.
 *
 * The function uses a locking mechanism to prevent concurrent execution and handles
 * partial content blocks during streaming. It's designed to work with the streaming
 * API response pattern, where content arrives incrementally and needs to be processed
 * as it becomes available.
 */

export async function presentAssistantMessage(cline: Task) {
	if (cline.abort) {
		throw new Error(`[Task#presentAssistantMessage] task ${cline.taskId}.${cline.instanceId} aborted`)
	}

	if (cline.presentAssistantMessageLocked) {
		cline.presentAssistantMessageHasPendingUpdates = true
		return
	}

	cline.presentAssistantMessageLocked = true
	cline.presentAssistantMessageHasPendingUpdates = false

	if (cline.currentStreamingContentIndex >= cline.assistantMessageContent.length) {
		// This may happen if the last content block was completed before
		// streaming could finish. If streaming is finished, and we're out of
		// bounds then this means we already  presented/executed the last
		// content block and are ready to continue to next request.
		if (cline.didCompleteReadingStream) {
			cline.userMessageContentReady = true
		}

		cline.presentAssistantMessageLocked = false
		return
	}

	let block: any
	try {
		block = cloneDeep(cline.assistantMessageContent[cline.currentStreamingContentIndex]) // need to create copy bc while stream is updating the array, it could be updating the reference block properties too
	} catch (error) {
		console.error(`ERROR cloning block:`, error)
		console.error(
			`Block content:`,
			JSON.stringify(cline.assistantMessageContent[cline.currentStreamingContentIndex], null, 2),
		)
		cline.presentAssistantMessageLocked = false
		return
	}

	switch (block.type) {
		case "mcp_tool_use": {
			// Handle native MCP tool calls (from mcp_serverName_toolName dynamic tools)
			// These are converted to the same execution path as use_mcp_tool but preserve
			// their original name in API history
			const mcpBlock = block as McpToolUse

			if (cline.didRejectTool) {
				// For native protocol, we must send a tool_result for every tool_use to avoid API errors
				const toolCallId = mcpBlock.id
				const errorMessage = !mcpBlock.partial
					? `Skipping MCP tool ${mcpBlock.name} due to user rejecting a previous tool.`
					: `MCP tool ${mcpBlock.name} was interrupted and not executed due to user rejecting a previous tool.`

				if (toolCallId) {
					cline.userMessageContent.push({
						type: "tool_result",
						tool_use_id: toolCallId,
						content: errorMessage,
						is_error: true,
					} as Anthropic.ToolResultBlockParam)
				}
				break
			}

			if (cline.didAlreadyUseTool) {
				const toolCallId = mcpBlock.id
				const errorMessage = `MCP tool [${mcpBlock.name}] was not executed because a tool has already been used in this message. Only one tool may be used per message.`

				if (toolCallId) {
					cline.userMessageContent.push({
						type: "tool_result",
						tool_use_id: toolCallId,
						content: errorMessage,
						is_error: true,
					} as Anthropic.ToolResultBlockParam)
				}
				break
			}

			// Track if we've already pushed a tool result
			let hasToolResult = false
			const toolCallId = mcpBlock.id
			const toolProtocol = TOOL_PROTOCOL.NATIVE // MCP tools in native mode always use native protocol

			const pushToolResult = (content: ToolResponse) => {
				if (hasToolResult) {
					console.warn(
						`[presentAssistantMessage] Skipping duplicate tool_result for mcp_tool_use: ${toolCallId}`,
					)
					return
				}

				let resultContent: string
				let imageBlocks: Anthropic.ImageBlockParam[] = []

				if (typeof content === "string") {
					resultContent = content || "(tool did not return anything)"
				} else {
					const textBlocks = content.filter((item) => item.type === "text")
					imageBlocks = content.filter((item) => item.type === "image") as Anthropic.ImageBlockParam[]
					resultContent =
						textBlocks.map((item) => (item as Anthropic.TextBlockParam).text).join("\n") ||
						"(tool did not return anything)"
				}

				if (toolCallId) {
					cline.userMessageContent.push({
						type: "tool_result",
						tool_use_id: toolCallId,
						content: resultContent,
					} as Anthropic.ToolResultBlockParam)

					if (imageBlocks.length > 0) {
						cline.userMessageContent.push(...imageBlocks)
					}
				}

				hasToolResult = true
				cline.didAlreadyUseTool = true
			}

			const toolDescription = () => `[mcp_tool: ${mcpBlock.serverName}/${mcpBlock.toolName}]`

			const askApproval = async (
				type: ClineAsk,
				partialMessage?: string,
				progressStatus?: ToolProgressStatus,
				isProtected?: boolean,
			) => {
				const { response, text, images } = await cline.ask(
					type,
					partialMessage,
					false,
					progressStatus,
					isProtected || false,
				)

				if (response !== "yesButtonClicked") {
					if (text) {
						await cline.say("user_feedback", text, images)
						pushToolResult(
							formatResponse.toolResult(
								formatResponse.toolDeniedWithFeedback(text, toolProtocol),
								images,
							),
						)
					} else {
						pushToolResult(formatResponse.toolDenied(toolProtocol))
					}
					cline.didRejectTool = true
					return false
				}

				if (text) {
					await cline.say("user_feedback", text, images)
					pushToolResult(
						formatResponse.toolResult(formatResponse.toolApprovedWithFeedback(text, toolProtocol), images),
					)
				}

				return true
			}

			const handleError = async (action: string, error: Error) => {
				// Silently ignore AskIgnoredError - this is an internal control flow
				// signal, not an actual error. It occurs when a newer ask supersedes an older one.
				if (error instanceof AskIgnoredError) {
					return
				}
				const errorString = `Error ${action}: ${JSON.stringify(serializeError(error))}`
				await cline.say(
					"error",
					`Error ${action}:\n${error.message ?? JSON.stringify(serializeError(error), null, 2)}`,
				)
				pushToolResult(formatResponse.toolError(errorString, toolProtocol))
			}

			if (!mcpBlock.partial) {
				cline.recordToolUsage("use_mcp_tool") // Record as use_mcp_tool for analytics
				TelemetryService.instance.captureToolUsage(cline.taskId, "use_mcp_tool", toolProtocol)
			}

			// Resolve sanitized server name back to original server name
			// The serverName from parsing is sanitized (e.g., "my_server" from "my server")
			// We need the original name to find the actual MCP connection
			const mcpHub = cline.providerRef.deref()?.getMcpHub()
			let resolvedServerName = mcpBlock.serverName
			if (mcpHub) {
				const originalName = mcpHub.findServerNameBySanitizedName(mcpBlock.serverName)
				if (originalName) {
					resolvedServerName = originalName
				}
			}

			// Execute the MCP tool using the same handler as use_mcp_tool
			// Create a synthetic ToolUse block that the useMcpToolTool can handle
			const syntheticToolUse: ToolUse<"use_mcp_tool"> = {
				type: "tool_use",
				id: mcpBlock.id,
				name: "use_mcp_tool",
				params: {
					server_name: resolvedServerName,
					tool_name: mcpBlock.toolName,
					arguments: JSON.stringify(mcpBlock.arguments),
				},
				partial: mcpBlock.partial,
				nativeArgs: {
					server_name: resolvedServerName,
					tool_name: mcpBlock.toolName,
					arguments: mcpBlock.arguments,
				},
			}

			await useMcpToolTool.handle(cline, syntheticToolUse, {
				askApproval,
				handleError,
				pushToolResult,
				removeClosingTag: (tag, text) => text || "",
				toolProtocol,
			})
			break
		}
		case "text": {
			if (cline.didRejectTool || cline.didAlreadyUseTool) {
				break
			}

			let content = block.content

			if (content) {
				// Have to do this for partial and complete since sending
				// content in thinking tags to markdown renderer will
				// automatically be removed.
				// Remove end substrings of <thinking or </thinking (below xml
				// parsing is only for opening tags).
				// Tthis is done with the xml parsing below now, but keeping
				// here for reference.
				// content = content.replace(/<\/?t(?:h(?:i(?:n(?:k(?:i(?:n(?:g)?)?)?$/, "")
				//
				// Remove all instances of <thinking> (with optional line break
				// after) and </thinking> (with optional line break before).
				// - Needs to be separate since we dont want to remove the line
				//   break before the first tag.
				// - Needs to happen before the xml parsing below.
				content = content.replace(/<thinking>\s?/g, "")
				content = content.replace(/\s?<\/thinking>/g, "")

				// Remove partial XML tag at the very end of the content (for
				// tool use and thinking tags), Prevents scrollview from
				// jumping when tags are automatically removed.
				const lastOpenBracketIndex = content.lastIndexOf("<")

				if (lastOpenBracketIndex !== -1) {
					const possibleTag = content.slice(lastOpenBracketIndex)

					// Check if there's a '>' after the last '<' (i.e., if the
					// tag is complete) (complete thinking and tool tags will
					// have been removed by now.)
					const hasCloseBracket = possibleTag.includes(">")

					if (!hasCloseBracket) {
						// Extract the potential tag name.
						let tagContent: string

						if (possibleTag.startsWith("</")) {
							tagContent = possibleTag.slice(2).trim()
						} else {
							tagContent = possibleTag.slice(1).trim()
						}

						// Check if tagContent is likely an incomplete tag name
						// (letters and underscores only).
						const isLikelyTagName = /^[a-zA-Z_]+$/.test(tagContent)

						// Preemptively remove < or </ to keep from these
						// artifacts showing up in chat (also handles closing
						// thinking tags).
						const isOpeningOrClosing = possibleTag === "<" || possibleTag === "</"

						// If the tag is incomplete and at the end, remove it
						// from the content.
						if (isOpeningOrClosing || isLikelyTagName) {
							content = content.slice(0, lastOpenBracketIndex).trim()
						}
					}
				}
			}

			await cline.say("text", content, undefined, block.partial)
			break
		}
		case "tool_use": {
			// Fetch state early so it's available for toolDescription and validation
			const state = await cline.providerRef.deref()?.getState()
			const { mode, customModes, experiments: stateExperiments } = state ?? {}

			const toolDescription = (): string => {
				switch (block.name) {
					case "execute_command":
						return `[${block.name} for '${block.params.command}']`
					case "read_file":
						// Check if this model should use the simplified description
						const modelId = cline.api.getModel().id
						if (shouldUseSingleFileRead(modelId)) {
							return getSimpleReadFileToolDescription(block.name, block.params)
						} else {
							// Prefer native typed args when available; fall back to legacy params
							// Check if nativeArgs exists (native protocol)
							if (block.nativeArgs) {
								return readFileTool.getReadFileToolDescription(block.name, block.nativeArgs)
							}
							return readFileTool.getReadFileToolDescription(block.name, block.params)
						}
					case "fetch_instructions":
						return `[${block.name} for '${block.params.task}']`
					case "write_to_file":
						return `[${block.name} for '${block.params.path}']`
					case "apply_diff":
						// Handle both legacy format and new multi-file format
						if (block.params.path) {
							return `[${block.name} for '${block.params.path}']`
						} else if (block.params.args) {
							// Try to extract first file path from args for display
							const match = block.params.args.match(/<file>.*?<path>([^<]+)<\/path>/s)
							if (match) {
								const firstPath = match[1]
								// Check if there are multiple files
								const fileCount = (block.params.args.match(/<file>/g) || []).length
								if (fileCount > 1) {
									return `[${block.name} for '${firstPath}' and ${fileCount - 1} more file${fileCount > 2 ? "s" : ""}]`
								} else {
									return `[${block.name} for '${firstPath}']`
								}
							}
						}
						return `[${block.name}]`
					case "search_files":
						return `[${block.name} for '${block.params.regex}'${
							block.params.file_pattern ? ` in '${block.params.file_pattern}'` : ""
						}]`
					case "search_and_replace":
						return `[${block.name} for '${block.params.path}']`
					case "search_replace":
						return `[${block.name} for '${block.params.file_path}']`
					case "apply_patch":
						return `[${block.name}]`
					case "list_files":
						return `[${block.name} for '${block.params.path}']`
					case "browser_action":
						return `[${block.name} for '${block.params.action}']`
					case "use_mcp_tool":
						return `[${block.name} for '${block.params.server_name}']`
					case "access_mcp_resource":
						return `[${block.name} for '${block.params.server_name}']`
					case "ask_followup_question":
						return `[${block.name} for '${block.params.question}']`
					case "attempt_completion":
						return `[${block.name}]`
					case "switch_mode":
						return `[${block.name} to '${block.params.mode_slug}'${block.params.reason ? ` because: ${block.params.reason}` : ""}]`
					case "codebase_search": // Add case for the new tool
						return `[${block.name} for '${block.params.query}']`
					case "update_todo_list":
						return `[${block.name}]`
					case "new_task": {
						const mode = block.params.mode ?? defaultModeSlug
						const message = block.params.message ?? "(no message)"
						const modeName = getModeBySlug(mode, customModes)?.name ?? mode
						return `[${block.name} in ${modeName} mode: '${message}']`
					}
					case "run_slash_command":
						return `[${block.name} for '${block.params.command}'${block.params.args ? ` with args: ${block.params.args}` : ""}]`
					case "generate_image":
						return `[${block.name} for '${block.params.path}']`
					default:
						return `[${block.name}]`
				}
			}

			if (cline.didRejectTool) {
				// Ignore any tool content after user has rejected tool once.
				// For native protocol, we must send a tool_result for every tool_use to avoid API errors
				const toolCallId = block.id
				const errorMessage = !block.partial
					? `Skipping tool ${toolDescription()} due to user rejecting a previous tool.`
					: `Tool ${toolDescription()} was interrupted and not executed due to user rejecting a previous tool.`

				if (toolCallId) {
					// Native protocol: MUST send tool_result for every tool_use
					cline.userMessageContent.push({
						type: "tool_result",
						tool_use_id: toolCallId,
						content: errorMessage,
						is_error: true,
					} as Anthropic.ToolResultBlockParam)
				} else {
					// XML protocol: send as text
					cline.userMessageContent.push({
						type: "text",
						text: errorMessage,
					})
				}

				break
			}

			if (cline.didAlreadyUseTool) {
				// Ignore any content after a tool has already been used.
				// For native protocol, we must send a tool_result for every tool_use to avoid API errors
				const toolCallId = block.id
				const errorMessage = `Tool [${block.name}] was not executed because a tool has already been used in this message. Only one tool may be used per message. You must assess the first tool's result before proceeding to use the next tool.`

				if (toolCallId) {
					// Native protocol: MUST send tool_result for every tool_use
					cline.userMessageContent.push({
						type: "tool_result",
						tool_use_id: toolCallId,
						content: errorMessage,
						is_error: true,
					} as Anthropic.ToolResultBlockParam)
				} else {
					// XML protocol: send as text
					cline.userMessageContent.push({
						type: "text",
						text: errorMessage,
					})
				}

				break
			}

			// Track if we've already pushed a tool result for this tool call (native protocol only)
			let hasToolResult = false

			// Determine protocol by checking if this tool call has an ID.
			// Native protocol tool calls ALWAYS have an ID (set when parsed from tool_call chunks).
			// XML protocol tool calls NEVER have an ID (parsed from XML text).
			const toolCallId = (block as any).id
			const toolProtocol = toolCallId ? TOOL_PROTOCOL.NATIVE : TOOL_PROTOCOL.XML

			// Multiple native tool calls feature is on hold - always disabled
			// Previously resolved from experiments.isEnabled(..., EXPERIMENT_IDS.MULTIPLE_NATIVE_TOOL_CALLS)
			const isMultipleNativeToolCallsEnabled = false

			const pushToolResult = (content: ToolResponse) => {
				if (toolProtocol === TOOL_PROTOCOL.NATIVE) {
					// For native protocol, only allow ONE tool_result per tool call
					if (hasToolResult) {
						console.warn(
							`[presentAssistantMessage] Skipping duplicate tool_result for tool_use_id: ${toolCallId}`,
						)
						return
					}

					// For native protocol, tool_result content must be a string
					// Images are added as separate blocks in the user message
					let resultContent: string
					let imageBlocks: Anthropic.ImageBlockParam[] = []

					if (typeof content === "string") {
						resultContent = content || "(tool did not return anything)"
					} else {
						// Separate text and image blocks
						const textBlocks = content.filter((item) => item.type === "text")
						imageBlocks = content.filter((item) => item.type === "image") as Anthropic.ImageBlockParam[]

						// Convert text blocks to string for tool_result
						resultContent =
							textBlocks.map((item) => (item as Anthropic.TextBlockParam).text).join("\n") ||
							"(tool did not return anything)"
					}

					// Add tool_result with text content only
					cline.userMessageContent.push({
						type: "tool_result",
						tool_use_id: toolCallId,
						content: resultContent,
					} as Anthropic.ToolResultBlockParam)

					// Add image blocks separately after tool_result
					if (imageBlocks.length > 0) {
						cline.userMessageContent.push(...imageBlocks)
					}

					hasToolResult = true
				} else {
					// For XML protocol, add as text blocks (legacy behavior)
					cline.userMessageContent.push({ type: "text", text: `${toolDescription()} Result:` })

					if (typeof content === "string") {
						cline.userMessageContent.push({
							type: "text",
							text: content || "(tool did not return anything)",
						})
					} else {
						cline.userMessageContent.push(...content)
					}
				}

				// For XML protocol: Only one tool per message is allowed
				// For native protocol with experimental flag enabled: Multiple tools can be executed in sequence
				// For native protocol with experimental flag disabled: Single tool per message (default safe behavior)
				if (toolProtocol === TOOL_PROTOCOL.XML) {
					// Once a tool result has been collected, ignore all other tool
					// uses since we should only ever present one tool result per
					// message (XML protocol only).
					cline.didAlreadyUseTool = true
				} else if (toolProtocol === TOOL_PROTOCOL.NATIVE && !isMultipleNativeToolCallsEnabled) {
					// For native protocol with experimental flag disabled, enforce single tool per message
					cline.didAlreadyUseTool = true
				}
				// If toolProtocol is NATIVE and isMultipleNativeToolCallsEnabled is true,
				// allow multiple tool calls in sequence (don't set didAlreadyUseTool)
			}

			const askApproval = async (
				type: ClineAsk,
				partialMessage?: string,
				progressStatus?: ToolProgressStatus,
				isProtected?: boolean,
			) => {
				const { response, text, images } = await cline.ask(
					type,
					partialMessage,
					false,
					progressStatus,
					isProtected || false,
				)

				if (response !== "yesButtonClicked") {
					// Handle both messageResponse and noButtonClicked with text.
					if (text) {
						await cline.say("user_feedback", text, images)
						pushToolResult(
							formatResponse.toolResult(
								formatResponse.toolDeniedWithFeedback(text, toolProtocol),
								images,
							),
						)
					} else {
						pushToolResult(formatResponse.toolDenied(toolProtocol))
					}
					cline.didRejectTool = true
					return false
				}

				// Handle yesButtonClicked with text.
				if (text) {
					await cline.say("user_feedback", text, images)
					pushToolResult(
						formatResponse.toolResult(formatResponse.toolApprovedWithFeedback(text, toolProtocol), images),
					)
				}

				return true
			}

			const askFinishSubTaskApproval = async () => {
				// Ask the user to approve this task has completed, and he has
				// reviewed it, and we can declare task is finished and return
				// control to the parent task to continue running the rest of
				// the sub-tasks.
				const toolMessage = JSON.stringify({ tool: "finishTask" })
				return await askApproval("tool", toolMessage)
			}

			const handleError = async (action: string, error: Error) => {
				// Silently ignore AskIgnoredError - this is an internal control flow
				// signal, not an actual error. It occurs when a newer ask supersedes an older one.
				if (error instanceof AskIgnoredError) {
					return
				}
				const errorString = `Error ${action}: ${JSON.stringify(serializeError(error))}`

				await cline.say(
					"error",
					`Error ${action}:\n${error.message ?? JSON.stringify(serializeError(error), null, 2)}`,
				)

				pushToolResult(formatResponse.toolError(errorString, toolProtocol))
			}

			// If block is partial, remove partial closing tag so its not
			// presented to user.
			const removeClosingTag = (tag: ToolParamName, text?: string): string => {
				if (!block.partial) {
					return text || ""
				}

				if (!text) {
					return ""
				}

				// This regex dynamically constructs a pattern to match the
				// closing tag:
				// - Optionally matches whitespace before the tag.
				// - Matches '<' or '</' optionally followed by any subset of
				//   characters from the tag name.
				const tagRegex = new RegExp(
					`\\s?<\/?${tag
						.split("")
						.map((char) => `(?:${char})?`)
						.join("")}$`,
					"g",
				)

				return text.replace(tagRegex, "")
			}

			// Keep browser open during an active session so other tools can run.
			// Session is active if we've seen any browser_action_result and the last browser_action is not "close".
			try {
				const messages = cline.clineMessages || []
				const hasStarted = messages.some((m: any) => m.say === "browser_action_result")
				let isClosed = false
				for (let i = messages.length - 1; i >= 0; i--) {
					const m = messages[i]
					if (m.say === "browser_action") {
						try {
							const act = JSON.parse(m.text || "{}")
							isClosed = act.action === "close"
						} catch {}
						break
					}
				}
				const sessionActive = hasStarted && !isClosed
				// Only auto-close when no active browser session is present, and this isn't a browser_action
				if (!sessionActive && block.name !== "browser_action") {
					await cline.browserSession.closeBrowser()
				}
			} catch {
				// On any unexpected error, fall back to conservative behavior
				if (block.name !== "browser_action") {
					await cline.browserSession.closeBrowser()
				}
			}

			if (!block.partial) {
				cline.recordToolUsage(block.name)
				TelemetryService.instance.captureToolUsage(cline.taskId, block.name, toolProtocol)
			}

			// Validate tool use before execution - ONLY for complete (non-partial) blocks.
			// Validating partial blocks would cause validation errors to be thrown repeatedly
			// during streaming, pushing multiple tool_results for the same tool_use_id and
			// potentially causing the stream to appear frozen.
			if (!block.partial) {
				const modelInfo = cline.api.getModel()
				// Resolve aliases in includedTools before validation
				// e.g., "edit_file" should resolve to "apply_diff"
				const rawIncludedTools = modelInfo?.info?.includedTools
				const { resolveToolAlias } = await import("../prompts/tools/filter-tools-for-mode")
				const includedTools = rawIncludedTools?.map((tool) => resolveToolAlias(tool))

				try {
					validateToolUse(
						block.name as ToolName,
						mode ?? defaultModeSlug,
						customModes ?? [],
						{ apply_diff: cline.diffEnabled },
						block.params,
						stateExperiments,
						includedTools,
					)
				} catch (error) {
					cline.consecutiveMistakeCount++
					// For validation errors (unknown tool, tool not allowed for mode), we need to:
					// 1. Send a tool_result with the error (required for native protocol)
					// 2. NOT set didAlreadyUseTool = true (the tool was never executed, just failed validation)
					// This prevents the stream from being interrupted with "Response interrupted by tool use result"
					// which would cause the extension to appear to hang
					const errorContent = formatResponse.toolError(error.message, toolProtocol)
<<<<<<< HEAD
					console.error(`[presentAssistantMessage] errorContent: ${errorContent}`)
=======
>>>>>>> a5487f67

					if (toolProtocol === TOOL_PROTOCOL.NATIVE && toolCallId) {
						// For native protocol, push tool_result directly without setting didAlreadyUseTool
						cline.userMessageContent.push({
							type: "tool_result",
							tool_use_id: toolCallId,
							content: typeof errorContent === "string" ? errorContent : "(validation error)",
							is_error: true,
						} as Anthropic.ToolResultBlockParam)
					} else {
						// For XML protocol, use the standard pushToolResult
						pushToolResult(errorContent)
					}

					break
				}
			}

			// Check for identical consecutive tool calls.
			if (!block.partial) {
				// Use the detector to check for repetition, passing the ToolUse
				// block directly.
				const repetitionCheck = cline.toolRepetitionDetector.check(block)

				// If execution is not allowed, notify user and break.
				if (!repetitionCheck.allowExecution && repetitionCheck.askUser) {
					// Handle repetition similar to mistake_limit_reached pattern.
					const { response, text, images } = await cline.ask(
						repetitionCheck.askUser.messageKey as ClineAsk,
						repetitionCheck.askUser.messageDetail.replace("{toolName}", block.name),
					)

					if (response === "messageResponse") {
						// Add user feedback to userContent.
						cline.userMessageContent.push(
							{
								type: "text" as const,
								text: `Tool repetition limit reached. User feedback: ${text}`,
							},
							...formatResponse.imageBlocks(images),
						)

						// Add user feedback to chat.
						await cline.say("user_feedback", text, images)

						// Track tool repetition in telemetry.
						TelemetryService.instance.captureConsecutiveMistakeError(cline.taskId)
					}

					// Return tool result message about the repetition
					pushToolResult(
						formatResponse.toolError(
							`Tool call repetition limit reached for ${block.name}. Please try a different approach.`,
							toolProtocol,
						),
					)
					break
				}
			}

			switch (block.name) {
				case "write_to_file":
					await checkpointSaveAndMark(cline)
					await writeToFileTool.handle(cline, block as ToolUse<"write_to_file">, {
						askApproval,
						handleError,
						pushToolResult,
						removeClosingTag,
						toolProtocol,
					})
					break
				case "update_todo_list":
					await updateTodoListTool.handle(cline, block as ToolUse<"update_todo_list">, {
						askApproval,
						handleError,
						pushToolResult,
						removeClosingTag,
						toolProtocol,
					})
					break
				case "apply_diff": {
					await checkpointSaveAndMark(cline)

					// Check if this tool call came from native protocol by checking for ID
					// Native calls always have IDs, XML calls never do
					if (toolProtocol === TOOL_PROTOCOL.NATIVE) {
						await applyDiffToolClass.handle(cline, block as ToolUse<"apply_diff">, {
							askApproval,
							handleError,
							pushToolResult,
							removeClosingTag,
							toolProtocol,
						})
						break
					}

					// Get the provider and state to check experiment settings
					const provider = cline.providerRef.deref()
					let isMultiFileApplyDiffEnabled = false

					if (provider) {
						const state = await provider.getState()
						isMultiFileApplyDiffEnabled = experiments.isEnabled(
							state.experiments ?? {},
							EXPERIMENT_IDS.MULTI_FILE_APPLY_DIFF,
						)
					}

					if (isMultiFileApplyDiffEnabled) {
						await applyDiffTool(cline, block, askApproval, handleError, pushToolResult, removeClosingTag)
					} else {
						await applyDiffToolClass.handle(cline, block as ToolUse<"apply_diff">, {
							askApproval,
							handleError,
							pushToolResult,
							removeClosingTag,
							toolProtocol,
						})
					}
					break
				}
				case "search_and_replace":
					await checkpointSaveAndMark(cline)
					await searchAndReplaceTool.handle(cline, block as ToolUse<"search_and_replace">, {
						askApproval,
						handleError,
						pushToolResult,
						removeClosingTag,
						toolProtocol,
					})
					break
				case "search_replace":
					await checkpointSaveAndMark(cline)
					await searchReplaceTool.handle(cline, block as ToolUse<"search_replace">, {
						askApproval,
						handleError,
						pushToolResult,
						removeClosingTag,
						toolProtocol,
					})
					break
				case "apply_patch":
					await checkpointSaveAndMark(cline)
					await applyPatchTool.handle(cline, block as ToolUse<"apply_patch">, {
						askApproval,
						handleError,
						pushToolResult,
						removeClosingTag,
						toolProtocol,
					})
					break
				case "read_file":
					// Check if this model should use the simplified single-file read tool
					// Only use simplified tool for XML protocol - native protocol works with standard tool
					const modelId = cline.api.getModel().id
					if (shouldUseSingleFileRead(modelId) && toolProtocol !== TOOL_PROTOCOL.NATIVE) {
						await simpleReadFileTool(
							cline,
							block,
							askApproval,
							handleError,
							pushToolResult,
							removeClosingTag,
							toolProtocol,
						)
					} else {
						// Type assertion is safe here because we're in the "read_file" case
						await readFileTool.handle(cline, block as ToolUse<"read_file">, {
							askApproval,
							handleError,
							pushToolResult,
							removeClosingTag,
							toolProtocol,
						})
					}
					break
				case "fetch_instructions":
					await fetchInstructionsTool.handle(cline, block as ToolUse<"fetch_instructions">, {
						askApproval,
						handleError,
						pushToolResult,
						removeClosingTag,
						toolProtocol,
					})
					break
				case "list_files":
					await listFilesTool.handle(cline, block as ToolUse<"list_files">, {
						askApproval,
						handleError,
						pushToolResult,
						removeClosingTag,
						toolProtocol,
					})
					break
				case "codebase_search":
					await codebaseSearchTool.handle(cline, block as ToolUse<"codebase_search">, {
						askApproval,
						handleError,
						pushToolResult,
						removeClosingTag,
						toolProtocol,
					})
					break
				case "search_files":
					await searchFilesTool.handle(cline, block as ToolUse<"search_files">, {
						askApproval,
						handleError,
						pushToolResult,
						removeClosingTag,
						toolProtocol,
					})
					break
				case "browser_action":
					await browserActionTool(
						cline,
						block as ToolUse<"browser_action">,
						askApproval,
						handleError,
						pushToolResult,
						removeClosingTag,
					)
					break
				case "execute_command":
					await executeCommandTool.handle(cline, block as ToolUse<"execute_command">, {
						askApproval,
						handleError,
						pushToolResult,
						removeClosingTag,
						toolProtocol,
					})
					break
				case "use_mcp_tool":
					await useMcpToolTool.handle(cline, block as ToolUse<"use_mcp_tool">, {
						askApproval,
						handleError,
						pushToolResult,
						removeClosingTag,
						toolProtocol,
					})
					break
				case "access_mcp_resource":
					await accessMcpResourceTool.handle(cline, block as ToolUse<"access_mcp_resource">, {
						askApproval,
						handleError,
						pushToolResult,
						removeClosingTag,
						toolProtocol,
					})
					break
				case "ask_followup_question":
					await askFollowupQuestionTool.handle(cline, block as ToolUse<"ask_followup_question">, {
						askApproval,
						handleError,
						pushToolResult,
						removeClosingTag,
						toolProtocol,
					})
					break
				case "switch_mode":
					await switchModeTool.handle(cline, block as ToolUse<"switch_mode">, {
						askApproval,
						handleError,
						pushToolResult,
						removeClosingTag,
						toolProtocol,
					})
					break
				case "new_task":
					await newTaskTool.handle(cline, block as ToolUse<"new_task">, {
						askApproval,
						handleError,
						pushToolResult,
						removeClosingTag,
						toolProtocol,
						toolCallId: block.id,
					})
					break
				case "attempt_completion": {
					const completionCallbacks: AttemptCompletionCallbacks = {
						askApproval,
						handleError,
						pushToolResult,
						removeClosingTag,
						askFinishSubTaskApproval,
						toolDescription,
						toolProtocol,
					}
					await attemptCompletionTool.handle(
						cline,
						block as ToolUse<"attempt_completion">,
						completionCallbacks,
					)
					break
				}
				case "run_slash_command":
					await runSlashCommandTool.handle(cline, block as ToolUse<"run_slash_command">, {
						askApproval,
						handleError,
						pushToolResult,
						removeClosingTag,
						toolProtocol,
					})
					break
				case "generate_image":
					await checkpointSaveAndMark(cline)
					await generateImageTool.handle(cline, block as ToolUse<"generate_image">, {
						askApproval,
						handleError,
						pushToolResult,
						removeClosingTag,
						toolProtocol,
					})
					break
				default: {
					// Handle unknown/invalid tool names OR custom tools
					// This is critical for native protocol where every tool_use MUST have a tool_result

					// CRITICAL: Don't process partial blocks for unknown tools - just let them stream in.
					// If we try to show errors for partial blocks, we'd show the error on every streaming chunk,
					// creating a loop that appears to freeze the extension. Only handle complete blocks.
					if (block.partial) {
						break
					}

					const customTool = customToolRegistry.get(block.name)

					if (customTool) {
						try {
							console.log(`executing customTool -> ${JSON.stringify(customTool, null, 2)}`)
							let customToolArgs

							if (customTool.parameters) {
								try {
									customToolArgs = customTool.parameters.parse(block.nativeArgs || block.params || {})
									console.log(`customToolArgs -> ${JSON.stringify(customToolArgs, null, 2)}`)
								} catch (parseParamsError) {
									const message = `Custom tool "${block.name}" argument validation failed: ${parseParamsError.message}`
									console.error(message)
									cline.consecutiveMistakeCount++
									await cline.say("error", message)
									pushToolResult(formatResponse.toolError(message, toolProtocol))
									break
								}
							}

							console.log(`${customTool.name}.execute() -> ${JSON.stringify(customToolArgs, null, 2)}`)

							const result = await customTool.execute(customToolArgs, {
								mode: mode ?? defaultModeSlug,
								task: cline,
							})

							pushToolResult(result)
							cline.consecutiveMistakeCount = 0
						} catch (executionError: any) {
							cline.consecutiveMistakeCount++
							await handleError(`executing custom tool "${block.name}"`, executionError)
						}

						break
					}

					// Not a custom tool - handle as unknown tool error
					const errorMessage = `Unknown tool "${block.name}". This tool does not exist. Please use one of the available tools.`
					cline.consecutiveMistakeCount++
					cline.recordToolError(block.name as ToolName, errorMessage)
					await cline.say("error", t("tools:unknownToolError", { toolName: block.name }))
					// Push tool_result directly for native protocol WITHOUT setting didAlreadyUseTool
					// This prevents the stream from being interrupted with "Response interrupted by tool use result"
					if (toolProtocol === TOOL_PROTOCOL.NATIVE && toolCallId) {
						cline.userMessageContent.push({
							type: "tool_result",
							tool_use_id: toolCallId,
							content: formatResponse.toolError(errorMessage, toolProtocol),
							is_error: true,
						} as Anthropic.ToolResultBlockParam)
					} else {
						pushToolResult(formatResponse.toolError(errorMessage, toolProtocol))
					}
					break
				}
			}

			break
		}
	}

	// Seeing out of bounds is fine, it means that the next too call is being
	// built up and ready to add to assistantMessageContent to present.
	// When you see the UI inactive during this, it means that a tool is
	// breaking without presenting any UI. For example the write_to_file tool
	// was breaking when relpath was undefined, and for invalid relpath it never
	// presented UI.
	// This needs to be placed here, if not then calling
	// cline.presentAssistantMessage below would fail (sometimes) since it's
	// locked.
	cline.presentAssistantMessageLocked = false

	// NOTE: When tool is rejected, iterator stream is interrupted and it waits
	// for `userMessageContentReady` to be true. Future calls to present will
	// skip execution since `didRejectTool` and iterate until `contentIndex` is
	// set to message length and it sets userMessageContentReady to true itself
	// (instead of preemptively doing it in iterator).
	if (!block.partial || cline.didRejectTool || cline.didAlreadyUseTool) {
		// Block is finished streaming and executing.
		if (cline.currentStreamingContentIndex === cline.assistantMessageContent.length - 1) {
			// It's okay that we increment if !didCompleteReadingStream, it'll
			// just return because out of bounds and as streaming continues it
			// will call `presentAssitantMessage` if a new block is ready. If
			// streaming is finished then we set `userMessageContentReady` to
			// true when out of bounds. This gracefully allows the stream to
			// continue on and all potential content blocks be presented.
			// Last block is complete and it is finished executing
			cline.userMessageContentReady = true // Will allow `pWaitFor` to continue.
		}

		// Call next block if it exists (if not then read stream will call it
		// when it's ready).
		// Need to increment regardless, so when read stream calls this function
		// again it will be streaming the next block.
		cline.currentStreamingContentIndex++

		if (cline.currentStreamingContentIndex < cline.assistantMessageContent.length) {
			// There are already more content blocks to stream, so we'll call
			// this function ourselves.
			presentAssistantMessage(cline)
			return
		} else {
			// CRITICAL FIX: If we're out of bounds and the stream is complete, set userMessageContentReady
			// This handles the case where assistantMessageContent is empty or becomes empty after processing
			if (cline.didCompleteReadingStream) {
				cline.userMessageContentReady = true
			}
		}
	}

	// Block is partial, but the read stream may have finished.
	if (cline.presentAssistantMessageHasPendingUpdates) {
		presentAssistantMessage(cline)
	}
}

/**
 * save checkpoint and mark done in the current streaming task.
 * @param task The Task instance to checkpoint save and mark.
 * @returns
 */
async function checkpointSaveAndMark(task: Task) {
	if (task.currentStreamingDidCheckpoint) {
		return
	}
	try {
		await task.checkpointSave(true)
		task.currentStreamingDidCheckpoint = true
	} catch (error) {
		console.error(`[Task#presentAssistantMessage] Error saving checkpoint: ${error.message}`, error)
	}
}<|MERGE_RESOLUTION|>--- conflicted
+++ resolved
@@ -5,8 +5,6 @@
 import type { ToolName, ClineAsk, ToolProgressStatus } from "@roo-code/types"
 import { TelemetryService } from "@roo-code/telemetry"
 import { customToolRegistry } from "@roo-code/core"
-
-import { t } from "../../i18n"
 
 import { t } from "../../i18n"
 
@@ -734,10 +732,6 @@
 					// This prevents the stream from being interrupted with "Response interrupted by tool use result"
 					// which would cause the extension to appear to hang
 					const errorContent = formatResponse.toolError(error.message, toolProtocol)
-<<<<<<< HEAD
-					console.error(`[presentAssistantMessage] errorContent: ${errorContent}`)
-=======
->>>>>>> a5487f67
 
 					if (toolProtocol === TOOL_PROTOCOL.NATIVE && toolCallId) {
 						// For native protocol, push tool_result directly without setting didAlreadyUseTool
