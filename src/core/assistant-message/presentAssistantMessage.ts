--- conflicted
+++ resolved
@@ -28,11 +28,8 @@
 import { newTaskTool } from "../tools/newTaskTool"
 
 import { updateTodoListTool } from "../tools/updateTodoListTool"
-<<<<<<< HEAD
 import { runSlashCommandTool } from "../tools/runSlashCommandTool"
-=======
 import { generateImageTool } from "../tools/generateImageTool"
->>>>>>> 2e59347a
 
 import { formatResponse } from "../prompts/responses"
 import { validateToolUse } from "../tools/validateToolUse"
@@ -226,13 +223,10 @@
 						const modeName = getModeBySlug(mode, customModes)?.name ?? mode
 						return `[${block.name} in ${modeName} mode: '${message}']`
 					}
-<<<<<<< HEAD
 					case "run_slash_command":
 						return `[${block.name} for '${block.params.command}'${block.params.args ? ` with args: ${block.params.args}` : ""}]`
-=======
 					case "generate_image":
 						return `[${block.name} for '${block.params.path}']`
->>>>>>> 2e59347a
 				}
 			}
 
@@ -558,13 +552,11 @@
 						askFinishSubTaskApproval,
 					)
 					break
-<<<<<<< HEAD
 				case "run_slash_command":
 					await runSlashCommandTool(cline, block, askApproval, handleError, pushToolResult, removeClosingTag)
-=======
+					break
 				case "generate_image":
 					await generateImageTool(cline, block, askApproval, handleError, pushToolResult, removeClosingTag)
->>>>>>> 2e59347a
 					break
 			}
 
