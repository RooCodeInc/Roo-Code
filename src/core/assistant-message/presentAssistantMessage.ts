import cloneDeep from "clone-deep"
import { serializeError } from "serialize-error"
import { Anthropic } from "@anthropic-ai/sdk"

import type { ToolName, ClineAsk, ToolProgressStatus } from "@roo-code/types"
import { TelemetryService } from "@roo-code/telemetry"

import { defaultModeSlug, getModeBySlug } from "../../shared/modes"
import type { ToolParamName, ToolResponse, ToolUse } from "../../shared/tools"
import { Package } from "../../shared/package"

import { fetchInstructionsTool } from "../tools/FetchInstructionsTool"
import { listFilesTool } from "../tools/ListFilesTool"
import { readFileTool } from "../tools/ReadFileTool"
import { getSimpleReadFileToolDescription, simpleReadFileTool } from "../tools/simpleReadFileTool"
import { shouldUseSingleFileRead } from "@roo-code/types"
import { writeToFileTool } from "../tools/WriteToFileTool"
import { applyDiffTool } from "../tools/MultiApplyDiffTool"
import { insertContentTool } from "../tools/InsertContentTool"
import { listCodeDefinitionNamesTool } from "../tools/ListCodeDefinitionNamesTool"
import { searchFilesTool } from "../tools/SearchFilesTool"
import { browserActionTool } from "../tools/BrowserActionTool"
import { executeCommandTool } from "../tools/ExecuteCommandTool"
import { useMcpToolTool } from "../tools/UseMcpToolTool"
import { accessMcpResourceTool } from "../tools/accessMcpResourceTool"
import { askFollowupQuestionTool } from "../tools/AskFollowupQuestionTool"
import { switchModeTool } from "../tools/SwitchModeTool"
import { attemptCompletionTool, AttemptCompletionCallbacks } from "../tools/AttemptCompletionTool"
import { newTaskTool } from "../tools/NewTaskTool"

import { updateTodoListTool } from "../tools/UpdateTodoListTool"
import { runSlashCommandTool } from "../tools/RunSlashCommandTool"
import { generateImageTool } from "../tools/GenerateImageTool"

import { formatResponse } from "../prompts/responses"
import { validateToolUse } from "../tools/validateToolUse"
import { Task } from "../task/Task"
import { codebaseSearchTool } from "../tools/CodebaseSearchTool"
import { experiments, EXPERIMENT_IDS } from "../../shared/experiments"
import { applyDiffTool as applyDiffToolClass } from "../tools/ApplyDiffTool"
import { isNativeProtocol } from "@roo-code/types"
<<<<<<< HEAD
import { getToolProtocolFromSettings } from "../../utils/toolProtocol"
import { updateCospecMetadata } from "../checkpoints"
=======
import { resolveToolProtocol } from "../../utils/resolveToolProtocol"
>>>>>>> 3e0bd0ea

/**
 * Processes and presents assistant message content to the user interface.
 *
 * This function is the core message handling system that:
 * - Sequentially processes content blocks from the assistant's response.
 * - Displays text content to the user.
 * - Executes tool use requests with appropriate user approval.
 * - Manages the flow of conversation by determining when to proceed to the next content block.
 * - Coordinates file system checkpointing for modified files.
 * - Controls the conversation state to determine when to continue to the next request.
 *
 * The function uses a locking mechanism to prevent concurrent execution and handles
 * partial content blocks during streaming. It's designed to work with the streaming
 * API response pattern, where content arrives incrementally and needs to be processed
 * as it becomes available.
 */

export async function presentAssistantMessage(cline: Task) {
	if (cline.abort) {
		throw new Error(`[Task#presentAssistantMessage] task ${cline.taskId}.${cline.instanceId} aborted`)
	}

	if (cline.presentAssistantMessageLocked) {
		cline.presentAssistantMessageHasPendingUpdates = true
		return
	}

	cline.presentAssistantMessageLocked = true
	cline.presentAssistantMessageHasPendingUpdates = false

	if (cline.currentStreamingContentIndex >= cline.assistantMessageContent.length) {
		// This may happen if the last content block was completed before
		// streaming could finish. If streaming is finished, and we're out of
		// bounds then this means we already  presented/executed the last
		// content block and are ready to continue to next request.
		if (cline.didCompleteReadingStream) {
			cline.userMessageContentReady = true
		}

		cline.presentAssistantMessageLocked = false
		return
	}

	let block: any
	try {
		block = cloneDeep(cline.assistantMessageContent[cline.currentStreamingContentIndex]) // need to create copy bc while stream is updating the array, it could be updating the reference block properties too
	} catch (error) {
		console.error(`ERROR cloning block:`, error)
		console.error(
			`Block content:`,
			JSON.stringify(cline.assistantMessageContent[cline.currentStreamingContentIndex], null, 2),
		)
		cline.presentAssistantMessageLocked = false
		return
	}

	switch (block.type) {
		case "text": {
			if (cline.didRejectTool || cline.didAlreadyUseTool) {
				break
			}

			let content = block.content

			if (content) {
				// Have to do this for partial and complete since sending
				// content in thinking tags to markdown renderer will
				// automatically be removed.
				// Remove end substrings of <thinking or </thinking (below xml
				// parsing is only for opening tags).
				// Tthis is done with the xml parsing below now, but keeping
				// here for reference.
				// content = content.replace(/<\/?t(?:h(?:i(?:n(?:k(?:i(?:n(?:g)?)?)?$/, "")
				//
				// Remove all instances of <thinking> (with optional line break
				// after) and </thinking> (with optional line break before).
				// - Needs to be separate since we dont want to remove the line
				//   break before the first tag.
				// - Needs to happen before the xml parsing below.
				content = content.replace(/<thinking>\s?/g, "")
				content = content.replace(/\s?<\/thinking>/g, "")

				// Remove partial XML tag at the very end of the content (for
				// tool use and thinking tags), Prevents scrollview from
				// jumping when tags are automatically removed.
				const lastOpenBracketIndex = content.lastIndexOf("<")

				if (lastOpenBracketIndex !== -1) {
					const possibleTag = content.slice(lastOpenBracketIndex)

					// Check if there's a '>' after the last '<' (i.e., if the
					// tag is complete) (complete thinking and tool tags will
					// have been removed by now.)
					const hasCloseBracket = possibleTag.includes(">")

					if (!hasCloseBracket) {
						// Extract the potential tag name.
						let tagContent: string

						if (possibleTag.startsWith("</")) {
							tagContent = possibleTag.slice(2).trim()
						} else {
							tagContent = possibleTag.slice(1).trim()
						}

						// Check if tagContent is likely an incomplete tag name
						// (letters and underscores only).
						const isLikelyTagName = /^[a-zA-Z_]+$/.test(tagContent)

						// Preemptively remove < or </ to keep from these
						// artifacts showing up in chat (also handles closing
						// thinking tags).
						const isOpeningOrClosing = possibleTag === "<" || possibleTag === "</"

						// If the tag is incomplete and at the end, remove it
						// from the content.
						if (isOpeningOrClosing || isLikelyTagName) {
							content = content.slice(0, lastOpenBracketIndex).trim()
						}
					}
				}
			}

			await cline.say("text", content, undefined, block.partial)
			break
		}
		case "tool_use":
			const toolDescription = (): string => {
				switch (block.name) {
					case "execute_command":
						return `[${block.name} for '${block.params.command}']`
					case "read_file":
						// Check if this model should use the simplified description
						const modelId = cline.api.getModel().id
						if (shouldUseSingleFileRead(modelId)) {
							return getSimpleReadFileToolDescription(block.name, block.params)
						} else {
							// Prefer native typed args when available; fall back to legacy params
							// Check if nativeArgs exists (native protocol)
							if (block.nativeArgs) {
								return readFileTool.getReadFileToolDescription(block.name, block.nativeArgs)
							}
							return readFileTool.getReadFileToolDescription(block.name, block.params)
						}
					case "fetch_instructions":
						return `[${block.name} for '${block.params.task}']`
					case "write_to_file":
						return `[${block.name} for '${block.params.path}']`
					case "apply_diff":
						// Handle both legacy format and new multi-file format
						if (block.params.path) {
							return `[${block.name} for '${block.params.path}']`
						} else if (block.params.args) {
							// Try to extract first file path from args for display
							const match = block.params.args.match(/<file>.*?<path>([^<]+)<\/path>/s)
							if (match) {
								const firstPath = match[1]
								// Check if there are multiple files
								const fileCount = (block.params.args.match(/<file>/g) || []).length
								if (fileCount > 1) {
									return `[${block.name} for '${firstPath}' and ${fileCount - 1} more file${fileCount > 2 ? "s" : ""}]`
								} else {
									return `[${block.name} for '${firstPath}']`
								}
							}
						}
						return `[${block.name}]`
					case "search_files":
						return `[${block.name} for '${block.params.regex}'${
							block.params.file_pattern ? ` in '${block.params.file_pattern}'` : ""
						}]`
					case "insert_content":
						return `[${block.name} for '${block.params.path}']`
					case "list_files":
						return `[${block.name} for '${block.params.path}']`
					case "list_code_definition_names":
						return `[${block.name} for '${block.params.path}']`
					case "browser_action":
						return `[${block.name} for '${block.params.action}']`
					case "use_mcp_tool":
						return `[${block.name} for '${block.params.server_name}']`
					case "access_mcp_resource":
						return `[${block.name} for '${block.params.server_name}']`
					case "ask_followup_question":
						return `[${block.name} for '${block.params.question}']`
					case "attempt_completion":
						return `[${block.name}]`
					case "switch_mode":
						return `[${block.name} to '${block.params.mode_slug}'${block.params.reason ? ` because: ${block.params.reason}` : ""}]`
					case "codebase_search": // Add case for the new tool
						return `[${block.name} for '${block.params.query}']`
					case "update_todo_list":
						return `[${block.name}]`
					case "new_task": {
						const mode = block.params.mode ?? defaultModeSlug
						const message = block.params.message ?? "(no message)"
						const modeName = getModeBySlug(mode, customModes)?.name ?? mode
						return `[${block.name} in ${modeName} mode: '${message}']`
					}
					case "run_slash_command":
						return `[${block.name} for '${block.params.command}'${block.params.args ? ` with args: ${block.params.args}` : ""}]`
					case "generate_image":
						return `[${block.name} for '${block.params.path}']`
					default:
						return `[${block.name}]`
				}
			}

			if (cline.didRejectTool) {
				// Ignore any tool content after user has rejected tool once.
				if (!block.partial) {
					cline.userMessageContent.push({
						type: "text",
						text: `Skipping tool ${toolDescription()} due to user rejecting a previous tool.`,
					})
				} else {
					// Partial tool after user rejected a previous tool.
					cline.userMessageContent.push({
						type: "text",
						text: `Tool ${toolDescription()} was interrupted and not executed due to user rejecting a previous tool.`,
					})
				}

				break
			}

			if (cline.didAlreadyUseTool) {
				// Ignore any content after a tool has already been used.
				cline.userMessageContent.push({
					type: "text",
					text: `Tool [${block.name}] was not executed because a tool has already been used in this message. Only one tool may be used per message. You must assess the first tool's result before proceeding to use the next tool.`,
				})

				break
			}

			// Track if we've already pushed a tool result for this tool call (native protocol only)
			let hasToolResult = false

			// Check if we're using native tool protocol (do this once before defining pushToolResult)
			const state = await cline.providerRef.deref()?.getState()
			const toolProtocol = resolveToolProtocol(
				cline.apiConfiguration,
				cline.api.getModel().info,
				cline.apiConfiguration.apiProvider,
				state?.experiments,
			)
			const isNative = isNativeProtocol(toolProtocol)
			const toolCallId = (block as any).id

			const pushToolResult = (content: ToolResponse) => {
				if (isNative && toolCallId) {
					// For native protocol, only allow ONE tool_result per tool call
					if (hasToolResult) {
						console.warn(
							`[presentAssistantMessage] Skipping duplicate tool_result for tool_use_id: ${toolCallId}`,
						)
						return
					}

					// For native protocol, add as tool_result block
					let resultContent: string
					if (typeof content === "string") {
						resultContent = content || "(tool did not return anything)"
					} else {
						// Convert array of content blocks to string for tool result
						// Tool results in OpenAI format only support strings
						resultContent = content
							.map((item) => {
								if (item.type === "text") {
									return item.text
								} else if (item.type === "image") {
									return "(image content)"
								}
								return ""
							})
							.join("\n")
					}

					cline.userMessageContent.push({
						type: "tool_result",
						tool_use_id: toolCallId,
						content: resultContent,
					} as Anthropic.ToolResultBlockParam)

					hasToolResult = true
					if (
						["write_to_file", "apply_diff", "insert_content"].includes(block.name) &&
						block.partial === false
					) {
						updateCospecMetadata(cline, block?.params?.path)
					}
				} else {
					// For XML protocol, add as text blocks (legacy behavior)
					cline.userMessageContent.push({ type: "text", text: `${toolDescription()} Result:` })

					if (typeof content === "string") {
						cline.userMessageContent.push({
							type: "text",
							text: content || "(tool did not return anything)",
						})
					} else {
						cline.userMessageContent.push(...content)
					}
					if (
						["write_to_file", "apply_diff", "insert_content"].includes(block.name) &&
						block.partial === false
					) {
						updateCospecMetadata(cline, block?.params?.path)
					}
				}

				// Once a tool result has been collected, ignore all other tool
				// uses since we should only ever present one tool result per
				// message.
				cline.didAlreadyUseTool = true
			}

			const askApproval = async (
				type: ClineAsk,
				partialMessage?: string,
				progressStatus?: ToolProgressStatus,
				isProtected?: boolean,
			) => {
				const { response, text, images } = await cline.ask(
					type,
					partialMessage,
					false,
					progressStatus,
					isProtected || false,
				)

				if (response !== "yesButtonClicked") {
					// Handle both messageResponse and noButtonClicked with text.
					if (text) {
						await cline.say("user_feedback", text, images)
						pushToolResult(formatResponse.toolResult(formatResponse.toolDeniedWithFeedback(text), images))
					} else {
						pushToolResult(formatResponse.toolDenied())
					}
					cline.didRejectTool = true
					return false
				}

				// Handle yesButtonClicked with text.
				if (text) {
					await cline.say("user_feedback", text, images)
					pushToolResult(formatResponse.toolResult(formatResponse.toolApprovedWithFeedback(text), images))
				}

				return true
			}

			const askFinishSubTaskApproval = async () => {
				// Ask the user to approve this task has completed, and he has
				// reviewed it, and we can declare task is finished and return
				// control to the parent task to continue running the rest of
				// the sub-tasks.
				const toolMessage = JSON.stringify({ tool: "finishTask" })
				return await askApproval("tool", toolMessage)
			}

			const handleError = async (action: string, error: Error) => {
				const errorString = `Error ${action}: ${JSON.stringify(serializeError(error))}`

				await cline.say(
					"error",
					`Error ${action}:\n${error.message ?? JSON.stringify(serializeError(error), null, 2)}`,
				)

				pushToolResult(formatResponse.toolError(errorString))
			}

			// If block is partial, remove partial closing tag so its not
			// presented to user.
			const removeClosingTag = (tag: ToolParamName, text?: string): string => {
				if (!block.partial) {
					return text || ""
				}

				if (!text) {
					return ""
				}

				// This regex dynamically constructs a pattern to match the
				// closing tag:
				// - Optionally matches whitespace before the tag.
				// - Matches '<' or '</' optionally followed by any subset of
				//   characters from the tag name.
				const tagRegex = new RegExp(
					`\\s?<\/?${tag
						.split("")
						.map((char) => `(?:${char})?`)
						.join("")}$`,
					"g",
				)

				return text.replace(tagRegex, "")
			}

			if (block.name !== "browser_action") {
				await cline.browserSession.closeBrowser()
			}

			if (!block.partial) {
				cline.recordToolUsage(block.name)
				TelemetryService.instance.captureToolUsage(cline.taskId, block.name)
			}

			// Validate tool use before execution.
			const { mode, customModes } = (await cline.providerRef.deref()?.getState()) ?? {}

			try {
				validateToolUse(
					block.name as ToolName,
					mode ?? defaultModeSlug,
					customModes ?? [],
					{ apply_diff: cline.diffEnabled },
					block.params,
				)
			} catch (error) {
				cline.consecutiveMistakeCount++
				pushToolResult(formatResponse.toolError(error.message))
				break
			}

			// Check for identical consecutive tool calls.
			if (!block.partial) {
				// Use the detector to check for repetition, passing the ToolUse
				// block directly.
				const repetitionCheck = cline.toolRepetitionDetector.check(block)

				// If execution is not allowed, notify user and break.
				if (!repetitionCheck.allowExecution && repetitionCheck.askUser) {
					// Handle repetition similar to mistake_limit_reached pattern.
					const { response, text, images } = await cline.ask(
						repetitionCheck.askUser.messageKey as ClineAsk,
						repetitionCheck.askUser.messageDetail.replace("{toolName}", block.name),
					)

					if (response === "messageResponse") {
						// Add user feedback to userContent.
						cline.userMessageContent.push(
							{
								type: "text" as const,
								text: `Tool repetition limit reached. User feedback: ${text}`,
							},
							...formatResponse.imageBlocks(images),
						)

						// Add user feedback to chat.
						await cline.say("user_feedback", text, images)

						// Track tool repetition in telemetry.
						TelemetryService.instance.captureConsecutiveMistakeError(cline.taskId)
					}

					// Return tool result message about the repetition
					pushToolResult(
						formatResponse.toolError(
							`Tool call repetition limit reached for ${block.name}. Please try a different approach.`,
						),
					)
					break
				}
			}

			switch (block.name) {
				case "write_to_file":
					await checkpointSaveAndMark(cline)
					await writeToFileTool.handle(cline, block as ToolUse<"write_to_file">, {
						askApproval,
						handleError,
						pushToolResult,
						removeClosingTag,
					})
					break
				case "update_todo_list":
					await updateTodoListTool.handle(cline, block as ToolUse<"update_todo_list">, {
						askApproval,
						handleError,
						pushToolResult,
						removeClosingTag,
					})
					break
				case "apply_diff": {
					await checkpointSaveAndMark(cline)

					// Check if native protocol is enabled - if so, always use single-file class-based tool
					const state = await cline.providerRef.deref()?.getState()
					const applyDiffToolProtocol = resolveToolProtocol(
						cline.apiConfiguration,
						cline.api.getModel().info,
						cline.apiConfiguration.apiProvider,
						state?.experiments,
					)
					if (isNativeProtocol(applyDiffToolProtocol)) {
						await applyDiffToolClass.handle(cline, block as ToolUse<"apply_diff">, {
							askApproval,
							handleError,
							pushToolResult,
							removeClosingTag,
						})
						break
					}

					// Get the provider and state to check experiment settings
					const provider = cline.providerRef.deref()
					let isMultiFileApplyDiffEnabled = false

					if (provider) {
						const state = await provider.getState()
						isMultiFileApplyDiffEnabled = experiments.isEnabled(
							state.experiments ?? {},
							EXPERIMENT_IDS.MULTI_FILE_APPLY_DIFF,
						)
					}

					if (isMultiFileApplyDiffEnabled) {
						await applyDiffTool(cline, block, askApproval, handleError, pushToolResult, removeClosingTag)
					} else {
						await applyDiffToolClass.handle(cline, block as ToolUse<"apply_diff">, {
							askApproval,
							handleError,
							pushToolResult,
							removeClosingTag,
						})
					}
					break
				}
				case "insert_content":
					await checkpointSaveAndMark(cline)
					await insertContentTool.handle(cline, block as ToolUse<"insert_content">, {
						askApproval,
						handleError,
						pushToolResult,
						removeClosingTag,
					})
					break
				case "read_file":
					// Check if this model should use the simplified single-file read tool
					const modelId = cline.api.getModel().id
					if (shouldUseSingleFileRead(modelId)) {
						await simpleReadFileTool(
							cline,
							block,
							askApproval,
							handleError,
							pushToolResult,
							removeClosingTag,
						)
					} else {
						// Type assertion is safe here because we're in the "read_file" case
						await readFileTool.handle(cline, block as ToolUse<"read_file">, {
							askApproval,
							handleError,
							pushToolResult,
							removeClosingTag,
						})
					}
					break
				case "fetch_instructions":
					await fetchInstructionsTool.handle(cline, block as ToolUse<"fetch_instructions">, {
						askApproval,
						handleError,
						pushToolResult,
						removeClosingTag,
					})
					break
				case "list_files":
					await listFilesTool.handle(cline, block as ToolUse<"list_files">, {
						askApproval,
						handleError,
						pushToolResult,
						removeClosingTag,
					})
					break
				case "codebase_search":
					await codebaseSearchTool.handle(cline, block as ToolUse<"codebase_search">, {
						askApproval,
						handleError,
						pushToolResult,
						removeClosingTag,
					})
					break
				case "list_code_definition_names":
					await listCodeDefinitionNamesTool.handle(cline, block as ToolUse<"list_code_definition_names">, {
						askApproval,
						handleError,
						pushToolResult,
						removeClosingTag,
					})
					break
				case "search_files":
					await searchFilesTool.handle(cline, block as ToolUse<"search_files">, {
						askApproval,
						handleError,
						pushToolResult,
						removeClosingTag,
					})
					break
				case "browser_action":
					await browserActionTool.handle(cline, block as ToolUse<"browser_action">, {
						askApproval,
						handleError,
						pushToolResult,
						removeClosingTag,
					})
					break
				case "execute_command":
					await executeCommandTool.handle(cline, block as ToolUse<"execute_command">, {
						askApproval,
						handleError,
						pushToolResult,
						removeClosingTag,
					})
					break
				case "use_mcp_tool":
					await useMcpToolTool.handle(cline, block as ToolUse<"use_mcp_tool">, {
						askApproval,
						handleError,
						pushToolResult,
						removeClosingTag,
					})
					break
				case "access_mcp_resource":
					await accessMcpResourceTool(
						cline,
						block,
						askApproval,
						handleError,
						pushToolResult,
						removeClosingTag,
					)
					break
				case "ask_followup_question":
					await askFollowupQuestionTool.handle(cline, block as ToolUse<"ask_followup_question">, {
						askApproval,
						handleError,
						pushToolResult,
						removeClosingTag,
					})
					break
				case "switch_mode":
					await switchModeTool.handle(cline, block as ToolUse<"switch_mode">, {
						askApproval,
						handleError,
						pushToolResult,
						removeClosingTag,
					})
					break
				case "new_task":
					await newTaskTool.handle(cline, block as ToolUse<"new_task">, {
						askApproval,
						handleError,
						pushToolResult,
						removeClosingTag,
					})
					break
				case "attempt_completion": {
					const completionCallbacks: AttemptCompletionCallbacks = {
						askApproval,
						handleError,
						pushToolResult,
						removeClosingTag,
						askFinishSubTaskApproval,
						toolDescription,
					}
					await attemptCompletionTool.handle(
						cline,
						block as ToolUse<"attempt_completion">,
						completionCallbacks,
					)
					break
				}
				case "run_slash_command":
					await runSlashCommandTool.handle(cline, block as ToolUse<"run_slash_command">, {
						askApproval,
						handleError,
						pushToolResult,
						removeClosingTag,
					})
					break
				case "generate_image":
					await checkpointSaveAndMark(cline)
					await generateImageTool.handle(cline, block as ToolUse<"generate_image">, {
						askApproval,
						handleError,
						pushToolResult,
						removeClosingTag,
					})
					break
			}

			break
	}

	// Seeing out of bounds is fine, it means that the next too call is being
	// built up and ready to add to assistantMessageContent to present.
	// When you see the UI inactive during this, it means that a tool is
	// breaking without presenting any UI. For example the write_to_file tool
	// was breaking when relpath was undefined, and for invalid relpath it never
	// presented UI.
	// This needs to be placed here, if not then calling
	// cline.presentAssistantMessage below would fail (sometimes) since it's
	// locked.
	cline.presentAssistantMessageLocked = false

	// NOTE: When tool is rejected, iterator stream is interrupted and it waits
	// for `userMessageContentReady` to be true. Future calls to present will
	// skip execution since `didRejectTool` and iterate until `contentIndex` is
	// set to message length and it sets userMessageContentReady to true itself
	// (instead of preemptively doing it in iterator).
	if (!block.partial || cline.didRejectTool || cline.didAlreadyUseTool) {
		// Block is finished streaming and executing.
		if (cline.currentStreamingContentIndex === cline.assistantMessageContent.length - 1) {
			// It's okay that we increment if !didCompleteReadingStream, it'll
			// just return because out of bounds and as streaming continues it
			// will call `presentAssitantMessage` if a new block is ready. If
			// streaming is finished then we set `userMessageContentReady` to
			// true when out of bounds. This gracefully allows the stream to
			// continue on and all potential content blocks be presented.
			// Last block is complete and it is finished executing
			cline.userMessageContentReady = true // Will allow `pWaitFor` to continue.
		}

		// Call next block if it exists (if not then read stream will call it
		// when it's ready).
		// Need to increment regardless, so when read stream calls this function
		// again it will be streaming the next block.
		cline.currentStreamingContentIndex++

		if (cline.currentStreamingContentIndex < cline.assistantMessageContent.length) {
			// There are already more content blocks to stream, so we'll call
			// this function ourselves.
			presentAssistantMessage(cline)
			return
		} else {
			// CRITICAL FIX: If we're out of bounds and the stream is complete, set userMessageContentReady
			// This handles the case where assistantMessageContent is empty or becomes empty after processing
			if (cline.didCompleteReadingStream) {
				cline.userMessageContentReady = true
			}
		}
	}

	// Block is partial, but the read stream may have finished.
	if (cline.presentAssistantMessageHasPendingUpdates) {
		presentAssistantMessage(cline)
	}
}

/**
 * save checkpoint and mark done in the current streaming task.
 * @param task The Task instance to checkpoint save and mark.
 * @returns
 */
async function checkpointSaveAndMark(task: Task) {
	if (task.currentStreamingDidCheckpoint) {
		return
	}
	try {
		await task.checkpointSave(true)
		task.currentStreamingDidCheckpoint = true
	} catch (error) {
		console.error(`[Task#presentAssistantMessage] Error saving checkpoint: ${error.message}`, error)
	}
}<|MERGE_RESOLUTION|>--- conflicted
+++ resolved
@@ -39,12 +39,8 @@
 import { experiments, EXPERIMENT_IDS } from "../../shared/experiments"
 import { applyDiffTool as applyDiffToolClass } from "../tools/ApplyDiffTool"
 import { isNativeProtocol } from "@roo-code/types"
-<<<<<<< HEAD
-import { getToolProtocolFromSettings } from "../../utils/toolProtocol"
 import { updateCospecMetadata } from "../checkpoints"
-=======
 import { resolveToolProtocol } from "../../utils/resolveToolProtocol"
->>>>>>> 3e0bd0ea
 
 /**
  * Processes and presents assistant message content to the user interface.
