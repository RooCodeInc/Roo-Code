import cloneDeep from "clone-deep"
import { serializeError } from "serialize-error"
import { Anthropic } from "@anthropic-ai/sdk"

import type { ToolName, ClineAsk, ToolProgressStatus } from "@roo-code/types"
import { TelemetryService } from "@roo-code/telemetry"

import { defaultModeSlug, getModeBySlug } from "../../shared/modes"
import type { ToolParamName, ToolResponse, ToolUse, McpToolUse } from "../../shared/tools"
// import { Package } from "../../shared/package"
import { t } from "../../i18n"
import { AskIgnoredError } from "../task/AskIgnoredError"

import { fetchInstructionsTool } from "../tools/FetchInstructionsTool"
import { listFilesTool } from "../tools/ListFilesTool"
import { readFileTool } from "../tools/ReadFileTool"
import { getSimpleReadFileToolDescription, simpleReadFileTool } from "../tools/simpleReadFileTool"
import { shouldUseSingleFileRead, TOOL_PROTOCOL } from "@roo-code/types"
import { writeToFileTool } from "../tools/WriteToFileTool"
import { applyDiffTool } from "../tools/MultiApplyDiffTool"
import { searchAndReplaceTool } from "../tools/SearchAndReplaceTool"
import { searchReplaceTool } from "../tools/SearchReplaceTool"
import { applyPatchTool } from "../tools/ApplyPatchTool"
import { searchFilesTool } from "../tools/SearchFilesTool"
import { browserActionTool } from "../tools/BrowserActionTool"
import { executeCommandTool } from "../tools/ExecuteCommandTool"
import { useMcpToolTool } from "../tools/UseMcpToolTool"
import { accessMcpResourceTool } from "../tools/accessMcpResourceTool"
import { askFollowupQuestionTool } from "../tools/AskFollowupQuestionTool"
import { askMultipleChoiceTool } from "../tools/AskMultipleChoiceTool"
import { switchModeTool } from "../tools/SwitchModeTool"
import { attemptCompletionTool, AttemptCompletionCallbacks } from "../tools/AttemptCompletionTool"
import { newTaskTool } from "../tools/NewTaskTool"

import { updateTodoListTool } from "../tools/UpdateTodoListTool"
import { runSlashCommandTool } from "../tools/RunSlashCommandTool"
import { generateImageTool } from "../tools/GenerateImageTool"

import { formatResponse } from "../prompts/responses"
import { validateToolUse } from "../tools/validateToolUse"
import { Task } from "../task/Task"
// import { codebaseSearchTool } from "../tools/CodebaseSearchTool"
import { experiments, EXPERIMENT_IDS } from "../../shared/experiments"
import { applyDiffTool as applyDiffToolClass } from "../tools/ApplyDiffTool"
import { updateCospecMetadata } from "../checkpoints"
import { fixBrowserLaunchAction } from "../../utils/fixbrowserLaunchAction"
// import { isNativeProtocol } from "@roo-code/types"
// import { resolveToolProtocol } from "../../utils/resolveToolProtocol"

/**
 * Processes and presents assistant message content to the user interface.
 *
 * This function is the core message handling system that:
 * - Sequentially processes content blocks from the assistant's response.
 * - Displays text content to the user.
 * - Executes tool use requests with appropriate user approval.
 * - Manages the flow of conversation by determining when to proceed to the next content block.
 * - Coordinates file system checkpointing for modified files.
 * - Controls the conversation state to determine when to continue to the next request.
 *
 * The function uses a locking mechanism to prevent concurrent execution and handles
 * partial content blocks during streaming. It's designed to work with the streaming
 * API response pattern, where content arrives incrementally and needs to be processed
 * as it becomes available.
 */

export async function presentAssistantMessage(cline: Task) {
	if (cline.abort) {
		throw new Error(`[Task#presentAssistantMessage] task ${cline.taskId}.${cline.instanceId} aborted`)
	}

	if (cline.presentAssistantMessageLocked) {
		cline.presentAssistantMessageHasPendingUpdates = true
		return
	}

	cline.presentAssistantMessageLocked = true
	cline.presentAssistantMessageHasPendingUpdates = false

	if (cline.currentStreamingContentIndex >= cline.assistantMessageContent.length) {
		// This may happen if the last content block was completed before
		// streaming could finish. If streaming is finished, and we're out of
		// bounds then this means we already  presented/executed the last
		// content block and are ready to continue to next request.
		if (cline.didCompleteReadingStream) {
			cline.userMessageContentReady = true
		}

		cline.presentAssistantMessageLocked = false
		return
	}

	let block: any
	try {
		block = cloneDeep(cline.assistantMessageContent[cline.currentStreamingContentIndex]) // need to create copy bc while stream is updating the array, it could be updating the reference block properties too
	} catch (error) {
		console.error(`ERROR cloning block:`, error)
		console.error(
			`Block content:`,
			JSON.stringify(cline.assistantMessageContent[cline.currentStreamingContentIndex], null, 2),
		)
		cline.presentAssistantMessageLocked = false
		return
	}

	switch (block.type) {
		case "mcp_tool_use": {
			// Handle native MCP tool calls (from mcp_serverName_toolName dynamic tools)
			// These are converted to the same execution path as use_mcp_tool but preserve
			// their original name in API history
			const mcpBlock = block as McpToolUse

			if (cline.didRejectTool) {
				// For native protocol, we must send a tool_result for every tool_use to avoid API errors
				const toolCallId = mcpBlock.id
				const errorMessage = !mcpBlock.partial
					? `Skipping MCP tool ${mcpBlock.name} due to user rejecting a previous tool.`
					: `MCP tool ${mcpBlock.name} was interrupted and not executed due to user rejecting a previous tool.`

				if (toolCallId) {
					cline.userMessageContent.push({
						type: "tool_result",
						tool_use_id: toolCallId,
						content: errorMessage,
						is_error: true,
					} as Anthropic.ToolResultBlockParam)
				}
				break
			}

			if (cline.didAlreadyUseTool) {
				const toolCallId = mcpBlock.id
				const errorMessage = `MCP tool [${mcpBlock.name}] was not executed because a tool has already been used in this message. Only one tool may be used per message.`

				if (toolCallId) {
					cline.userMessageContent.push({
						type: "tool_result",
						tool_use_id: toolCallId,
						content: errorMessage,
						is_error: true,
					} as Anthropic.ToolResultBlockParam)
				}
				break
			}

			// Track if we've already pushed a tool result
			let hasToolResult = false
			const toolCallId = mcpBlock.id
			const toolProtocol = TOOL_PROTOCOL.NATIVE // MCP tools in native mode always use native protocol

			const pushToolResult = (content: ToolResponse) => {
				if (hasToolResult) {
					console.warn(
						`[presentAssistantMessage] Skipping duplicate tool_result for mcp_tool_use: ${toolCallId}`,
					)
					return
				}

				let resultContent: string
				let imageBlocks: Anthropic.ImageBlockParam[] = []

				if (typeof content === "string") {
					resultContent = content || "(tool did not return anything)"
				} else {
					const textBlocks = content.filter((item) => item.type === "text")
					imageBlocks = content.filter((item) => item.type === "image") as Anthropic.ImageBlockParam[]
					resultContent =
						textBlocks.map((item) => (item as Anthropic.TextBlockParam).text).join("\n") ||
						"(tool did not return anything)"
				}

				if (toolCallId) {
					cline.userMessageContent.push({
						type: "tool_result",
						tool_use_id: toolCallId,
						content: resultContent,
					} as Anthropic.ToolResultBlockParam)

					if (imageBlocks.length > 0) {
						cline.userMessageContent.push(...imageBlocks)
					}
				}

				hasToolResult = true
				cline.didAlreadyUseTool = true
			}

			const toolDescription = () => `[mcp_tool: ${mcpBlock.serverName}/${mcpBlock.toolName}]`

			const askApproval = async (
				type: ClineAsk,
				partialMessage?: string,
				progressStatus?: ToolProgressStatus,
				isProtected?: boolean,
			) => {
				const { response, text, images } = await cline.ask(
					type,
					partialMessage,
					false,
					progressStatus,
					isProtected || false,
				)

				if (response !== "yesButtonClicked") {
					if (text) {
						await cline.say("user_feedback", text, images)
						pushToolResult(
							formatResponse.toolResult(
								formatResponse.toolDeniedWithFeedback(text, toolProtocol),
								images,
							),
						)
					} else {
						pushToolResult(formatResponse.toolDenied(toolProtocol))
					}
					cline.didRejectTool = true
					return false
				}

				if (text) {
					await cline.say("user_feedback", text, images)
					pushToolResult(
						formatResponse.toolResult(formatResponse.toolApprovedWithFeedback(text, toolProtocol), images),
					)
				}

				return true
			}

			const handleError = async (action: string, error: Error) => {
				// Silently ignore AskIgnoredError - this is an internal control flow
				// signal, not an actual error. It occurs when a newer ask supersedes an older one.
				if (error instanceof AskIgnoredError) {
					return
				}
				const errorString = `Error ${action}: ${JSON.stringify(serializeError(error))}`
				await cline.say(
					"error",
					`Error ${action}:\n${error.message ?? JSON.stringify(serializeError(error), null, 2)}`,
				)
				pushToolResult(formatResponse.toolError(errorString, toolProtocol))
			}

			if (!mcpBlock.partial) {
				cline.recordToolUsage("use_mcp_tool") // Record as use_mcp_tool for analytics
				TelemetryService.instance.captureToolUsage(cline.taskId, "use_mcp_tool", toolProtocol)
			}

			// Execute the MCP tool using the same handler as use_mcp_tool
			// Create a synthetic ToolUse block that the useMcpToolTool can handle
			const syntheticToolUse: ToolUse<"use_mcp_tool"> = {
				type: "tool_use",
				id: mcpBlock.id,
				name: "use_mcp_tool",
				params: {
					server_name: mcpBlock.serverName,
					tool_name: mcpBlock.toolName,
					arguments: JSON.stringify(mcpBlock.arguments),
				},
				partial: mcpBlock.partial,
				nativeArgs: {
					server_name: mcpBlock.serverName,
					tool_name: mcpBlock.toolName,
					arguments: mcpBlock.arguments,
				},
			}

			await useMcpToolTool.handle(cline, syntheticToolUse, {
				askApproval,
				handleError,
				pushToolResult,
				removeClosingTag: (tag, text) => text || "",
				toolProtocol,
			})
			break
		}
		case "text": {
			if (cline.didRejectTool || cline.didAlreadyUseTool) {
				break
			}

			let content = block.content

			if (content) {
				// Have to do this for partial and complete since sending
				// content in thinking tags to markdown renderer will
				// automatically be removed.
				// Remove end substrings of <thinking or </thinking (below xml
				// parsing is only for opening tags).
				// Tthis is done with the xml parsing below now, but keeping
				// here for reference.
				// content = content.replace(/<\/?t(?:h(?:i(?:n(?:k(?:i(?:n(?:g)?)?)?$/, "")
				//
				// Remove all instances of <thinking> (with optional line break
				// after) and </thinking> (with optional line break before).
				// - Needs to be separate since we dont want to remove the line
				//   break before the first tag.
				// - Needs to happen before the xml parsing below.
				content = content.replace(/<thinking>\s?/g, "")
				content = content.replace(/\s?<\/thinking>/g, "")

				// Remove partial XML tag at the very end of the content (for
				// tool use and thinking tags), Prevents scrollview from
				// jumping when tags are automatically removed.
				const lastOpenBracketIndex = content.lastIndexOf("<")

				if (lastOpenBracketIndex !== -1) {
					const possibleTag = content.slice(lastOpenBracketIndex)

					// Check if there's a '>' after the last '<' (i.e., if the
					// tag is complete) (complete thinking and tool tags will
					// have been removed by now.)
					const hasCloseBracket = possibleTag.includes(">")

					if (!hasCloseBracket) {
						// Extract the potential tag name.
						let tagContent: string

						if (possibleTag.startsWith("</")) {
							tagContent = possibleTag.slice(2).trim()
						} else {
							tagContent = possibleTag.slice(1).trim()
						}

						// Check if tagContent is likely an incomplete tag name
						// (letters and underscores only).
						const isLikelyTagName = /^[a-zA-Z_]+$/.test(tagContent)

						// Preemptively remove < or </ to keep from these
						// artifacts showing up in chat (also handles closing
						// thinking tags).
						const isOpeningOrClosing = possibleTag === "<" || possibleTag === "</"

						// If the tag is incomplete and at the end, remove it
						// from the content.
						if (isOpeningOrClosing || isLikelyTagName) {
							content = content.slice(0, lastOpenBracketIndex).trim()
						}
					}
				}
			}

			await cline.say("text", content, undefined, block.partial)
			break
		}
		case "tool_use": {
			// Fetch state early so it's available for toolDescription and validation
			const state = await cline.providerRef.deref()?.getState()
			const { mode, customModes, experiments: stateExperiments, apiConfiguration } = state ?? {}

			const toolDescription = (): string => {
				switch (block.name) {
					case "execute_command":
						return `[${block.name} for '${block.params.command}']`
					case "read_file":
						// Check if this model should use the simplified description
						const modelId = cline.api.getModel().id
						if (shouldUseSingleFileRead(modelId)) {
							return getSimpleReadFileToolDescription(block.name, block.params)
						} else {
							// Prefer native typed args when available; fall back to legacy params
							// Check if nativeArgs exists (native protocol)
							if (block.nativeArgs) {
								return readFileTool.getReadFileToolDescription(block.name, block.nativeArgs)
							}
							return readFileTool.getReadFileToolDescription(block.name, block.params)
						}
					case "fetch_instructions":
						return `[${block.name} for '${block.params.task}']`
					case "write_to_file":
						return `[${block.name} for '${block.params.path}']`
					case "apply_diff":
						// Handle both legacy format and new multi-file format
						if (block.params.path) {
							return `[${block.name} for '${block.params.path}']`
						} else if (block.params.args) {
							// Try to extract first file path from args for display
							const match = block.params.args.match(/<file>.*?<path>([^<]+)<\/path>/s)
							if (match) {
								const firstPath = match[1]
								// Check if there are multiple files
								const fileCount = (block.params.args.match(/<file>/g) || []).length
								if (fileCount > 1) {
									return `[${block.name} for '${firstPath}' and ${fileCount - 1} more file${fileCount > 2 ? "s" : ""}]`
								} else {
									return `[${block.name} for '${firstPath}']`
								}
							}
						}
						return `[${block.name}]`
					case "search_files":
						return `[${block.name} for '${block.params.regex}'${
							block.params.file_pattern ? ` in '${block.params.file_pattern}'` : ""
						}]`
					case "search_and_replace":
						return `[${block.name} for '${block.params.path}']`
					case "search_replace":
						return `[${block.name} for '${block.params.file_path}']`
					case "apply_patch":
						return `[${block.name}]`
					case "list_files":
						return `[${block.name} for '${block.params.path}']`
					case "browser_action":
						return `[${block.name} for '${fixBrowserLaunchAction(block.params)}']`
					case "use_mcp_tool":
						return `[${block.name} for '${block.params.server_name}']`
					case "access_mcp_resource":
						return `[${block.name} for '${block.params.server_name}']`
					case "ask_followup_question":
						return `[${block.name} for '${block.params.question}']`
					case "ask_multiple_choice":
						return `[${block.name}${block.params.title ? ` - ${block.params.title}` : ""}]`
					case "attempt_completion":
						return `[${block.name}]`
					case "switch_mode":
						return `[${block.name} to '${block.params.mode_slug}'${block.params.reason ? ` because: ${block.params.reason}` : ""}]`
					case "codebase_search": // Add case for the new tool
						return `[${block.name} for '${block.params.query}']`
					case "update_todo_list":
						return `[${block.name}]`
					case "new_task": {
						const mode = block.params.mode ?? defaultModeSlug
						const message = block.params.message ?? "(no message)"
						const modeName = getModeBySlug(mode, customModes)?.name ?? mode
						return `[${block.name} in ${modeName} mode: '${message}']`
					}
					case "run_slash_command":
						return `[${block.name} for '${block.params.command}'${block.params.args ? ` with args: ${block.params.args}` : ""}]`
					case "generate_image":
						return `[${block.name} for '${block.params.path}']`
					default:
						return `[${block.name}]`
				}
			}

			if (cline.didRejectTool) {
				// Ignore any tool content after user has rejected tool once.
				// For native protocol, we must send a tool_result for every tool_use to avoid API errors
				const toolCallId = block.id
				const errorMessage = !block.partial
					? `Skipping tool ${toolDescription()} due to user rejecting a previous tool.`
					: `Tool ${toolDescription()} was interrupted and not executed due to user rejecting a previous tool.`

				if (toolCallId) {
					// Native protocol: MUST send tool_result for every tool_use
					cline.userMessageContent.push({
						type: "tool_result",
						tool_use_id: toolCallId,
						content: errorMessage,
						is_error: true,
					} as Anthropic.ToolResultBlockParam)
				} else {
					// XML protocol: send as text
					cline.userMessageContent.push({
						type: "text",
						text: errorMessage,
					})
				}

				break
			}

			if (cline.didAlreadyUseTool) {
				// Ignore any content after a tool has already been used.
				// For native protocol, we must send a tool_result for every tool_use to avoid API errors
				const toolCallId = block.id
				const errorMessage = `Tool [${block.name}] was not executed because a tool has already been used in this message. Only one tool may be used per message. You must assess the first tool's result before proceeding to use the next tool.`

				if (toolCallId) {
					// Native protocol: MUST send tool_result for every tool_use
					cline.userMessageContent.push({
						type: "tool_result",
						tool_use_id: toolCallId,
						content: errorMessage,
						is_error: true,
					} as Anthropic.ToolResultBlockParam)
				} else {
					// XML protocol: send as text
					cline.userMessageContent.push({
						type: "text",
						text: errorMessage,
					})
				}

				break
			}

			// Track if we've already pushed a tool result for this tool call (native protocol only)
			let hasToolResult = false

			// Determine protocol by checking if this tool call has an ID.
			// Native protocol tool calls ALWAYS have an ID (set when parsed from tool_call chunks).
			// XML protocol tool calls NEVER have an ID (parsed from XML text).
			const toolCallId = (block as any).id
			const toolProtocol = toolCallId ? TOOL_PROTOCOL.NATIVE : TOOL_PROTOCOL.XML

			// Multiple native tool calls feature is on hold - always disabled
			// Previously resolved from experiments.isEnabled(..., EXPERIMENT_IDS.MULTIPLE_NATIVE_TOOL_CALLS)
			const isMultipleNativeToolCallsEnabled = false

			const pushToolResult = (content: ToolResponse) => {
				const editTools = [
					/* "insert_content", */ "apply_diff",
					"search_and_replace",
					"apply_patch",
					"write_to_file",
				]
				if (toolProtocol === TOOL_PROTOCOL.NATIVE) {
					// For native protocol, only allow ONE tool_result per tool call
					if (hasToolResult) {
						console.warn(
							`[presentAssistantMessage] Skipping duplicate tool_result for tool_use_id: ${toolCallId}`,
						)
						return
					}

					// For native protocol, tool_result content must be a string
					// Images are added as separate blocks in the user message
					let resultContent: string
					let imageBlocks: Anthropic.ImageBlockParam[] = []

					if (typeof content === "string") {
						resultContent = content || "(tool did not return anything)"
					} else {
						// Separate text and image blocks
						const textBlocks = content.filter((item) => item.type === "text")
						imageBlocks = content.filter((item) => item.type === "image") as Anthropic.ImageBlockParam[]

						// Convert text blocks to string for tool_result
						resultContent =
							textBlocks.map((item) => (item as Anthropic.TextBlockParam).text).join("\n") ||
							"(tool did not return anything)"
					}

					// Add tool_result with text content only
					cline.userMessageContent.push({
						type: "tool_result",
						tool_use_id: toolCallId,
						content: resultContent,
					} as Anthropic.ToolResultBlockParam)

					// Add image blocks separately after tool_result
					if (imageBlocks.length > 0) {
						cline.userMessageContent.push(...imageBlocks)
					}

					hasToolResult = true
					if (editTools.includes(block.name) && block.partial === false) {
						updateCospecMetadata(cline, block?.params?.path)
					}
				} else {
					// For XML protocol, add as text blocks (legacy behavior)
					cline.userMessageContent.push({ type: "text", text: `${toolDescription()} Result:` })

					if (typeof content === "string") {
						cline.userMessageContent.push({
							type: "text",
							text: content || "(tool did not return anything)",
						})
					} else {
						cline.userMessageContent.push(...content)
					}
					if (editTools.includes(block.name) && block.partial === false) {
						updateCospecMetadata(cline, block?.params?.path)
					}
				}

				// For XML protocol: Only one tool per message is allowed
				// For native protocol with experimental flag enabled: Multiple tools can be executed in sequence
				// For native protocol with experimental flag disabled: Single tool per message (default safe behavior)
				if (toolProtocol === TOOL_PROTOCOL.XML) {
					// Once a tool result has been collected, ignore all other tool
					// uses since we should only ever present one tool result per
					// message (XML protocol only).
					cline.didAlreadyUseTool = true
				} else if (toolProtocol === TOOL_PROTOCOL.NATIVE && !isMultipleNativeToolCallsEnabled) {
					// For native protocol with experimental flag disabled, enforce single tool per message
					cline.didAlreadyUseTool = true
				}
				// If toolProtocol is NATIVE and isMultipleNativeToolCallsEnabled is true,
				// allow multiple tool calls in sequence (don't set didAlreadyUseTool)
			}

			const askApproval = async (
				type: ClineAsk,
				partialMessage?: string,
				progressStatus?: ToolProgressStatus,
				isProtected?: boolean,
			) => {
				const { response, text, images } = await cline.ask(
					type,
					partialMessage,
					false,
					progressStatus,
					isProtected || false,
				)

				if (response !== "yesButtonClicked") {
					// Handle both messageResponse and noButtonClicked with text.
					if (text) {
						await cline.say("user_feedback", text, images)
						pushToolResult(
							formatResponse.toolResult(
								formatResponse.toolDeniedWithFeedback(text, toolProtocol),
								images,
							),
						)
					} else {
						pushToolResult(formatResponse.toolDenied(toolProtocol))
					}
					cline.didRejectTool = true
					return false
				}

				// Handle yesButtonClicked with text.
				if (text) {
					await cline.say("user_feedback", text, images)
					pushToolResult(
						formatResponse.toolResult(formatResponse.toolApprovedWithFeedback(text, toolProtocol), images),
					)
				}

				return true
			}

			const askFinishSubTaskApproval = async () => {
				// Ask the user to approve this task has completed, and he has
				// reviewed it, and we can declare task is finished and return
				// control to the parent task to continue running the rest of
				// the sub-tasks.
				const toolMessage = JSON.stringify({ tool: "finishTask", parentTaskId: cline.parentTaskId })
				return await askApproval("tool", toolMessage)
			}

			const handleError = async (action: string, error: Error) => {
				// Silently ignore AskIgnoredError - this is an internal control flow
				// signal, not an actual error. It occurs when a newer ask supersedes an older one.
				if (error instanceof AskIgnoredError) {
					return
				}
				const errorString = `Error ${action}: ${JSON.stringify(serializeError(error))}`

				await cline.say(
					"error",
					`Error ${action}:\n${error.message ?? JSON.stringify(serializeError(error), null, 2)}`,
				)

				pushToolResult(formatResponse.toolError(errorString, toolProtocol))
			}

			// If block is partial, remove partial closing tag so its not
			// presented to user.
			const removeClosingTag = (tag: ToolParamName, text?: string): string => {
				if (!block.partial) {
					return text || ""
				}

				if (!text) {
					return ""
				}

				// This regex dynamically constructs a pattern to match the
				// closing tag:
				// - Optionally matches whitespace before the tag.
				// - Matches '<' or '</' optionally followed by any subset of
				//   characters from the tag name.
				const tagRegex = new RegExp(
					`\\s?<\/?${tag
						.split("")
						.map((char) => `(?:${char})?`)
						.join("")}$`,
					"g",
				)

				return text.replace(tagRegex, "")
			}

			// Keep browser open during an active session so other tools can run.
			// Session is active if we've seen any browser_action_result and the last browser_action is not "close".
			try {
				const messages = cline.clineMessages || []
				const hasStarted = messages.some((m: any) => m.say === "browser_action_result")
				let isClosed = false
				for (let i = messages.length - 1; i >= 0; i--) {
					const m = messages[i]
					if (m.say === "browser_action") {
						try {
							const act = JSON.parse(m.text || "{}")
							isClosed = act.action === "close"
						} catch {}
						break
					}
				}
				const sessionActive = hasStarted && !isClosed
				// Only auto-close when no active browser session is present, and this isn't a browser_action
				if (!sessionActive && block.name !== "browser_action") {
					await cline.browserSession.closeBrowser()
				}
			} catch {
				// On any unexpected error, fall back to conservative behavior
				if (block.name !== "browser_action") {
					await cline.browserSession.closeBrowser()
				}
			}

			if (!block.partial) {
				cline.recordToolUsage(block.name)
				TelemetryService.instance.captureToolUsage(cline.taskId, block.name, toolProtocol)
			}

			// Validate tool use before execution - ONLY for complete (non-partial) blocks.
			// Validating partial blocks would cause validation errors to be thrown repeatedly
			// during streaming, pushing multiple tool_results for the same tool_use_id and
			// potentially causing the stream to appear frozen.
			if (!block.partial) {
				const modelInfo = cline.api.getModel()
				const includedTools = modelInfo?.info?.includedTools

				try {
					validateToolUse(
						block.name as ToolName,
						mode ?? defaultModeSlug,
						customModes ?? [],
						{ apply_diff: cline.diffEnabled },
						block.params,
						stateExperiments,
						includedTools,
					)
				} catch (error) {
					cline.consecutiveMistakeCount++
					// For validation errors (unknown tool, tool not allowed for mode), we need to:
					// 1. Send a tool_result with the error (required for native protocol)
					// 2. NOT set didAlreadyUseTool = true (the tool was never executed, just failed validation)
					// This prevents the stream from being interrupted with "Response interrupted by tool use result"
					// which would cause the extension to appear to hang
					const errorContent = formatResponse.toolError(error.message, toolProtocol)
					if (toolProtocol === TOOL_PROTOCOL.NATIVE && toolCallId) {
						// For native protocol, push tool_result directly without setting didAlreadyUseTool
						cline.userMessageContent.push({
							type: "tool_result",
							tool_use_id: toolCallId,
							content: typeof errorContent === "string" ? errorContent : "(validation error)",
							is_error: true,
						} as Anthropic.ToolResultBlockParam)
					} else {
						// For XML protocol, use the standard pushToolResult
						pushToolResult(errorContent)
					}
					break
				}
			}

			// Check for identical consecutive tool calls.
			if (!block.partial) {
				// Use the detector to check for repetition, passing the ToolUse
				// block directly.
				const repetitionCheck = cline.toolRepetitionDetector.check(block)

				// If execution is not allowed, notify user and break.
				if (!repetitionCheck.allowExecution && repetitionCheck.askUser) {
					// Handle repetition similar to mistake_limit_reached pattern.
					const { response, text, images } = await cline.ask(
						repetitionCheck.askUser.messageKey as ClineAsk,
						repetitionCheck.askUser.messageDetail.replace("{toolName}", block.name),
					)

					if (response === "messageResponse") {
						// Add user feedback to userContent.
						cline.userMessageContent.push(
							{
								type: "text" as const,
								text: `Tool repetition limit reached. User feedback: ${text}`,
							},
							...formatResponse.imageBlocks(images),
						)

						// Add user feedback to chat.
						await cline.say("user_feedback", text, images)

						// Track tool repetition in telemetry.
						TelemetryService.instance.captureConsecutiveMistakeError(cline.taskId)
					}

					// Return tool result message about the repetition
					pushToolResult(
						formatResponse.toolError(
							`Tool call repetition limit reached for ${block.name}. Please try a different approach.`,
							toolProtocol,
						),
					)
					break
				}
			}

			switch (block.name) {
				case "write_to_file":
					await checkpointSaveAndMark(cline)
					await writeToFileTool.handle(cline, block as ToolUse<"write_to_file">, {
						askApproval,
						handleError,
						pushToolResult,
						removeClosingTag,
						toolProtocol,
					})
					break
				case "update_todo_list":
					await updateTodoListTool.handle(cline, block as ToolUse<"update_todo_list">, {
						askApproval,
						handleError,
						pushToolResult,
						removeClosingTag,
						toolProtocol,
					})
					break
				case "apply_diff": {
					await checkpointSaveAndMark(cline)

					// Check if this tool call came from native protocol by checking for ID
					// Native calls always have IDs, XML calls never do
					if (toolProtocol === TOOL_PROTOCOL.NATIVE) {
						await applyDiffToolClass.handle(cline, block as ToolUse<"apply_diff">, {
							askApproval,
							handleError,
							pushToolResult,
							removeClosingTag,
							toolProtocol,
						})
						break
					}

					// Get the provider and state to check experiment settings
					const provider = cline.providerRef.deref()
					let isMultiFileApplyDiffEnabled = false

					if (provider) {
						const state = await provider.getState()
						isMultiFileApplyDiffEnabled = experiments.isEnabled(
							state.experiments ?? {},
							EXPERIMENT_IDS.MULTI_FILE_APPLY_DIFF,
						)
					}

					if (isMultiFileApplyDiffEnabled) {
						await applyDiffTool(cline, block, askApproval, handleError, pushToolResult, removeClosingTag)
					} else {
						await applyDiffToolClass.handle(cline, block as ToolUse<"apply_diff">, {
							askApproval,
							handleError,
							pushToolResult,
							removeClosingTag,
							toolProtocol,
						})
					}
					break
				}
				case "search_and_replace":
					await checkpointSaveAndMark(cline)
					await searchAndReplaceTool.handle(cline, block as ToolUse<"search_and_replace">, {
						askApproval,
						handleError,
						pushToolResult,
						removeClosingTag,
						toolProtocol,
					})
					break
				case "search_replace":
					await checkpointSaveAndMark(cline)
					await searchReplaceTool.handle(cline, block as ToolUse<"search_replace">, {
						askApproval,
						handleError,
						pushToolResult,
						removeClosingTag,
						toolProtocol,
					})
					break
				case "apply_patch":
					await checkpointSaveAndMark(cline)
					await applyPatchTool.handle(cline, block as ToolUse<"apply_patch">, {
						askApproval,
						handleError,
						pushToolResult,
						removeClosingTag,
						toolProtocol,
					})
					break
				case "read_file":
					// Check if this model should use the simplified single-file read tool
					// Only use simplified tool for XML protocol - native protocol works with standard tool
					const modelId = cline.api.getModel().id
					if (shouldUseSingleFileRead(modelId) && toolProtocol !== TOOL_PROTOCOL.NATIVE) {
						await simpleReadFileTool(
							cline,
							block,
							askApproval,
							handleError,
							pushToolResult,
							removeClosingTag,
							toolProtocol,
						)
					} else {
						// Type assertion is safe here because we're in the "read_file" case
						await readFileTool.handle(cline, block as ToolUse<"read_file">, {
							askApproval,
							handleError,
							pushToolResult,
							removeClosingTag,
							toolProtocol,
						})
					}
					break
				case "fetch_instructions":
					await fetchInstructionsTool.handle(cline, block as ToolUse<"fetch_instructions">, {
						askApproval,
						handleError,
						pushToolResult,
						removeClosingTag,
						toolProtocol,
					})
					break
				case "list_files":
					await listFilesTool.handle(cline, block as ToolUse<"list_files">, {
						askApproval,
						handleError,
						pushToolResult,
						removeClosingTag,
						toolProtocol,
					})
					break
<<<<<<< HEAD
				// todo: when we have a new codebase_search tool, add it here
				// case "codebase_search":
				// 	await codebaseSearchTool.handle(cline, block as ToolUse<"codebase_search">, {
				// 		askApproval,
				// 		handleError,
				// 		pushToolResult,
				// 		removeClosingTag,
				// 		toolProtocol,
				// 	})
				// 	break
				case "list_code_definition_names":
					await listCodeDefinitionNamesTool.handle(cline, block as ToolUse<"list_code_definition_names">, {
=======
				case "codebase_search":
					await codebaseSearchTool.handle(cline, block as ToolUse<"codebase_search">, {
>>>>>>> a1d3a43a
						askApproval,
						handleError,
						pushToolResult,
						removeClosingTag,
						toolProtocol,
					})
					break
				case "search_files":
					await searchFilesTool.handle(cline, block as ToolUse<"search_files">, {
						askApproval,
						handleError,
						pushToolResult,
						removeClosingTag,
						toolProtocol,
					})
					break
				case "browser_action":
					await browserActionTool(
						cline,
						block as ToolUse<"browser_action">,
						askApproval,
						handleError,
						pushToolResult,
						removeClosingTag,
					)
					break
				case "execute_command":
					await executeCommandTool.handle(cline, block as ToolUse<"execute_command">, {
						askApproval,
						handleError,
						pushToolResult,
						removeClosingTag,
						toolProtocol,
					})
					break
				case "use_mcp_tool":
					await useMcpToolTool.handle(cline, block as ToolUse<"use_mcp_tool">, {
						askApproval,
						handleError,
						pushToolResult,
						removeClosingTag,
						toolProtocol,
					})
					break
				case "access_mcp_resource":
					await accessMcpResourceTool.handle(cline, block as ToolUse<"access_mcp_resource">, {
						askApproval,
						handleError,
						pushToolResult,
						removeClosingTag,
						toolProtocol,
					})
					break
				case "ask_followup_question":
					await askFollowupQuestionTool.handle(cline, block as ToolUse<"ask_followup_question">, {
						askApproval,
						handleError,
						pushToolResult,
						removeClosingTag,
						toolProtocol,
					})
					break
				case "ask_multiple_choice":
					await askMultipleChoiceTool.handle(cline, block as ToolUse<"ask_multiple_choice">, {
						askApproval,
						handleError,
						pushToolResult,
						removeClosingTag,
						toolProtocol,
					})
					break
				case "switch_mode":
					await switchModeTool.handle(cline, block as ToolUse<"switch_mode">, {
						askApproval,
						handleError,
						pushToolResult,
						removeClosingTag,
						toolProtocol,
					})
					break
				case "new_task":
					await newTaskTool.handle(cline, block as ToolUse<"new_task">, {
						askApproval,
						handleError,
						pushToolResult,
						removeClosingTag,
						toolProtocol,
						toolCallId: block.id,
					})
					break
				case "attempt_completion": {
					const completionCallbacks: AttemptCompletionCallbacks = {
						askApproval,
						handleError,
						pushToolResult,
						removeClosingTag,
						askFinishSubTaskApproval,
						toolDescription,
						toolProtocol,
					}
					await attemptCompletionTool.handle(
						cline,
						block as ToolUse<"attempt_completion">,
						completionCallbacks,
					)
					break
				}
				case "run_slash_command":
					await runSlashCommandTool.handle(cline, block as ToolUse<"run_slash_command">, {
						askApproval,
						handleError,
						pushToolResult,
						removeClosingTag,
						toolProtocol,
					})
					break
				case "generate_image":
					await checkpointSaveAndMark(cline)
					await generateImageTool.handle(cline, block as ToolUse<"generate_image">, {
						askApproval,
						handleError,
						pushToolResult,
						removeClosingTag,
						toolProtocol,
					})
					break
				default: {
					// Handle unknown/invalid tool names
					// This is critical for native protocol where every tool_use MUST have a tool_result
					// Note: This case should rarely be reached since validateToolUse now checks for unknown tools

					// CRITICAL: Don't process partial blocks for unknown tools - just let them stream in.
					// If we try to show errors for partial blocks, we'd show the error on every streaming chunk,
					// creating a loop that appears to freeze the extension. Only handle complete blocks.
					if (block.partial) {
						break
					}

					const errorMessage = `Unknown tool "${block.name}". This tool does not exist. Please use one of the available tools.`
					cline.consecutiveMistakeCount++
					cline.recordToolError(block.name as ToolName, errorMessage)
					await cline.say("error", t("tools:unknownToolError", { toolName: block.name }))
					// Push tool_result directly for native protocol WITHOUT setting didAlreadyUseTool
					// This prevents the stream from being interrupted with "Response interrupted by tool use result"
					if (toolProtocol === TOOL_PROTOCOL.NATIVE && toolCallId) {
						cline.userMessageContent.push({
							type: "tool_result",
							tool_use_id: toolCallId,
							content: formatResponse.toolError(errorMessage, toolProtocol),
							is_error: true,
						} as Anthropic.ToolResultBlockParam)
					} else {
						pushToolResult(formatResponse.toolError(errorMessage, toolProtocol))
					}
					break
				}
			}

			break
		}
	}

	// Seeing out of bounds is fine, it means that the next too call is being
	// built up and ready to add to assistantMessageContent to present.
	// When you see the UI inactive during this, it means that a tool is
	// breaking without presenting any UI. For example the write_to_file tool
	// was breaking when relpath was undefined, and for invalid relpath it never
	// presented UI.
	// This needs to be placed here, if not then calling
	// cline.presentAssistantMessage below would fail (sometimes) since it's
	// locked.
	cline.presentAssistantMessageLocked = false

	// NOTE: When tool is rejected, iterator stream is interrupted and it waits
	// for `userMessageContentReady` to be true. Future calls to present will
	// skip execution since `didRejectTool` and iterate until `contentIndex` is
	// set to message length and it sets userMessageContentReady to true itself
	// (instead of preemptively doing it in iterator).
	if (!block.partial || cline.didRejectTool || cline.didAlreadyUseTool) {
		// Block is finished streaming and executing.
		if (cline.currentStreamingContentIndex === cline.assistantMessageContent.length - 1) {
			// It's okay that we increment if !didCompleteReadingStream, it'll
			// just return because out of bounds and as streaming continues it
			// will call `presentAssitantMessage` if a new block is ready. If
			// streaming is finished then we set `userMessageContentReady` to
			// true when out of bounds. This gracefully allows the stream to
			// continue on and all potential content blocks be presented.
			// Last block is complete and it is finished executing
			cline.userMessageContentReady = true // Will allow `pWaitFor` to continue.
		}

		// Call next block if it exists (if not then read stream will call it
		// when it's ready).
		// Need to increment regardless, so when read stream calls this function
		// again it will be streaming the next block.
		cline.currentStreamingContentIndex++

		if (cline.currentStreamingContentIndex < cline.assistantMessageContent.length) {
			// There are already more content blocks to stream, so we'll call
			// this function ourselves.
			presentAssistantMessage(cline)
			return
		} else {
			// CRITICAL FIX: If we're out of bounds and the stream is complete, set userMessageContentReady
			// This handles the case where assistantMessageContent is empty or becomes empty after processing
			if (cline.didCompleteReadingStream) {
				cline.userMessageContentReady = true
			}
		}
	}

	// Block is partial, but the read stream may have finished.
	if (cline.presentAssistantMessageHasPendingUpdates) {
		presentAssistantMessage(cline)
	}
}

/**
 * save checkpoint and mark done in the current streaming task.
 * @param task The Task instance to checkpoint save and mark.
 * @returns
 */
async function checkpointSaveAndMark(task: Task) {
	if (task.currentStreamingDidCheckpoint) {
		return
	}
	try {
		await task.checkpointSave(true)
		task.currentStreamingDidCheckpoint = true
	} catch (error) {
		console.error(`[Task#presentAssistantMessage] Error saving checkpoint: ${error.message}`, error)
	}
}<|MERGE_RESOLUTION|>--- conflicted
+++ resolved
@@ -926,7 +926,6 @@
 						toolProtocol,
 					})
 					break
-<<<<<<< HEAD
 				// todo: when we have a new codebase_search tool, add it here
 				// case "codebase_search":
 				// 	await codebaseSearchTool.handle(cline, block as ToolUse<"codebase_search">, {
@@ -937,19 +936,6 @@
 				// 		toolProtocol,
 				// 	})
 				// 	break
-				case "list_code_definition_names":
-					await listCodeDefinitionNamesTool.handle(cline, block as ToolUse<"list_code_definition_names">, {
-=======
-				case "codebase_search":
-					await codebaseSearchTool.handle(cline, block as ToolUse<"codebase_search">, {
->>>>>>> a1d3a43a
-						askApproval,
-						handleError,
-						pushToolResult,
-						removeClosingTag,
-						toolProtocol,
-					})
-					break
 				case "search_files":
 					await searchFilesTool.handle(cline, block as ToolUse<"search_files">, {
 						askApproval,
