import cloneDeep from "clone-deep"
import { serializeError } from "serialize-error"
import { Anthropic } from "@anthropic-ai/sdk"

import type { ToolName, ClineAsk, ToolProgressStatus } from "@roo-code/types"
import { TelemetryService } from "@roo-code/telemetry"

import { defaultModeSlug, getModeBySlug } from "../../shared/modes"
import type { ToolParamName, ToolResponse, ToolUse, McpToolUse } from "../../shared/tools"
import { Package } from "../../shared/package"

import { fetchInstructionsTool } from "../tools/FetchInstructionsTool"
import { listFilesTool } from "../tools/ListFilesTool"
import { readFileTool } from "../tools/ReadFileTool"
import { getSimpleReadFileToolDescription, simpleReadFileTool } from "../tools/simpleReadFileTool"
import { shouldUseSingleFileRead, TOOL_PROTOCOL } from "@roo-code/types"
import { writeToFileTool } from "../tools/WriteToFileTool"
import { applyDiffTool } from "../tools/MultiApplyDiffTool"
import { insertContentTool } from "../tools/InsertContentTool"
import { searchAndReplaceTool } from "../tools/SearchAndReplaceTool"
import { listCodeDefinitionNamesTool } from "../tools/ListCodeDefinitionNamesTool"
import { searchFilesTool } from "../tools/SearchFilesTool"
import { browserActionTool } from "../tools/BrowserActionTool"
import { executeCommandTool } from "../tools/ExecuteCommandTool"
import { useMcpToolTool } from "../tools/UseMcpToolTool"
import { accessMcpResourceTool } from "../tools/accessMcpResourceTool"
import { askFollowupQuestionTool } from "../tools/AskFollowupQuestionTool"
import { switchModeTool } from "../tools/SwitchModeTool"
import { attemptCompletionTool, AttemptCompletionCallbacks } from "../tools/AttemptCompletionTool"
import { newTaskTool } from "../tools/NewTaskTool"

import { updateTodoListTool } from "../tools/UpdateTodoListTool"
import { runSlashCommandTool } from "../tools/RunSlashCommandTool"
import { generateImageTool } from "../tools/GenerateImageTool"

import { formatResponse } from "../prompts/responses"
import { validateToolUse } from "../tools/validateToolUse"
import { Task } from "../task/Task"
import { codebaseSearchTool } from "../tools/CodebaseSearchTool"
import { experiments, EXPERIMENT_IDS } from "../../shared/experiments"
import { applyDiffTool as applyDiffToolClass } from "../tools/ApplyDiffTool"
import { updateCospecMetadata } from "../checkpoints"
import { fixBrowserLaunchAction } from "../../utils/fixbrowserLaunchAction"

/**
 * Processes and presents assistant message content to the user interface.
 *
 * This function is the core message handling system that:
 * - Sequentially processes content blocks from the assistant's response.
 * - Displays text content to the user.
 * - Executes tool use requests with appropriate user approval.
 * - Manages the flow of conversation by determining when to proceed to the next content block.
 * - Coordinates file system checkpointing for modified files.
 * - Controls the conversation state to determine when to continue to the next request.
 *
 * The function uses a locking mechanism to prevent concurrent execution and handles
 * partial content blocks during streaming. It's designed to work with the streaming
 * API response pattern, where content arrives incrementally and needs to be processed
 * as it becomes available.
 */

export async function presentAssistantMessage(cline: Task) {
	if (cline.abort) {
		throw new Error(`[Task#presentAssistantMessage] task ${cline.taskId}.${cline.instanceId} aborted`)
	}

	if (cline.presentAssistantMessageLocked) {
		cline.presentAssistantMessageHasPendingUpdates = true
		return
	}

	cline.presentAssistantMessageLocked = true
	cline.presentAssistantMessageHasPendingUpdates = false

	if (cline.currentStreamingContentIndex >= cline.assistantMessageContent.length) {
		// This may happen if the last content block was completed before
		// streaming could finish. If streaming is finished, and we're out of
		// bounds then this means we already  presented/executed the last
		// content block and are ready to continue to next request.
		if (cline.didCompleteReadingStream) {
			cline.userMessageContentReady = true
		}

		cline.presentAssistantMessageLocked = false
		return
	}

	let block: any
	try {
		block = cloneDeep(cline.assistantMessageContent[cline.currentStreamingContentIndex]) // need to create copy bc while stream is updating the array, it could be updating the reference block properties too
	} catch (error) {
		console.error(`ERROR cloning block:`, error)
		console.error(
			`Block content:`,
			JSON.stringify(cline.assistantMessageContent[cline.currentStreamingContentIndex], null, 2),
		)
		cline.presentAssistantMessageLocked = false
		return
	}

	switch (block.type) {
		case "mcp_tool_use": {
			// Handle native MCP tool calls (from mcp_serverName_toolName dynamic tools)
			// These are converted to the same execution path as use_mcp_tool but preserve
			// their original name in API history
			const mcpBlock = block as McpToolUse

			if (cline.didRejectTool) {
				// For native protocol, we must send a tool_result for every tool_use to avoid API errors
				const toolCallId = mcpBlock.id
				const errorMessage = !mcpBlock.partial
					? `Skipping MCP tool ${mcpBlock.name} due to user rejecting a previous tool.`
					: `MCP tool ${mcpBlock.name} was interrupted and not executed due to user rejecting a previous tool.`

				if (toolCallId) {
					cline.userMessageContent.push({
						type: "tool_result",
						tool_use_id: toolCallId,
						content: errorMessage,
						is_error: true,
					} as Anthropic.ToolResultBlockParam)
				}
				break
			}

			if (cline.didAlreadyUseTool) {
				const toolCallId = mcpBlock.id
				const errorMessage = `MCP tool [${mcpBlock.name}] was not executed because a tool has already been used in this message. Only one tool may be used per message.`

				if (toolCallId) {
					cline.userMessageContent.push({
						type: "tool_result",
						tool_use_id: toolCallId,
						content: errorMessage,
						is_error: true,
					} as Anthropic.ToolResultBlockParam)
				}
				break
			}

			// Track if we've already pushed a tool result
			let hasToolResult = false
			const toolCallId = mcpBlock.id
			const toolProtocol = TOOL_PROTOCOL.NATIVE // MCP tools in native mode always use native protocol

			const pushToolResult = (content: ToolResponse) => {
				if (hasToolResult) {
					console.warn(
						`[presentAssistantMessage] Skipping duplicate tool_result for mcp_tool_use: ${toolCallId}`,
					)
					return
				}

				let resultContent: string
				let imageBlocks: Anthropic.ImageBlockParam[] = []

				if (typeof content === "string") {
					resultContent = content || "(tool did not return anything)"
				} else {
					const textBlocks = content.filter((item) => item.type === "text")
					imageBlocks = content.filter((item) => item.type === "image") as Anthropic.ImageBlockParam[]
					resultContent =
						textBlocks.map((item) => (item as Anthropic.TextBlockParam).text).join("\n") ||
						"(tool did not return anything)"
				}

				if (toolCallId) {
					cline.userMessageContent.push({
						type: "tool_result",
						tool_use_id: toolCallId,
						content: resultContent,
					} as Anthropic.ToolResultBlockParam)

					if (imageBlocks.length > 0) {
						cline.userMessageContent.push(...imageBlocks)
					}
				}

				hasToolResult = true
				cline.didAlreadyUseTool = true
			}

			const toolDescription = () => `[mcp_tool: ${mcpBlock.serverName}/${mcpBlock.toolName}]`

			const askApproval = async (
				type: ClineAsk,
				partialMessage?: string,
				progressStatus?: ToolProgressStatus,
				isProtected?: boolean,
			) => {
				const { response, text, images } = await cline.ask(
					type,
					partialMessage,
					false,
					progressStatus,
					isProtected || false,
				)

				if (response !== "yesButtonClicked") {
					if (text) {
						await cline.say("user_feedback", text, images)
						pushToolResult(
							formatResponse.toolResult(
								formatResponse.toolDeniedWithFeedback(text, toolProtocol),
								images,
							),
						)
					} else {
						pushToolResult(formatResponse.toolDenied(toolProtocol))
					}
					cline.didRejectTool = true
					return false
				}

				if (text) {
					await cline.say("user_feedback", text, images)
					pushToolResult(
						formatResponse.toolResult(formatResponse.toolApprovedWithFeedback(text, toolProtocol), images),
					)
				}

				return true
			}

			const handleError = async (action: string, error: Error) => {
				const errorString = `Error ${action}: ${JSON.stringify(serializeError(error))}`
				await cline.say(
					"error",
					`Error ${action}:\n${error.message ?? JSON.stringify(serializeError(error), null, 2)}`,
				)
				pushToolResult(formatResponse.toolError(errorString, toolProtocol))
			}

			if (!mcpBlock.partial) {
				cline.recordToolUsage("use_mcp_tool") // Record as use_mcp_tool for analytics
				TelemetryService.instance.captureToolUsage(cline.taskId, "use_mcp_tool", toolProtocol)
			}

			// Execute the MCP tool using the same handler as use_mcp_tool
			// Create a synthetic ToolUse block that the useMcpToolTool can handle
			const syntheticToolUse: ToolUse<"use_mcp_tool"> = {
				type: "tool_use",
				id: mcpBlock.id,
				name: "use_mcp_tool",
				params: {
					server_name: mcpBlock.serverName,
					tool_name: mcpBlock.toolName,
					arguments: JSON.stringify(mcpBlock.arguments),
				},
				partial: mcpBlock.partial,
				nativeArgs: {
					server_name: mcpBlock.serverName,
					tool_name: mcpBlock.toolName,
					arguments: mcpBlock.arguments,
				},
			}

			await useMcpToolTool.handle(cline, syntheticToolUse, {
				askApproval,
				handleError,
				pushToolResult,
				removeClosingTag: (tag, text) => text || "",
				toolProtocol,
			})
			break
		}
		case "text": {
			if (cline.didRejectTool || cline.didAlreadyUseTool) {
				break
			}

			let content = block.content

			if (content) {
				// Have to do this for partial and complete since sending
				// content in thinking tags to markdown renderer will
				// automatically be removed.
				// Remove end substrings of <thinking or </thinking (below xml
				// parsing is only for opening tags).
				// Tthis is done with the xml parsing below now, but keeping
				// here for reference.
				// content = content.replace(/<\/?t(?:h(?:i(?:n(?:k(?:i(?:n(?:g)?)?)?$/, "")
				//
				// Remove all instances of <thinking> (with optional line break
				// after) and </thinking> (with optional line break before).
				// - Needs to be separate since we dont want to remove the line
				//   break before the first tag.
				// - Needs to happen before the xml parsing below.
				content = content.replace(/<thinking>\s?/g, "")
				content = content.replace(/\s?<\/thinking>/g, "")

				// Remove partial XML tag at the very end of the content (for
				// tool use and thinking tags), Prevents scrollview from
				// jumping when tags are automatically removed.
				const lastOpenBracketIndex = content.lastIndexOf("<")

				if (lastOpenBracketIndex !== -1) {
					const possibleTag = content.slice(lastOpenBracketIndex)

					// Check if there's a '>' after the last '<' (i.e., if the
					// tag is complete) (complete thinking and tool tags will
					// have been removed by now.)
					const hasCloseBracket = possibleTag.includes(">")

					if (!hasCloseBracket) {
						// Extract the potential tag name.
						let tagContent: string

						if (possibleTag.startsWith("</")) {
							tagContent = possibleTag.slice(2).trim()
						} else {
							tagContent = possibleTag.slice(1).trim()
						}

						// Check if tagContent is likely an incomplete tag name
						// (letters and underscores only).
						const isLikelyTagName = /^[a-zA-Z_]+$/.test(tagContent)

						// Preemptively remove < or </ to keep from these
						// artifacts showing up in chat (also handles closing
						// thinking tags).
						const isOpeningOrClosing = possibleTag === "<" || possibleTag === "</"

						// If the tag is incomplete and at the end, remove it
						// from the content.
						if (isOpeningOrClosing || isLikelyTagName) {
							content = content.slice(0, lastOpenBracketIndex).trim()
						}
					}
				}
			}

			await cline.say("text", content, undefined, block.partial)
			break
		}
		case "tool_use":
			const toolDescription = (): string => {
				switch (block.name) {
					case "execute_command":
						return `[${block.name} for '${block.params.command}']`
					case "read_file":
						// Check if this model should use the simplified description
						const modelId = cline.api.getModel().id
						if (shouldUseSingleFileRead(modelId)) {
							return getSimpleReadFileToolDescription(block.name, block.params)
						} else {
							// Prefer native typed args when available; fall back to legacy params
							// Check if nativeArgs exists (native protocol)
							if (block.nativeArgs) {
								return readFileTool.getReadFileToolDescription(block.name, block.nativeArgs)
							}
							return readFileTool.getReadFileToolDescription(block.name, block.params)
						}
					case "fetch_instructions":
						return `[${block.name} for '${block.params.task}']`
					case "write_to_file":
						return `[${block.name} for '${block.params.path}']`
					case "apply_diff":
						// Handle both legacy format and new multi-file format
						if (block.params.path) {
							return `[${block.name} for '${block.params.path}']`
						} else if (block.params.args) {
							// Try to extract first file path from args for display
							const match = block.params.args.match(/<file>.*?<path>([^<]+)<\/path>/s)
							if (match) {
								const firstPath = match[1]
								// Check if there are multiple files
								const fileCount = (block.params.args.match(/<file>/g) || []).length
								if (fileCount > 1) {
									return `[${block.name} for '${firstPath}' and ${fileCount - 1} more file${fileCount > 2 ? "s" : ""}]`
								} else {
									return `[${block.name} for '${firstPath}']`
								}
							}
						}
						return `[${block.name}]`
					case "search_files":
						return `[${block.name} for '${block.params.regex}'${
							block.params.file_pattern ? ` in '${block.params.file_pattern}'` : ""
						}]`
					case "insert_content":
						return `[${block.name} for '${block.params.path}']`
					case "search_and_replace":
						return `[${block.name} for '${block.params.path}']`
					case "list_files":
						return `[${block.name} for '${block.params.path}']`
					case "list_code_definition_names":
						return `[${block.name} for '${block.params.path}']`
					case "browser_action":
						return `[${block.name} for '${fixBrowserLaunchAction(block.params)}']`
					case "use_mcp_tool":
						return `[${block.name} for '${block.params.server_name}']`
					case "access_mcp_resource":
						return `[${block.name} for '${block.params.server_name}']`
					case "ask_followup_question":
						return `[${block.name} for '${block.params.question}']`
					case "attempt_completion":
						return `[${block.name}]`
					case "switch_mode":
						return `[${block.name} to '${block.params.mode_slug}'${block.params.reason ? ` because: ${block.params.reason}` : ""}]`
					case "codebase_search": // Add case for the new tool
						return `[${block.name} for '${block.params.query}']`
					case "update_todo_list":
						return `[${block.name}]`
					case "new_task": {
						const mode = block.params.mode ?? defaultModeSlug
						const message = block.params.message ?? "(no message)"
						const modeName = getModeBySlug(mode, customModes)?.name ?? mode
						return `[${block.name} in ${modeName} mode: '${message}']`
					}
					case "run_slash_command":
						return `[${block.name} for '${block.params.command}'${block.params.args ? ` with args: ${block.params.args}` : ""}]`
					case "generate_image":
						return `[${block.name} for '${block.params.path}']`
					default:
						return `[${block.name}]`
				}
			}

			if (cline.didRejectTool) {
				// Ignore any tool content after user has rejected tool once.
				// For native protocol, we must send a tool_result for every tool_use to avoid API errors
				const toolCallId = block.id
				const errorMessage = !block.partial
					? `Skipping tool ${toolDescription()} due to user rejecting a previous tool.`
					: `Tool ${toolDescription()} was interrupted and not executed due to user rejecting a previous tool.`

				if (toolCallId) {
					// Native protocol: MUST send tool_result for every tool_use
					cline.userMessageContent.push({
						type: "tool_result",
						tool_use_id: toolCallId,
						content: errorMessage,
						is_error: true,
					} as Anthropic.ToolResultBlockParam)
				} else {
					// XML protocol: send as text
					cline.userMessageContent.push({
						type: "text",
						text: errorMessage,
					})
				}

				break
			}

			if (cline.didAlreadyUseTool) {
				// Ignore any content after a tool has already been used.
				// For native protocol, we must send a tool_result for every tool_use to avoid API errors
				const toolCallId = block.id
				const errorMessage = `Tool [${block.name}] was not executed because a tool has already been used in this message. Only one tool may be used per message. You must assess the first tool's result before proceeding to use the next tool.`

				if (toolCallId) {
					// Native protocol: MUST send tool_result for every tool_use
					cline.userMessageContent.push({
						type: "tool_result",
						tool_use_id: toolCallId,
						content: errorMessage,
						is_error: true,
					} as Anthropic.ToolResultBlockParam)
				} else {
					// XML protocol: send as text
					cline.userMessageContent.push({
						type: "text",
						text: errorMessage,
					})
				}

				break
			}

			// Track if we've already pushed a tool result for this tool call (native protocol only)
			let hasToolResult = false

			// Determine protocol by checking if this tool call has an ID.
			// Native protocol tool calls ALWAYS have an ID (set when parsed from tool_call chunks).
			// XML protocol tool calls NEVER have an ID (parsed from XML text).
			const toolCallId = (block as any).id
			const toolProtocol = toolCallId ? TOOL_PROTOCOL.NATIVE : TOOL_PROTOCOL.XML

			// Check experimental setting for multiple native tool calls
			const provider = cline.providerRef.deref()
			const state = await provider?.getState()
			const isMultipleNativeToolCallsEnabled = experiments.isEnabled(
				state?.experiments ?? {},
				EXPERIMENT_IDS.MULTIPLE_NATIVE_TOOL_CALLS,
			)

			const pushToolResult = (content: ToolResponse) => {
				if (toolProtocol === TOOL_PROTOCOL.NATIVE) {
					// For native protocol, only allow ONE tool_result per tool call
					if (hasToolResult) {
						console.warn(
							`[presentAssistantMessage] Skipping duplicate tool_result for tool_use_id: ${toolCallId}`,
						)
						return
					}

					// For native protocol, tool_result content must be a string
					// Images are added as separate blocks in the user message
					let resultContent: string
					let imageBlocks: Anthropic.ImageBlockParam[] = []

					if (typeof content === "string") {
						resultContent = content || "(tool did not return anything)"
					} else {
						// Separate text and image blocks
						const textBlocks = content.filter((item) => item.type === "text")
						imageBlocks = content.filter((item) => item.type === "image") as Anthropic.ImageBlockParam[]

						// Convert text blocks to string for tool_result
						resultContent =
							textBlocks.map((item) => (item as Anthropic.TextBlockParam).text).join("\n") ||
							"(tool did not return anything)"
					}

					// Add tool_result with text content only
					cline.userMessageContent.push({
						type: "tool_result",
						tool_use_id: toolCallId,
						content: resultContent,
					} as Anthropic.ToolResultBlockParam)

					// Add image blocks separately after tool_result
					if (imageBlocks.length > 0) {
						cline.userMessageContent.push(...imageBlocks)
					}

					hasToolResult = true
					if (
						["write_to_file", "apply_diff", "insert_content"].includes(block.name) &&
						block.partial === false
					) {
						updateCospecMetadata(cline, block?.params?.path)
					}
				} else {
					// For XML protocol, add as text blocks (legacy behavior)
					cline.userMessageContent.push({ type: "text", text: `${toolDescription()} Result:` })

					if (typeof content === "string") {
						cline.userMessageContent.push({
							type: "text",
							text: content || "(tool did not return anything)",
						})
					} else {
						cline.userMessageContent.push(...content)
					}
					if (
						["write_to_file", "apply_diff", "insert_content"].includes(block.name) &&
						block.partial === false
					) {
						updateCospecMetadata(cline, block?.params?.path)
					}
				}

				// For XML protocol: Only one tool per message is allowed
				// For native protocol with experimental flag enabled: Multiple tools can be executed in sequence
				// For native protocol with experimental flag disabled: Single tool per message (default safe behavior)
				if (toolProtocol === TOOL_PROTOCOL.XML) {
					// Once a tool result has been collected, ignore all other tool
					// uses since we should only ever present one tool result per
					// message (XML protocol only).
					cline.didAlreadyUseTool = true
				} else if (toolProtocol === TOOL_PROTOCOL.NATIVE && !isMultipleNativeToolCallsEnabled) {
					// For native protocol with experimental flag disabled, enforce single tool per message
					cline.didAlreadyUseTool = true
				}
				// If toolProtocol is NATIVE and isMultipleNativeToolCallsEnabled is true,
				// allow multiple tool calls in sequence (don't set didAlreadyUseTool)
			}

			const askApproval = async (
				type: ClineAsk,
				partialMessage?: string,
				progressStatus?: ToolProgressStatus,
				isProtected?: boolean,
			) => {
				const { response, text, images } = await cline.ask(
					type,
					partialMessage,
					false,
					progressStatus,
					isProtected || false,
				)

				if (response !== "yesButtonClicked") {
					// Handle both messageResponse and noButtonClicked with text.
					if (text) {
						await cline.say("user_feedback", text, images)
						pushToolResult(
							formatResponse.toolResult(
								formatResponse.toolDeniedWithFeedback(text, toolProtocol),
								images,
							),
						)
					} else {
						pushToolResult(formatResponse.toolDenied(toolProtocol))
					}
					cline.didRejectTool = true
					return false
				}

				// Handle yesButtonClicked with text.
				if (text) {
					await cline.say("user_feedback", text, images)
					pushToolResult(
						formatResponse.toolResult(formatResponse.toolApprovedWithFeedback(text, toolProtocol), images),
					)
				}

				return true
			}

			const askFinishSubTaskApproval = async () => {
				// Ask the user to approve this task has completed, and he has
				// reviewed it, and we can declare task is finished and return
				// control to the parent task to continue running the rest of
				// the sub-tasks.
				const toolMessage = JSON.stringify({ tool: "finishTask", parentTaskId: cline.parentTaskId })
				return await askApproval("tool", toolMessage)
			}

			const handleError = async (action: string, error: Error) => {
				const errorString = `Error ${action}: ${JSON.stringify(serializeError(error))}`

				await cline.say(
					"error",
					`Error ${action}:\n${error.message ?? JSON.stringify(serializeError(error), null, 2)}`,
				)

				pushToolResult(formatResponse.toolError(errorString, toolProtocol))
			}

			// If block is partial, remove partial closing tag so its not
			// presented to user.
			const removeClosingTag = (tag: ToolParamName, text?: string): string => {
				if (!block.partial) {
					return text || ""
				}

				if (!text) {
					return ""
				}

				// This regex dynamically constructs a pattern to match the
				// closing tag:
				// - Optionally matches whitespace before the tag.
				// - Matches '<' or '</' optionally followed by any subset of
				//   characters from the tag name.
				const tagRegex = new RegExp(
					`\\s?<\/?${tag
						.split("")
						.map((char) => `(?:${char})?`)
						.join("")}$`,
					"g",
				)

				return text.replace(tagRegex, "")
			}

			// Keep browser open during an active session so other tools can run.
			// Session is active if we've seen any browser_action_result and the last browser_action is not "close".
			try {
				const messages = cline.clineMessages || []
				const hasStarted = messages.some((m: any) => m.say === "browser_action_result")
				let isClosed = false
				for (let i = messages.length - 1; i >= 0; i--) {
					const m = messages[i]
					if (m.say === "browser_action") {
						try {
							const act = JSON.parse(m.text || "{}")
							isClosed = act.action === "close"
						} catch {}
						break
					}
				}
				const sessionActive = hasStarted && !isClosed
				// Only auto-close when no active browser session is present, and this isn't a browser_action
				if (!sessionActive && block.name !== "browser_action") {
					await cline.browserSession.closeBrowser()
				}
			} catch {
				// On any unexpected error, fall back to conservative behavior
				if (block.name !== "browser_action") {
					await cline.browserSession.closeBrowser()
				}
			}

			if (!block.partial) {
				cline.recordToolUsage(block.name)
				TelemetryService.instance.captureToolUsage(cline.taskId, block.name, toolProtocol)
			}

			// Validate tool use before execution.
<<<<<<< HEAD
			const { mode, customModes, terminalShellIntegrationDisabled } =
				(await cline.providerRef.deref()?.getState()) ?? {}
=======
			const {
				mode,
				customModes,
				experiments: stateExperiments,
				apiConfiguration,
			} = (await cline.providerRef.deref()?.getState()) ?? {}
			const modelInfo = cline.api.getModel()
			const includedTools = modelInfo?.info?.includedTools
>>>>>>> e682c039

			try {
				validateToolUse(
					block.name as ToolName,
					mode ?? defaultModeSlug,
					customModes ?? [],
					{ apply_diff: cline.diffEnabled },
					block.params,
					stateExperiments,
					includedTools,
				)
			} catch (error) {
				cline.consecutiveMistakeCount++
				pushToolResult(formatResponse.toolError(error.message, toolProtocol))
				break
			}

			// Check for identical consecutive tool calls.
			if (!block.partial) {
				// Use the detector to check for repetition, passing the ToolUse
				// block directly.
				const repetitionCheck = cline.toolRepetitionDetector.check(block)

				// If execution is not allowed, notify user and break.
				if (!repetitionCheck.allowExecution && repetitionCheck.askUser) {
					// Handle repetition similar to mistake_limit_reached pattern.
					const { response, text, images } = await cline.ask(
						repetitionCheck.askUser.messageKey as ClineAsk,
						repetitionCheck.askUser.messageDetail.replace("{toolName}", block.name),
					)

					if (response === "messageResponse") {
						// Add user feedback to userContent.
						cline.userMessageContent.push(
							{
								type: "text" as const,
								text: `Tool repetition limit reached. User feedback: ${text}`,
							},
							...formatResponse.imageBlocks(images),
						)

						// Add user feedback to chat.
						await cline.say("user_feedback", text, images)

						// Track tool repetition in telemetry.
						TelemetryService.instance.captureConsecutiveMistakeError(cline.taskId)
					}

					// Return tool result message about the repetition
					pushToolResult(
						formatResponse.toolError(
							`Tool call repetition limit reached for ${block.name}. Please try a different approach.`,
							toolProtocol,
						),
					)
					break
				}
			}

			switch (block.name) {
				case "write_to_file":
					await checkpointSaveAndMark(cline)
					await writeToFileTool.handle(cline, block as ToolUse<"write_to_file">, {
						askApproval,
						handleError,
						pushToolResult,
						removeClosingTag,
						toolProtocol,
					})
					break
				case "update_todo_list":
					await updateTodoListTool.handle(cline, block as ToolUse<"update_todo_list">, {
						askApproval,
						handleError,
						pushToolResult,
						removeClosingTag,
						toolProtocol,
					})
					break
				case "apply_diff": {
					await checkpointSaveAndMark(cline)

					// Check if this tool call came from native protocol by checking for ID
					// Native calls always have IDs, XML calls never do
					if (toolProtocol === TOOL_PROTOCOL.NATIVE) {
						await applyDiffToolClass.handle(cline, block as ToolUse<"apply_diff">, {
							askApproval,
							handleError,
							pushToolResult,
							removeClosingTag,
							toolProtocol,
						})
						break
					}

					// Get the provider and state to check experiment settings
					const provider = cline.providerRef.deref()
					let isMultiFileApplyDiffEnabled = false

					if (provider) {
						const state = await provider.getState()
						isMultiFileApplyDiffEnabled = experiments.isEnabled(
							state.experiments ?? {},
							EXPERIMENT_IDS.MULTI_FILE_APPLY_DIFF,
						)
					}

					if (isMultiFileApplyDiffEnabled) {
						await applyDiffTool(cline, block, askApproval, handleError, pushToolResult, removeClosingTag)
					} else {
						await applyDiffToolClass.handle(cline, block as ToolUse<"apply_diff">, {
							askApproval,
							handleError,
							pushToolResult,
							removeClosingTag,
							toolProtocol,
						})
					}
					break
				}
				case "insert_content":
					await checkpointSaveAndMark(cline)
					await insertContentTool.handle(cline, block as ToolUse<"insert_content">, {
						askApproval,
						handleError,
						pushToolResult,
						removeClosingTag,
						toolProtocol,
					})
					break
				case "search_and_replace":
					await checkpointSaveAndMark(cline)
					await searchAndReplaceTool.handle(cline, block as ToolUse<"search_and_replace">, {
						askApproval,
						handleError,
						pushToolResult,
						removeClosingTag,
						toolProtocol,
					})
					break
				case "read_file":
					// Check if this model should use the simplified single-file read tool
					// Only use simplified tool for XML protocol - native protocol works with standard tool
					const modelId = cline.api.getModel().id
					if (shouldUseSingleFileRead(modelId) && toolProtocol !== TOOL_PROTOCOL.NATIVE) {
						await simpleReadFileTool(
							cline,
							block,
							askApproval,
							handleError,
							pushToolResult,
							removeClosingTag,
							toolProtocol,
						)
					} else {
						// Type assertion is safe here because we're in the "read_file" case
						await readFileTool.handle(cline, block as ToolUse<"read_file">, {
							askApproval,
							handleError,
							pushToolResult,
							removeClosingTag,
							toolProtocol,
						})
					}
					break
				case "fetch_instructions":
					await fetchInstructionsTool.handle(cline, block as ToolUse<"fetch_instructions">, {
						askApproval,
						handleError,
						pushToolResult,
						removeClosingTag,
						toolProtocol,
					})
					break
				case "list_files":
					await listFilesTool.handle(cline, block as ToolUse<"list_files">, {
						askApproval,
						handleError,
						pushToolResult,
						removeClosingTag,
						toolProtocol,
					})
					break
				case "codebase_search":
					await codebaseSearchTool.handle(cline, block as ToolUse<"codebase_search">, {
						askApproval,
						handleError,
						pushToolResult,
						removeClosingTag,
						toolProtocol,
					})
					break
				case "list_code_definition_names":
					await listCodeDefinitionNamesTool.handle(cline, block as ToolUse<"list_code_definition_names">, {
						askApproval,
						handleError,
						pushToolResult,
						removeClosingTag,
						toolProtocol,
					})
					break
				case "search_files":
					await searchFilesTool.handle(cline, block as ToolUse<"search_files">, {
						askApproval,
						handleError,
						pushToolResult,
						removeClosingTag,
						toolProtocol,
					})
					break
				case "browser_action":
					await browserActionTool(
						cline,
						block as ToolUse<"browser_action">,
						askApproval,
						handleError,
						pushToolResult,
						removeClosingTag,
					)
					break
				case "execute_command":
					await executeCommandTool.handle(cline, block as ToolUse<"execute_command">, {
						askApproval,
						handleError,
						pushToolResult,
						removeClosingTag,
						toolProtocol,
					})
					break
				case "use_mcp_tool":
					await useMcpToolTool.handle(cline, block as ToolUse<"use_mcp_tool">, {
						askApproval,
						handleError,
						pushToolResult,
						removeClosingTag,
						toolProtocol,
					})
					break
				case "access_mcp_resource":
					await accessMcpResourceTool.handle(cline, block as ToolUse<"access_mcp_resource">, {
						askApproval,
						handleError,
						pushToolResult,
						removeClosingTag,
						toolProtocol,
					})
					break
				case "ask_followup_question":
					await askFollowupQuestionTool.handle(cline, block as ToolUse<"ask_followup_question">, {
						askApproval,
						handleError,
						pushToolResult,
						removeClosingTag,
						toolProtocol,
					})
					break
				case "switch_mode":
					await switchModeTool.handle(cline, block as ToolUse<"switch_mode">, {
						askApproval,
						handleError,
						pushToolResult,
						removeClosingTag,
						toolProtocol,
					})
					break
				case "new_task":
					await newTaskTool.handle(cline, block as ToolUse<"new_task">, {
						askApproval,
						handleError,
						pushToolResult,
						removeClosingTag,
						toolProtocol,
						toolCallId: block.id,
					})
					break
				case "attempt_completion": {
					const completionCallbacks: AttemptCompletionCallbacks = {
						askApproval,
						handleError,
						pushToolResult,
						removeClosingTag,
						askFinishSubTaskApproval,
						toolDescription,
						toolProtocol,
					}
					await attemptCompletionTool.handle(
						cline,
						block as ToolUse<"attempt_completion">,
						completionCallbacks,
					)
					break
				}
				case "run_slash_command":
					await runSlashCommandTool.handle(cline, block as ToolUse<"run_slash_command">, {
						askApproval,
						handleError,
						pushToolResult,
						removeClosingTag,
						toolProtocol,
					})
					break
				case "generate_image":
					await checkpointSaveAndMark(cline)
					await generateImageTool.handle(cline, block as ToolUse<"generate_image">, {
						askApproval,
						handleError,
						pushToolResult,
						removeClosingTag,
						toolProtocol,
					})
					break
			}

			break
	}

	// Seeing out of bounds is fine, it means that the next too call is being
	// built up and ready to add to assistantMessageContent to present.
	// When you see the UI inactive during this, it means that a tool is
	// breaking without presenting any UI. For example the write_to_file tool
	// was breaking when relpath was undefined, and for invalid relpath it never
	// presented UI.
	// This needs to be placed here, if not then calling
	// cline.presentAssistantMessage below would fail (sometimes) since it's
	// locked.
	cline.presentAssistantMessageLocked = false

	// NOTE: When tool is rejected, iterator stream is interrupted and it waits
	// for `userMessageContentReady` to be true. Future calls to present will
	// skip execution since `didRejectTool` and iterate until `contentIndex` is
	// set to message length and it sets userMessageContentReady to true itself
	// (instead of preemptively doing it in iterator).
	if (!block.partial || cline.didRejectTool || cline.didAlreadyUseTool) {
		// Block is finished streaming and executing.
		if (cline.currentStreamingContentIndex === cline.assistantMessageContent.length - 1) {
			// It's okay that we increment if !didCompleteReadingStream, it'll
			// just return because out of bounds and as streaming continues it
			// will call `presentAssitantMessage` if a new block is ready. If
			// streaming is finished then we set `userMessageContentReady` to
			// true when out of bounds. This gracefully allows the stream to
			// continue on and all potential content blocks be presented.
			// Last block is complete and it is finished executing
			cline.userMessageContentReady = true // Will allow `pWaitFor` to continue.
		}

		// Call next block if it exists (if not then read stream will call it
		// when it's ready).
		// Need to increment regardless, so when read stream calls this function
		// again it will be streaming the next block.
		cline.currentStreamingContentIndex++

		if (cline.currentStreamingContentIndex < cline.assistantMessageContent.length) {
			// There are already more content blocks to stream, so we'll call
			// this function ourselves.
			presentAssistantMessage(cline)
			return
		} else {
			// CRITICAL FIX: If we're out of bounds and the stream is complete, set userMessageContentReady
			// This handles the case where assistantMessageContent is empty or becomes empty after processing
			if (cline.didCompleteReadingStream) {
				cline.userMessageContentReady = true
			}
		}
	}

	// Block is partial, but the read stream may have finished.
	if (cline.presentAssistantMessageHasPendingUpdates) {
		presentAssistantMessage(cline)
	}
}

/**
 * save checkpoint and mark done in the current streaming task.
 * @param task The Task instance to checkpoint save and mark.
 * @returns
 */
async function checkpointSaveAndMark(task: Task) {
	if (task.currentStreamingDidCheckpoint) {
		return
	}
	try {
		await task.checkpointSave(true)
		task.currentStreamingDidCheckpoint = true
	} catch (error) {
		console.error(`[Task#presentAssistantMessage] Error saving checkpoint: ${error.message}`, error)
	}
}<|MERGE_RESOLUTION|>--- conflicted
+++ resolved
@@ -41,6 +41,8 @@
 import { applyDiffTool as applyDiffToolClass } from "../tools/ApplyDiffTool"
 import { updateCospecMetadata } from "../checkpoints"
 import { fixBrowserLaunchAction } from "../../utils/fixbrowserLaunchAction"
+import { isNativeProtocol } from "@roo-code/types"
+import { resolveToolProtocol } from "../../utils/resolveToolProtocol"
 
 /**
  * Processes and presents assistant message content to the user interface.
@@ -692,10 +694,6 @@
 			}
 
 			// Validate tool use before execution.
-<<<<<<< HEAD
-			const { mode, customModes, terminalShellIntegrationDisabled } =
-				(await cline.providerRef.deref()?.getState()) ?? {}
-=======
 			const {
 				mode,
 				customModes,
@@ -704,7 +702,6 @@
 			} = (await cline.providerRef.deref()?.getState()) ?? {}
 			const modelInfo = cline.api.getModel()
 			const includedTools = modelInfo?.info?.includedTools
->>>>>>> e682c039
 
 			try {
 				validateToolUse(
