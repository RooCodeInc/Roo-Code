--- conflicted
+++ resolved
@@ -1,4 +1,4 @@
-// npx jest core/sliding-window/__tests__/sliding-window.test.ts
+// npx jest src/core/sliding-window/__tests__/sliding-window.test.ts
 
 import { Anthropic } from "@anthropic-ai/sdk"
 
@@ -48,7 +48,9 @@
 			TelemetryService.createInstance([])
 		}
 	})
-
+	/**
+	 * Tests for the truncateConversation function
+	 */
 	describe("truncateConversation", () => {
 		it("should retain the first message", () => {
 			const messages: ApiMessage[] = [
@@ -135,6 +137,9 @@
 		})
 	})
 
+	/**
+	 * Tests for the estimateTokenCount function
+	 */
 	describe("estimateTokenCount", () => {
 		it("should return 0 for empty or undefined content", async () => {
 			expect(await estimateTokenCount([], mockApiHandler)).toBe(0)
@@ -142,7 +147,6 @@
 			expect(await estimateTokenCount(undefined, mockApiHandler)).toBe(0)
 		})
 
-<<<<<<< HEAD
 		it("should estimate tokens for text blocks", async () => {
 			const content: Array<Anthropic.Messages.ContentBlockParam> = [
 				{ type: "text", text: "This is a text block with 36 characters" },
@@ -152,41 +156,6 @@
 			// Instead of expecting an exact number, we verify it's a reasonable positive number
 			const result = await estimateTokenCount(content, mockApiHandler)
 			expect(result).toBeGreaterThan(0)
-=======
-		// Verify summarizeConversation was called with the right parameters
-		expect(summarizeSpy).toHaveBeenCalledWith(
-			messagesWithSmallContent,
-			mockApiHandler,
-			"System prompt",
-			taskId,
-			70001,
-			true,
-			undefined, // customCondensingPrompt
-			undefined, // condensingApiHandler
-		)
-
-		// Verify the result contains the summary information
-		expect(result).toMatchObject({
-			messages: mockSummarizeResponse.messages,
-			summary: mockSummary,
-			cost: mockCost,
-			prevContextTokens: totalTokens,
-		})
-		// newContextTokens might be present, but we don't need to verify its exact value
-
-		// Clean up
-		summarizeSpy.mockRestore()
-	})
-
-	it("should fall back to truncateConversation when autoCondenseContext is true but summarization fails", async () => {
-		// Mock the summarizeConversation function to return an error
-		const mockSummarizeResponse: condenseModule.SummarizeResponse = {
-			messages: messages, // Original messages unchanged
-			summary: "", // Empty summary
-			cost: 0.01,
-			error: "Summarization failed", // Error indicates failure
-		}
->>>>>>> 12669e1e
 
 			// We can also verify that longer text results in more tokens
 			const longerContent: Array<Anthropic.Messages.ContentBlockParam> = [
@@ -246,30 +215,9 @@
 			expect(result).toBeGreaterThan(imageOnlyResult)
 		})
 
-<<<<<<< HEAD
 		it("should handle empty text blocks", async () => {
 			const content: Array<Anthropic.Messages.ContentBlockParam> = [{ type: "text", text: "" }]
 			expect(await estimateTokenCount(content, mockApiHandler)).toBe(0)
-=======
-		// Verify summarizeConversation was called with the right parameters
-		expect(summarizeSpy).toHaveBeenCalledWith(
-			messagesWithSmallContent,
-			mockApiHandler,
-			"System prompt",
-			taskId,
-			60000,
-			true,
-			undefined, // customCondensingPrompt
-			undefined, // condensingApiHandler
-		)
-
-		// Verify the result contains the summary information
-		expect(result).toMatchObject({
-			messages: mockSummarizeResponse.messages,
-			summary: mockSummary,
-			cost: mockCost,
-			prevContextTokens: totalTokens,
->>>>>>> 12669e1e
 		})
 
 		it("should handle plain string messages", async () => {
@@ -278,6 +226,9 @@
 		})
 	})
 
+	/**
+	 * Tests for the truncateConversationIfNeeded function
+	 */
 	describe("truncateConversationIfNeeded", () => {
 		const createModelInfo = (contextWindow: number, maxTokens?: number): ModelInfo => ({
 			contextWindow,
@@ -611,6 +562,7 @@
 				mockApiHandler,
 				"System prompt",
 				taskId,
+				70001,
 				true,
 				undefined, // customCondensingPrompt
 				undefined, // condensingApiHandler
@@ -630,11 +582,12 @@
 		})
 
 		it("should fall back to truncateConversation when autoCondenseContext is true but summarization fails", async () => {
-			// Mock the summarizeConversation function to return empty summary
+			// Mock the summarizeConversation function to return an error
 			const mockSummarizeResponse: condenseModule.SummarizeResponse = {
 				messages: messages, // Original messages unchanged
-				summary: "", // Empty summary indicates failure
+				summary: "", // Empty summary
 				cost: 0.01,
+				error: "Summarization failed", // Error indicates failure
 			}
 
 			const summarizeSpy = jest
@@ -774,6 +727,7 @@
 				mockApiHandler,
 				"System prompt",
 				taskId,
+				60000,
 				true,
 				undefined, // customCondensingPrompt
 				undefined, // condensingApiHandler
@@ -833,6 +787,9 @@
 		})
 	})
 
+	/**
+	 * Tests for the getMaxTokens function (private but tested through truncateConversationIfNeeded)
+	 */
 	describe("getMaxTokens", () => {
 		// We'll test this indirectly through truncateConversationIfNeeded
 		const createModelInfo = (contextWindow: number, maxTokens?: number): ModelInfo => ({
