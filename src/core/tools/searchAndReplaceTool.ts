--- conflicted
+++ resolved
@@ -229,16 +229,10 @@
 			cline.diffViewProvider.scrollToFirstDiff()
 		}
 
-<<<<<<< HEAD
-		const didApprove = await cline
-			.ask("tool", completeMessage, isWriteProtected)
-			.then((response) => response.response === "yesButtonClicked")
 		const language = await getLanguage(validRelPath)
 		const diffLines = getDiffLines(fileContent, newContent)
-=======
 		const didApprove = await askApproval("tool", completeMessage, undefined, isWriteProtected)
 
->>>>>>> 247da38b
 		if (!didApprove) {
 			// Revert changes if diff view was shown
 			if (!isPreventFocusDisruptionEnabled) {
