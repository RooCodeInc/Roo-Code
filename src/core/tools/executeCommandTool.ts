--- conflicted
+++ resolved
@@ -15,14 +15,11 @@
 import { ExitCodeDetails, RooTerminalCallbacks, RooTerminalProcess } from "../../integrations/terminal/types"
 import { TerminalRegistry } from "../../integrations/terminal/TerminalRegistry"
 import { Terminal } from "../../integrations/terminal/Terminal"
-<<<<<<< HEAD
 import { ToolExecutionWrapper, TimeoutFallbackHandler } from "../timeout"
-
-const DEFAULT_TOOL_EXECUTION_TIMEOUT_MS = 60000 // 1 minute default
-=======
 import { Package } from "../../shared/package"
 import { t } from "../../i18n"
->>>>>>> 6cf376f8
+
+const DEFAULT_TOOL_EXECUTION_TIMEOUT_MS = 60000 // 1 minute default
 
 class ShellIntegrationError extends Error {}
 
@@ -89,11 +86,8 @@
 				customCwd,
 				terminalShellIntegrationDisabled,
 				terminalOutputLineLimit,
-<<<<<<< HEAD
 				timeoutMs: toolExecutionTimeoutMs,
-=======
 				commandExecutionTimeout,
->>>>>>> 6cf376f8
 			}
 
 			try {
@@ -139,11 +133,8 @@
 	customCwd?: string
 	terminalShellIntegrationDisabled?: boolean
 	terminalOutputLineLimit?: number
-<<<<<<< HEAD
 	timeoutMs?: number
-=======
 	commandExecutionTimeout?: number
->>>>>>> 6cf376f8
 }
 
 export async function executeCommand(
@@ -154,8 +145,8 @@
 		customCwd,
 		terminalShellIntegrationDisabled = false,
 		terminalOutputLineLimit = 500,
-<<<<<<< HEAD
 		timeoutMs,
+		commandExecutionTimeout = 0,
 	}: ExecuteCommandOptions,
 ): Promise<[boolean, ToolResponse]> {
 	// Get timeout from settings if not provided
@@ -165,44 +156,58 @@
 	const actualTimeoutMs = timeoutMs ?? defaultTimeoutMs
 	const timeoutFallbackEnabled = clineProviderState?.timeoutFallbackEnabled ?? true
 
-	// Wrap the command execution with timeout
-	const timeoutResult = await ToolExecutionWrapper.execute(
-		async (signal: AbortSignal) => {
-			return executeCommandInternal(cline, {
-				executionId,
-				command,
-				customCwd,
-				terminalShellIntegrationDisabled,
-				terminalOutputLineLimit,
-				signal,
-			})
-		},
-		{
-			toolName: "execute_command",
-			taskId: cline.taskId,
-			timeoutMs: actualTimeoutMs,
-			enableFallback: timeoutFallbackEnabled,
-		},
-		actualTimeoutMs,
-	)
-
-	// Handle timeout result
-	if (timeoutResult.timedOut && timeoutResult.fallbackTriggered) {
-		const fallbackResponse = await TimeoutFallbackHandler.createTimeoutResponse(
-			"execute_command",
+	// Use the new timeout wrapper approach if timeoutMs is provided or fallback is enabled
+	if (actualTimeoutMs > 0 && timeoutFallbackEnabled) {
+		// Wrap the command execution with timeout
+		const timeoutResult = await ToolExecutionWrapper.execute(
+			async (signal: AbortSignal) => {
+				return executeCommandInternal(cline, {
+					executionId,
+					command,
+					customCwd,
+					terminalShellIntegrationDisabled,
+					terminalOutputLineLimit,
+					signal,
+					commandExecutionTimeout: 0, // Disable the old timeout when using new approach
+				})
+			},
+			{
+				toolName: "execute_command",
+				taskId: cline.taskId,
+				timeoutMs: actualTimeoutMs,
+				enableFallback: timeoutFallbackEnabled,
+			},
 			actualTimeoutMs,
-			timeoutResult.executionTimeMs,
-			{ command },
-			cline,
 		)
-		return [false, fallbackResponse]
-	}
-
-	if (!timeoutResult.success) {
-		return [false, formatResponse.toolError(timeoutResult.error?.message)]
-	}
-
-	return timeoutResult.result!
+
+		// Handle timeout result
+		if (timeoutResult.timedOut && timeoutResult.fallbackTriggered) {
+			const fallbackResponse = await TimeoutFallbackHandler.createTimeoutResponse(
+				"execute_command",
+				actualTimeoutMs,
+				timeoutResult.executionTimeMs,
+				{ command },
+				cline,
+			)
+			return [false, fallbackResponse]
+		}
+
+		if (!timeoutResult.success) {
+			return [false, formatResponse.toolError(timeoutResult.error?.message)]
+		}
+
+		return timeoutResult.result!
+	} else {
+		// Use the legacy timeout approach
+		return executeCommandInternal(cline, {
+			executionId,
+			command,
+			customCwd,
+			terminalShellIntegrationDisabled,
+			terminalOutputLineLimit,
+			commandExecutionTimeout,
+		})
+	}
 }
 
 async function executeCommandInternal(
@@ -214,15 +219,11 @@
 		terminalShellIntegrationDisabled = false,
 		terminalOutputLineLimit = 500,
 		signal,
-	}: ExecuteCommandOptions & { signal: AbortSignal },
-): Promise<[boolean, ToolResponse]> {
-=======
 		commandExecutionTimeout = 0,
-	}: ExecuteCommandOptions,
+	}: ExecuteCommandOptions & { signal?: AbortSignal },
 ): Promise<[boolean, ToolResponse]> {
 	// Convert milliseconds back to seconds for display purposes
 	const commandExecutionTimeoutSeconds = commandExecutionTimeout / 1000
->>>>>>> 6cf376f8
 	let workingDir: string
 
 	if (!customCwd) {
@@ -309,30 +310,30 @@
 	const process = terminal.runCommand(command, callbacks)
 	cline.terminalProcess = process
 
-<<<<<<< HEAD
-	// Handle abort signal for timeout cancellation
-	const abortHandler = () => {
-		if (process && typeof process.abort === "function") {
-			process.abort()
-		}
-		cline.terminalProcess = undefined
-	}
-
-	if (signal.aborted) {
-		abortHandler()
-		throw new Error("Command execution was cancelled due to timeout")
-	}
-
-	signal.addEventListener("abort", abortHandler)
-
-	try {
-		await process
-	} finally {
-		signal.removeEventListener("abort", abortHandler)
-		cline.terminalProcess = undefined
-=======
-	// Implement command execution timeout (skip if timeout is 0)
-	if (commandExecutionTimeout > 0) {
+	// Handle abort signal for timeout cancellation (new approach)
+	if (signal) {
+		const abortHandler = () => {
+			if (process && typeof process.abort === "function") {
+				process.abort()
+			}
+			cline.terminalProcess = undefined
+		}
+
+		if (signal.aborted) {
+			abortHandler()
+			throw new Error("Command execution was cancelled due to timeout")
+		}
+
+		signal.addEventListener("abort", abortHandler)
+
+		try {
+			await process
+		} finally {
+			signal.removeEventListener("abort", abortHandler)
+			cline.terminalProcess = undefined
+		}
+	} else if (commandExecutionTimeout > 0) {
+		// Implement command execution timeout (legacy approach)
 		let timeoutId: NodeJS.Timeout | undefined
 		let isTimedOut = false
 
@@ -382,7 +383,6 @@
 		} finally {
 			cline.terminalProcess = undefined
 		}
->>>>>>> 6cf376f8
 	}
 
 	if (shellIntegrationError) {
