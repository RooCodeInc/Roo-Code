import fs from "fs/promises"
import * as path from "path"
import * as vscode from "vscode"

import delay from "delay"

import { CommandExecutionStatus, DEFAULT_TERMINAL_OUTPUT_CHARACTER_LIMIT } from "@roo-code/types"
import { TelemetryService } from "@roo-code/telemetry"

import { Task } from "../task/Task"

import { ToolUse, AskApproval, HandleError, PushToolResult, RemoveClosingTag, ToolResponse } from "../../shared/tools"
import { formatResponse } from "../prompts/responses"
import { unescapeHtmlEntities } from "../../utils/text-normalization"
import { ExitCodeDetails, RooTerminalCallbacks, RooTerminalProcess } from "../../integrations/terminal/types"
import { TerminalRegistry } from "../../integrations/terminal/TerminalRegistry"
import { Terminal } from "../../integrations/terminal/Terminal"
import { Package } from "../../shared/package"
import { t } from "../../i18n"

class ShellIntegrationError extends Error {}

export async function executeCommandTool(
	task: Task,
	block: ToolUse,
	askApproval: AskApproval,
	handleError: HandleError,
	pushToolResult: PushToolResult,
	removeClosingTag: RemoveClosingTag,
) {
	let command: string | undefined = block.params.command
	const customCwd: string | undefined = block.params.cwd

	try {
		if (block.partial) {
			await task.ask("command", removeClosingTag("command", command), block.partial).catch(() => {})
			return
		} else {
			if (!command) {
				task.consecutiveMistakeCount++
				task.recordToolError("execute_command")
				pushToolResult(await task.sayAndCreateMissingParamError("execute_command", "command"))
				return
			}

			const ignoredFileAttemptedToAccess = task.rooIgnoreController?.validateCommand(command)

			if (ignoredFileAttemptedToAccess) {
				await task.say("rooignore_error", ignoredFileAttemptedToAccess)
				pushToolResult(formatResponse.toolError(formatResponse.rooIgnoreError(ignoredFileAttemptedToAccess)))
				return
			}

<<<<<<< HEAD
			// Check security validation
			const securityViolation = cline.securityGuard.validateCommand(command)
			if (securityViolation?.blocked) {
				// Confidential commands - complete block
				await cline.say(
					"error",
					`🚫 **ACCESS DENIED**: Cannot execute confidential command.\n\n⚡ **Command**: \`${command}\`\n🛡️ **Security Pattern**: \`${securityViolation.pattern}\`\n- Matched Rule: ${securityViolation.matchedRule}`,
				)
				pushToolResult(formatResponse.toolError("Command blocked: Confidential command not allowed"))
				return
			} else if (securityViolation?.requiresApproval) {
				// Commands accessing sensitive files - user approval required
				// First, inform the user in the chat about the sensitive command
				await cline.say(
					"text",
					`🛡️ **PERMISSION REQUIRED**: Sensitive command requires approval for AI execution.\n\n⚡ **Command**: \`${command}\`\n🛡️ **Security Pattern**: \`${securityViolation.pattern}\`\n- Matched Rule: ${securityViolation.matchedRule}`,
				)

				// Then ask for user permission using askApproval function
				const didApprove = await askApproval("command", command, undefined, true)

				if (!didApprove) {
					// User denied access
					await cline.say("error", "Command blocked: Access denied to sensitive command")
					pushToolResult(formatResponse.toolError("Command blocked: Access denied to sensitive command"))
					return
				}
			}

			cline.consecutiveMistakeCount = 0
=======
			task.consecutiveMistakeCount = 0
>>>>>>> c4c47802

			command = unescapeHtmlEntities(command) // Unescape HTML entities.

			// Only ask for normal approval if security didn't already handle it
			if (!securityViolation?.requiresApproval) {
				const didApprove = await askApproval("command", command)

				if (!didApprove) {
					return
				}
			}

			const executionId = task.lastMessageTs?.toString() ?? Date.now().toString()
			const provider = await task.providerRef.deref()
			const providerState = await provider?.getState()

			const {
				terminalOutputLineLimit = 500,
				terminalOutputCharacterLimit = DEFAULT_TERMINAL_OUTPUT_CHARACTER_LIMIT,
				terminalShellIntegrationDisabled = false,
			} = providerState ?? {}

			// Get command execution timeout from VSCode configuration (in seconds)
			const commandExecutionTimeoutSeconds = vscode.workspace
				.getConfiguration(Package.name)
				.get<number>("commandExecutionTimeout", 0)

			// Get command timeout allowlist from VSCode configuration
			const commandTimeoutAllowlist = vscode.workspace
				.getConfiguration(Package.name)
				.get<string[]>("commandTimeoutAllowlist", [])

			// Check if command matches any prefix in the allowlist
			const isCommandAllowlisted = commandTimeoutAllowlist.some((prefix) => command!.startsWith(prefix.trim()))

			// Convert seconds to milliseconds for internal use, but skip timeout if command is allowlisted
			const commandExecutionTimeout = isCommandAllowlisted ? 0 : commandExecutionTimeoutSeconds * 1000

			const options: ExecuteCommandOptions = {
				executionId,
				command,
				customCwd,
				terminalShellIntegrationDisabled,
				terminalOutputLineLimit,
				terminalOutputCharacterLimit,
				commandExecutionTimeout,
			}

			try {
				const [rejected, result] = await executeCommand(task, options)

				if (rejected) {
					task.didRejectTool = true
				}

				pushToolResult(result)
			} catch (error: unknown) {
				const status: CommandExecutionStatus = { executionId, status: "fallback" }
				provider?.postMessageToWebview({ type: "commandExecutionStatus", text: JSON.stringify(status) })
				await task.say("shell_integration_warning")

				if (error instanceof ShellIntegrationError) {
					const [rejected, result] = await executeCommand(task, {
						...options,
						terminalShellIntegrationDisabled: true,
					})

					if (rejected) {
						task.didRejectTool = true
					}

					pushToolResult(result)
				} else {
					pushToolResult(`Command failed to execute in terminal due to a shell integration error.`)
				}
			}

			return
		}
	} catch (error) {
		await handleError("executing command", error)
		return
	}
}

export type ExecuteCommandOptions = {
	executionId: string
	command: string
	customCwd?: string
	terminalShellIntegrationDisabled?: boolean
	terminalOutputLineLimit?: number
	terminalOutputCharacterLimit?: number
	commandExecutionTimeout?: number
}

export async function executeCommand(
	task: Task,
	{
		executionId,
		command,
		customCwd,
		terminalShellIntegrationDisabled = false,
		terminalOutputLineLimit = 500,
		terminalOutputCharacterLimit = DEFAULT_TERMINAL_OUTPUT_CHARACTER_LIMIT,
		commandExecutionTimeout = 0,
	}: ExecuteCommandOptions,
): Promise<[boolean, ToolResponse]> {
	// Convert milliseconds back to seconds for display purposes.
	const commandExecutionTimeoutSeconds = commandExecutionTimeout / 1000
	let workingDir: string

	if (!customCwd) {
		workingDir = task.cwd
	} else if (path.isAbsolute(customCwd)) {
		workingDir = customCwd
	} else {
		workingDir = path.resolve(task.cwd, customCwd)
	}

	try {
		await fs.access(workingDir)
	} catch (error) {
		return [false, `Working directory '${workingDir}' does not exist.`]
	}

	let message: { text?: string; images?: string[] } | undefined
	let runInBackground = false
	let completed = false
	let result: string = ""
	let exitDetails: ExitCodeDetails | undefined
	let shellIntegrationError: string | undefined

	const terminalProvider = terminalShellIntegrationDisabled ? "execa" : "vscode"
	const provider = await task.providerRef.deref()

	let accumulatedOutput = ""
	const callbacks: RooTerminalCallbacks = {
		onLine: async (lines: string, process: RooTerminalProcess) => {
			accumulatedOutput += lines
			const compressedOutput = Terminal.compressTerminalOutput(
				accumulatedOutput,
				terminalOutputLineLimit,
				terminalOutputCharacterLimit,
			)
			const status: CommandExecutionStatus = { executionId, status: "output", output: compressedOutput }
			provider?.postMessageToWebview({ type: "commandExecutionStatus", text: JSON.stringify(status) })

			if (runInBackground) {
				return
			}

			try {
				const { response, text, images } = await task.ask("command_output", "")
				runInBackground = true

				if (response === "messageResponse") {
					message = { text, images }
					process.continue()
				}
			} catch (_error) {}
		},
		onCompleted: (output: string | undefined) => {
			result = Terminal.compressTerminalOutput(
				output ?? "",
				terminalOutputLineLimit,
				terminalOutputCharacterLimit,
			)

			task.say("command_output", result)
			completed = true
		},
		onShellExecutionStarted: (pid: number | undefined) => {
			console.log(`[executeCommand] onShellExecutionStarted: ${pid}`)
			const status: CommandExecutionStatus = { executionId, status: "started", pid, command }
			provider?.postMessageToWebview({ type: "commandExecutionStatus", text: JSON.stringify(status) })
		},
		onShellExecutionComplete: (details: ExitCodeDetails) => {
			const status: CommandExecutionStatus = { executionId, status: "exited", exitCode: details.exitCode }
			provider?.postMessageToWebview({ type: "commandExecutionStatus", text: JSON.stringify(status) })
			exitDetails = details
		},
	}

	if (terminalProvider === "vscode") {
		callbacks.onNoShellIntegration = async (error: string) => {
			TelemetryService.instance.captureShellIntegrationError(task.taskId)
			shellIntegrationError = error
		}
	}

	const terminal = await TerminalRegistry.getOrCreateTerminal(workingDir, task.taskId, terminalProvider)

	if (terminal instanceof Terminal) {
		terminal.terminal.show(true)

		// Update the working directory in case the terminal we asked for has
		// a different working directory so that the model will know where the
		// command actually executed.
		workingDir = terminal.getCurrentWorkingDirectory()
	}

	const process = terminal.runCommand(command, callbacks)
	task.terminalProcess = process

	// Implement command execution timeout (skip if timeout is 0).
	if (commandExecutionTimeout > 0) {
		let timeoutId: NodeJS.Timeout | undefined
		let isTimedOut = false

		const timeoutPromise = new Promise<void>((_, reject) => {
			timeoutId = setTimeout(() => {
				isTimedOut = true
				task.terminalProcess?.abort()
				reject(new Error(`Command execution timed out after ${commandExecutionTimeout}ms`))
			}, commandExecutionTimeout)
		})

		try {
			await Promise.race([process, timeoutPromise])
		} catch (error) {
			if (isTimedOut) {
				const status: CommandExecutionStatus = { executionId, status: "timeout" }
				provider?.postMessageToWebview({ type: "commandExecutionStatus", text: JSON.stringify(status) })
				await task.say("error", t("common:errors:command_timeout", { seconds: commandExecutionTimeoutSeconds }))
				task.terminalProcess = undefined

				return [
					false,
					`The command was terminated after exceeding a user-configured ${commandExecutionTimeoutSeconds}s timeout. Do not try to re-run the command.`,
				]
			}
			throw error
		} finally {
			if (timeoutId) {
				clearTimeout(timeoutId)
			}

			task.terminalProcess = undefined
		}
	} else {
		// No timeout - just wait for the process to complete.
		try {
			await process
		} finally {
			task.terminalProcess = undefined
		}
	}

	if (shellIntegrationError) {
		throw new ShellIntegrationError(shellIntegrationError)
	}

	// Wait for a short delay to ensure all messages are sent to the webview.
	// This delay allows time for non-awaited promises to be created and
	// for their associated messages to be sent to the webview, maintaining
	// the correct order of messages (although the webview is smart about
	// grouping command_output messages despite any gaps anyways).
	await delay(50)

	if (message) {
		const { text, images } = message
		await task.say("user_feedback", text, images)

		return [
			true,
			formatResponse.toolResult(
				[
					`Command is still running in terminal from '${terminal.getCurrentWorkingDirectory().toPosix()}'.`,
					result.length > 0 ? `Here's the output so far:\n${result}\n` : "\n",
					`The user provided the following feedback:`,
					`<feedback>\n${text}\n</feedback>`,
				].join("\n"),
				images,
			),
		]
	} else if (completed || exitDetails) {
		let exitStatus: string = ""

		if (exitDetails !== undefined) {
			if (exitDetails.signalName) {
				exitStatus = `Process terminated by signal ${exitDetails.signalName}`

				if (exitDetails.coreDumpPossible) {
					exitStatus += " - core dump possible"
				}
			} else if (exitDetails.exitCode === undefined) {
				result += "<VSCE exit code is undefined: terminal output and command execution status is unknown.>"
				exitStatus = `Exit code: <undefined, notify user>`
			} else {
				if (exitDetails.exitCode !== 0) {
					exitStatus += "Command execution was not successful, inspect the cause and adjust as needed.\n"
				}

				exitStatus += `Exit code: ${exitDetails.exitCode}`
			}
		} else {
			result += "<VSCE exitDetails == undefined: terminal output and command execution status is unknown.>"
			exitStatus = `Exit code: <undefined, notify user>`
		}

		let workingDirInfo = ` within working directory '${terminal.getCurrentWorkingDirectory().toPosix()}'`

		return [false, `Command executed in terminal ${workingDirInfo}. ${exitStatus}\nOutput:\n${result}`]
	} else {
		return [
			false,
			[
				`Command is still running in terminal ${workingDir ? ` from '${workingDir.toPosix()}'` : ""}.`,
				result.length > 0 ? `Here's the output so far:\n${result}\n` : "\n",
				"You will be updated on the terminal status and new output in the future.",
			].join("\n"),
		]
	}
}<|MERGE_RESOLUTION|>--- conflicted
+++ resolved
@@ -51,12 +51,11 @@
 				return
 			}
 
-<<<<<<< HEAD
 			// Check security validation
-			const securityViolation = cline.securityGuard.validateCommand(command)
+			const securityViolation = task.securityGuard?.validateCommand(command)
 			if (securityViolation?.blocked) {
 				// Confidential commands - complete block
-				await cline.say(
+				await task.say(
 					"error",
 					`🚫 **ACCESS DENIED**: Cannot execute confidential command.\n\n⚡ **Command**: \`${command}\`\n🛡️ **Security Pattern**: \`${securityViolation.pattern}\`\n- Matched Rule: ${securityViolation.matchedRule}`,
 				)
@@ -65,7 +64,7 @@
 			} else if (securityViolation?.requiresApproval) {
 				// Commands accessing sensitive files - user approval required
 				// First, inform the user in the chat about the sensitive command
-				await cline.say(
+				await task.say(
 					"text",
 					`🛡️ **PERMISSION REQUIRED**: Sensitive command requires approval for AI execution.\n\n⚡ **Command**: \`${command}\`\n🛡️ **Security Pattern**: \`${securityViolation.pattern}\`\n- Matched Rule: ${securityViolation.matchedRule}`,
 				)
@@ -75,16 +74,13 @@
 
 				if (!didApprove) {
 					// User denied access
-					await cline.say("error", "Command blocked: Access denied to sensitive command")
+					await task.say("error", "Command blocked: Access denied to sensitive command")
 					pushToolResult(formatResponse.toolError("Command blocked: Access denied to sensitive command"))
 					return
 				}
 			}
 
-			cline.consecutiveMistakeCount = 0
-=======
 			task.consecutiveMistakeCount = 0
->>>>>>> c4c47802
 
 			command = unescapeHtmlEntities(command) // Unescape HTML entities.
 
