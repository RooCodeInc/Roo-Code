--- conflicted
+++ resolved
@@ -17,11 +17,8 @@
 import { insertGroups } from "../diff/insert-groups"
 import { DEFAULT_WRITE_DELAY_MS } from "@roo-code/types"
 import { EXPERIMENT_IDS, experiments } from "../../shared/experiments"
-<<<<<<< HEAD
 import { TelemetryService } from "@roo-code/telemetry"
-=======
 import { convertNewFileToUnifiedDiff, computeDiffStats, sanitizeUnifiedDiff } from "../diff/stats"
->>>>>>> 49e57ed0
 
 export async function insertContentTool(
 	cline: Task,
