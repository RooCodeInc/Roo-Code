--- conflicted
+++ resolved
@@ -149,30 +149,11 @@
 
 		cline.didEditFile = true
 
-<<<<<<< HEAD
-		if (!userEdits) {
-			pushToolResult(
-				`The content was successfully inserted in ${relPath.toPosix()} at line ${lineNumber}.${newProblemsMessage}`,
-			)
-			await cline.diffViewProvider.resetWithListeners()
-			return
-		}
-
-		await cline.say(
-			"user_feedback_diff",
-			JSON.stringify({
-				tool: "insertContent",
-				path: getReadablePath(cline.cwd, relPath),
-				diff: userEdits,
-				lineNumber: lineNumber,
-			} satisfies ClineSayTool),
-=======
 		// Get the formatted response message
 		const message = await cline.diffViewProvider.pushToolWriteResult(
 			cline,
 			cline.cwd,
 			false, // Always false for insert_content
->>>>>>> b6bfeefc
 		)
 
 		pushToolResult(message)
