--- conflicted
+++ resolved
@@ -22,13 +22,9 @@
 	validateImageForProcessing,
 	processImageFile,
 	ImageMemoryTracker,
-<<<<<<< HEAD
-} from "./imageHelpers"
-import { DEFAULT_FILE_READ_CHARACTER_LIMIT } from "@roo-code/types"
-=======
 } from "./helpers/imageHelpers"
 import { validateFileTokenBudget, truncateFileContent } from "./helpers/fileTokenBudget"
->>>>>>> ab9a4857
+import { DEFAULT_FILE_READ_CHARACTER_LIMIT } from "@roo-code/types"
 
 export function getReadFileToolDescription(blockName: string, blockParams: any): string {
 	// Handle both single path and multiple files via args
@@ -614,22 +610,15 @@
 					continue
 				}
 
-<<<<<<< HEAD
-				// Handle normal file read
-				const content = await extractTextFromFile(fullPath, maxReadFileLine, maxReadCharacterLimit)
-				const lineRangeAttr = ` lines="1-${totalLines}"`
-				let xmlInfo = totalLines > 0 ? `<content${lineRangeAttr}>\n${content}</content>\n` : `<content/>`
-=======
 				// Handle normal file read with token budget validation
 				const modelInfo = cline.api.getModel().info
 				const { contextTokens } = cline.getTokenUsage()
 				const contextWindow = modelInfo.contextWindow
->>>>>>> ab9a4857
 
 				// Validate if file fits within token budget
 				const budgetResult = await validateFileTokenBudget(fullPath, contextWindow, contextTokens || 0)
 
-				let content = await extractTextFromFile(fullPath)
+				let content = await extractTextFromFile(fullPath, maxReadFileLine, maxReadCharacterLimit)
 				let xmlInfo = ""
 
 				if (budgetResult.shouldTruncate && budgetResult.maxChars !== undefined) {
