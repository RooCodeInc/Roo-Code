--- conflicted
+++ resolved
@@ -13,7 +13,6 @@
 	execa: vitest.fn(),
 }))
 
-<<<<<<< HEAD
 vitest.mock("os", () => ({
 	tmpdir: vitest.fn(() => "/tmp"),
 	homedir: vitest.fn(() => "/home/user"),
@@ -25,8 +24,6 @@
 	isAbsolute: vitest.fn((path: string) => path.startsWith("/")),
 	resolve: vitest.fn((...paths) => paths.join("/")),
 }))
-=======
->>>>>>> bc99f41a
 vitest.mock("fs/promises", () => ({
 	default: {
 		access: vitest.fn().mockResolvedValue(undefined),
@@ -103,19 +100,7 @@
 		vitest.clearAllMocks()
 
 		// Spy on executeCommandInTerminal and mock its return value
-<<<<<<< HEAD
-		vitest.spyOn(executeCommandModule, "executeCommandInTerminal").mockImplementation(async (_task, options) => {
-			const workingDir = options.customCwd || "/test/workspace"
-			// Return success with working directory information
-			return [false, `Command executed in terminal within working directory '${workingDir}'.`]
-		})
-
-		// Mock fs.access to always succeed for custom paths
-		const { default: fsPromises } = await import("fs/promises")
-		vi.mocked(fsPromises.access).mockResolvedValue(undefined)
-=======
 		vitest.spyOn(executeCommandModule, "executeCommandInTerminal").mockResolvedValue([false, "Command executed"])
->>>>>>> bc99f41a
 
 		// Create mock implementations with eslint directives to handle the type issues
 		mockCline = {
