// npx vitest src/core/tools/__tests__/readFileTool.spec.ts

import * as path from "path"

import { countFileLines } from "../../../integrations/misc/line-counter"
import { readLines } from "../../../integrations/misc/read-lines"
import { extractTextFromFile } from "../../../integrations/misc/extract-text"
import { parseSourceCodeDefinitionsForFile } from "../../../services/tree-sitter"
// import { isBinaryFile as isBinaryFileWithEncodingDetection } from "isbinaryfile"
import { isBinaryFileWithEncodingDetection } from "../../../utils/encoding"
import { ReadFileToolUse, ToolParamName, ToolResponse } from "../../../shared/tools"
import { readFileTool } from "../ReadFileTool"
<<<<<<< HEAD
// import { formatResponse } from "../../prompts/responses"
// import { DEFAULT_MAX_IMAGE_FILE_SIZE_MB, DEFAULT_MAX_TOTAL_IMAGE_SIZE_MB } from "../helpers/imageHelpers"
=======
import { formatResponse } from "../../prompts/responses"
import { DEFAULT_MAX_IMAGE_FILE_SIZE_MB, DEFAULT_MAX_TOTAL_IMAGE_SIZE_MB } from "../helpers/imageHelpers"
>>>>>>> bc99f41a

vi.mock("path", async () => {
	const originalPath = await vi.importActual("path")
	return {
		default: originalPath,
		...originalPath,
		resolve: vi.fn().mockImplementation((...args) => args.join("/")),
	}
})

// Already mocked above with hoisted fsPromises

// vi.mock("isbinaryfile")
vi.mock("../../../utils/encoding", () => ({
	isBinaryFileWithEncodingDetection: vi.fn(),
}))

vi.mock("../../../integrations/misc/line-counter")
vi.mock("../../../integrations/misc/read-lines")

// Mock fs/promises readFile for image tests
const fsPromises = vi.hoisted(() => ({
	readFile: vi.fn(),
	stat: vi.fn().mockResolvedValue({ size: 1024 }),
}))
vi.mock("fs/promises", () => fsPromises)

// Mock input content for tests
let mockInputContent = ""

// First create all the mocks
vi.mock("../../../integrations/misc/extract-text", () => ({
	extractTextFromFile: vi.fn(),
	addLineNumbers: vi.fn(),
	getSupportedBinaryFormats: vi.fn(() => [".pdf", ".docx", ".ipynb"]),
}))
vi.mock("../../../services/tree-sitter")

// Then create the mock functions
const addLineNumbersMock = vi.fn().mockImplementation((text, startLine = 1) => {
	if (!text) return ""
	const lines = typeof text === "string" ? text.split("\n") : [text]
	return lines.map((line, i) => `${startLine + i} | ${line}`).join("\n")
})

const extractTextFromFileMock = vi.fn()
const getSupportedBinaryFormatsMock = vi.fn(() => [".pdf", ".docx", ".ipynb"])

// Mock formatResponse - use vi.hoisted to ensure mocks are available before vi.mock
const { toolResultMock, imageBlocksMock } = vi.hoisted(() => {
	const toolResultMock = vi.fn((text: string, images?: string[]) => {
		if (images && images.length > 0) {
			return [
				{ type: "text", text },
				...images.map((img) => {
					const [header, data] = img.split(",")
					const media_type = header.match(/:(.*?);/)?.[1] || "image/png"
					return { type: "image", source: { type: "base64", media_type, data } }
				}),
			]
		}
		return text
	})
	const imageBlocksMock = vi.fn((images?: string[]) => {
		return images
			? images.map((img) => {
					const [header, data] = img.split(",")
					const media_type = header.match(/:(.*?);/)?.[1] || "image/png"
					return { type: "image", source: { type: "base64", media_type, data } }
				})
			: []
	})
	return { toolResultMock, imageBlocksMock }
})

vi.mock("../../prompts/responses", () => ({
	formatResponse: {
		toolDenied: vi.fn(() => "The user denied this operation."),
		toolDeniedWithFeedback: vi.fn(
			(feedback?: string) =>
				`The user denied this operation and provided the following feedback:\n<feedback>\n${feedback}\n</feedback>`,
		),
		toolApprovedWithFeedback: vi.fn(
			(feedback?: string) =>
				`The user approved this operation and provided the following context:\n<feedback>\n${feedback}\n</feedback>`,
		),
		rooIgnoreError: vi.fn(
			(path: string) =>
				`Access to ${path} is blocked by the .rooignore file settings. You must try to continue in the task without using this file, or ask the user to update the .rooignore file.`,
		),
		toolResult: toolResultMock,
		imageBlocks: imageBlocksMock,
	},
}))

vi.mock("../../ignore/RooIgnoreController", () => ({
	RooIgnoreController: class {
		initialize() {
			return Promise.resolve()
		}
		validateAccess() {
			return true
		}
	},
}))

vi.mock("../../../utils/fs", () => ({
	fileExistsAtPath: vi.fn().mockReturnValue(true),
}))

// Global beforeEach to ensure clean mock state between all test suites
beforeEach(() => {
	// NOTE: Removed vi.clearAllMocks() to prevent interference with setImageSupport calls
	// Instead, individual suites clear their specific mocks to maintain isolation

	// Explicitly reset the hoisted mock implementations to prevent cross-suite pollution
	toolResultMock.mockImplementation((text: string, images?: string[]) => {
		if (images && images.length > 0) {
			return [
				{ type: "text", text },
				...images.map((img) => {
					const [header, data] = img.split(",")
					const media_type = header.match(/:(.*?);/)?.[1] || "image/png"
					return { type: "image", source: { type: "base64", media_type, data } }
				}),
			]
		}
		return text
	})

	imageBlocksMock.mockImplementation((images?: string[]) => {
		return images
			? images.map((img) => {
					const [header, data] = img.split(",")
					const media_type = header.match(/:(.*?);/)?.[1] || "image/png"
					return { type: "image", source: { type: "base64", media_type, data } }
				})
			: []
	})
})

// Mock i18n translation function
vi.mock("../../../i18n", () => ({
	t: vi.fn((key: string, params?: Record<string, any>) => {
		// Map translation keys to English text
		const translations: Record<string, string> = {
			"tools:readFile.imageWithSize": "Image file ({{size}} KB)",
			"tools:readFile.imageTooLarge":
				"Image file is too large ({{size}}). The maximum allowed size is {{max}} MB.",
			"tools:readFile.linesRange": " (lines {{start}}-{{end}})",
			"tools:readFile.definitionsOnly": " (definitions only)",
			"tools:readFile.maxLines": " (max {{max}} lines)",
		}

		let result = translations[key] || key

		// Simple template replacement
		if (params) {
			Object.entries(params).forEach(([param, value]) => {
				result = result.replace(new RegExp(`{{${param}}}`, "g"), String(value))
			})
		}

		return result
	}),
}))

// Shared mock setup function to ensure consistent state across all test suites
function createMockCline(): any {
	const mockProvider = {
		getState: vi.fn(),
		deref: vi.fn().mockReturnThis(),
	}

	const mockCline: any = {
		cwd: "/",
		task: "Test",
		providerRef: mockProvider,
		rooIgnoreController: {
			validateAccess: vi.fn().mockReturnValue(true),
		},
		say: vi.fn().mockResolvedValue(undefined),
		ask: vi.fn().mockResolvedValue({ response: "yesButtonClicked" }),
		presentAssistantMessage: vi.fn(),
		handleError: vi.fn().mockResolvedValue(undefined),
		pushToolResult: vi.fn(),
		removeClosingTag: vi.fn((tag, content) => content),
		fileContextTracker: {
			trackFileContext: vi.fn().mockResolvedValue(undefined),
		},
		recordToolUsage: vi.fn().mockReturnValue(undefined),
		recordToolError: vi.fn().mockReturnValue(undefined),
		didRejectTool: false,
		getTokenUsage: vi.fn().mockReturnValue({
			contextTokens: 10000,
		}),
		// CRITICAL: Always ensure image support is enabled
		api: {
			getModel: vi.fn().mockReturnValue({
				info: { supportsImages: true, contextWindow: 200000 },
			}),
		},
	}

	return { mockCline, mockProvider }
}

// Helper function to set image support without affecting shared state
function setImageSupport(mockCline: any, supportsImages: boolean | undefined): void {
	mockCline.api = {
		getModel: vi.fn().mockReturnValue({
			info: { supportsImages },
		}),
	}
}

describe("read_file tool with maxReadFileLine setting", () => {
	// Test data
	const testFilePath = "test/file.txt"
	const absoluteFilePath = "/test/file.txt"
	const fileContent = "Line 1\nLine 2\nLine 3\nLine 4\nLine 5"
	const numberedFileContent = "1 | Line 1\n2 | Line 2\n3 | Line 3\n4 | Line 4\n5 | Line 5\n"
	const sourceCodeDef = "\n\n# file.txt\n1--5 | Content"

	// Mocked functions with correct types
	const mockedCountFileLines = vi.mocked(countFileLines)
	const mockedReadLines = vi.mocked(readLines)
	const mockedExtractTextFromFile = vi.mocked(extractTextFromFile)
	const mockedParseSourceCodeDefinitionsForFile = vi.mocked(parseSourceCodeDefinitionsForFile)

	const mockedIsBinaryFile = vi.mocked(isBinaryFileWithEncodingDetection)
	const mockedPathResolve = vi.mocked(path.resolve)

	let mockCline: any
	let mockProvider: any
	let toolResult: ToolResponse | undefined

	beforeEach(() => {
		// Clear specific mocks (not all mocks to preserve shared state)
		mockedCountFileLines.mockClear()
		mockedExtractTextFromFile.mockClear()
		mockedIsBinaryFile.mockClear()
		mockedPathResolve.mockClear()
		addLineNumbersMock.mockClear()
		extractTextFromFileMock.mockClear()
		toolResultMock.mockClear()

		// Use shared mock setup function
		const mocks = createMockCline()
		mockCline = mocks.mockCline
		mockProvider = mocks.mockProvider

		// Explicitly disable image support for text file tests to prevent cross-suite pollution
		setImageSupport(mockCline, false)

		mockedPathResolve.mockReturnValue(absoluteFilePath)
		mockedIsBinaryFile.mockResolvedValue(false)

		mockInputContent = fileContent

		// Setup the extractTextFromFile mock implementation with the current mockInputContent
		// Reset the spy before each test
		addLineNumbersMock.mockClear()

		// Setup the extractTextFromFile mock to call our spy
		mockedExtractTextFromFile.mockImplementation((_filePath) => {
			// Call the spy and return its result
			return Promise.resolve(addLineNumbersMock(mockInputContent))
		})

		toolResult = undefined
	})

	/**
	 * Helper function to execute the read file tool with different maxReadFileLine settings
	 */
	async function executeReadFileTool(
		params: Partial<ReadFileToolUse["params"]> = {},
		options: {
			maxReadFileLine?: number
			totalLines?: number
			skipAddLineNumbersCheck?: boolean // Flag to skip addLineNumbers check
			path?: string
			start_line?: string
			end_line?: string
		} = {},
	): Promise<ToolResponse | undefined> {
		// Configure mocks based on test scenario
		const maxReadFileLine = options.maxReadFileLine ?? 500
		const totalLines = options.totalLines ?? 5

		mockProvider.getState.mockResolvedValue({ maxReadFileLine, maxImageFileSize: 20, maxTotalImageSize: 20 })
		mockedCountFileLines.mockResolvedValue(totalLines)

		// Reset the spy before each test
		addLineNumbersMock.mockClear()

		// Format args string based on params
		let argsContent = `<file><path>${options.path || testFilePath}</path>`
		if (options.start_line && options.end_line) {
			argsContent += `<line_range>${options.start_line}-${options.end_line}</line_range>`
		}
		argsContent += `</file>`

		// Create a tool use object
		const toolUse: ReadFileToolUse = {
			type: "tool_use",
			name: "read_file",
			params: { args: argsContent, ...params },
			partial: false,
		}

		await readFileTool.handle(mockCline, toolUse, {
			askApproval: mockCline.ask,
			handleError: vi.fn(),
			pushToolResult: (result: ToolResponse) => {
				toolResult = result
			},
			removeClosingTag: (_: ToolParamName, content?: string) => content ?? "",
		})

		return toolResult
	}

	describe("when maxReadFileLine is negative", () => {
		it("should read the entire file using extractTextFromFile", async () => {
			// Setup - use default mockInputContent
			mockInputContent = fileContent

			// Execute
			const result = await executeReadFileTool({}, { maxReadFileLine: -1 })

			// Verify - just check that the result contains the expected elements
			expect(result).toContain(`<file><path>${testFilePath}</path>`)
			expect(result).toContain(`<content lines="1-5">`)
		})

		it("should not show line snippet in approval message when maxReadFileLine is -1", async () => {
			// This test verifies the line snippet behavior for the approval message
			// Setup - use default mockInputContent
			mockInputContent = fileContent

			// Execute - we'll reuse executeReadFileTool to run the tool
			await executeReadFileTool({}, { maxReadFileLine: -1 })

			// Verify the empty line snippet for full read was passed to the approval message
			// Look at the parameters passed to the 'ask' method in the approval message
			const askCall = mockCline.ask.mock.calls[0]
			const completeMessage = JSON.parse(askCall[1])

			// Verify the reason (lineSnippet) is empty or undefined for full read
			expect(completeMessage.reason).toBeFalsy()
		})
	})

	describe("when maxReadFileLine is 0", () => {
		it("should return an empty content with source code definitions", async () => {
			// Setup - for maxReadFileLine = 0, the implementation won't call readLines
			mockedParseSourceCodeDefinitionsForFile.mockResolvedValue(sourceCodeDef)

			// Execute - skip addLineNumbers check as it's not called for maxReadFileLine=0
			const result = await executeReadFileTool(
				{},
				{
					maxReadFileLine: 0,
					totalLines: 5,
					skipAddLineNumbersCheck: true,
				},
			)

			// Verify
			expect(result).toContain(`<file><path>${testFilePath}</path>`)
			expect(result).toContain(`<list_code_definition_names>`)

			// Verify XML structure
			expect(result).toContain("<notice>Showing only 0 of 5 total lines")
			expect(result).toContain("</notice>")
			expect(result).toContain("<list_code_definition_names>")
			expect(result).toContain(sourceCodeDef.trim())
			expect(result).toContain("</list_code_definition_names>")
			expect(result).not.toContain("<content") // No content when maxReadFileLine is 0
		})
	})

	describe("when maxReadFileLine is less than file length", () => {
		it("should read only maxReadFileLine lines and add source code definitions", async () => {
			// Setup
			const content = "Line 1\nLine 2\nLine 3"
			const numberedContent = "1 | Line 1\n2 | Line 2\n3 | Line 3"
			mockedReadLines.mockResolvedValue(content)
			mockedParseSourceCodeDefinitionsForFile.mockResolvedValue(sourceCodeDef)

			// Setup addLineNumbers to always return numbered content
			addLineNumbersMock.mockReturnValue(numberedContent)

			// Execute
			const result = await executeReadFileTool({}, { maxReadFileLine: 3 })

			// Verify - just check that the result contains the expected elements
			expect(result).toContain(`<file><path>${testFilePath}</path>`)
			expect(result).toContain(`<content lines="1-3">`)
			expect(result).toContain(`<list_code_definition_names>`)
			expect(result).toContain("<notice>Showing only 3 of 5 total lines")
		})

		it("should truncate code definitions when file exceeds maxReadFileLine", async () => {
			// Setup - file with 100 lines but we'll only read first 30
			const content = "Line 1\nLine 2\nLine 3"
			const numberedContent = "1 | Line 1\n2 | Line 2\n3 | Line 3"
			const fullDefinitions = `# file.txt
10--20 | function foo() {
50--60 | function bar() {
80--90 | function baz() {`
			const truncatedDefinitions = `# file.txt
10--20 | function foo() {`

			mockedReadLines.mockResolvedValue(content)
			mockedParseSourceCodeDefinitionsForFile.mockResolvedValue(fullDefinitions)
			addLineNumbersMock.mockReturnValue(numberedContent)

			// Execute with maxReadFileLine = 30
			const result = await executeReadFileTool({}, { maxReadFileLine: 30, totalLines: 100 })

			// Verify that only definitions within the first 30 lines are included
			expect(result).toContain(`<file><path>${testFilePath}</path>`)
			expect(result).toContain(`<content lines="1-30">`)
			expect(result).toContain(`<list_code_definition_names>`)

			// Should include foo (starts at line 10) but not bar (starts at line 50) or baz (starts at line 80)
			expect(result).toContain("10--20 | function foo()")
			expect(result).not.toContain("50--60 | function bar()")
			expect(result).not.toContain("80--90 | function baz()")

			expect(result).toContain("<notice>Showing only 30 of 100 total lines")
		})

		it("should handle truncation when all definitions are beyond the line limit", async () => {
			// Setup - all definitions start after maxReadFileLine
			const content = "Line 1\nLine 2\nLine 3"
			const numberedContent = "1 | Line 1\n2 | Line 2\n3 | Line 3"
			const fullDefinitions = `# file.txt
50--60 | function foo() {
80--90 | function bar() {`

			mockedReadLines.mockResolvedValue(content)
			mockedParseSourceCodeDefinitionsForFile.mockResolvedValue(fullDefinitions)
			addLineNumbersMock.mockReturnValue(numberedContent)

			// Execute with maxReadFileLine = 30
			const result = await executeReadFileTool({}, { maxReadFileLine: 30, totalLines: 100 })

			// Verify that only the header is included (all definitions filtered out)
			expect(result).toContain(`<file><path>${testFilePath}</path>`)
			expect(result).toContain(`<content lines="1-30">`)
			expect(result).toContain(`<list_code_definition_names>`)
			expect(result).toContain("# file.txt")
			expect(result).not.toContain("50--60 | function foo()")
			expect(result).not.toContain("80--90 | function bar()")
		})
	})

	describe("when maxReadFileLine equals or exceeds file length", () => {
		it("should use extractTextFromFile when maxReadFileLine > totalLines", async () => {
			// Setup
			mockedCountFileLines.mockResolvedValue(5) // File shorter than maxReadFileLine
			mockInputContent = fileContent

			// Execute
			const result = await executeReadFileTool({}, { maxReadFileLine: 10, totalLines: 5 })

			// Verify - just check that the result contains the expected elements
			expect(result).toContain(`<file><path>${testFilePath}</path>`)
			expect(result).toContain(`<content lines="1-5">`)
		})

		it("should read with extractTextFromFile when file has few lines", async () => {
			// Setup
			mockedCountFileLines.mockResolvedValue(3) // File shorter than maxReadFileLine
			mockInputContent = fileContent

			// Execute
			const result = await executeReadFileTool({}, { maxReadFileLine: 5, totalLines: 3 })

			// Verify - just check that the result contains the expected elements
			expect(result).toContain(`<file><path>${testFilePath}</path>`)
			expect(result).toContain(`<content lines="1-3">`)
		})
	})

	describe("when file is binary", () => {
		it("should always use extractTextFromFile regardless of maxReadFileLine", async () => {
			// Setup
			mockedIsBinaryFile.mockResolvedValue(true)
			mockedCountFileLines.mockResolvedValue(3)
			mockedExtractTextFromFile.mockResolvedValue("")

			// Execute
			const result = await executeReadFileTool({}, { maxReadFileLine: 3, totalLines: 3 })

			// Verify - just check basic structure, the actual binary handling may vary
			expect(result).toContain(`<file><path>${testFilePath}</path>`)
			expect(typeof result).toBe("string")
		})
	})

	describe("with range parameters", () => {
		it("should honor start_line and end_line when provided", async () => {
			// Setup
			mockedReadLines.mockResolvedValue("Line 2\nLine 3\nLine 4")

			// Execute using executeReadFileTool with range parameters
			const rangeResult = await executeReadFileTool(
				{},
				{
					start_line: "2",
					end_line: "4",
				},
			)

			// Verify - just check that the result contains the expected elements
			expect(rangeResult).toContain(`<file><path>${testFilePath}</path>`)
			expect(rangeResult).toContain(`<content lines="2-4">`)
		})
	})
})

describe("read_file tool XML output structure", () => {
	// Test basic XML structure
	const testFilePath = "test/file.txt"
	const absoluteFilePath = "/test/file.txt"
	const fileContent = "Line 1\nLine 2\nLine 3\nLine 4\nLine 5"

	const mockedCountFileLines = vi.mocked(countFileLines)
	const mockedExtractTextFromFile = vi.mocked(extractTextFromFile)
	const mockedIsBinaryFile = vi.mocked(isBinaryFileWithEncodingDetection)
	const mockedPathResolve = vi.mocked(path.resolve)
	const mockedFsReadFile = vi.mocked(fsPromises.readFile)
	const imageBuffer = Buffer.from(
		"iVBORw0KGgoAAAANSUhEUgAAAAEAAAABCAYAAAAfFcSJAAAADUlEQVR42mNkYPhfDwAChwGA60e6kgAAAABJRU5ErkJggg==",
		"base64",
	)

	let mockCline: any
	let mockProvider: any
	let toolResult: ToolResponse | undefined

	beforeEach(() => {
		// Clear specific mocks (not all mocks to preserve shared state)
		mockedCountFileLines.mockClear()
		mockedExtractTextFromFile.mockClear()
		mockedIsBinaryFile.mockClear()
		mockedPathResolve.mockClear()
		addLineNumbersMock.mockClear()
		extractTextFromFileMock.mockClear()
		toolResultMock.mockClear()

		// CRITICAL: Reset fsPromises mocks to prevent cross-test contamination
		fsPromises.stat.mockClear()
		fsPromises.stat.mockResolvedValue({ size: 1024 })
		fsPromises.readFile.mockClear()

		// Use shared mock setup function
		const mocks = createMockCline()
		mockCline = mocks.mockCline
		mockProvider = mocks.mockProvider

		// Explicitly enable image support for this test suite (contains image memory tests)
		setImageSupport(mockCline, true)

		mockedPathResolve.mockReturnValue(absoluteFilePath)
		mockedIsBinaryFile.mockResolvedValue(false)

		// Set default implementation for extractTextFromFile
		mockedExtractTextFromFile.mockImplementation((filePath) => {
			return Promise.resolve(addLineNumbersMock(mockInputContent))
		})

		mockInputContent = fileContent

		// Setup mock provider with default maxReadFileLine
		mockProvider.getState.mockResolvedValue({ maxReadFileLine: -1, maxImageFileSize: 20, maxTotalImageSize: 20 }) // Default to full file read

		// Add additional properties needed for XML tests
		mockCline.sayAndCreateMissingParamError = vi.fn().mockResolvedValue("Missing required parameter")

		toolResult = undefined
	})

	async function executeReadFileTool(
		params: {
			args?: string
		} = {},
		options: {
			totalLines?: number
			maxReadFileLine?: number
			isBinary?: boolean
			validateAccess?: boolean
		} = {},
	): Promise<ToolResponse | undefined> {
		// Configure mocks based on test scenario
		const totalLines = options.totalLines ?? 5
		const maxReadFileLine = options.maxReadFileLine ?? 500
		const isBinary = options.isBinary ?? false
		const validateAccess = options.validateAccess ?? true

		mockProvider.getState.mockResolvedValue({ maxReadFileLine, maxImageFileSize: 20, maxTotalImageSize: 20 })
		mockedCountFileLines.mockResolvedValue(totalLines)
		mockedIsBinaryFile.mockResolvedValue(isBinary)
		mockCline.rooIgnoreController.validateAccess = vi.fn().mockReturnValue(validateAccess)

		let argsContent = `<file><path>${testFilePath}</path></file>`

		// Create a tool use object
		const toolUse: ReadFileToolUse = {
			type: "tool_use",
			name: "read_file",
			params: { args: argsContent, ...params },
			partial: false,
		}

		// Execute the tool
		await readFileTool.handle(mockCline, toolUse, {
			askApproval: mockCline.ask,
			handleError: vi.fn(),
			pushToolResult: (result: ToolResponse) => {
				toolResult = result
			},
			removeClosingTag: (param: ToolParamName, content?: string) => content ?? "",
		})

		return toolResult
	}

	describe("Basic XML Structure Tests", () => {
		it("should produce XML output with no unnecessary indentation", async () => {
			// Setup
			const numberedContent = "1 | Line 1\n2 | Line 2\n3 | Line 3\n4 | Line 4\n5 | Line 5"
			// For XML structure test
			mockedExtractTextFromFile.mockImplementation(() => {
				addLineNumbersMock(mockInputContent)
				return Promise.resolve(numberedContent)
			})
			mockProvider.getState.mockResolvedValue({
				maxReadFileLine: -1,
				maxImageFileSize: 20,
				maxTotalImageSize: 20,
			}) // Allow up to 20MB per image and total size

			// Execute
			const result = await executeReadFileTool()

			// Verify
			expect(result).toBe(
				`<files>\n<file><path>${testFilePath}</path>\n<content lines="1-5">\n${numberedContent}</content>\n</file>\n</files>`,
			)
		})

		it("should follow the correct XML structure format", async () => {
			// Setup
			mockInputContent = fileContent
			// Execute
			const result = await executeReadFileTool({}, { maxReadFileLine: -1 })

			// Verify using regex to check structure
			const xmlStructureRegex = new RegExp(
				`^<files>\\n<file><path>${testFilePath}</path>\\n<content lines="1-5">\\n.*</content>\\n</file>\\n</files>$`,
				"s",
			)
			expect(result).toMatch(xmlStructureRegex)
		})

		it("should handle empty files correctly", async () => {
			// Setup
			mockedCountFileLines.mockResolvedValue(0)
			mockedExtractTextFromFile.mockResolvedValue("")
			mockProvider.getState.mockResolvedValue({
				maxReadFileLine: -1,
				maxImageFileSize: 20,
				maxTotalImageSize: 20,
			}) // Allow up to 20MB per image and total size

			// Execute
			const result = await executeReadFileTool({}, { totalLines: 0 })

			// Verify
			expect(result).toBe(
				`<files>\n<file><path>${testFilePath}</path>\n<content/><notice>File is empty</notice>\n</file>\n</files>`,
			)
		})

		describe("Total Image Memory Limit", () => {
			const testImages = [
				{ path: "test/image1.png", sizeKB: 5120 }, // 5MB
				{ path: "test/image2.jpg", sizeKB: 10240 }, // 10MB
				{ path: "test/image3.gif", sizeKB: 8192 }, // 8MB
			]

			// Define imageBuffer for this test suite
			const imageBuffer = Buffer.from(
				"iVBORw0KGgoAAAANSUhEUgAAAAEAAAABCAYAAAAfFcSJAAAADUlEQVR42mNkYPhfDwAChwGA60e6kgAAAABJRU5ErkJggg==",
				"base64",
			)

			beforeEach(() => {
				// CRITICAL: Reset fsPromises mocks to prevent cross-test contamination within this suite
				fsPromises.stat.mockClear()
				fsPromises.readFile.mockClear()
			})

			async function executeReadMultipleImagesTool(imagePaths: string[]): Promise<ToolResponse | undefined> {
				// Ensure image support is enabled before calling the tool
				setImageSupport(mockCline, true)

				// Create args content for multiple files
				const filesXml = imagePaths.map((path) => `<file><path>${path}</path></file>`).join("")
				const argsContent = filesXml

				const toolUse: ReadFileToolUse = {
					type: "tool_use",
					name: "read_file",
					params: { args: argsContent },
					partial: false,
				}

				let localResult: ToolResponse | undefined
				await readFileTool.handle(mockCline, toolUse, {
					askApproval: mockCline.ask,
					handleError: vi.fn(),
					pushToolResult: (result: ToolResponse) => {
						localResult = result
					},
					removeClosingTag: (_: ToolParamName, content?: string) => content ?? "",
				})
				// In multi-image scenarios, the result is pushed to pushToolResult, not returned directly.
				// We need to check the mock's calls to get the result.
				if (mockCline.pushToolResult.mock.calls.length > 0) {
					return mockCline.pushToolResult.mock.calls[0][0]
				}

				return localResult
			}

			it("should allow multiple images under the total memory limit", async () => {
				// Setup required mocks (don't clear all mocks - preserve API setup)
				mockedIsBinaryFile.mockResolvedValue(true)
				mockedCountFileLines.mockResolvedValue(0)
				fsPromises.readFile.mockResolvedValue(
					Buffer.from(
						"iVBORw0KGgoAAAANSUhEUgAAAAEAAAABCAYAAAAfFcSJAAAADUlEQVR42mNkYPhfDwAChwGA60e6kgAAAABJRU5ErkJggg==",
						"base64",
					),
				)

				// Setup mockProvider
				mockProvider.getState.mockResolvedValue({
					maxReadFileLine: -1,
					maxImageFileSize: 20,
					maxTotalImageSize: 20,
				}) // Allow up to 20MB per image and total size

				// Setup mockCline properties (preserve existing API)
				mockCline.cwd = "/"
				mockCline.task = "Test"
				mockCline.providerRef = mockProvider
				mockCline.rooIgnoreController = {
					validateAccess: vi.fn().mockReturnValue(true),
				}
				mockCline.say = vi.fn().mockResolvedValue(undefined)
				mockCline.ask = vi.fn().mockResolvedValue({ response: "yesButtonClicked" })
				mockCline.presentAssistantMessage = vi.fn()
				mockCline.handleError = vi.fn().mockResolvedValue(undefined)
				mockCline.pushToolResult = vi.fn()
				mockCline.removeClosingTag = vi.fn((tag, content) => content)
				mockCline.fileContextTracker = {
					trackFileContext: vi.fn().mockResolvedValue(undefined),
				}
				mockCline.recordToolUsage = vi.fn().mockReturnValue(undefined)
				mockCline.recordToolError = vi.fn().mockReturnValue(undefined)
				setImageSupport(mockCline, true)

				// Setup - images that fit within 20MB limit
				const smallImages = [
					{ path: "test/small1.png", sizeKB: 2048 }, // 2MB
					{ path: "test/small2.jpg", sizeKB: 3072 }, // 3MB
					{ path: "test/small3.gif", sizeKB: 4096 }, // 4MB
				] // Total: 9MB (under 20MB limit)

				// Mock file stats for each image
				fsPromises.stat = vi.fn().mockImplementation((filePath) => {
					const normalizedFilePath = path.normalize(filePath.toString())
					const image = smallImages.find((img) => normalizedFilePath.includes(path.normalize(img.path)))
					return Promise.resolve({ size: (image?.sizeKB || 1024) * 1024 })
				})

				// Mock path.resolve for each image
				mockedPathResolve.mockImplementation((cwd, relPath) => `/${relPath}`)

				// Execute
				const result = await executeReadMultipleImagesTool(smallImages.map((img) => img.path))

				// Verify all images were processed (should be a multi-part response)
				expect(Array.isArray(result)).toBe(true)
				const parts = result as any[]

				// Should have text part and 3 image parts
				const textPart = parts.find((p) => p.type === "text")?.text
				const imageParts = parts.filter((p) => p.type === "image")

				expect(textPart).toBeDefined()
				expect(imageParts).toHaveLength(3)

				// Verify no memory limit notices
				expect(textPart).not.toContain("Total image memory would exceed")
			})

			it("should skip images that would exceed the total memory limit", async () => {
				// Setup required mocks (don't clear all mocks)
				mockedIsBinaryFile.mockResolvedValue(true)
				mockedCountFileLines.mockResolvedValue(0)
				fsPromises.readFile.mockResolvedValue(
					Buffer.from(
						"iVBORw0KGgoAAAANSUhEUgAAAAEAAAABCAYAAAAfFcSJAAAADUlEQVR42mNkYPhfDwAChwGA60e6kgAAAABJRU5ErkJggg==",
						"base64",
					),
				)

				// Setup mockProvider
				mockProvider.getState.mockResolvedValue({
					maxReadFileLine: -1,
					maxImageFileSize: 15,
					maxTotalImageSize: 20,
				}) // Allow up to 15MB per image and 20MB total size

				// Setup mockCline properties
				mockCline.cwd = "/"
				mockCline.task = "Test"
				mockCline.providerRef = mockProvider
				mockCline.rooIgnoreController = {
					validateAccess: vi.fn().mockReturnValue(true),
				}
				mockCline.say = vi.fn().mockResolvedValue(undefined)
				mockCline.ask = vi.fn().mockResolvedValue({ response: "yesButtonClicked" })
				mockCline.presentAssistantMessage = vi.fn()
				mockCline.handleError = vi.fn().mockResolvedValue(undefined)
				mockCline.pushToolResult = vi.fn()
				mockCline.removeClosingTag = vi.fn((tag, content) => content)
				mockCline.fileContextTracker = {
					trackFileContext: vi.fn().mockResolvedValue(undefined),
				}
				mockCline.recordToolUsage = vi.fn().mockReturnValue(undefined)
				mockCline.recordToolError = vi.fn().mockReturnValue(undefined)
				setImageSupport(mockCline, true)

				// Setup - images where later ones would exceed 20MB total limit
				// Each must be under 5MB per-file limit (5120KB)
				const largeImages = [
					{ path: "test/large1.png", sizeKB: 5017 }, // ~4.9MB
					{ path: "test/large2.jpg", sizeKB: 5017 }, // ~4.9MB
					{ path: "test/large3.gif", sizeKB: 5017 }, // ~4.9MB
					{ path: "test/large4.png", sizeKB: 5017 }, // ~4.9MB
					{ path: "test/large5.jpg", sizeKB: 5017 }, // ~4.9MB - This should be skipped (total would be ~24.5MB > 20MB)
				]

				// Mock file stats for each image
				fsPromises.stat = vi.fn().mockImplementation((filePath) => {
					const normalizedFilePath = path.normalize(filePath.toString())
					const image = largeImages.find((img) => normalizedFilePath.includes(path.normalize(img.path)))
					return Promise.resolve({ size: (image?.sizeKB || 1024) * 1024 })
				})

				// Mock path.resolve for each image
				mockedPathResolve.mockImplementation((cwd, relPath) => `/${relPath}`)

				// Execute
				const result = await executeReadMultipleImagesTool(largeImages.map((img) => img.path))

				// Verify result structure - should be a mix of successful images and skipped notices
				expect(Array.isArray(result)).toBe(true)
				const parts = result as any[]

				const textPart = Array.isArray(result) ? result.find((p) => p.type === "text")?.text : result
				const imageParts = Array.isArray(result) ? result.filter((p) => p.type === "image") : []

				expect(textPart).toBeDefined()

				// Debug: Show what we actually got vs expected
				if (imageParts.length !== 4) {
					throw new Error(
						`Expected 4 images, got ${imageParts.length}. Full result: ${JSON.stringify(result, null, 2)}. Text part: ${textPart}`,
					)
				}
				expect(imageParts).toHaveLength(4) // First 4 images should be included (~19.6MB total)

				// Verify memory limit notice for the fifth image
				expect(textPart).toContain("Image skipped to avoid size limit (20MB)")
				expect(textPart).toMatch(/Current: \d+(\.\d+)? MB/)
				expect(textPart).toMatch(/this file: \d+(\.\d+)? MB/)
			})

			it("should track memory usage correctly across multiple images", async () => {
				// Setup mocks (don't clear all mocks)

				// Setup required mocks
				mockedIsBinaryFile.mockResolvedValue(true)
				mockedCountFileLines.mockResolvedValue(0)
				fsPromises.readFile.mockResolvedValue(
					Buffer.from(
						"iVBORw0KGgoAAAANSUhEUgAAAAEAAAABCAYAAAAfFcSJAAAADUlEQVR42mNkYPhfDwAChwGA60e6kgAAAABJRU5ErkJggg==",
						"base64",
					),
				)

				// Setup mockProvider
				mockProvider.getState.mockResolvedValue({
					maxReadFileLine: -1,
					maxImageFileSize: 15,
					maxTotalImageSize: 20,
				}) // Allow up to 15MB per image and 20MB total size

				// Setup mockCline properties
				mockCline.cwd = "/"
				mockCline.task = "Test"
				mockCline.providerRef = mockProvider
				mockCline.rooIgnoreController = {
					validateAccess: vi.fn().mockReturnValue(true),
				}
				mockCline.say = vi.fn().mockResolvedValue(undefined)
				mockCline.ask = vi.fn().mockResolvedValue({ response: "yesButtonClicked" })
				mockCline.presentAssistantMessage = vi.fn()
				mockCline.handleError = vi.fn().mockResolvedValue(undefined)
				mockCline.pushToolResult = vi.fn()
				mockCline.removeClosingTag = vi.fn((tag, content) => content)
				mockCline.fileContextTracker = {
					trackFileContext: vi.fn().mockResolvedValue(undefined),
				}
				mockCline.recordToolUsage = vi.fn().mockReturnValue(undefined)
				mockCline.recordToolError = vi.fn().mockReturnValue(undefined)
				setImageSupport(mockCline, true)

				// Setup - images that exactly reach the limit
				const exactLimitImages = [
					{ path: "test/exact1.png", sizeKB: 10240 }, // 10MB
					{ path: "test/exact2.jpg", sizeKB: 10240 }, // 10MB - Total exactly 20MB
					{ path: "test/exact3.gif", sizeKB: 1024 }, // 1MB - This should be skipped
				]

				// Mock file stats with simpler logic
				fsPromises.stat = vi.fn().mockImplementation((filePath) => {
					const normalizedFilePath = path.normalize(filePath.toString())
					const image = exactLimitImages.find((img) => normalizedFilePath.includes(path.normalize(img.path)))
					if (image) {
						return Promise.resolve({ size: image.sizeKB * 1024 })
					}
					return Promise.resolve({ size: 1024 * 1024 }) // Default 1MB
				})

				// Mock path.resolve
				mockedPathResolve.mockImplementation((cwd, relPath) => `/${relPath}`)

				// Execute
				const result = await executeReadMultipleImagesTool(exactLimitImages.map((img) => img.path))

				// Verify
				const textPart = Array.isArray(result) ? result.find((p) => p.type === "text")?.text : result
				const imageParts = Array.isArray(result) ? result.filter((p) => p.type === "image") : []

				expect(imageParts).toHaveLength(2) // First 2 images should fit
				expect(textPart).toContain("Image skipped to avoid size limit (20MB)")
				expect(textPart).toMatch(/Current: \d+(\.\d+)? MB/)
				expect(textPart).toMatch(/this file: \d+(\.\d+)? MB/)
			})

			it("should handle individual image size limit and total memory limit together", async () => {
				// Setup mocks (don't clear all mocks)

				// Setup required mocks
				mockedIsBinaryFile.mockResolvedValue(true)
				mockedCountFileLines.mockResolvedValue(0)
				fsPromises.readFile.mockResolvedValue(
					Buffer.from(
						"iVBORw0KGgoAAAANSUhEUgAAAAEAAAABCAYAAAAfFcSJAAAADUlEQVR42mNkYPhfDwAChwGA60e6kgAAAABJRU5ErkJggg==",
						"base64",
					),
				)

				// Setup mockProvider
				mockProvider.getState.mockResolvedValue({
					maxReadFileLine: -1,
					maxImageFileSize: 20,
					maxTotalImageSize: 20,
				}) // Allow up to 20MB per image and total size

				// Setup mockCline properties (complete setup)
				mockCline.cwd = "/"
				mockCline.task = "Test"
				mockCline.providerRef = mockProvider
				mockCline.rooIgnoreController = {
					validateAccess: vi.fn().mockReturnValue(true),
				}
				mockCline.say = vi.fn().mockResolvedValue(undefined)
				mockCline.ask = vi.fn().mockResolvedValue({ response: "yesButtonClicked" })
				mockCline.presentAssistantMessage = vi.fn()
				mockCline.handleError = vi.fn().mockResolvedValue(undefined)
				mockCline.pushToolResult = vi.fn()
				mockCline.removeClosingTag = vi.fn((tag, content) => content)
				mockCline.fileContextTracker = {
					trackFileContext: vi.fn().mockResolvedValue(undefined),
				}
				mockCline.recordToolUsage = vi.fn().mockReturnValue(undefined)
				mockCline.recordToolError = vi.fn().mockReturnValue(undefined)
				setImageSupport(mockCline, true)

				// Setup - mix of images with individual size violations and total memory issues
				const mixedImages = [
					{ path: "test/ok.png", sizeKB: 3072 }, // 3MB - OK
					{ path: "test/too-big.jpg", sizeKB: 6144 }, // 6MB - Exceeds individual 5MB limit
					{ path: "test/ok2.gif", sizeKB: 4096 }, // 4MB - OK individually but might exceed total
				]

				// Mock file stats
				fsPromises.stat = vi.fn().mockImplementation((filePath) => {
					const fileName = path.basename(filePath)
					const baseName = path.parse(fileName).name
					const image = mixedImages.find((img) => img.path.includes(baseName))
					return Promise.resolve({ size: (image?.sizeKB || 1024) * 1024 })
				})

				// Mock provider state with 5MB individual limit
				mockProvider.getState.mockResolvedValue({
					maxReadFileLine: -1,
					maxImageFileSize: 5,
					maxTotalImageSize: 20,
				})

				// Mock path.resolve
				mockedPathResolve.mockImplementation((cwd, relPath) => `/${relPath}`)

				// Execute
				const result = await executeReadMultipleImagesTool(mixedImages.map((img) => img.path))

				// Verify
				expect(Array.isArray(result)).toBe(true)
				const parts = result as any[]

				const textPart = parts.find((p) => p.type === "text")?.text
				const imageParts = parts.filter((p) => p.type === "image")

				// Should have 2 images (ok.png and ok2.gif)
				expect(imageParts).toHaveLength(2)

				// Should show individual size limit violation
				expect(textPart).toMatch(
					/Image file is too large \(\d+(\.\d+)? MB\)\. The maximum allowed size is 5 MB\./,
				)
			})

			it("should correctly calculate total memory and skip the last image", async () => {
				// Setup
				const testImages = [
					{ path: "test/image1.png", sizeMB: 8 },
					{ path: "test/image2.png", sizeMB: 8 },
					{ path: "test/image3.png", sizeMB: 8 }, // This one should be skipped
				]

				mockProvider.getState.mockResolvedValue({
					maxReadFileLine: -1,
					maxImageFileSize: 10, // 10MB per image
					maxTotalImageSize: 20, // 20MB total
				})

				mockedIsBinaryFile.mockResolvedValue(true)
				mockedCountFileLines.mockResolvedValue(0)
				mockedFsReadFile.mockResolvedValue(imageBuffer)

				fsPromises.stat.mockImplementation(async (filePath) => {
					const normalizedFilePath = path.normalize(filePath.toString())
					const file = testImages.find((f) => normalizedFilePath.includes(path.normalize(f.path)))
					if (file) {
						return { size: file.sizeMB * 1024 * 1024 }
					}
					return { size: 1024 * 1024 } // Default 1MB
				})

				const imagePaths = testImages.map((img) => img.path)
				const result = await executeReadMultipleImagesTool(imagePaths)

				expect(Array.isArray(result)).toBe(true)
				const parts = result as any[]
				const textPart = parts.find((p) => p.type === "text")?.text
				const imageParts = parts.filter((p) => p.type === "image")

				expect(imageParts).toHaveLength(2) // First two images should be processed
				expect(textPart).toContain("Image skipped to avoid size limit (20MB)")
				expect(textPart).toMatch(/Current: \d+(\.\d+)? MB/)
				expect(textPart).toMatch(/this file: \d+(\.\d+)? MB/)
			})

			it("should reset total memory tracking for each tool invocation", async () => {
				// Setup mocks (don't clear all mocks)

				// Setup required mocks for first batch
				mockedIsBinaryFile.mockResolvedValue(true)
				mockedCountFileLines.mockResolvedValue(0)
				fsPromises.readFile.mockResolvedValue(
					Buffer.from(
						"iVBORw0KGgoAAAANSUhEUgAAAAEAAAABCAYAAAAfFcSJAAAADUlEQVR42mNkYPhfDwAChwGA60e6kgAAAABJRU5ErkJggg==",
						"base64",
					),
				)

				// Setup mockProvider
				mockProvider.getState.mockResolvedValue({
					maxReadFileLine: -1,
					maxImageFileSize: 20,
					maxTotalImageSize: 20,
				})

				// Setup mockCline properties (complete setup)
				mockCline.cwd = "/"
				mockCline.task = "Test"
				mockCline.providerRef = mockProvider
				mockCline.rooIgnoreController = {
					validateAccess: vi.fn().mockReturnValue(true),
				}
				mockCline.say = vi.fn().mockResolvedValue(undefined)
				mockCline.ask = vi.fn().mockResolvedValue({ response: "yesButtonClicked" })
				mockCline.presentAssistantMessage = vi.fn()
				mockCline.handleError = vi.fn().mockResolvedValue(undefined)
				mockCline.pushToolResult = vi.fn()
				mockCline.removeClosingTag = vi.fn((tag, content) => content)
				mockCline.fileContextTracker = {
					trackFileContext: vi.fn().mockResolvedValue(undefined),
				}
				mockCline.recordToolUsage = vi.fn().mockReturnValue(undefined)
				mockCline.recordToolError = vi.fn().mockReturnValue(undefined)
				setImageSupport(mockCline, true)

				// Setup - first call with images that use memory
				const firstBatch = [{ path: "test/first.png", sizeKB: 10240 }] // 10MB

				fsPromises.stat = vi.fn().mockResolvedValue({ size: 10240 * 1024 })
				mockedPathResolve.mockImplementation((cwd, relPath) => `/${relPath}`)

				// Execute first batch
				await executeReadMultipleImagesTool(firstBatch.map((img) => img.path))

				// Setup second batch (don't clear all mocks)
				mockedIsBinaryFile.mockResolvedValue(true)
				mockedCountFileLines.mockResolvedValue(0)
				fsPromises.readFile.mockResolvedValue(
					Buffer.from(
						"iVBORw0KGgoAAAANSUhEUgAAAAEAAAABCAYAAAAfFcSJAAAADUlEQVR42mNkYPhfDwAChwGA60e6kgAAAABJRU5ErkJggg==",
						"base64",
					),
				)
				mockProvider.getState.mockResolvedValue({
					maxReadFileLine: -1,
					maxImageFileSize: 20,
					maxTotalImageSize: 20,
				})

				// Reset path resolving for second batch
				mockedPathResolve.mockClear()

				// Re-setup mockCline properties for second batch (complete setup)
				mockCline.cwd = "/"
				mockCline.task = "Test"
				mockCline.providerRef = mockProvider
				mockCline.rooIgnoreController = {
					validateAccess: vi.fn().mockReturnValue(true),
				}
				mockCline.say = vi.fn().mockResolvedValue(undefined)
				mockCline.ask = vi.fn().mockResolvedValue({ response: "yesButtonClicked" })
				mockCline.presentAssistantMessage = vi.fn()
				mockCline.handleError = vi.fn().mockResolvedValue(undefined)
				mockCline.pushToolResult = vi.fn()
				mockCline.removeClosingTag = vi.fn((tag, content) => content)
				mockCline.fileContextTracker = {
					trackFileContext: vi.fn().mockResolvedValue(undefined),
				}
				mockCline.recordToolUsage = vi.fn().mockReturnValue(undefined)
				mockCline.recordToolError = vi.fn().mockReturnValue(undefined)
				setImageSupport(mockCline, true)

				const secondBatch = [{ path: "test/second.png", sizeKB: 15360 }] // 15MB

				// Clear and reset file system mocks for second batch
				fsPromises.stat.mockClear()
				fsPromises.readFile.mockClear()
				mockedIsBinaryFile.mockClear()
				mockedCountFileLines.mockClear()

				// Reset mocks for second batch
				fsPromises.stat = vi.fn().mockResolvedValue({ size: 15360 * 1024 })
				fsPromises.readFile.mockResolvedValue(
					Buffer.from(
						"iVBORw0KGgoAAAANSUhEUgAAAAEAAAABCAYAAAAfFcSJAAAADUlEQVR42mNkYPhfDwAChwGA60e6kgAAAABJRU5ErkJggg==",
						"base64",
					),
				)
				mockedIsBinaryFile.mockResolvedValue(true)
				mockedCountFileLines.mockResolvedValue(0)
				mockedPathResolve.mockImplementation((cwd, relPath) => `/${relPath}`)

				// Execute second batch
				const result = await executeReadMultipleImagesTool(secondBatch.map((img) => img.path))

				// Verify second batch is processed successfully (memory tracking was reset)
				expect(Array.isArray(result)).toBe(true)
				const parts = result as any[]
				const imageParts = parts.filter((p) => p.type === "image")

				expect(imageParts).toHaveLength(1) // Second image should be processed
			})

			it("should handle a folder with many images just under the individual size limit", async () => {
				// Setup - Create many images that are each just under the 5MB individual limit
				// but together approach the 20MB total limit
				const manyImages = [
					{ path: "test/img1.png", sizeKB: 4900 }, // 4.78MB
					{ path: "test/img2.png", sizeKB: 4900 }, // 4.78MB
					{ path: "test/img3.png", sizeKB: 4900 }, // 4.78MB
					{ path: "test/img4.png", sizeKB: 4900 }, // 4.78MB
					{ path: "test/img5.png", sizeKB: 4900 }, // 4.78MB - This should be skipped (total would be ~23.9MB)
				]

				// Setup mocks
				mockedIsBinaryFile.mockResolvedValue(true)
				mockedCountFileLines.mockResolvedValue(0)
				fsPromises.readFile.mockResolvedValue(imageBuffer)

				// Setup provider with 5MB individual limit and 20MB total limit
				mockProvider.getState.mockResolvedValue({
					maxReadFileLine: -1,
					maxImageFileSize: 5,
					maxTotalImageSize: 20,
				})

				// Mock file stats for each image
				fsPromises.stat = vi.fn().mockImplementation((filePath) => {
					const normalizedFilePath = path.normalize(filePath.toString())
					const image = manyImages.find((img) => normalizedFilePath.includes(path.normalize(img.path)))
					return Promise.resolve({ size: (image?.sizeKB || 1024) * 1024 })
				})

				// Mock path.resolve
				mockedPathResolve.mockImplementation((cwd, relPath) => `/${relPath}`)

				// Execute
				const result = await executeReadMultipleImagesTool(manyImages.map((img) => img.path))

				// Verify
				expect(Array.isArray(result)).toBe(true)
				const parts = result as any[]
				const textPart = parts.find((p) => p.type === "text")?.text
				const imageParts = parts.filter((p) => p.type === "image")

				// Should process first 4 images (total ~19.12MB, under 20MB limit)
				expect(imageParts).toHaveLength(4)

				// Should show memory limit notice for the 5th image
				expect(textPart).toContain("Image skipped to avoid size limit (20MB)")
				expect(textPart).toContain("test/img5.png")

				// Verify memory tracking worked correctly
				// The notice should show current memory usage around 20MB (4 * 4900KB ≈ 19.14MB, displayed as 20.1MB)
				expect(textPart).toMatch(/Current: \d+(\.\d+)? MB/)
			})

			it("should reset memory tracking between separate tool invocations more explicitly", async () => {
				// This test verifies that totalImageMemoryUsed is reset between calls
				// by making two separate tool invocations and ensuring the second one
				// starts with fresh memory tracking

				// Setup mocks
				mockedIsBinaryFile.mockResolvedValue(true)
				mockedCountFileLines.mockResolvedValue(0)
				fsPromises.readFile.mockResolvedValue(imageBuffer)

				// Setup provider
				mockProvider.getState.mockResolvedValue({
					maxReadFileLine: -1,
					maxImageFileSize: 20,
					maxTotalImageSize: 20,
				})

				// First invocation - use 15MB of memory
				const firstBatch = [{ path: "test/large1.png", sizeKB: 15360 }] // 15MB

				fsPromises.stat = vi.fn().mockResolvedValue({ size: 15360 * 1024 })
				mockedPathResolve.mockImplementation((cwd, relPath) => `/${relPath}`)

				// Execute first batch
				const result1 = await executeReadMultipleImagesTool(firstBatch.map((img) => img.path))

				// Verify first batch processed successfully
				expect(Array.isArray(result1)).toBe(true)
				const parts1 = result1 as any[]
				const imageParts1 = parts1.filter((p) => p.type === "image")
				expect(imageParts1).toHaveLength(1)

				// Second invocation - should start with 0 memory used, not 15MB
				// If memory tracking wasn't reset, this 18MB image would be rejected
				const secondBatch = [{ path: "test/large2.png", sizeKB: 18432 }] // 18MB

				// Reset mocks for second invocation
				fsPromises.stat.mockClear()
				fsPromises.readFile.mockClear()
				mockedPathResolve.mockClear()

				fsPromises.stat = vi.fn().mockResolvedValue({ size: 18432 * 1024 })
				fsPromises.readFile.mockResolvedValue(imageBuffer)
				mockedPathResolve.mockImplementation((cwd, relPath) => `/${relPath}`)

				// Execute second batch
				const result2 = await executeReadMultipleImagesTool(secondBatch.map((img) => img.path))

				// Verify second batch processed successfully
				expect(Array.isArray(result2)).toBe(true)
				const parts2 = result2 as any[]
				const imageParts2 = parts2.filter((p) => p.type === "image")
				const textPart2 = parts2.find((p) => p.type === "text")?.text

				// The 18MB image should be processed successfully because memory was reset
				expect(imageParts2).toHaveLength(1)

				// Should NOT contain any memory limit notices
				expect(textPart2).not.toContain("Image skipped to avoid memory limit")

				// This proves memory tracking was reset between invocations
			})
		})
	})

	describe("Error Handling Tests", () => {
		it("should include error tag for invalid path", async () => {
			// Setup - missing path parameter
			const toolUse: ReadFileToolUse = {
				type: "tool_use",
				name: "read_file",
				params: {},
				partial: false,
			}

			// Execute the tool
			await readFileTool.handle(mockCline, toolUse, {
				askApproval: mockCline.ask,
				handleError: vi.fn(),
				pushToolResult: (result: ToolResponse) => {
					toolResult = result
				},
				removeClosingTag: (param: ToolParamName, content?: string) => content ?? "",
			})

			// Verify
			expect(toolResult).toBe(`<files><error>Missing required parameter</error></files>`)
		})

		it("should include error tag for RooIgnore error", async () => {
			// Execute - skip addLineNumbers check as it returns early with an error
			const result = await executeReadFileTool({}, { validateAccess: false })

			// Verify
			expect(result).toBe(
				`<files>\n<file><path>${testFilePath}</path><error>Access to ${testFilePath} is blocked by the .rooignore file settings. You must try to continue in the task without using this file, or ask the user to update the .rooignore file.</error></file>\n</files>`,
			)
		})
	})
})

describe("read_file tool with image support", () => {
	const testImagePath = "test/image.png"
	const absoluteImagePath = "/test/image.png"
	const base64ImageData =
		"iVBORw0KGgoAAAANSUhEUgAAAAEAAAABCAYAAAAfFcSJAAAADUlEQVR42mNkYPhfDwAChwGA60e6kgAAAABJRU5ErkJggg=="
	const imageBuffer = Buffer.from(base64ImageData, "base64")

	const mockedCountFileLines = vi.mocked(countFileLines)
	const mockedIsBinaryFile = vi.mocked(isBinaryFileWithEncodingDetection)
	const mockedPathResolve = vi.mocked(path.resolve)
	const mockedFsReadFile = vi.mocked(fsPromises.readFile)
	const mockedExtractTextFromFile = vi.mocked(extractTextFromFile)

	let localMockCline: any
	let localMockProvider: any
	let toolResult: ToolResponse | undefined

	beforeEach(() => {
		// Clear specific mocks (not all mocks to preserve shared state)
		mockedPathResolve.mockClear()
		mockedIsBinaryFile.mockClear()
		mockedCountFileLines.mockClear()
		mockedFsReadFile.mockClear()
		mockedExtractTextFromFile.mockClear()
		toolResultMock.mockClear()

		// CRITICAL: Reset fsPromises.stat to prevent cross-test contamination
		fsPromises.stat.mockClear()
		fsPromises.stat.mockResolvedValue({ size: 1024 })

		// Use shared mock setup function with local variables
		const mocks = createMockCline()
		localMockCline = mocks.mockCline
		localMockProvider = mocks.mockProvider

		// CRITICAL: Explicitly ensure image support is enabled for all tests in this suite
		setImageSupport(localMockCline, true)

		mockedPathResolve.mockReturnValue(absoluteImagePath)
		mockedIsBinaryFile.mockResolvedValue(true)
		mockedCountFileLines.mockResolvedValue(0)
		mockedFsReadFile.mockResolvedValue(imageBuffer)

		// Setup mock provider with default maxReadFileLine
		localMockProvider.getState.mockResolvedValue({ maxReadFileLine: -1 })

		toolResult = undefined
	})

	async function executeReadImageTool(imagePath: string = testImagePath): Promise<ToolResponse | undefined> {
		const argsContent = `<file><path>${imagePath}</path></file>`
		const toolUse: ReadFileToolUse = {
			type: "tool_use",
			name: "read_file",
			params: { args: argsContent },
			partial: false,
		}

		// Debug: Check if mock is working
		console.log("Mock API:", localMockCline.api)
		console.log("Supports images:", localMockCline.api?.getModel?.()?.info?.supportsImages)

		await readFileTool.handle(localMockCline, toolUse, {
			askApproval: localMockCline.ask,
			handleError: vi.fn(),
			pushToolResult: (result: ToolResponse) => {
				toolResult = result
			},
			removeClosingTag: (_: ToolParamName, content?: string) => content ?? "",
		})

		console.log("Result type:", Array.isArray(toolResult) ? "array" : typeof toolResult)
		console.log("Result:", toolResult)

		return toolResult
	}

	describe("Image Format Detection", () => {
		it.each([
			[".png", "image.png", "image/png"],
			[".jpg", "photo.jpg", "image/jpeg"],
			[".jpeg", "picture.jpeg", "image/jpeg"],
			[".gif", "animation.gif", "image/gif"],
			[".bmp", "bitmap.bmp", "image/bmp"],
			[".svg", "vector.svg", "image/svg+xml"],
			[".webp", "modern.webp", "image/webp"],
			[".ico", "favicon.ico", "image/x-icon"],
			[".avif", "new-format.avif", "image/avif"],
		])("should detect %s as an image format", async (ext, filename, expectedMimeType) => {
			// Setup
			const imagePath = `test/${filename}`
			const absolutePath = `/test/${filename}`
			mockedPathResolve.mockReturnValue(absolutePath)

			// Ensure API mock supports images
			setImageSupport(localMockCline, true)

			// Execute
			const result = await executeReadImageTool(imagePath)

			// Verify result is a multi-part response
			expect(Array.isArray(result)).toBe(true)
			const textPart = (result as any[]).find((p) => p.type === "text")?.text
			const imagePart = (result as any[]).find((p) => p.type === "image")

			// Verify text part
			expect(textPart).toContain(`<file><path>${imagePath}</path>`)
			expect(textPart).not.toContain("<image_data>")
			expect(textPart).toContain(`<notice>Image file`)

			// Verify image part
			expect(imagePart).toBeDefined()
			expect(imagePart.source.media_type).toBe(expectedMimeType)
			expect(imagePart.source.data).toBe(base64ImageData)
		})
	})

	describe("Image Reading Functionality", () => {
		it("should read image file and return a multi-part response", async () => {
			// Execute
			const result = await executeReadImageTool()

			// Verify result is a multi-part response
			expect(Array.isArray(result)).toBe(true)
			const textPart = (result as any[]).find((p) => p.type === "text")?.text
			const imagePart = (result as any[]).find((p) => p.type === "image")

			// Verify text part
			expect(textPart).toContain(`<file><path>${testImagePath}</path>`)
			expect(textPart).not.toContain(`<image_data>`)
			expect(textPart).toContain(`<notice>Image file`)

			// Verify image part
			expect(imagePart).toBeDefined()
			expect(imagePart.source.media_type).toBe("image/png")
			expect(imagePart.source.data).toBe(base64ImageData)
		})

		it("should call formatResponse.toolResult with text and image data", async () => {
			// Execute
			await executeReadImageTool()

			// Verify toolResultMock was called correctly
			expect(toolResultMock).toHaveBeenCalledTimes(1)
			const callArgs = toolResultMock.mock.calls[0]
			const textArg = callArgs[0]
			const imagesArg = callArgs[1]

			expect(textArg).toContain(`<file><path>${testImagePath}</path>`)
			expect(imagesArg).toBeDefined()
			expect(imagesArg).toBeInstanceOf(Array)
			expect(imagesArg!.length).toBe(1)
			expect(imagesArg![0]).toBe(`data:image/png;base64,${base64ImageData}`)
		})

		it("should handle large image files", async () => {
			// Setup - simulate a large image
			const largeBase64 = "A".repeat(1000000) // 1MB of base64 data
			const largeBuffer = Buffer.from(largeBase64, "base64")
			mockedFsReadFile.mockResolvedValue(largeBuffer)

			// Execute
			const result = await executeReadImageTool()

			// Verify it still works with large data
			expect(Array.isArray(result)).toBe(true)
			const imagePart = (result as any[]).find((p) => p.type === "image")
			expect(imagePart).toBeDefined()
			expect(imagePart.source.media_type).toBe("image/png")
			expect(imagePart.source.data).toBe(largeBase64)
		})

		it("should exclude images when model does not support images", async () => {
			// Setup - mock API handler that doesn't support images
			setImageSupport(localMockCline, false)

			// Execute
			const result = await executeReadImageTool()

			// When images are not supported, the tool should return just XML (not call formatResponse.toolResult)
			expect(toolResultMock).not.toHaveBeenCalled()
			expect(typeof result).toBe("string")
			expect(result).toContain(`<file><path>${testImagePath}</path>`)
			expect(result).toContain(`<notice>Image file`)
		})

		it("should include images when model supports images", async () => {
			// Setup - mock API handler that supports images
			setImageSupport(localMockCline, true)

			// Execute
			const result = await executeReadImageTool()

			// Verify toolResultMock was called with images
			expect(toolResultMock).toHaveBeenCalledTimes(1)
			const callArgs = toolResultMock.mock.calls[0]
			const textArg = callArgs[0]
			const imagesArg = callArgs[1]

			expect(textArg).toContain(`<file><path>${testImagePath}</path>`)
			expect(imagesArg).toBeDefined() // Images should be included
			expect(imagesArg).toBeInstanceOf(Array)
			expect(imagesArg!.length).toBe(1)
			expect(imagesArg![0]).toBe(`data:image/png;base64,${base64ImageData}`)
		})

		it("should handle undefined supportsImages gracefully", async () => {
			// Setup - mock API handler with undefined supportsImages
			setImageSupport(localMockCline, undefined)

			// Execute
			const result = await executeReadImageTool()

			// When supportsImages is undefined, should default to false and return just XML
			expect(toolResultMock).not.toHaveBeenCalled()
			expect(typeof result).toBe("string")
			expect(result).toContain(`<file><path>${testImagePath}</path>`)
			expect(result).toContain(`<notice>Image file`)
		})

		it("should handle errors when reading image files", async () => {
			// Setup - simulate read error
			mockedFsReadFile.mockRejectedValue(new Error("Failed to read image"))

<<<<<<< HEAD
			const mockHandleError = vi.fn().mockImplementation(async (action: string, error: Error) => {
				await localMockCline.say("error", `Error ${action}: ${error.message}`)
			})

=======
>>>>>>> bc99f41a
			// Execute
			const argsContent = `<file><path>${testImagePath}</path></file>`
			const toolUse: ReadFileToolUse = {
				type: "tool_use",
				name: "read_file",
				params: { args: argsContent },
				partial: false,
			}

			await readFileTool.handle(localMockCline, toolUse, {
				askApproval: localMockCline.ask,
<<<<<<< HEAD
				handleError: mockHandleError,
=======
				handleError: vi.fn(),
>>>>>>> bc99f41a
				pushToolResult: (result: ToolResponse) => {
					toolResult = result
				},
				removeClosingTag: (_: ToolParamName, content?: string) => content ?? "",
			})

			// Verify error handling
			expect(toolResult).toContain("<error>Error reading image file: Failed to read image</error>")
			// Verify that say was called to show error to user
			expect(localMockCline.say).toHaveBeenCalledWith("error", expect.stringContaining("Failed to read image"))
		})
	})

	describe("Binary File Handling", () => {
		it("should not treat non-image binary files as images", async () => {
			// Setup
			const binaryPath = "test/document.pdf"
			const absolutePath = "/test/document.pdf"
			mockedPathResolve.mockReturnValue(absolutePath)
			mockedExtractTextFromFile.mockResolvedValue("PDF content extracted")

			// Execute
			const result = await executeReadImageTool(binaryPath)

			// Verify it uses extractTextFromFile instead
			expect(result).not.toContain("<image_data>")
			// Make the test platform-agnostic by checking the call was made (path normalization can vary)
			expect(mockedExtractTextFromFile).toHaveBeenCalledTimes(1)
			const callArgs = mockedExtractTextFromFile.mock.calls[0]
			expect(callArgs[0]).toMatch(/[\\\/]test[\\\/]document\.pdf$/)
		})

		it("should handle unknown binary formats", async () => {
			// Setup
			const binaryPath = "test/unknown.bin"
			const absolutePath = "/test/unknown.bin"
			mockedPathResolve.mockReturnValue(absolutePath)
			mockedExtractTextFromFile.mockResolvedValue("")

			// Execute
			const result = await executeReadImageTool(binaryPath)

			// Verify
			expect(result).not.toContain("<image_data>")
			expect(result).toContain('<binary_file format="bin"')
		})
	})

	describe("Edge Cases", () => {
		it("should handle case-insensitive image extensions", async () => {
			// Test uppercase extensions
			const uppercasePath = "test/IMAGE.PNG"
			const absolutePath = "/test/IMAGE.PNG"
			mockedPathResolve.mockReturnValue(absolutePath)

			// Execute
			const result = await executeReadImageTool(uppercasePath)

			// Verify
			expect(Array.isArray(result)).toBe(true)
			const imagePart = (result as any[]).find((p) => p.type === "image")
			expect(imagePart).toBeDefined()
			expect(imagePart.source.media_type).toBe("image/png")
		})

		it("should handle files with multiple dots in name", async () => {
			// Setup
			const complexPath = "test/my.photo.backup.png"
			const absolutePath = "/test/my.photo.backup.png"
			mockedPathResolve.mockReturnValue(absolutePath)

			// Execute
			const result = await executeReadImageTool(complexPath)

			// Verify
			expect(Array.isArray(result)).toBe(true)
			const imagePart = (result as any[]).find((p) => p.type === "image")
			expect(imagePart).toBeDefined()
			expect(imagePart.source.media_type).toBe("image/png")
		})

		it("should handle empty image files", async () => {
			// Setup - empty buffer
			mockedFsReadFile.mockResolvedValue(Buffer.from(""))

			// Execute
			const result = await executeReadImageTool()

			// Verify - should still create valid data URL
			expect(Array.isArray(result)).toBe(true)
			const imagePart = (result as any[]).find((p) => p.type === "image")
			expect(imagePart).toBeDefined()
			expect(imagePart.source.media_type).toBe("image/png")
			expect(imagePart.source.data).toBe("")
		})
	})
})<|MERGE_RESOLUTION|>--- conflicted
+++ resolved
@@ -10,13 +10,8 @@
 import { isBinaryFileWithEncodingDetection } from "../../../utils/encoding"
 import { ReadFileToolUse, ToolParamName, ToolResponse } from "../../../shared/tools"
 import { readFileTool } from "../ReadFileTool"
-<<<<<<< HEAD
 // import { formatResponse } from "../../prompts/responses"
 // import { DEFAULT_MAX_IMAGE_FILE_SIZE_MB, DEFAULT_MAX_TOTAL_IMAGE_SIZE_MB } from "../helpers/imageHelpers"
-=======
-import { formatResponse } from "../../prompts/responses"
-import { DEFAULT_MAX_IMAGE_FILE_SIZE_MB, DEFAULT_MAX_TOTAL_IMAGE_SIZE_MB } from "../helpers/imageHelpers"
->>>>>>> bc99f41a
 
 vi.mock("path", async () => {
 	const originalPath = await vi.importActual("path")
@@ -1611,13 +1606,6 @@
 			// Setup - simulate read error
 			mockedFsReadFile.mockRejectedValue(new Error("Failed to read image"))
 
-<<<<<<< HEAD
-			const mockHandleError = vi.fn().mockImplementation(async (action: string, error: Error) => {
-				await localMockCline.say("error", `Error ${action}: ${error.message}`)
-			})
-
-=======
->>>>>>> bc99f41a
 			// Execute
 			const argsContent = `<file><path>${testImagePath}</path></file>`
 			const toolUse: ReadFileToolUse = {
@@ -1629,11 +1617,7 @@
 
 			await readFileTool.handle(localMockCline, toolUse, {
 				askApproval: localMockCline.ask,
-<<<<<<< HEAD
-				handleError: mockHandleError,
-=======
 				handleError: vi.fn(),
->>>>>>> bc99f41a
 				pushToolResult: (result: ToolResponse) => {
 					toolResult = result
 				},
