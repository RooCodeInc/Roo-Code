// npx vitest src/core/tools/__tests__/readFileTool.spec.ts

import * as path from "path"

import { countFileLines } from "../../../integrations/misc/line-counter"
import { readLines } from "../../../integrations/misc/read-lines"
import { extractTextFromFile } from "../../../integrations/misc/extract-text"
import { parseSourceCodeDefinitionsForFile } from "../../../services/tree-sitter"
// import { isBinaryFile as isBinaryFileWithEncodingDetection } from "isbinaryfile"
import { isBinaryFileWithEncodingDetection } from "../../../utils/encoding"
import { ReadFileToolUse, ToolParamName, ToolResponse } from "../../../shared/tools"
import { readFileTool } from "../ReadFileTool"
<<<<<<< HEAD
// import { formatResponse } from "../../prompts/responses"
// import { DEFAULT_MAX_IMAGE_FILE_SIZE_MB, DEFAULT_MAX_TOTAL_IMAGE_SIZE_MB } from "../helpers/imageHelpers"
=======
>>>>>>> a1d3a43a

vi.mock("path", async () => {
	const originalPath = await vi.importActual("path")
	return {
		default: originalPath,
		...originalPath,
		resolve: vi.fn().mockImplementation((...args) => args.join("/")),
	}
})

// Already mocked above with hoisted fsPromises

// vi.mock("isbinaryfile")
vi.mock("../../../utils/encoding", () => ({
	isBinaryFileWithEncodingDetection: vi.fn(),
}))

vi.mock("../../../integrations/misc/line-counter")
vi.mock("../../../integrations/misc/read-lines")

// Mock fs/promises readFile for image tests
const fsPromises = vi.hoisted(() => ({
	readFile: vi.fn(),
	stat: vi.fn().mockResolvedValue({ size: 1024 }),
}))
vi.mock("fs/promises", () => fsPromises)

// Mock input content for tests
let mockInputContent = ""

// First create all the mocks
vi.mock("../../../integrations/misc/extract-text", () => ({
	extractTextFromFile: vi.fn(),
	addLineNumbers: vi.fn(),
	getSupportedBinaryFormats: vi.fn(() => [".pdf", ".docx", ".ipynb"]),
}))
vi.mock("../../../services/tree-sitter")

// Then create the mock functions
const addLineNumbersMock = vi.fn().mockImplementation((text, startLine = 1) => {
	if (!text) return ""
	const lines = typeof text === "string" ? text.split("\n") : [text]
	return lines.map((line, i) => `${startLine + i} | ${line}`).join("\n")
})

const extractTextFromFileMock = vi.fn()
const getSupportedBinaryFormatsMock = vi.fn(() => [".pdf", ".docx", ".ipynb"])

// Mock formatResponse - use vi.hoisted to ensure mocks are available before vi.mock
const { toolResultMock, imageBlocksMock } = vi.hoisted(() => {
	const toolResultMock = vi.fn((text: string, images?: string[]) => {
		if (images && images.length > 0) {
			return [
				{ type: "text", text },
				...images.map((img) => {
					const [header, data] = img.split(",")
					const media_type = header.match(/:(.*?);/)?.[1] || "image/png"
					return { type: "image", source: { type: "base64", media_type, data } }
				}),
			]
		}
		return text
	})
	const imageBlocksMock = vi.fn((images?: string[]) => {
		return images
			? images.map((img) => {
					const [header, data] = img.split(",")
					const media_type = header.match(/:(.*?);/)?.[1] || "image/png"
					return { type: "image", source: { type: "base64", media_type, data } }
				})
			: []
	})
	return { toolResultMock, imageBlocksMock }
})

vi.mock("../../prompts/responses", () => ({
	formatResponse: {
		toolDenied: vi.fn(() => "The user denied this operation."),
		toolDeniedWithFeedback: vi.fn(
			(feedback?: string) =>
				`The user denied this operation and provided the following feedback:\n<feedback>\n${feedback}\n</feedback>`,
		),
		toolApprovedWithFeedback: vi.fn(
			(feedback?: string) =>
				`The user approved this operation and provided the following context:\n<feedback>\n${feedback}\n</feedback>`,
		),
		rooIgnoreError: vi.fn(
			(path: string) =>
				`Access to ${path} is blocked by the .rooignore file settings. You must try to continue in the task without using this file, or ask the user to update the .rooignore file.`,
		),
		toolResult: toolResultMock,
		imageBlocks: imageBlocksMock,
	},
}))

vi.mock("../../ignore/RooIgnoreController", () => ({
	RooIgnoreController: class {
		initialize() {
			return Promise.resolve()
		}
		validateAccess() {
			return true
		}
	},
}))

vi.mock("../../../utils/fs", () => ({
	fileExistsAtPath: vi.fn().mockReturnValue(true),
}))

// Global beforeEach to ensure clean mock state between all test suites
beforeEach(() => {
	// NOTE: Removed vi.clearAllMocks() to prevent interference with setImageSupport calls
	// Instead, individual suites clear their specific mocks to maintain isolation

	// Explicitly reset the hoisted mock implementations to prevent cross-suite pollution
	toolResultMock.mockImplementation((text: string, images?: string[]) => {
		if (images && images.length > 0) {
			return [
				{ type: "text", text },
				...images.map((img) => {
					const [header, data] = img.split(",")
					const media_type = header.match(/:(.*?);/)?.[1] || "image/png"
					return { type: "image", source: { type: "base64", media_type, data } }
				}),
			]
		}
		return text
	})

	imageBlocksMock.mockImplementation((images?: string[]) => {
		return images
			? images.map((img) => {
					const [header, data] = img.split(",")
					const media_type = header.match(/:(.*?);/)?.[1] || "image/png"
					return { type: "image", source: { type: "base64", media_type, data } }
				})
			: []
	})
})

// Mock i18n translation function
vi.mock("../../../i18n", () => ({
	t: vi.fn((key: string, params?: Record<string, any>) => {
		// Map translation keys to English text
		const translations: Record<string, string> = {
			"tools:readFile.imageWithSize": "Image file ({{size}} KB)",
			"tools:readFile.imageTooLarge":
				"Image file is too large ({{size}}). The maximum allowed size is {{max}} MB.",
			"tools:readFile.linesRange": " (lines {{start}}-{{end}})",
			"tools:readFile.definitionsOnly": " (definitions only)",
			"tools:readFile.maxLines": " (max {{max}} lines)",
		}

		let result = translations[key] || key

		// Simple template replacement
		if (params) {
			Object.entries(params).forEach(([param, value]) => {
				result = result.replace(new RegExp(`{{${param}}}`, "g"), String(value))
			})
		}

		return result
	}),
}))

// Shared mock setup function to ensure consistent state across all test suites
function createMockCline(): any {
	const mockProvider = {
		getState: vi.fn(),
		deref: vi.fn().mockReturnThis(),
	}

	const mockCline: any = {
		cwd: "/",
		task: "Test",
		providerRef: mockProvider,
		rooIgnoreController: {
			validateAccess: vi.fn().mockReturnValue(true),
		},
		say: vi.fn().mockResolvedValue(undefined),
		ask: vi.fn().mockResolvedValue({ response: "yesButtonClicked" }),
		presentAssistantMessage: vi.fn(),
		handleError: vi.fn().mockResolvedValue(undefined),
		pushToolResult: vi.fn(),
		removeClosingTag: vi.fn((tag, content) => content),
		fileContextTracker: {
			trackFileContext: vi.fn().mockResolvedValue(undefined),
		},
		recordToolUsage: vi.fn().mockReturnValue(undefined),
		recordToolError: vi.fn().mockReturnValue(undefined),
		didRejectTool: false,
		getTokenUsage: vi.fn().mockReturnValue({
			contextTokens: 10000,
		}),
		apiConfiguration: {
			apiProvider: "anthropic",
		},
		// CRITICAL: Always ensure image support is enabled
		api: {
			getModel: vi.fn().mockReturnValue({
				id: "test-model",
				info: {
					supportsImages: true,
					contextWindow: 200000,
					maxTokens: 4096,
					supportsPromptCache: false,
					supportsNativeTools: false,
				},
			}),
		},
	}

	return { mockCline, mockProvider }
}

// Helper function to set image support without affecting shared state
function setImageSupport(mockCline: any, supportsImages: boolean | undefined): void {
	mockCline.api = {
		getModel: vi.fn().mockReturnValue({
			id: "test-model",
			info: { supportsImages },
		}),
	}
}

describe("read_file tool with maxReadFileLine setting", () => {
	// Test data
	const testFilePath = "test/file.txt"
	const absoluteFilePath = "/test/file.txt"
	const fileContent = "Line 1\nLine 2\nLine 3\nLine 4\nLine 5"
	const numberedFileContent = "1 | Line 1\n2 | Line 2\n3 | Line 3\n4 | Line 4\n5 | Line 5\n"
	const sourceCodeDef = "\n\n# file.txt\n1--5 | Content"

	// Mocked functions with correct types
	const mockedCountFileLines = vi.mocked(countFileLines)
	const mockedReadLines = vi.mocked(readLines)
	const mockedExtractTextFromFile = vi.mocked(extractTextFromFile)
	const mockedParseSourceCodeDefinitionsForFile = vi.mocked(parseSourceCodeDefinitionsForFile)

	const mockedIsBinaryFile = vi.mocked(isBinaryFileWithEncodingDetection)
	const mockedPathResolve = vi.mocked(path.resolve)

	let mockCline: any
	let mockProvider: any
	let toolResult: ToolResponse | undefined

	beforeEach(() => {
		// Clear specific mocks (not all mocks to preserve shared state)
		mockedCountFileLines.mockClear()
		mockedExtractTextFromFile.mockClear()
		mockedIsBinaryFile.mockClear()
		mockedPathResolve.mockClear()
		addLineNumbersMock.mockClear()
		extractTextFromFileMock.mockClear()
		toolResultMock.mockClear()

		// Use shared mock setup function
		const mocks = createMockCline()
		mockCline = mocks.mockCline
		mockProvider = mocks.mockProvider

		// Explicitly disable image support for text file tests to prevent cross-suite pollution
		setImageSupport(mockCline, false)

		mockedPathResolve.mockReturnValue(absoluteFilePath)
		mockedIsBinaryFile.mockResolvedValue(false)

		mockInputContent = fileContent

		// Setup the extractTextFromFile mock implementation with the current mockInputContent
		// Reset the spy before each test
		addLineNumbersMock.mockClear()

		// Setup the extractTextFromFile mock to call our spy
		mockedExtractTextFromFile.mockImplementation((_filePath) => {
			// Call the spy and return its result
			return Promise.resolve(addLineNumbersMock(mockInputContent))
		})

		toolResult = undefined
	})

	/**
	 * Helper function to execute the read file tool with different maxReadFileLine settings
	 */
	async function executeReadFileTool(
		params: Partial<ReadFileToolUse["params"]> = {},
		options: {
			maxReadFileLine?: number
			totalLines?: number
			skipAddLineNumbersCheck?: boolean // Flag to skip addLineNumbers check
			path?: string
			start_line?: string
			end_line?: string
		} = {},
	): Promise<ToolResponse | undefined> {
		// Configure mocks based on test scenario
		const maxReadFileLine = options.maxReadFileLine ?? 500
		const totalLines = options.totalLines ?? 5

		mockProvider.getState.mockResolvedValue({ maxReadFileLine, maxImageFileSize: 20, maxTotalImageSize: 20 })
		mockedCountFileLines.mockResolvedValue(totalLines)

		// Reset the spy before each test
		addLineNumbersMock.mockClear()

		// Format args string based on params
		let argsContent = `<file><path>${options.path || testFilePath}</path>`
		if (options.start_line && options.end_line) {
			argsContent += `<line_range>${options.start_line}-${options.end_line}</line_range>`
		}
		argsContent += `</file>`

		// Create a tool use object
		const toolUse: ReadFileToolUse = {
			type: "tool_use",
			name: "read_file",
			params: { args: argsContent, ...params },
			partial: false,
		}

		await readFileTool.handle(mockCline, toolUse, {
			askApproval: mockCline.ask,
			handleError: vi.fn(),
			pushToolResult: (result: ToolResponse) => {
				toolResult = result
			},
			removeClosingTag: (_: ToolParamName, content?: string) => content ?? "",
			toolProtocol: "xml",
		})

		return toolResult
	}

	describe("when maxReadFileLine is negative", () => {
		it("should read the entire file using extractTextFromFile", async () => {
			// Setup - use default mockInputContent
			mockInputContent = fileContent

			// Execute
			const result = await executeReadFileTool({}, { maxReadFileLine: -1 })

			// Verify - just check that the result contains the expected elements
			expect(result).toContain(`<file><path>${testFilePath}</path>`)
			expect(result).toContain(`<content lines="1-5">`)
		})

		it("should not show line snippet in approval message when maxReadFileLine is -1", async () => {
			// This test verifies the line snippet behavior for the approval message
			// Setup - use default mockInputContent
			mockInputContent = fileContent

			// Execute - we'll reuse executeReadFileTool to run the tool
			await executeReadFileTool({}, { maxReadFileLine: -1 })

			// Verify the empty line snippet for full read was passed to the approval message
			// Look at the parameters passed to the 'ask' method in the approval message
			const askCall = mockCline.ask.mock.calls[0]
			const completeMessage = JSON.parse(askCall[1])

			// Verify the reason (lineSnippet) is empty or undefined for full read
			expect(completeMessage.reason).toBeFalsy()
		})
	})

	describe("when maxReadFileLine is 0", () => {
		it("should return an empty content with source code definitions", async () => {
			// Setup - for maxReadFileLine = 0, the implementation won't call readLines
			mockedParseSourceCodeDefinitionsForFile.mockResolvedValue(sourceCodeDef)

			// Execute - skip addLineNumbers check as it's not called for maxReadFileLine=0
			const result = await executeReadFileTool(
				{},
				{
					maxReadFileLine: 0,
					totalLines: 5,
					skipAddLineNumbersCheck: true,
				},
			)

			// Verify
			expect(result).toContain(`<file><path>${testFilePath}</path>`)
			expect(result).toContain(`<list_code_definition_names>`)

			// Verify XML structure
			expect(result).toContain("<notice>Showing only 0 of 5 total lines")
			expect(result).toContain("</notice>")
			expect(result).toContain("<list_code_definition_names>")
			expect(result).toContain(sourceCodeDef.trim())
			expect(result).toContain("</list_code_definition_names>")
			expect(result).not.toContain("<content") // No content when maxReadFileLine is 0
		})
	})

	describe("when maxReadFileLine is less than file length", () => {
		it("should read only maxReadFileLine lines and add source code definitions", async () => {
			// Setup
			const content = "Line 1\nLine 2\nLine 3"
			const numberedContent = "1 | Line 1\n2 | Line 2\n3 | Line 3"
			mockedReadLines.mockResolvedValue(content)
			mockedParseSourceCodeDefinitionsForFile.mockResolvedValue(sourceCodeDef)

			// Setup addLineNumbers to always return numbered content
			addLineNumbersMock.mockReturnValue(numberedContent)

			// Execute
			const result = await executeReadFileTool({}, { maxReadFileLine: 3 })

			// Verify - just check that the result contains the expected elements
			expect(result).toContain(`<file><path>${testFilePath}</path>`)
			expect(result).toContain(`<content lines="1-3">`)
			expect(result).toContain(`<list_code_definition_names>`)
			expect(result).toContain("<notice>Showing only 3 of 5 total lines")
		})

		it("should truncate code definitions when file exceeds maxReadFileLine", async () => {
			// Setup - file with 100 lines but we'll only read first 30
			const content = "Line 1\nLine 2\nLine 3"
			const numberedContent = "1 | Line 1\n2 | Line 2\n3 | Line 3"
			const fullDefinitions = `# file.txt
10--20 | function foo() {
50--60 | function bar() {
80--90 | function baz() {`
			const truncatedDefinitions = `# file.txt
10--20 | function foo() {`

			mockedReadLines.mockResolvedValue(content)
			mockedParseSourceCodeDefinitionsForFile.mockResolvedValue(fullDefinitions)
			addLineNumbersMock.mockReturnValue(numberedContent)

			// Execute with maxReadFileLine = 30
			const result = await executeReadFileTool({}, { maxReadFileLine: 30, totalLines: 100 })

			// Verify that only definitions within the first 30 lines are included
			expect(result).toContain(`<file><path>${testFilePath}</path>`)
			expect(result).toContain(`<content lines="1-30">`)
			expect(result).toContain(`<list_code_definition_names>`)

			// Should include foo (starts at line 10) but not bar (starts at line 50) or baz (starts at line 80)
			expect(result).toContain("10--20 | function foo()")
			expect(result).not.toContain("50--60 | function bar()")
			expect(result).not.toContain("80--90 | function baz()")

			expect(result).toContain("<notice>Showing only 30 of 100 total lines")
		})

		it("should handle truncation when all definitions are beyond the line limit", async () => {
			// Setup - all definitions start after maxReadFileLine
			const content = "Line 1\nLine 2\nLine 3"
			const numberedContent = "1 | Line 1\n2 | Line 2\n3 | Line 3"
			const fullDefinitions = `# file.txt
50--60 | function foo() {
80--90 | function bar() {`

			mockedReadLines.mockResolvedValue(content)
			mockedParseSourceCodeDefinitionsForFile.mockResolvedValue(fullDefinitions)
			addLineNumbersMock.mockReturnValue(numberedContent)

			// Execute with maxReadFileLine = 30
			const result = await executeReadFileTool({}, { maxReadFileLine: 30, totalLines: 100 })

			// Verify that only the header is included (all definitions filtered out)
			expect(result).toContain(`<file><path>${testFilePath}</path>`)
			expect(result).toContain(`<content lines="1-30">`)
			expect(result).toContain(`<list_code_definition_names>`)
			expect(result).toContain("# file.txt")
			expect(result).not.toContain("50--60 | function foo()")
			expect(result).not.toContain("80--90 | function bar()")
		})
	})

	describe("when maxReadFileLine equals or exceeds file length", () => {
		it("should use extractTextFromFile when maxReadFileLine > totalLines", async () => {
			// Setup
			mockedCountFileLines.mockResolvedValue(5) // File shorter than maxReadFileLine
			mockInputContent = fileContent

			// Execute
			const result = await executeReadFileTool({}, { maxReadFileLine: 10, totalLines: 5 })

			// Verify - just check that the result contains the expected elements
			expect(result).toContain(`<file><path>${testFilePath}</path>`)
			expect(result).toContain(`<content lines="1-5">`)
		})

		it("should read with extractTextFromFile when file has few lines", async () => {
			// Setup
			mockedCountFileLines.mockResolvedValue(3) // File shorter than maxReadFileLine
			mockInputContent = fileContent

			// Execute
			const result = await executeReadFileTool({}, { maxReadFileLine: 5, totalLines: 3 })

			// Verify - just check that the result contains the expected elements
			expect(result).toContain(`<file><path>${testFilePath}</path>`)
			expect(result).toContain(`<content lines="1-3">`)
		})
	})

	describe("when file is binary", () => {
		it("should always use extractTextFromFile regardless of maxReadFileLine", async () => {
			// Setup
			mockedIsBinaryFile.mockResolvedValue(true)
			mockedCountFileLines.mockResolvedValue(3)
			mockedExtractTextFromFile.mockResolvedValue("")

			// Execute
			const result = await executeReadFileTool({}, { maxReadFileLine: 3, totalLines: 3 })

			// Verify - just check basic structure, the actual binary handling may vary
			expect(result).toContain(`<file><path>${testFilePath}</path>`)
			expect(typeof result).toBe("string")
		})
	})

	describe("with range parameters", () => {
		it("should honor start_line and end_line when provided", async () => {
			// Setup
			mockedReadLines.mockResolvedValue("Line 2\nLine 3\nLine 4")

			// Execute using executeReadFileTool with range parameters
			const rangeResult = await executeReadFileTool(
				{},
				{
					start_line: "2",
					end_line: "4",
				},
			)

			// Verify - just check that the result contains the expected elements
			expect(rangeResult).toContain(`<file><path>${testFilePath}</path>`)
			expect(rangeResult).toContain(`<content lines="2-4">`)
		})
	})
})

describe("read_file tool XML output structure", () => {
	// Test basic XML structure
	const testFilePath = "test/file.txt"
	const absoluteFilePath = "/test/file.txt"
	const fileContent = "Line 1\nLine 2\nLine 3\nLine 4\nLine 5"

	const mockedCountFileLines = vi.mocked(countFileLines)
	const mockedExtractTextFromFile = vi.mocked(extractTextFromFile)
	const mockedIsBinaryFile = vi.mocked(isBinaryFileWithEncodingDetection)
	const mockedPathResolve = vi.mocked(path.resolve)
	const mockedFsReadFile = vi.mocked(fsPromises.readFile)
	const imageBuffer = Buffer.from(
		"iVBORw0KGgoAAAANSUhEUgAAAAEAAAABCAYAAAAfFcSJAAAADUlEQVR42mNkYPhfDwAChwGA60e6kgAAAABJRU5ErkJggg==",
		"base64",
	)

	let mockCline: any
	let mockProvider: any
	let toolResult: ToolResponse | undefined

	beforeEach(() => {
		// Clear specific mocks (not all mocks to preserve shared state)
		mockedCountFileLines.mockClear()
		mockedExtractTextFromFile.mockClear()
		mockedIsBinaryFile.mockClear()
		mockedPathResolve.mockClear()
		addLineNumbersMock.mockClear()
		extractTextFromFileMock.mockClear()
		toolResultMock.mockClear()

		// CRITICAL: Reset fsPromises mocks to prevent cross-test contamination
		fsPromises.stat.mockClear()
		fsPromises.stat.mockResolvedValue({ size: 1024 })
		fsPromises.readFile.mockClear()

		// Use shared mock setup function
		const mocks = createMockCline()
		mockCline = mocks.mockCline
		mockProvider = mocks.mockProvider

		// Explicitly enable image support for this test suite (contains image memory tests)
		setImageSupport(mockCline, true)

		mockedPathResolve.mockReturnValue(absoluteFilePath)
		mockedIsBinaryFile.mockResolvedValue(false)

		// Set default implementation for extractTextFromFile
		mockedExtractTextFromFile.mockImplementation((filePath) => {
			return Promise.resolve(addLineNumbersMock(mockInputContent))
		})

		mockInputContent = fileContent

		// Setup mock provider with default maxReadFileLine
		mockProvider.getState.mockResolvedValue({ maxReadFileLine: -1, maxImageFileSize: 20, maxTotalImageSize: 20 }) // Default to full file read

		// Add additional properties needed for XML tests
		mockCline.sayAndCreateMissingParamError = vi.fn().mockResolvedValue("Missing required parameter")

		toolResult = undefined
	})

	async function executeReadFileTool(
		params: {
			args?: string
		} = {},
		options: {
			totalLines?: number
			maxReadFileLine?: number
			isBinary?: boolean
			validateAccess?: boolean
		} = {},
	): Promise<ToolResponse | undefined> {
		// Configure mocks based on test scenario
		const totalLines = options.totalLines ?? 5
		const maxReadFileLine = options.maxReadFileLine ?? 500
		const isBinary = options.isBinary ?? false
		const validateAccess = options.validateAccess ?? true

		mockProvider.getState.mockResolvedValue({ maxReadFileLine, maxImageFileSize: 20, maxTotalImageSize: 20 })
		mockedCountFileLines.mockResolvedValue(totalLines)
		mockedIsBinaryFile.mockResolvedValue(isBinary)
		mockCline.rooIgnoreController.validateAccess = vi.fn().mockReturnValue(validateAccess)

		let argsContent = `<file><path>${testFilePath}</path></file>`

		// Create a tool use object
		const toolUse: ReadFileToolUse = {
			type: "tool_use",
			name: "read_file",
			params: { args: argsContent, ...params },
			partial: false,
		}

		// Execute the tool
		await readFileTool.handle(mockCline, toolUse, {
			askApproval: mockCline.ask,
			handleError: vi.fn(),
			pushToolResult: (result: ToolResponse) => {
				toolResult = result
			},
			removeClosingTag: (param: ToolParamName, content?: string) => content ?? "",
			toolProtocol: "xml",
		})

		return toolResult
	}

	describe("Basic XML Structure Tests", () => {
		it("should produce XML output with no unnecessary indentation", async () => {
			// Setup
			const numberedContent = "1 | Line 1\n2 | Line 2\n3 | Line 3\n4 | Line 4\n5 | Line 5"
			// For XML structure test
			mockedExtractTextFromFile.mockImplementation(() => {
				addLineNumbersMock(mockInputContent)
				return Promise.resolve(numberedContent)
			})
			mockProvider.getState.mockResolvedValue({
				maxReadFileLine: -1,
				maxImageFileSize: 20,
				maxTotalImageSize: 20,
			}) // Allow up to 20MB per image and total size

			// Execute
			const result = await executeReadFileTool()

			// Verify
			expect(result).toBe(
				`<files>\n<file><path>${testFilePath}</path>\n<content lines="1-5">\n${numberedContent}</content>\n</file>\n</files>`,
			)
		})

		it("should follow the correct XML structure format", async () => {
			// Setup
			mockInputContent = fileContent
			// Execute
			const result = await executeReadFileTool({}, { maxReadFileLine: -1 })

			// Verify using regex to check structure
			const xmlStructureRegex = new RegExp(
				`^<files>\\n<file><path>${testFilePath}</path>\\n<content lines="1-5">\\n.*</content>\\n</file>\\n</files>$`,
				"s",
			)
			expect(result).toMatch(xmlStructureRegex)
		})

		it("should handle empty files correctly", async () => {
			// Setup
			mockedCountFileLines.mockResolvedValue(0)
			mockedExtractTextFromFile.mockResolvedValue("")
			mockProvider.getState.mockResolvedValue({
				maxReadFileLine: -1,
				maxImageFileSize: 20,
				maxTotalImageSize: 20,
			}) // Allow up to 20MB per image and total size

			// Execute
			const result = await executeReadFileTool({}, { totalLines: 0 })

			// Verify
			expect(result).toBe(
				`<files>\n<file><path>${testFilePath}</path>\n<content/><notice>File is empty</notice>\n</file>\n</files>`,
			)
		})

		describe("Total Image Memory Limit", () => {
			const testImages = [
				{ path: "test/image1.png", sizeKB: 5120 }, // 5MB
				{ path: "test/image2.jpg", sizeKB: 10240 }, // 10MB
				{ path: "test/image3.gif", sizeKB: 8192 }, // 8MB
			]

			// Define imageBuffer for this test suite
			const imageBuffer = Buffer.from(
				"iVBORw0KGgoAAAANSUhEUgAAAAEAAAABCAYAAAAfFcSJAAAADUlEQVR42mNkYPhfDwAChwGA60e6kgAAAABJRU5ErkJggg==",
				"base64",
			)

			beforeEach(() => {
				// CRITICAL: Reset fsPromises mocks to prevent cross-test contamination within this suite
				fsPromises.stat.mockClear()
				fsPromises.readFile.mockClear()
			})

			async function executeReadMultipleImagesTool(imagePaths: string[]): Promise<ToolResponse | undefined> {
				// Ensure image support is enabled before calling the tool
				setImageSupport(mockCline, true)

				// Create args content for multiple files
				const filesXml = imagePaths.map((path) => `<file><path>${path}</path></file>`).join("")
				const argsContent = filesXml

				const toolUse: ReadFileToolUse = {
					type: "tool_use",
					name: "read_file",
					params: { args: argsContent },
					partial: false,
				}

				let localResult: ToolResponse | undefined
				await readFileTool.handle(mockCline, toolUse, {
					askApproval: mockCline.ask,
					handleError: vi.fn(),
					pushToolResult: (result: ToolResponse) => {
						localResult = result
					},
					removeClosingTag: (_: ToolParamName, content?: string) => content ?? "",
					toolProtocol: "xml",
				})
				// In multi-image scenarios, the result is pushed to pushToolResult, not returned directly.
				// We need to check the mock's calls to get the result.
				if (mockCline.pushToolResult.mock.calls.length > 0) {
					return mockCline.pushToolResult.mock.calls[0][0]
				}

				return localResult
			}

			it("should allow multiple images under the total memory limit", async () => {
				// Setup required mocks (don't clear all mocks - preserve API setup)
				mockedIsBinaryFile.mockResolvedValue(true)
				mockedCountFileLines.mockResolvedValue(0)
				fsPromises.readFile.mockResolvedValue(
					Buffer.from(
						"iVBORw0KGgoAAAANSUhEUgAAAAEAAAABCAYAAAAfFcSJAAAADUlEQVR42mNkYPhfDwAChwGA60e6kgAAAABJRU5ErkJggg==",
						"base64",
					),
				)

				// Setup mockProvider
				mockProvider.getState.mockResolvedValue({
					maxReadFileLine: -1,
					maxImageFileSize: 20,
					maxTotalImageSize: 20,
				}) // Allow up to 20MB per image and total size

				// Setup mockCline properties (preserve existing API)
				mockCline.cwd = "/"
				mockCline.task = "Test"
				mockCline.providerRef = mockProvider
				mockCline.rooIgnoreController = {
					validateAccess: vi.fn().mockReturnValue(true),
				}
				mockCline.say = vi.fn().mockResolvedValue(undefined)
				mockCline.ask = vi.fn().mockResolvedValue({ response: "yesButtonClicked" })
				mockCline.presentAssistantMessage = vi.fn()
				mockCline.handleError = vi.fn().mockResolvedValue(undefined)
				mockCline.pushToolResult = vi.fn()
				mockCline.removeClosingTag = vi.fn((tag, content) => content)
				mockCline.fileContextTracker = {
					trackFileContext: vi.fn().mockResolvedValue(undefined),
				}
				mockCline.recordToolUsage = vi.fn().mockReturnValue(undefined)
				mockCline.recordToolError = vi.fn().mockReturnValue(undefined)
				setImageSupport(mockCline, true)

				// Setup - images that fit within 20MB limit
				const smallImages = [
					{ path: "test/small1.png", sizeKB: 2048 }, // 2MB
					{ path: "test/small2.jpg", sizeKB: 3072 }, // 3MB
					{ path: "test/small3.gif", sizeKB: 4096 }, // 4MB
				] // Total: 9MB (under 20MB limit)

				// Mock file stats for each image
				fsPromises.stat = vi.fn().mockImplementation((filePath) => {
					const normalizedFilePath = path.normalize(filePath.toString())
					const image = smallImages.find((img) => normalizedFilePath.includes(path.normalize(img.path)))
					return Promise.resolve({ size: (image?.sizeKB || 1024) * 1024 })
				})

				// Mock path.resolve for each image
				mockedPathResolve.mockImplementation((cwd, relPath) => `/${relPath}`)

				// Execute
				const result = await executeReadMultipleImagesTool(smallImages.map((img) => img.path))

				// Verify all images were processed (should be a multi-part response)
				expect(Array.isArray(result)).toBe(true)
				const parts = result as any[]

				// Should have text part and 3 image parts
				const textPart = parts.find((p) => p.type === "text")?.text
				const imageParts = parts.filter((p) => p.type === "image")

				expect(textPart).toBeDefined()
				expect(imageParts).toHaveLength(3)

				// Verify no memory limit notices
				expect(textPart).not.toContain("Total image memory would exceed")
			})

			it("should skip images that would exceed the total memory limit", async () => {
				// Setup required mocks (don't clear all mocks)
				mockedIsBinaryFile.mockResolvedValue(true)
				mockedCountFileLines.mockResolvedValue(0)
				fsPromises.readFile.mockResolvedValue(
					Buffer.from(
						"iVBORw0KGgoAAAANSUhEUgAAAAEAAAABCAYAAAAfFcSJAAAADUlEQVR42mNkYPhfDwAChwGA60e6kgAAAABJRU5ErkJggg==",
						"base64",
					),
				)

				// Setup mockProvider
				mockProvider.getState.mockResolvedValue({
					maxReadFileLine: -1,
					maxImageFileSize: 15,
					maxTotalImageSize: 20,
				}) // Allow up to 15MB per image and 20MB total size

				// Setup mockCline properties
				mockCline.cwd = "/"
				mockCline.task = "Test"
				mockCline.providerRef = mockProvider
				mockCline.rooIgnoreController = {
					validateAccess: vi.fn().mockReturnValue(true),
				}
				mockCline.say = vi.fn().mockResolvedValue(undefined)
				mockCline.ask = vi.fn().mockResolvedValue({ response: "yesButtonClicked" })
				mockCline.presentAssistantMessage = vi.fn()
				mockCline.handleError = vi.fn().mockResolvedValue(undefined)
				mockCline.pushToolResult = vi.fn()
				mockCline.removeClosingTag = vi.fn((tag, content) => content)
				mockCline.fileContextTracker = {
					trackFileContext: vi.fn().mockResolvedValue(undefined),
				}
				mockCline.recordToolUsage = vi.fn().mockReturnValue(undefined)
				mockCline.recordToolError = vi.fn().mockReturnValue(undefined)
				setImageSupport(mockCline, true)

				// Setup - images where later ones would exceed 20MB total limit
				// Each must be under 5MB per-file limit (5120KB)
				const largeImages = [
					{ path: "test/large1.png", sizeKB: 5017 }, // ~4.9MB
					{ path: "test/large2.jpg", sizeKB: 5017 }, // ~4.9MB
					{ path: "test/large3.gif", sizeKB: 5017 }, // ~4.9MB
					{ path: "test/large4.png", sizeKB: 5017 }, // ~4.9MB
					{ path: "test/large5.jpg", sizeKB: 5017 }, // ~4.9MB - This should be skipped (total would be ~24.5MB > 20MB)
				]

				// Mock file stats for each image
				fsPromises.stat = vi.fn().mockImplementation((filePath) => {
					const normalizedFilePath = path.normalize(filePath.toString())
					const image = largeImages.find((img) => normalizedFilePath.includes(path.normalize(img.path)))
					return Promise.resolve({ size: (image?.sizeKB || 1024) * 1024 })
				})

				// Mock path.resolve for each image
				mockedPathResolve.mockImplementation((cwd, relPath) => `/${relPath}`)

				// Execute
				const result = await executeReadMultipleImagesTool(largeImages.map((img) => img.path))

				// Verify result structure - should be a mix of successful images and skipped notices
				expect(Array.isArray(result)).toBe(true)
				const parts = result as any[]

				const textPart = Array.isArray(result) ? result.find((p) => p.type === "text")?.text : result
				const imageParts = Array.isArray(result) ? result.filter((p) => p.type === "image") : []

				expect(textPart).toBeDefined()

				// Debug: Show what we actually got vs expected
				if (imageParts.length !== 4) {
					throw new Error(
						`Expected 4 images, got ${imageParts.length}. Full result: ${JSON.stringify(result, null, 2)}. Text part: ${textPart}`,
					)
				}
				expect(imageParts).toHaveLength(4) // First 4 images should be included (~19.6MB total)

				// Verify memory limit notice for the fifth image
				expect(textPart).toContain("Image skipped to avoid size limit (20MB)")
				expect(textPart).toMatch(/Current: \d+(\.\d+)? MB/)
				expect(textPart).toMatch(/this file: \d+(\.\d+)? MB/)
			})

			it("should track memory usage correctly across multiple images", async () => {
				// Setup mocks (don't clear all mocks)

				// Setup required mocks
				mockedIsBinaryFile.mockResolvedValue(true)
				mockedCountFileLines.mockResolvedValue(0)
				fsPromises.readFile.mockResolvedValue(
					Buffer.from(
						"iVBORw0KGgoAAAANSUhEUgAAAAEAAAABCAYAAAAfFcSJAAAADUlEQVR42mNkYPhfDwAChwGA60e6kgAAAABJRU5ErkJggg==",
						"base64",
					),
				)

				// Setup mockProvider
				mockProvider.getState.mockResolvedValue({
					maxReadFileLine: -1,
					maxImageFileSize: 15,
					maxTotalImageSize: 20,
				}) // Allow up to 15MB per image and 20MB total size

				// Setup mockCline properties
				mockCline.cwd = "/"
				mockCline.task = "Test"
				mockCline.providerRef = mockProvider
				mockCline.rooIgnoreController = {
					validateAccess: vi.fn().mockReturnValue(true),
				}
				mockCline.say = vi.fn().mockResolvedValue(undefined)
				mockCline.ask = vi.fn().mockResolvedValue({ response: "yesButtonClicked" })
				mockCline.presentAssistantMessage = vi.fn()
				mockCline.handleError = vi.fn().mockResolvedValue(undefined)
				mockCline.pushToolResult = vi.fn()
				mockCline.removeClosingTag = vi.fn((tag, content) => content)
				mockCline.fileContextTracker = {
					trackFileContext: vi.fn().mockResolvedValue(undefined),
				}
				mockCline.recordToolUsage = vi.fn().mockReturnValue(undefined)
				mockCline.recordToolError = vi.fn().mockReturnValue(undefined)
				setImageSupport(mockCline, true)

				// Setup - images that exactly reach the limit
				const exactLimitImages = [
					{ path: "test/exact1.png", sizeKB: 10240 }, // 10MB
					{ path: "test/exact2.jpg", sizeKB: 10240 }, // 10MB - Total exactly 20MB
					{ path: "test/exact3.gif", sizeKB: 1024 }, // 1MB - This should be skipped
				]

				// Mock file stats with simpler logic
				fsPromises.stat = vi.fn().mockImplementation((filePath) => {
					const normalizedFilePath = path.normalize(filePath.toString())
					const image = exactLimitImages.find((img) => normalizedFilePath.includes(path.normalize(img.path)))
					if (image) {
						return Promise.resolve({ size: image.sizeKB * 1024 })
					}
					return Promise.resolve({ size: 1024 * 1024 }) // Default 1MB
				})

				// Mock path.resolve
				mockedPathResolve.mockImplementation((cwd, relPath) => `/${relPath}`)

				// Execute
				const result = await executeReadMultipleImagesTool(exactLimitImages.map((img) => img.path))

				// Verify
				const textPart = Array.isArray(result) ? result.find((p) => p.type === "text")?.text : result
				const imageParts = Array.isArray(result) ? result.filter((p) => p.type === "image") : []

				expect(imageParts).toHaveLength(2) // First 2 images should fit
				expect(textPart).toContain("Image skipped to avoid size limit (20MB)")
				expect(textPart).toMatch(/Current: \d+(\.\d+)? MB/)
				expect(textPart).toMatch(/this file: \d+(\.\d+)? MB/)
			})

			it("should handle individual image size limit and total memory limit together", async () => {
				// Setup mocks (don't clear all mocks)

				// Setup required mocks
				mockedIsBinaryFile.mockResolvedValue(true)
				mockedCountFileLines.mockResolvedValue(0)
				fsPromises.readFile.mockResolvedValue(
					Buffer.from(
						"iVBORw0KGgoAAAANSUhEUgAAAAEAAAABCAYAAAAfFcSJAAAADUlEQVR42mNkYPhfDwAChwGA60e6kgAAAABJRU5ErkJggg==",
						"base64",
					),
				)

				// Setup mockProvider
				mockProvider.getState.mockResolvedValue({
					maxReadFileLine: -1,
					maxImageFileSize: 20,
					maxTotalImageSize: 20,
				}) // Allow up to 20MB per image and total size

				// Setup mockCline properties (complete setup)
				mockCline.cwd = "/"
				mockCline.task = "Test"
				mockCline.providerRef = mockProvider
				mockCline.rooIgnoreController = {
					validateAccess: vi.fn().mockReturnValue(true),
				}
				mockCline.say = vi.fn().mockResolvedValue(undefined)
				mockCline.ask = vi.fn().mockResolvedValue({ response: "yesButtonClicked" })
				mockCline.presentAssistantMessage = vi.fn()
				mockCline.handleError = vi.fn().mockResolvedValue(undefined)
				mockCline.pushToolResult = vi.fn()
				mockCline.removeClosingTag = vi.fn((tag, content) => content)
				mockCline.fileContextTracker = {
					trackFileContext: vi.fn().mockResolvedValue(undefined),
				}
				mockCline.recordToolUsage = vi.fn().mockReturnValue(undefined)
				mockCline.recordToolError = vi.fn().mockReturnValue(undefined)
				setImageSupport(mockCline, true)

				// Setup - mix of images with individual size violations and total memory issues
				const mixedImages = [
					{ path: "test/ok.png", sizeKB: 3072 }, // 3MB - OK
					{ path: "test/too-big.jpg", sizeKB: 6144 }, // 6MB - Exceeds individual 5MB limit
					{ path: "test/ok2.gif", sizeKB: 4096 }, // 4MB - OK individually but might exceed total
				]

				// Mock file stats
				fsPromises.stat = vi.fn().mockImplementation((filePath) => {
					const fileName = path.basename(filePath)
					const baseName = path.parse(fileName).name
					const image = mixedImages.find((img) => img.path.includes(baseName))
					return Promise.resolve({ size: (image?.sizeKB || 1024) * 1024 })
				})

				// Mock provider state with 5MB individual limit
				mockProvider.getState.mockResolvedValue({
					maxReadFileLine: -1,
					maxImageFileSize: 5,
					maxTotalImageSize: 20,
				})

				// Mock path.resolve
				mockedPathResolve.mockImplementation((cwd, relPath) => `/${relPath}`)

				// Execute
				const result = await executeReadMultipleImagesTool(mixedImages.map((img) => img.path))

				// Verify
				expect(Array.isArray(result)).toBe(true)
				const parts = result as any[]

				const textPart = parts.find((p) => p.type === "text")?.text
				const imageParts = parts.filter((p) => p.type === "image")

				// Should have 2 images (ok.png and ok2.gif)
				expect(imageParts).toHaveLength(2)

				// Should show individual size limit violation
				expect(textPart).toMatch(
					/Image file is too large \(\d+(\.\d+)? MB\)\. The maximum allowed size is 5 MB\./,
				)
			})

			it("should correctly calculate total memory and skip the last image", async () => {
				// Setup
				const testImages = [
					{ path: "test/image1.png", sizeMB: 8 },
					{ path: "test/image2.png", sizeMB: 8 },
					{ path: "test/image3.png", sizeMB: 8 }, // This one should be skipped
				]

				mockProvider.getState.mockResolvedValue({
					maxReadFileLine: -1,
					maxImageFileSize: 10, // 10MB per image
					maxTotalImageSize: 20, // 20MB total
				})

				mockedIsBinaryFile.mockResolvedValue(true)
				mockedCountFileLines.mockResolvedValue(0)
				mockedFsReadFile.mockResolvedValue(imageBuffer)

				fsPromises.stat.mockImplementation(async (filePath) => {
					const normalizedFilePath = path.normalize(filePath.toString())
					const file = testImages.find((f) => normalizedFilePath.includes(path.normalize(f.path)))
					if (file) {
						return { size: file.sizeMB * 1024 * 1024 }
					}
					return { size: 1024 * 1024 } // Default 1MB
				})

				const imagePaths = testImages.map((img) => img.path)
				const result = await executeReadMultipleImagesTool(imagePaths)

				expect(Array.isArray(result)).toBe(true)
				const parts = result as any[]
				const textPart = parts.find((p) => p.type === "text")?.text
				const imageParts = parts.filter((p) => p.type === "image")

				expect(imageParts).toHaveLength(2) // First two images should be processed
				expect(textPart).toContain("Image skipped to avoid size limit (20MB)")
				expect(textPart).toMatch(/Current: \d+(\.\d+)? MB/)
				expect(textPart).toMatch(/this file: \d+(\.\d+)? MB/)
			})

			it("should reset total memory tracking for each tool invocation", async () => {
				// Setup mocks (don't clear all mocks)

				// Setup required mocks for first batch
				mockedIsBinaryFile.mockResolvedValue(true)
				mockedCountFileLines.mockResolvedValue(0)
				fsPromises.readFile.mockResolvedValue(
					Buffer.from(
						"iVBORw0KGgoAAAANSUhEUgAAAAEAAAABCAYAAAAfFcSJAAAADUlEQVR42mNkYPhfDwAChwGA60e6kgAAAABJRU5ErkJggg==",
						"base64",
					),
				)

				// Setup mockProvider
				mockProvider.getState.mockResolvedValue({
					maxReadFileLine: -1,
					maxImageFileSize: 20,
					maxTotalImageSize: 20,
				})

				// Setup mockCline properties (complete setup)
				mockCline.cwd = "/"
				mockCline.task = "Test"
				mockCline.providerRef = mockProvider
				mockCline.rooIgnoreController = {
					validateAccess: vi.fn().mockReturnValue(true),
				}
				mockCline.say = vi.fn().mockResolvedValue(undefined)
				mockCline.ask = vi.fn().mockResolvedValue({ response: "yesButtonClicked" })
				mockCline.presentAssistantMessage = vi.fn()
				mockCline.handleError = vi.fn().mockResolvedValue(undefined)
				mockCline.pushToolResult = vi.fn()
				mockCline.removeClosingTag = vi.fn((tag, content) => content)
				mockCline.fileContextTracker = {
					trackFileContext: vi.fn().mockResolvedValue(undefined),
				}
				mockCline.recordToolUsage = vi.fn().mockReturnValue(undefined)
				mockCline.recordToolError = vi.fn().mockReturnValue(undefined)
				setImageSupport(mockCline, true)

				// Setup - first call with images that use memory
				const firstBatch = [{ path: "test/first.png", sizeKB: 10240 }] // 10MB

				fsPromises.stat = vi.fn().mockResolvedValue({ size: 10240 * 1024 })
				mockedPathResolve.mockImplementation((cwd, relPath) => `/${relPath}`)

				// Execute first batch
				await executeReadMultipleImagesTool(firstBatch.map((img) => img.path))

				// Setup second batch (don't clear all mocks)
				mockedIsBinaryFile.mockResolvedValue(true)
				mockedCountFileLines.mockResolvedValue(0)
				fsPromises.readFile.mockResolvedValue(
					Buffer.from(
						"iVBORw0KGgoAAAANSUhEUgAAAAEAAAABCAYAAAAfFcSJAAAADUlEQVR42mNkYPhfDwAChwGA60e6kgAAAABJRU5ErkJggg==",
						"base64",
					),
				)
				mockProvider.getState.mockResolvedValue({
					maxReadFileLine: -1,
					maxImageFileSize: 20,
					maxTotalImageSize: 20,
				})

				// Reset path resolving for second batch
				mockedPathResolve.mockClear()

				// Re-setup mockCline properties for second batch (complete setup)
				mockCline.cwd = "/"
				mockCline.task = "Test"
				mockCline.providerRef = mockProvider
				mockCline.rooIgnoreController = {
					validateAccess: vi.fn().mockReturnValue(true),
				}
				mockCline.say = vi.fn().mockResolvedValue(undefined)
				mockCline.ask = vi.fn().mockResolvedValue({ response: "yesButtonClicked" })
				mockCline.presentAssistantMessage = vi.fn()
				mockCline.handleError = vi.fn().mockResolvedValue(undefined)
				mockCline.pushToolResult = vi.fn()
				mockCline.removeClosingTag = vi.fn((tag, content) => content)
				mockCline.fileContextTracker = {
					trackFileContext: vi.fn().mockResolvedValue(undefined),
				}
				mockCline.recordToolUsage = vi.fn().mockReturnValue(undefined)
				mockCline.recordToolError = vi.fn().mockReturnValue(undefined)
				setImageSupport(mockCline, true)

				const secondBatch = [{ path: "test/second.png", sizeKB: 15360 }] // 15MB

				// Clear and reset file system mocks for second batch
				fsPromises.stat.mockClear()
				fsPromises.readFile.mockClear()
				mockedIsBinaryFile.mockClear()
				mockedCountFileLines.mockClear()

				// Reset mocks for second batch
				fsPromises.stat = vi.fn().mockResolvedValue({ size: 15360 * 1024 })
				fsPromises.readFile.mockResolvedValue(
					Buffer.from(
						"iVBORw0KGgoAAAANSUhEUgAAAAEAAAABCAYAAAAfFcSJAAAADUlEQVR42mNkYPhfDwAChwGA60e6kgAAAABJRU5ErkJggg==",
						"base64",
					),
				)
				mockedIsBinaryFile.mockResolvedValue(true)
				mockedCountFileLines.mockResolvedValue(0)
				mockedPathResolve.mockImplementation((cwd, relPath) => `/${relPath}`)

				// Execute second batch
				const result = await executeReadMultipleImagesTool(secondBatch.map((img) => img.path))

				// Verify second batch is processed successfully (memory tracking was reset)
				expect(Array.isArray(result)).toBe(true)
				const parts = result as any[]
				const imageParts = parts.filter((p) => p.type === "image")

				expect(imageParts).toHaveLength(1) // Second image should be processed
			})

			it("should handle a folder with many images just under the individual size limit", async () => {
				// Setup - Create many images that are each just under the 5MB individual limit
				// but together approach the 20MB total limit
				const manyImages = [
					{ path: "test/img1.png", sizeKB: 4900 }, // 4.78MB
					{ path: "test/img2.png", sizeKB: 4900 }, // 4.78MB
					{ path: "test/img3.png", sizeKB: 4900 }, // 4.78MB
					{ path: "test/img4.png", sizeKB: 4900 }, // 4.78MB
					{ path: "test/img5.png", sizeKB: 4900 }, // 4.78MB - This should be skipped (total would be ~23.9MB)
				]

				// Setup mocks
				mockedIsBinaryFile.mockResolvedValue(true)
				mockedCountFileLines.mockResolvedValue(0)
				fsPromises.readFile.mockResolvedValue(imageBuffer)

				// Setup provider with 5MB individual limit and 20MB total limit
				mockProvider.getState.mockResolvedValue({
					maxReadFileLine: -1,
					maxImageFileSize: 5,
					maxTotalImageSize: 20,
				})

				// Mock file stats for each image
				fsPromises.stat = vi.fn().mockImplementation((filePath) => {
					const normalizedFilePath = path.normalize(filePath.toString())
					const image = manyImages.find((img) => normalizedFilePath.includes(path.normalize(img.path)))
					return Promise.resolve({ size: (image?.sizeKB || 1024) * 1024 })
				})

				// Mock path.resolve
				mockedPathResolve.mockImplementation((cwd, relPath) => `/${relPath}`)

				// Execute
				const result = await executeReadMultipleImagesTool(manyImages.map((img) => img.path))

				// Verify
				expect(Array.isArray(result)).toBe(true)
				const parts = result as any[]
				const textPart = parts.find((p) => p.type === "text")?.text
				const imageParts = parts.filter((p) => p.type === "image")

				// Should process first 4 images (total ~19.12MB, under 20MB limit)
				expect(imageParts).toHaveLength(4)

				// Should show memory limit notice for the 5th image
				expect(textPart).toContain("Image skipped to avoid size limit (20MB)")
				expect(textPart).toContain("test/img5.png")

				// Verify memory tracking worked correctly
				// The notice should show current memory usage around 20MB (4 * 4900KB ≈ 19.14MB, displayed as 20.1MB)
				expect(textPart).toMatch(/Current: \d+(\.\d+)? MB/)
			})

			it("should reset memory tracking between separate tool invocations more explicitly", async () => {
				// This test verifies that totalImageMemoryUsed is reset between calls
				// by making two separate tool invocations and ensuring the second one
				// starts with fresh memory tracking

				// Setup mocks
				mockedIsBinaryFile.mockResolvedValue(true)
				mockedCountFileLines.mockResolvedValue(0)
				fsPromises.readFile.mockResolvedValue(imageBuffer)

				// Setup provider
				mockProvider.getState.mockResolvedValue({
					maxReadFileLine: -1,
					maxImageFileSize: 20,
					maxTotalImageSize: 20,
				})

				// First invocation - use 15MB of memory
				const firstBatch = [{ path: "test/large1.png", sizeKB: 15360 }] // 15MB

				fsPromises.stat = vi.fn().mockResolvedValue({ size: 15360 * 1024 })
				mockedPathResolve.mockImplementation((cwd, relPath) => `/${relPath}`)

				// Execute first batch
				const result1 = await executeReadMultipleImagesTool(firstBatch.map((img) => img.path))

				// Verify first batch processed successfully
				expect(Array.isArray(result1)).toBe(true)
				const parts1 = result1 as any[]
				const imageParts1 = parts1.filter((p) => p.type === "image")
				expect(imageParts1).toHaveLength(1)

				// Second invocation - should start with 0 memory used, not 15MB
				// If memory tracking wasn't reset, this 18MB image would be rejected
				const secondBatch = [{ path: "test/large2.png", sizeKB: 18432 }] // 18MB

				// Reset mocks for second invocation
				fsPromises.stat.mockClear()
				fsPromises.readFile.mockClear()
				mockedPathResolve.mockClear()

				fsPromises.stat = vi.fn().mockResolvedValue({ size: 18432 * 1024 })
				fsPromises.readFile.mockResolvedValue(imageBuffer)
				mockedPathResolve.mockImplementation((cwd, relPath) => `/${relPath}`)

				// Execute second batch
				const result2 = await executeReadMultipleImagesTool(secondBatch.map((img) => img.path))

				// Verify second batch processed successfully
				expect(Array.isArray(result2)).toBe(true)
				const parts2 = result2 as any[]
				const imageParts2 = parts2.filter((p) => p.type === "image")
				const textPart2 = parts2.find((p) => p.type === "text")?.text

				// The 18MB image should be processed successfully because memory was reset
				expect(imageParts2).toHaveLength(1)

				// Should NOT contain any memory limit notices
				expect(textPart2).not.toContain("Image skipped to avoid memory limit")

				// This proves memory tracking was reset between invocations
			})
		})
	})

	describe("Error Handling Tests", () => {
		it("should include error tag for invalid path", async () => {
			// Setup - missing path parameter
			const toolUse: ReadFileToolUse = {
				type: "tool_use",
				name: "read_file",
				params: {},
				partial: false,
			}

			// Execute the tool
			await readFileTool.handle(mockCline, toolUse, {
				askApproval: mockCline.ask,
				handleError: vi.fn(),
				pushToolResult: (result: ToolResponse) => {
					toolResult = result
				},
				removeClosingTag: (param: ToolParamName, content?: string) => content ?? "",
				toolProtocol: "xml",
			})

			// Verify
			expect(toolResult).toBe(`<files><error>Missing required parameter</error></files>`)
		})

		it("should include error tag for RooIgnore error", async () => {
			// Execute - skip addLineNumbers check as it returns early with an error
			const result = await executeReadFileTool({}, { validateAccess: false })

			// Verify
			expect(result).toBe(
				`<files>\n<file><path>${testFilePath}</path><error>Access to ${testFilePath} is blocked by the .rooignore file settings. You must try to continue in the task without using this file, or ask the user to update the .rooignore file.</error></file>\n</files>`,
			)
		})
	})
})

describe("read_file tool with image support", () => {
	const testImagePath = "test/image.png"
	const absoluteImagePath = "/test/image.png"
	const base64ImageData =
		"iVBORw0KGgoAAAANSUhEUgAAAAEAAAABCAYAAAAfFcSJAAAADUlEQVR42mNkYPhfDwAChwGA60e6kgAAAABJRU5ErkJggg=="
	const imageBuffer = Buffer.from(base64ImageData, "base64")

	const mockedCountFileLines = vi.mocked(countFileLines)
	const mockedIsBinaryFile = vi.mocked(isBinaryFileWithEncodingDetection)
	const mockedPathResolve = vi.mocked(path.resolve)
	const mockedFsReadFile = vi.mocked(fsPromises.readFile)
	const mockedExtractTextFromFile = vi.mocked(extractTextFromFile)

	let localMockCline: any
	let localMockProvider: any
	let toolResult: ToolResponse | undefined

	beforeEach(() => {
		// Clear specific mocks (not all mocks to preserve shared state)
		mockedPathResolve.mockClear()
		mockedIsBinaryFile.mockClear()
		mockedCountFileLines.mockClear()
		mockedFsReadFile.mockClear()
		mockedExtractTextFromFile.mockClear()
		toolResultMock.mockClear()

		// CRITICAL: Reset fsPromises.stat to prevent cross-test contamination
		fsPromises.stat.mockClear()
		fsPromises.stat.mockResolvedValue({ size: 1024 })

		// Use shared mock setup function with local variables
		const mocks = createMockCline()
		localMockCline = mocks.mockCline
		localMockProvider = mocks.mockProvider

		// CRITICAL: Explicitly ensure image support is enabled for all tests in this suite
		setImageSupport(localMockCline, true)

		mockedPathResolve.mockReturnValue(absoluteImagePath)
		mockedIsBinaryFile.mockResolvedValue(true)
		mockedCountFileLines.mockResolvedValue(0)
		mockedFsReadFile.mockResolvedValue(imageBuffer)

		// Setup mock provider with default maxReadFileLine
		localMockProvider.getState.mockResolvedValue({ maxReadFileLine: -1 })

		toolResult = undefined
	})

	async function executeReadImageTool(imagePath: string = testImagePath): Promise<ToolResponse | undefined> {
		const argsContent = `<file><path>${imagePath}</path></file>`
		const toolUse: ReadFileToolUse = {
			type: "tool_use",
			name: "read_file",
			params: { args: argsContent },
			partial: false,
		}

		// Debug: Check if mock is working
		console.log("Mock API:", localMockCline.api)
		console.log("Supports images:", localMockCline.api?.getModel?.()?.info?.supportsImages)

		await readFileTool.handle(localMockCline, toolUse, {
			askApproval: localMockCline.ask,
			handleError: vi.fn(),
			pushToolResult: (result: ToolResponse) => {
				toolResult = result
			},
			removeClosingTag: (_: ToolParamName, content?: string) => content ?? "",
			toolProtocol: "xml",
		})

		console.log("Result type:", Array.isArray(toolResult) ? "array" : typeof toolResult)
		console.log("Result:", toolResult)

		return toolResult
	}

	describe("Image Format Detection", () => {
		it.each([
			[".png", "image.png", "image/png"],
			[".jpg", "photo.jpg", "image/jpeg"],
			[".jpeg", "picture.jpeg", "image/jpeg"],
			[".gif", "animation.gif", "image/gif"],
			[".bmp", "bitmap.bmp", "image/bmp"],
			[".svg", "vector.svg", "image/svg+xml"],
			[".webp", "modern.webp", "image/webp"],
			[".ico", "favicon.ico", "image/x-icon"],
			[".avif", "new-format.avif", "image/avif"],
		])("should detect %s as an image format", async (ext, filename, expectedMimeType) => {
			// Setup
			const imagePath = `test/${filename}`
			const absolutePath = `/test/${filename}`
			mockedPathResolve.mockReturnValue(absolutePath)

			// Ensure API mock supports images
			setImageSupport(localMockCline, true)

			// Execute
			const result = await executeReadImageTool(imagePath)

			// Verify result is a multi-part response
			expect(Array.isArray(result)).toBe(true)
			const textPart = (result as any[]).find((p) => p.type === "text")?.text
			const imagePart = (result as any[]).find((p) => p.type === "image")

			// Verify text part
			expect(textPart).toContain(`<file><path>${imagePath}</path>`)
			expect(textPart).not.toContain("<image_data>")
			expect(textPart).toContain(`<notice>Image file`)

			// Verify image part
			expect(imagePart).toBeDefined()
			expect(imagePart.source.media_type).toBe(expectedMimeType)
			expect(imagePart.source.data).toBe(base64ImageData)
		})
	})

	describe("Image Reading Functionality", () => {
		it("should read image file and return a multi-part response", async () => {
			// Execute
			const result = await executeReadImageTool()

			// Verify result is a multi-part response
			expect(Array.isArray(result)).toBe(true)
			const textPart = (result as any[]).find((p) => p.type === "text")?.text
			const imagePart = (result as any[]).find((p) => p.type === "image")

			// Verify text part
			expect(textPart).toContain(`<file><path>${testImagePath}</path>`)
			expect(textPart).not.toContain(`<image_data>`)
			expect(textPart).toContain(`<notice>Image file`)

			// Verify image part
			expect(imagePart).toBeDefined()
			expect(imagePart.source.media_type).toBe("image/png")
			expect(imagePart.source.data).toBe(base64ImageData)
		})

		it("should call formatResponse.toolResult with text and image data", async () => {
			// Execute
			await executeReadImageTool()

			// Verify toolResultMock was called correctly
			expect(toolResultMock).toHaveBeenCalledTimes(1)
			const callArgs = toolResultMock.mock.calls[0]
			const textArg = callArgs[0]
			const imagesArg = callArgs[1]

			expect(textArg).toContain(`<file><path>${testImagePath}</path>`)
			expect(imagesArg).toBeDefined()
			expect(imagesArg).toBeInstanceOf(Array)
			expect(imagesArg!.length).toBe(1)
			expect(imagesArg![0]).toBe(`data:image/png;base64,${base64ImageData}`)
		})

		it("should handle large image files", async () => {
			// Setup - simulate a large image
			const largeBase64 = "A".repeat(1000000) // 1MB of base64 data
			const largeBuffer = Buffer.from(largeBase64, "base64")
			mockedFsReadFile.mockResolvedValue(largeBuffer)

			// Execute
			const result = await executeReadImageTool()

			// Verify it still works with large data
			expect(Array.isArray(result)).toBe(true)
			const imagePart = (result as any[]).find((p) => p.type === "image")
			expect(imagePart).toBeDefined()
			expect(imagePart.source.media_type).toBe("image/png")
			expect(imagePart.source.data).toBe(largeBase64)
		})

		it("should exclude images when model does not support images", async () => {
			// Setup - mock API handler that doesn't support images
			setImageSupport(localMockCline, false)

			// Execute
			const result = await executeReadImageTool()

			// When images are not supported, the tool should return just XML (not call formatResponse.toolResult)
			expect(toolResultMock).not.toHaveBeenCalled()
			expect(typeof result).toBe("string")
			expect(result).toContain(`<file><path>${testImagePath}</path>`)
			expect(result).toContain(`<notice>Image file`)
		})

		it("should include images when model supports images", async () => {
			// Setup - mock API handler that supports images
			setImageSupport(localMockCline, true)

			// Execute
			const result = await executeReadImageTool()

			// Verify toolResultMock was called with images
			expect(toolResultMock).toHaveBeenCalledTimes(1)
			const callArgs = toolResultMock.mock.calls[0]
			const textArg = callArgs[0]
			const imagesArg = callArgs[1]

			expect(textArg).toContain(`<file><path>${testImagePath}</path>`)
			expect(imagesArg).toBeDefined() // Images should be included
			expect(imagesArg).toBeInstanceOf(Array)
			expect(imagesArg!.length).toBe(1)
			expect(imagesArg![0]).toBe(`data:image/png;base64,${base64ImageData}`)
		})

		it("should handle undefined supportsImages gracefully", async () => {
			// Setup - mock API handler with undefined supportsImages
			setImageSupport(localMockCline, undefined)

			// Execute
			const result = await executeReadImageTool()

			// When supportsImages is undefined, should default to false and return just XML
			expect(toolResultMock).not.toHaveBeenCalled()
			expect(typeof result).toBe("string")
			expect(result).toContain(`<file><path>${testImagePath}</path>`)
			expect(result).toContain(`<notice>Image file`)
		})

		it("should handle errors when reading image files", async () => {
			// Setup - simulate read error
			mockedFsReadFile.mockRejectedValue(new Error("Failed to read image"))

			// Execute
			const argsContent = `<file><path>${testImagePath}</path></file>`
			const toolUse: ReadFileToolUse = {
				type: "tool_use",
				name: "read_file",
				params: { args: argsContent },
				partial: false,
			}

			await readFileTool.handle(localMockCline, toolUse, {
				askApproval: localMockCline.ask,
				handleError: vi.fn(),
				pushToolResult: (result: ToolResponse) => {
					toolResult = result
				},
				removeClosingTag: (_: ToolParamName, content?: string) => content ?? "",
				toolProtocol: "xml",
			})

			// Verify error handling
			expect(toolResult).toContain("<error>Error reading image file: Failed to read image</error>")
			// Verify that say was called to show error to user
			expect(localMockCline.say).toHaveBeenCalledWith("error", expect.stringContaining("Failed to read image"))
		})
	})

	describe("Binary File Handling", () => {
		it("should not treat non-image binary files as images", async () => {
			// Setup
			const binaryPath = "test/document.pdf"
			const absolutePath = "/test/document.pdf"
			mockedPathResolve.mockReturnValue(absolutePath)
			mockedExtractTextFromFile.mockResolvedValue("PDF content extracted")

			// Execute
			const result = await executeReadImageTool(binaryPath)

			// Verify it uses extractTextFromFile instead
			expect(result).not.toContain("<image_data>")
			// Make the test platform-agnostic by checking the call was made (path normalization can vary)
			expect(mockedExtractTextFromFile).toHaveBeenCalledTimes(1)
			const callArgs = mockedExtractTextFromFile.mock.calls[0]
			expect(callArgs[0]).toMatch(/[\\\/]test[\\\/]document\.pdf$/)
		})

		it("should handle unknown binary formats", async () => {
			// Setup
			const binaryPath = "test/unknown.bin"
			const absolutePath = "/test/unknown.bin"
			mockedPathResolve.mockReturnValue(absolutePath)
			mockedExtractTextFromFile.mockResolvedValue("")

			// Execute
			const result = await executeReadImageTool(binaryPath)

			// Verify
			expect(result).not.toContain("<image_data>")
			expect(result).toContain('<binary_file format="bin"')
		})
	})

	describe("Edge Cases", () => {
		it("should handle case-insensitive image extensions", async () => {
			// Test uppercase extensions
			const uppercasePath = "test/IMAGE.PNG"
			const absolutePath = "/test/IMAGE.PNG"
			mockedPathResolve.mockReturnValue(absolutePath)

			// Execute
			const result = await executeReadImageTool(uppercasePath)

			// Verify
			expect(Array.isArray(result)).toBe(true)
			const imagePart = (result as any[]).find((p) => p.type === "image")
			expect(imagePart).toBeDefined()
			expect(imagePart.source.media_type).toBe("image/png")
		})

		it("should handle files with multiple dots in name", async () => {
			// Setup
			const complexPath = "test/my.photo.backup.png"
			const absolutePath = "/test/my.photo.backup.png"
			mockedPathResolve.mockReturnValue(absolutePath)

			// Execute
			const result = await executeReadImageTool(complexPath)

			// Verify
			expect(Array.isArray(result)).toBe(true)
			const imagePart = (result as any[]).find((p) => p.type === "image")
			expect(imagePart).toBeDefined()
			expect(imagePart.source.media_type).toBe("image/png")
		})

		it("should handle empty image files", async () => {
			// Setup - empty buffer
			mockedFsReadFile.mockResolvedValue(Buffer.from(""))

			// Execute
			const result = await executeReadImageTool()

			// Verify - should still create valid data URL
			expect(Array.isArray(result)).toBe(true)
			const imagePart = (result as any[]).find((p) => p.type === "image")
			expect(imagePart).toBeDefined()
			expect(imagePart.source.media_type).toBe("image/png")
			expect(imagePart.source.data).toBe("")
		})
	})
})<|MERGE_RESOLUTION|>--- conflicted
+++ resolved
@@ -10,11 +10,6 @@
 import { isBinaryFileWithEncodingDetection } from "../../../utils/encoding"
 import { ReadFileToolUse, ToolParamName, ToolResponse } from "../../../shared/tools"
 import { readFileTool } from "../ReadFileTool"
-<<<<<<< HEAD
-// import { formatResponse } from "../../prompts/responses"
-// import { DEFAULT_MAX_IMAGE_FILE_SIZE_MB, DEFAULT_MAX_TOTAL_IMAGE_SIZE_MB } from "../helpers/imageHelpers"
-=======
->>>>>>> a1d3a43a
 
 vi.mock("path", async () => {
 	const originalPath = await vi.importActual("path")
