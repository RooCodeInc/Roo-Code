--- conflicted
+++ resolved
@@ -171,13 +171,7 @@
 			return
 		}
 
-<<<<<<< HEAD
-		const fullPath = path.resolve(task.cwd, removeClosingTag("path", relPath))
-=======
-		const selectedModel = state?.openRouterImageGenerationSelectedModel || IMAGE_GENERATION_MODELS[0]
-
 		const fullPath = path.resolve(task.cwd, relPath)
->>>>>>> ca4a39d4
 		const isOutsideWorkspace = isPathOutsideWorkspace(fullPath)
 
 		const sharedMessageProps = {
