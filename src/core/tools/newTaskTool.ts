import delay from "delay"

import { AskApproval, HandleError, PushToolResult, RemoveClosingTag } from "../../shared/tools"
import { Task } from "../task/Task"
import { defaultModeSlug, getModeBySlug } from "../../shared/modes"
import { formatResponse } from "../prompts/responses"
<<<<<<< HEAD
import { NewTaskToolDirective } from "../message-parsing/directives"
=======
import { t } from "../../i18n"
>>>>>>> db334c18

export async function newTaskTool(
	cline: Task,
	block: NewTaskToolDirective,
	askApproval: AskApproval,
	handleError: HandleError,
	pushToolResult: PushToolResult,
	removeClosingTag: RemoveClosingTag,
) {
	const mode: string | undefined = block.params.mode
	const message: string | undefined = block.params.message

	try {
		if (block.partial) {
			const partialMessage = JSON.stringify({
				tool: "newTask",
				mode: removeClosingTag("mode", mode),
				message: removeClosingTag("message", message),
			})

			await cline.ask("tool", partialMessage, block.partial).catch(() => {})
			return
		} else {
			if (!mode) {
				cline.consecutiveMistakeCount++
				cline.recordToolError("new_task")
				pushToolResult(await cline.sayAndCreateMissingParamError("new_task", "mode"))
				return
			}

			if (!message) {
				cline.consecutiveMistakeCount++
				cline.recordToolError("new_task")
				pushToolResult(await cline.sayAndCreateMissingParamError("new_task", "message"))
				return
			}

			cline.consecutiveMistakeCount = 0
			// Un-escape one level of backslashes before '@' for hierarchical subtasks
			// Un-escape one level: \\@ -> \@ (removes one backslash for hierarchical subtasks)
			const unescapedMessage = message.replace(/\\\\@/g, "\\@")

			// Verify the mode exists
			const targetMode = getModeBySlug(mode, (await cline.providerRef.deref()?.getState())?.customModes)

			if (!targetMode) {
				pushToolResult(formatResponse.toolError(`Invalid mode: ${mode}`))
				return
			}

			const toolMessage = JSON.stringify({
				tool: "newTask",
				mode: targetMode.name,
				content: message,
			})

			const didApprove = await askApproval("tool", toolMessage)

			if (!didApprove) {
				return
			}

			const provider = cline.providerRef.deref()

			if (!provider) {
				return
			}

			if (cline.enableCheckpoints) {
				cline.checkpointSave(true)
			}

			// Preserve the current mode so we can resume with it later.
			cline.pausedModeSlug = (await provider.getState()).mode ?? defaultModeSlug

			// Switch mode first, then create new task instance.
			await provider.handleModeSwitch(mode)

			// Delay to allow mode change to take effect before next tool is executed.
			await delay(500)

			const newCline = await provider.initClineWithTask(unescapedMessage, undefined, cline)
			if (!newCline) {
				pushToolResult(t("tools:newTask.errors.policy_restriction"))
				return
			}
			cline.emit("taskSpawned", newCline.taskId)

			pushToolResult(`Successfully created new task in ${targetMode.name} mode with message: ${unescapedMessage}`)

			// Set the isPaused flag to true so the parent
			// task can wait for the sub-task to finish.
			cline.isPaused = true
			cline.emit("taskPaused")

			return
		}
	} catch (error) {
		await handleError("creating new task", error)
		return
	}
}<|MERGE_RESOLUTION|>--- conflicted
+++ resolved
@@ -4,11 +4,8 @@
 import { Task } from "../task/Task"
 import { defaultModeSlug, getModeBySlug } from "../../shared/modes"
 import { formatResponse } from "../prompts/responses"
-<<<<<<< HEAD
 import { NewTaskToolDirective } from "../message-parsing/directives"
-=======
 import { t } from "../../i18n"
->>>>>>> db334c18
 
 export async function newTaskTool(
 	cline: Task,
