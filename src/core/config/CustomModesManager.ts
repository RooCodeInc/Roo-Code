import * as vscode from "vscode"
import * as path from "path"
import * as fs from "fs/promises"
import * as os from "os"

import * as yaml from "yaml"
import stripBom from "strip-bom"

import { type ModeConfig, type PromptComponent, customModesSettingsSchema, modeConfigSchema } from "@roo-code/types"

import { fileExistsAtPath } from "../../utils/fs"
import { getWorkspacePath } from "../../utils/path"
import { getGlobalRooDirectory } from "../../services/roo-config"
import { logger } from "../../utils/logging"
import { GlobalFileNames } from "../../shared/globalFileNames"
import { ensureSettingsDirectoryExists } from "../../utils/globalContext"
import { t } from "../../i18n"

const ROOMODES_FILENAME = ".roomodes"

// Type definitions for import/export functionality
interface RuleFile {
	relativePath: string
	content: string
}

interface ExportedModeConfig extends ModeConfig {
	rulesFiles?: RuleFile[]
}

interface ImportData {
	customModes: ExportedModeConfig[]
}

interface ExportResult {
	success: boolean
	yaml?: string
	error?: string
}

interface ImportResult {
	success: boolean
	error?: string
}

export class CustomModesManager {
	private static readonly cacheTTL = 10_000

	private disposables: vscode.Disposable[] = []
	private isWriting = false
	private writeQueue: Array<() => Promise<void>> = []
	private cachedModes: ModeConfig[] | null = null
	private cachedAt: number = 0

	constructor(
		private readonly context: vscode.ExtensionContext,
		private readonly onUpdate: () => Promise<void>,
	) {
		this.watchCustomModesFiles().catch((error) => {
			console.error("[CustomModesManager] Failed to setup file watchers:", error)
		})
	}

	private async queueWrite(operation: () => Promise<void>): Promise<void> {
		this.writeQueue.push(operation)

		if (!this.isWriting) {
			await this.processWriteQueue()
		}
	}

	private async processWriteQueue(): Promise<void> {
		if (this.isWriting || this.writeQueue.length === 0) {
			return
		}

		this.isWriting = true

		try {
			while (this.writeQueue.length > 0) {
				const operation = this.writeQueue.shift()

				if (operation) {
					await operation()
				}
			}
		} finally {
			this.isWriting = false
		}
	}

	private async getWorkspaceRoomodes(): Promise<string | undefined> {
		const workspaceFolders = vscode.workspace.workspaceFolders

		if (!workspaceFolders || workspaceFolders.length === 0) {
			return undefined
		}

		const workspaceRoot = getWorkspacePath()
		const roomodesPath = path.join(workspaceRoot, ROOMODES_FILENAME)
		const exists = await fileExistsAtPath(roomodesPath)
		return exists ? roomodesPath : undefined
	}

	/**
	 * Regex pattern for problematic characters that need to be cleaned from YAML content
	 * Includes:
	 * - \u00A0: Non-breaking space
	 * - \u200B-\u200D: Zero-width spaces and joiners
	 * - \u2010-\u2015, \u2212: Various dash characters
	 * - \u2018-\u2019: Smart single quotes
	 * - \u201C-\u201D: Smart double quotes
	 */
	private static readonly PROBLEMATIC_CHARS_REGEX =
		// eslint-disable-next-line no-misleading-character-class
		/[\u00A0\u200B\u200C\u200D\u2010\u2011\u2012\u2013\u2014\u2015\u2212\u2018\u2019\u201C\u201D]/g

	/**
	 * Clean invisible and problematic characters from YAML content
	 */
	private cleanInvisibleCharacters(content: string): string {
		// Single pass replacement for all problematic characters
		return content.replace(CustomModesManager.PROBLEMATIC_CHARS_REGEX, (match) => {
			switch (match) {
				case "\u00A0": // Non-breaking space
					return " "
				case "\u200B": // Zero-width space
				case "\u200C": // Zero-width non-joiner
				case "\u200D": // Zero-width joiner
					return ""
				case "\u2018": // Left single quotation mark
				case "\u2019": // Right single quotation mark
					return "'"
				case "\u201C": // Left double quotation mark
				case "\u201D": // Right double quotation mark
					return '"'
				default: // Dash characters (U+2010 through U+2015, U+2212)
					return "-"
			}
		})
	}

	/**
	 * Parse YAML content with enhanced error handling and preprocessing
	 */
	private parseYamlSafely(content: string, filePath: string): any {
		// Clean the content
		let cleanedContent = stripBom(content)
		cleanedContent = this.cleanInvisibleCharacters(cleanedContent)

		try {
			const parsed = yaml.parse(cleanedContent)
			// Ensure we never return null or undefined
			return parsed ?? {}
		} catch (yamlError) {
			// For .roomodes files, try JSON as fallback
			if (filePath.endsWith(ROOMODES_FILENAME)) {
				try {
					// Try parsing the original content as JSON (not the cleaned content)
					return JSON.parse(content)
				} catch (jsonError) {
					// JSON also failed, show the original YAML error
					const errorMsg = yamlError instanceof Error ? yamlError.message : String(yamlError)
					console.error(`[CustomModesManager] Failed to parse YAML from ${filePath}:`, errorMsg)

					const lineMatch = errorMsg.match(/at line (\d+)/)
					const line = lineMatch ? lineMatch[1] : "unknown"
					vscode.window.showErrorMessage(t("common:customModes.errors.yamlParseError", { line }))

					// Return empty object to prevent duplicate error handling
					return {}
				}
			}

			// For non-.roomodes files, just log and return empty object
			const errorMsg = yamlError instanceof Error ? yamlError.message : String(yamlError)
			console.error(`[CustomModesManager] Failed to parse YAML from ${filePath}:`, errorMsg)
			return {}
		}
	}

	private async loadModesFromFile(filePath: string): Promise<ModeConfig[]> {
		try {
			const content = await fs.readFile(filePath, "utf-8")
			const settings = this.parseYamlSafely(content, filePath)

			// Ensure settings has customModes property
			if (!settings || typeof settings !== "object" || !settings.customModes) {
				return []
			}

			const result = customModesSettingsSchema.safeParse(settings)

			if (!result.success) {
				console.error(`[CustomModesManager] Schema validation failed for ${filePath}:`, result.error)

				// Show user-friendly error for .roomodes files
				if (filePath.endsWith(ROOMODES_FILENAME)) {
					const issues = result.error.issues
						.map((issue) => `• ${issue.path.join(".")}: ${issue.message}`)
						.join("\n")

					vscode.window.showErrorMessage(t("common:customModes.errors.schemaValidationError", { issues }))
				}

				return []
			}

			// Determine source based on file path
			const isRoomodes = filePath.endsWith(ROOMODES_FILENAME)
			const source = isRoomodes ? ("project" as const) : ("global" as const)

			// Add source to each mode
			return result.data.customModes.map((mode) => ({ ...mode, source }))
		} catch (error) {
			// Only log if the error wasn't already handled in parseYamlSafely
			if (!(error as any).alreadyHandled) {
				const errorMsg = `Failed to load modes from ${filePath}: ${error instanceof Error ? error.message : String(error)}`
				console.error(`[CustomModesManager] ${errorMsg}`)
			}
			return []
		}
	}

	private async mergeCustomModes(projectModes: ModeConfig[], globalModes: ModeConfig[]): Promise<ModeConfig[]> {
		const slugs = new Set<string>()
		const merged: ModeConfig[] = []

		// Add project mode (takes precedence)
		for (const mode of projectModes) {
			if (!slugs.has(mode.slug)) {
				slugs.add(mode.slug)
				merged.push({ ...mode, source: "project" })
			}
		}

		// Add non-duplicate global modes
		for (const mode of globalModes) {
			if (!slugs.has(mode.slug)) {
				slugs.add(mode.slug)
				merged.push({ ...mode, source: "global" })
			}
		}

		return merged
	}

	public async getCustomModesFilePath(): Promise<string> {
		const settingsDir = await ensureSettingsDirectoryExists(this.context)
		const filePath = path.join(settingsDir, GlobalFileNames.customModes)
		const fileExists = await fileExistsAtPath(filePath)

		if (!fileExists) {
			await this.queueWrite(() => fs.writeFile(filePath, yaml.stringify({ customModes: [] }, { lineWidth: 0 })))
		}

		return filePath
	}

	private async watchCustomModesFiles(): Promise<void> {
		// Skip if test environment is detected
		if (process.env.NODE_ENV === "test") {
			return
		}

		const settingsPath = await this.getCustomModesFilePath()

		// Watch settings file
		const settingsWatcher = vscode.workspace.createFileSystemWatcher(settingsPath)

		const handleSettingsChange = async () => {
			try {
				// Ensure that the settings file exists (especially important for delete events)
				await this.getCustomModesFilePath()
				const content = await fs.readFile(settingsPath, "utf-8")

				const errorMessage = t("common:customModes.errors.invalidFormat")

				let config: any

				try {
					config = this.parseYamlSafely(content, settingsPath)
				} catch (error) {
					console.error(error)
					vscode.window.showErrorMessage(errorMessage)
					return
				}

				const result = customModesSettingsSchema.safeParse(config)

				if (!result.success) {
					vscode.window.showErrorMessage(errorMessage)
					return
				}

				// Get modes from .roomodes if it exists (takes precedence)
				const roomodesPath = await this.getWorkspaceRoomodes()
				const roomodesModes = roomodesPath ? await this.loadModesFromFile(roomodesPath) : []

				// Merge modes from both sources (.roomodes takes precedence)
				const mergedModes = await this.mergeCustomModes(roomodesModes, result.data.customModes)
				await this.context.globalState.update("customModes", mergedModes)
				this.clearCache()
				await this.onUpdate()
			} catch (error) {
				console.error(`[CustomModesManager] Error handling settings file change:`, error)
			}
		}

		this.disposables.push(settingsWatcher.onDidChange(handleSettingsChange))
		this.disposables.push(settingsWatcher.onDidCreate(handleSettingsChange))
		this.disposables.push(settingsWatcher.onDidDelete(handleSettingsChange))
		this.disposables.push(settingsWatcher)

		// Watch .roomodes file - watch the path even if it doesn't exist yet
		const workspaceFolders = vscode.workspace.workspaceFolders
		if (workspaceFolders && workspaceFolders.length > 0) {
			const workspaceRoot = getWorkspacePath()
			const roomodesPath = path.join(workspaceRoot, ROOMODES_FILENAME)
			const roomodesWatcher = vscode.workspace.createFileSystemWatcher(roomodesPath)

			const handleRoomodesChange = async () => {
				try {
					const settingsModes = await this.loadModesFromFile(settingsPath)
					const roomodesModes = await this.loadModesFromFile(roomodesPath)
					// .roomodes takes precedence
					const mergedModes = await this.mergeCustomModes(roomodesModes, settingsModes)
					await this.context.globalState.update("customModes", mergedModes)
					this.clearCache()
					await this.onUpdate()
				} catch (error) {
					console.error(`[CustomModesManager] Error handling .roomodes file change:`, error)
				}
			}

			this.disposables.push(roomodesWatcher.onDidChange(handleRoomodesChange))
			this.disposables.push(roomodesWatcher.onDidCreate(handleRoomodesChange))
			this.disposables.push(
				roomodesWatcher.onDidDelete(async () => {
					// When .roomodes is deleted, refresh with only settings modes
					try {
						const settingsModes = await this.loadModesFromFile(settingsPath)
						await this.context.globalState.update("customModes", settingsModes)
						this.clearCache()
						await this.onUpdate()
					} catch (error) {
						console.error(`[CustomModesManager] Error handling .roomodes file deletion:`, error)
					}
				}),
			)
			this.disposables.push(roomodesWatcher)
		}
	}

	public async getCustomModes(): Promise<ModeConfig[]> {
		// Check if we have a valid cached result.
		const now = Date.now()

		if (this.cachedModes && now - this.cachedAt < CustomModesManager.cacheTTL) {
			return this.cachedModes
		}

		// Get modes from settings file.
		const settingsPath = await this.getCustomModesFilePath()
		const settingsModes = await this.loadModesFromFile(settingsPath)

		// Get modes from .roomodes if it exists.
		const roomodesPath = await this.getWorkspaceRoomodes()
		const roomodesModes = roomodesPath ? await this.loadModesFromFile(roomodesPath) : []

		// Create maps to store modes by source.
		const projectModes = new Map<string, ModeConfig>()
		const globalModes = new Map<string, ModeConfig>()

		// Add project modes (they take precedence).
		for (const mode of roomodesModes) {
			projectModes.set(mode.slug, { ...mode, source: "project" as const })
		}

		// Add global modes.
		for (const mode of settingsModes) {
			if (!projectModes.has(mode.slug)) {
				globalModes.set(mode.slug, { ...mode, source: "global" as const })
			}
		}

		// Combine modes in the correct order: project modes first, then global modes.
		const mergedModes = [
			...roomodesModes.map((mode) => ({ ...mode, source: "project" as const })),
			...settingsModes
				.filter((mode) => !projectModes.has(mode.slug))
				.map((mode) => ({ ...mode, source: "global" as const })),
		]

		await this.context.globalState.update("customModes", mergedModes)

		this.cachedModes = mergedModes
		this.cachedAt = now

		return mergedModes
	}

	public async updateCustomMode(slug: string, config: ModeConfig): Promise<void> {
		try {
			// Validate the mode configuration before saving
			const validationResult = modeConfigSchema.safeParse(config)
			if (!validationResult.success) {
<<<<<<< HEAD
				const errorMessages = validationResult.error.errors
					.map((err) => `${err.path.join(".")}: ${err.message}`)
					.join(", ")
				const errorMessage = `Invalid mode configuration: ${errorMessages}`
				logger.error("Mode validation failed", { slug, errors: validationResult.error.errors })
				vscode.window.showErrorMessage(t("common:customModes.errors.updateFailed", { error: errorMessage }))
				return
=======
				const errors = validationResult.error.errors.map((e) => e.message).join(", ")
				logger.error(`Invalid mode configuration for ${slug}`, { errors: validationResult.error.errors })
				throw new Error(`Invalid mode configuration: ${errors}`)
>>>>>>> 603c6c6a
			}

			const isProjectMode = config.source === "project"
			let targetPath: string

			if (isProjectMode) {
				const workspaceFolders = vscode.workspace.workspaceFolders

				if (!workspaceFolders || workspaceFolders.length === 0) {
					logger.error("Failed to update project mode: No workspace folder found", { slug })
					throw new Error(t("common:customModes.errors.noWorkspaceForProject"))
				}

				const workspaceRoot = getWorkspacePath()
				targetPath = path.join(workspaceRoot, ROOMODES_FILENAME)
				const exists = await fileExistsAtPath(targetPath)

				logger.info(`${exists ? "Updating" : "Creating"} project mode in ${ROOMODES_FILENAME}`, {
					slug,
					workspace: workspaceRoot,
				})
			} else {
				targetPath = await this.getCustomModesFilePath()
			}

			await this.queueWrite(async () => {
				// Ensure source is set correctly based on target file.
				const modeWithSource = {
					...config,
					source: isProjectMode ? ("project" as const) : ("global" as const),
				}

				await this.updateModesInFile(targetPath, (modes) => {
					const updatedModes = modes.filter((m) => m.slug !== slug)
					updatedModes.push(modeWithSource)
					return updatedModes
				})

				this.clearCache()
				await this.refreshMergedState()
			})
		} catch (error) {
			const errorMessage = error instanceof Error ? error.message : String(error)
			logger.error("Failed to update custom mode", { slug, error: errorMessage })
			vscode.window.showErrorMessage(t("common:customModes.errors.updateFailed", { error: errorMessage }))
		}
	}

	private async updateModesInFile(filePath: string, operation: (modes: ModeConfig[]) => ModeConfig[]): Promise<void> {
		let content = "{}"

		try {
			content = await fs.readFile(filePath, "utf-8")
		} catch (error) {
			// File might not exist yet.
			content = yaml.stringify({ customModes: [] }, { lineWidth: 0 })
		}

		let settings

		try {
			settings = this.parseYamlSafely(content, filePath)
		} catch (error) {
			// Error already logged in parseYamlSafely
			settings = { customModes: [] }
		}

		// Ensure settings is an object and has customModes property
		if (!settings || typeof settings !== "object") {
			settings = { customModes: [] }
		}
		if (!settings.customModes) {
			settings.customModes = []
		}

		settings.customModes = operation(settings.customModes)
		await fs.writeFile(filePath, yaml.stringify(settings, { lineWidth: 0 }), "utf-8")
	}

	private async refreshMergedState(): Promise<void> {
		const settingsPath = await this.getCustomModesFilePath()
		const roomodesPath = await this.getWorkspaceRoomodes()

		const settingsModes = await this.loadModesFromFile(settingsPath)
		const roomodesModes = roomodesPath ? await this.loadModesFromFile(roomodesPath) : []
		const mergedModes = await this.mergeCustomModes(roomodesModes, settingsModes)

		await this.context.globalState.update("customModes", mergedModes)

		this.clearCache()

		await this.onUpdate()
	}

	public async deleteCustomMode(slug: string, fromMarketplace = false): Promise<void> {
		try {
			const settingsPath = await this.getCustomModesFilePath()
			const roomodesPath = await this.getWorkspaceRoomodes()

			const settingsModes = await this.loadModesFromFile(settingsPath)
			const roomodesModes = roomodesPath ? await this.loadModesFromFile(roomodesPath) : []

			// Find the mode in either file
			const projectMode = roomodesModes.find((m) => m.slug === slug)
			const globalMode = settingsModes.find((m) => m.slug === slug)

			if (!projectMode && !globalMode) {
				throw new Error(t("common:customModes.errors.modeNotFound"))
			}

			// Determine which mode to use for rules folder path calculation
			const modeToDelete = projectMode || globalMode

			await this.queueWrite(async () => {
				// Delete from project first if it exists there
				if (projectMode && roomodesPath) {
					await this.updateModesInFile(roomodesPath, (modes) => modes.filter((m) => m.slug !== slug))
				}

				// Delete from global settings if it exists there
				if (globalMode) {
					await this.updateModesInFile(settingsPath, (modes) => modes.filter((m) => m.slug !== slug))
				}

				// Delete associated rules folder
				if (modeToDelete) {
					await this.deleteRulesFolder(slug, modeToDelete, fromMarketplace)
				}

				// Clear cache when modes are deleted
				this.clearCache()
				await this.refreshMergedState()
			})
		} catch (error) {
			const errorMessage = error instanceof Error ? error.message : String(error)
			vscode.window.showErrorMessage(t("common:customModes.errors.deleteFailed", { error: errorMessage }))
		}
	}

	/**
	 * Deletes the rules folder for a specific mode
	 * @param slug - The mode slug
	 * @param mode - The mode configuration to determine the scope
	 */
	private async deleteRulesFolder(slug: string, mode: ModeConfig, fromMarketplace = false): Promise<void> {
		try {
			// Determine the scope based on source (project or global)
			const scope = mode.source || "global"

			// Determine the rules folder path
			let rulesFolderPath: string
			if (scope === "project") {
				const workspacePath = getWorkspacePath()
				if (workspacePath) {
					rulesFolderPath = path.join(workspacePath, ".roo", `rules-${slug}`)
				} else {
					return // No workspace, can't delete project rules
				}
			} else {
				// Global scope - use OS home directory
				const homeDir = os.homedir()
				rulesFolderPath = path.join(homeDir, ".roo", `rules-${slug}`)
			}

			// Check if the rules folder exists and delete it
			const rulesFolderExists = await fileExistsAtPath(rulesFolderPath)
			if (rulesFolderExists) {
				try {
					await fs.rm(rulesFolderPath, { recursive: true, force: true })
					logger.info(`Deleted rules folder for mode ${slug}: ${rulesFolderPath}`)
				} catch (error) {
					logger.error(`Failed to delete rules folder for mode ${slug}: ${error}`)
					// Notify the user about the failure
					const messageKey = fromMarketplace
						? "common:marketplace.mode.rulesCleanupFailed"
						: "common:customModes.errors.rulesCleanupFailed"
					vscode.window.showWarningMessage(t(messageKey, { rulesFolderPath }))
					// Continue even if folder deletion fails
				}
			}
		} catch (error) {
			logger.error(`Error deleting rules folder for mode ${slug}`, {
				error: error instanceof Error ? error.message : String(error),
			})
		}
	}

	public async resetCustomModes(): Promise<void> {
		try {
			const filePath = await this.getCustomModesFilePath()
			await fs.writeFile(filePath, yaml.stringify({ customModes: [] }, { lineWidth: 0 }))
			await this.context.globalState.update("customModes", [])
			this.clearCache()
			await this.onUpdate()
		} catch (error) {
			const errorMessage = error instanceof Error ? error.message : String(error)
			vscode.window.showErrorMessage(t("common:customModes.errors.resetFailed", { error: errorMessage }))
		}
	}

	/**
	 * Checks if a mode has associated rules files in the .roo/rules-{slug}/ directory
	 * @param slug - The mode identifier to check
	 * @returns True if the mode has rules files with content, false otherwise
	 */
	public async checkRulesDirectoryHasContent(slug: string): Promise<boolean> {
		try {
			// First, find the mode to determine its source
			const allModes = await this.getCustomModes()
			const mode = allModes.find((m) => m.slug === slug)

			if (!mode) {
				// If not in custom modes, check if it's in .roomodes (project-specific)
				const workspacePath = getWorkspacePath()
				if (!workspacePath) {
					return false
				}

				const roomodesPath = path.join(workspacePath, ROOMODES_FILENAME)
				try {
					const roomodesExists = await fileExistsAtPath(roomodesPath)
					if (roomodesExists) {
						const roomodesContent = await fs.readFile(roomodesPath, "utf-8")
						const roomodesData = yaml.parse(roomodesContent)
						const roomodesModes = roomodesData?.customModes || []

						// Check if this specific mode exists in .roomodes
						const modeInRoomodes = roomodesModes.find((m: any) => m.slug === slug)
						if (!modeInRoomodes) {
							return false // Mode not found anywhere
						}
					} else {
						return false // No .roomodes file and not in custom modes
					}
				} catch (error) {
					return false // Cannot read .roomodes and not in custom modes
				}
			}

			// Determine the correct rules directory based on mode source
			let modeRulesDir: string
			const isGlobalMode = mode?.source === "global"

			if (isGlobalMode) {
				// For global modes, check in global .roo directory
				const globalRooDir = getGlobalRooDirectory()
				modeRulesDir = path.join(globalRooDir, `rules-${slug}`)
			} else {
				// For project modes, check in workspace .roo directory
				const workspacePath = getWorkspacePath()
				if (!workspacePath) {
					return false
				}
				modeRulesDir = path.join(workspacePath, ".roo", `rules-${slug}`)
			}

			try {
				const stats = await fs.stat(modeRulesDir)
				if (!stats.isDirectory()) {
					return false
				}
			} catch (error) {
				return false
			}

			// Check if directory has any content files
			try {
				const entries = await fs.readdir(modeRulesDir, { withFileTypes: true })

				for (const entry of entries) {
					if (entry.isFile()) {
						// Use path.join with modeRulesDir and entry.name for compatibility
						const filePath = path.join(modeRulesDir, entry.name)
						const content = await fs.readFile(filePath, "utf-8")
						if (content.trim()) {
							return true // Found at least one file with content
						}
					}
				}

				return false // No files with content found
			} catch (error) {
				return false
			}
		} catch (error) {
			logger.error("Failed to check rules directory for mode", {
				slug,
				error: error instanceof Error ? error.message : String(error),
			})
			return false
		}
	}

	/**
	 * Exports a mode configuration with its associated rules files into a shareable YAML format
	 * @param slug - The mode identifier to export
	 * @param customPrompts - Optional custom prompts to merge into the export
	 * @returns Success status with YAML content or error message
	 */
	public async exportModeWithRules(slug: string, customPrompts?: PromptComponent): Promise<ExportResult> {
		try {
			// Import modes from shared to check built-in modes
			const { modes: builtInModes } = await import("../../shared/modes")

			// Get all current modes
			const allModes = await this.getCustomModes()
			let mode = allModes.find((m) => m.slug === slug)

			// If mode not found in custom modes, check if it's a built-in mode that has been customized
			if (!mode) {
				// Only check workspace-based modes if workspace is available
				const workspacePath = getWorkspacePath()
				if (workspacePath) {
					const roomodesPath = path.join(workspacePath, ROOMODES_FILENAME)
					try {
						const roomodesExists = await fileExistsAtPath(roomodesPath)
						if (roomodesExists) {
							const roomodesContent = await fs.readFile(roomodesPath, "utf-8")
							const roomodesData = yaml.parse(roomodesContent)
							const roomodesModes = roomodesData?.customModes || []

							// Find the mode in .roomodes
							mode = roomodesModes.find((m: any) => m.slug === slug)
						}
					} catch (error) {
						// Continue to check built-in modes
					}
				}

				// If still not found, check if it's a built-in mode
				if (!mode) {
					const builtInMode = builtInModes.find((m) => m.slug === slug)
					if (builtInMode) {
						// Use the built-in mode as the base
						mode = { ...builtInMode }
					} else {
						return { success: false, error: "Mode not found" }
					}
				}
			}

			// Determine the base directory based on mode source
			const isGlobalMode = mode.source === "global"
			let baseDir: string
			if (isGlobalMode) {
				// For global modes, use the global .roo directory
				baseDir = getGlobalRooDirectory()
			} else {
				// For project modes, use the workspace directory
				const workspacePath = getWorkspacePath()
				if (!workspacePath) {
					return { success: false, error: "No workspace found" }
				}
				baseDir = workspacePath
			}

			// Check for .roo/rules-{slug}/ directory (or rules-{slug}/ for global)
			const modeRulesDir = isGlobalMode
				? path.join(baseDir, `rules-${slug}`)
				: path.join(baseDir, ".roo", `rules-${slug}`)

			let rulesFiles: RuleFile[] = []
			try {
				const stats = await fs.stat(modeRulesDir)
				if (stats.isDirectory()) {
					// Extract content specific to this mode by looking for the mode-specific rules
					const entries = await fs.readdir(modeRulesDir, { withFileTypes: true })

					for (const entry of entries) {
						if (entry.isFile()) {
							// Use path.join with modeRulesDir and entry.name for compatibility
							const filePath = path.join(modeRulesDir, entry.name)
							const content = await fs.readFile(filePath, "utf-8")
							if (content.trim()) {
								// Calculate relative path from within the rules directory
								// This excludes the rules-{slug} folder from the path
								const relativePath = path.relative(modeRulesDir, filePath)
								// Normalize path to use forward slashes for cross-platform compatibility
								const normalizedRelativePath = relativePath.replace(/\\/g, '/')
								rulesFiles.push({ relativePath: normalizedRelativePath, content: content.trim() })
							}
						}
					}
				}
			} catch (error) {
				// Directory doesn't exist, which is fine - mode might not have rules
			}

			// Create an export mode with rules files preserved
			const exportMode: ExportedModeConfig = {
				...mode,
				// Remove source property for export
				source: "project" as const,
			}

			// Merge custom prompts if provided
			if (customPrompts) {
				if (customPrompts.roleDefinition) exportMode.roleDefinition = customPrompts.roleDefinition
				if (customPrompts.description) exportMode.description = customPrompts.description
				if (customPrompts.whenToUse) exportMode.whenToUse = customPrompts.whenToUse
				if (customPrompts.customInstructions) exportMode.customInstructions = customPrompts.customInstructions
			}

			// Add rules files if any exist
			if (rulesFiles.length > 0) {
				exportMode.rulesFiles = rulesFiles
			}

			// Generate YAML
			const exportData = {
				customModes: [exportMode],
			}

			const yamlContent = yaml.stringify(exportData)

			return { success: true, yaml: yamlContent }
		} catch (error) {
			const errorMessage = error instanceof Error ? error.message : String(error)
			logger.error("Failed to export mode with rules", { slug, error: errorMessage })
			return { success: false, error: errorMessage }
		}
	}

	/**
	 * Helper method to import rules files for a mode
	 * @param importMode - The mode being imported
	 * @param rulesFiles - The rules files to import
	 * @param source - The import source ("global" or "project")
	 */
	private async importRulesFiles(
		importMode: ExportedModeConfig,
		rulesFiles: RuleFile[],
		source: "global" | "project",
	): Promise<void> {
		// Determine base directory and rules folder path based on source
		let baseDir: string
		let rulesFolderPath: string

		if (source === "global") {
			baseDir = getGlobalRooDirectory()
			rulesFolderPath = path.join(baseDir, `rules-${importMode.slug}`)
		} else {
			const workspacePath = getWorkspacePath()
			baseDir = path.join(workspacePath, ".roo")
			rulesFolderPath = path.join(baseDir, `rules-${importMode.slug}`)
		}

		// Always remove the existing rules folder for this mode if it exists
		// This ensures that if the imported mode has no rules, the folder is cleaned up
		try {
			await fs.rm(rulesFolderPath, { recursive: true, force: true })
			logger.info(`Removed existing ${source} rules folder for mode ${importMode.slug}`)
		} catch (error) {
			// It's okay if the folder doesn't exist
			logger.debug(`No existing ${source} rules folder to remove for mode ${importMode.slug}`)
		}

		// Only proceed with file creation if there are rules files to import
		if (!rulesFiles || !Array.isArray(rulesFiles) || rulesFiles.length === 0) {
			return
		}

		// Import the new rules files with path validation
		for (const ruleFile of rulesFiles) {
			if (ruleFile.relativePath && ruleFile.content) {
				// Validate the relative path to prevent path traversal attacks
				const normalizedRelativePath = path.normalize(ruleFile.relativePath)

				// Ensure the path doesn't contain traversal sequences
				if (normalizedRelativePath.includes("..") || path.isAbsolute(normalizedRelativePath)) {
					logger.error(`Invalid file path detected: ${ruleFile.relativePath}`)
					continue // Skip this file but continue with others
				}

				// Check if path starts with a rules-* folder (old export format)
				let cleanedRelativePath = normalizedRelativePath
				const rulesMatch = normalizedRelativePath.match(/^rules-[^\/\\]+[\/\\]/)
				if (rulesMatch) {
					// Strip the entire rules-* folder reference for backwards compatibility
					cleanedRelativePath = normalizedRelativePath.substring(rulesMatch[0].length)
					logger.info(`Detected old export format, stripping ${rulesMatch[0]} from path`)
				}

				// Use the rules folder path instead of base directory
				const targetPath = path.join(rulesFolderPath, cleanedRelativePath)
				const normalizedTargetPath = path.normalize(targetPath)
				const expectedBasePath = path.normalize(rulesFolderPath)

				// Ensure the resolved path stays within the rules folder
				if (!normalizedTargetPath.startsWith(expectedBasePath)) {
					logger.error(`Path traversal attempt detected: ${ruleFile.relativePath}`)
					continue // Skip this file but continue with others
				}

				// Ensure directory exists
				const targetDir = path.dirname(targetPath)
				await fs.mkdir(targetDir, { recursive: true })

				// Write the file
				await fs.writeFile(targetPath, ruleFile.content, "utf-8")
			}
		}
	}

	/**
	 * Imports modes from YAML content, including their associated rules files
	 * @param yamlContent - The YAML content containing mode configurations
	 * @param source - Target level for import: "global" (all projects) or "project" (current workspace only)
	 * @returns Success status with optional error message
	 */
	public async importModeWithRules(
		yamlContent: string,
		source: "global" | "project" = "project",
	): Promise<ImportResult> {
		try {
			// Parse the YAML content with proper type validation
			let importData: ImportData
			try {
				const parsed = yaml.parse(yamlContent)

				// Validate the structure
				if (!parsed?.customModes || !Array.isArray(parsed.customModes) || parsed.customModes.length === 0) {
					return { success: false, error: "Invalid import format: Expected 'customModes' array in YAML" }
				}

				importData = parsed as ImportData
			} catch (parseError) {
				return {
					success: false,
					error: `Invalid YAML format: ${parseError instanceof Error ? parseError.message : "Failed to parse YAML"}`,
				}
			}

			// Check workspace availability early if importing at project level
			if (source === "project") {
				const workspacePath = getWorkspacePath()
				if (!workspacePath) {
					return { success: false, error: "No workspace found" }
				}
			}

			// Process each mode in the import
			for (const importMode of importData.customModes) {
				const { rulesFiles, ...modeConfig } = importMode

				// Validate the mode configuration
				const validationResult = modeConfigSchema.safeParse(modeConfig)
				if (!validationResult.success) {
					logger.error(`Invalid mode configuration for ${modeConfig.slug}`, {
						errors: validationResult.error.errors,
					})
					return {
						success: false,
						error: `Invalid mode configuration for ${modeConfig.slug}: ${validationResult.error.errors.map((e) => e.message).join(", ")}`,
					}
				}

				// Check for existing mode conflicts
				const existingModes = await this.getCustomModes()
				const existingMode = existingModes.find((m) => m.slug === importMode.slug)
				if (existingMode) {
					logger.info(`Overwriting existing mode: ${importMode.slug}`)
				}

				// Import the mode configuration with the specified source
				await this.updateCustomMode(importMode.slug, {
					...modeConfig,
					source: source, // Use the provided source parameter
				})

				// Import rules files (this also handles cleanup of existing rules folders)
				await this.importRulesFiles(importMode, rulesFiles || [], source)
			}

			// Refresh the modes after import
			await this.refreshMergedState()

			return { success: true }
		} catch (error) {
			const errorMessage = error instanceof Error ? error.message : String(error)
			logger.error("Failed to import mode with rules", { error: errorMessage })
			return { success: false, error: errorMessage }
		}
	}

	private clearCache(): void {
		this.cachedModes = null
		this.cachedAt = 0
	}

	dispose(): void {
		for (const disposable of this.disposables) {
			disposable.dispose()
		}

		this.disposables = []
	}
}<|MERGE_RESOLUTION|>--- conflicted
+++ resolved
@@ -405,7 +405,6 @@
 			// Validate the mode configuration before saving
 			const validationResult = modeConfigSchema.safeParse(config)
 			if (!validationResult.success) {
-<<<<<<< HEAD
 				const errorMessages = validationResult.error.errors
 					.map((err) => `${err.path.join(".")}: ${err.message}`)
 					.join(", ")
@@ -413,11 +412,6 @@
 				logger.error("Mode validation failed", { slug, errors: validationResult.error.errors })
 				vscode.window.showErrorMessage(t("common:customModes.errors.updateFailed", { error: errorMessage }))
 				return
-=======
-				const errors = validationResult.error.errors.map((e) => e.message).join(", ")
-				logger.error(`Invalid mode configuration for ${slug}`, { errors: validationResult.error.errors })
-				throw new Error(`Invalid mode configuration: ${errors}`)
->>>>>>> 603c6c6a
 			}
 
 			const isProjectMode = config.source === "project"
@@ -796,7 +790,7 @@
 								// This excludes the rules-{slug} folder from the path
 								const relativePath = path.relative(modeRulesDir, filePath)
 								// Normalize path to use forward slashes for cross-platform compatibility
-								const normalizedRelativePath = relativePath.replace(/\\/g, '/')
+								const normalizedRelativePath = relativePath.replace(/\\/g, "/")
 								rulesFiles.push({ relativePath: normalizedRelativePath, content: content.trim() })
 							}
 						}
