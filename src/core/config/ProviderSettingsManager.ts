--- conflicted
+++ resolved
@@ -353,7 +353,6 @@
 				return this.defaultProviderProfiles
 			}
 
-<<<<<<< HEAD
 			// Parse the content with a reviver function to ensure boolean values are preserved
 			const parsedContent = JSON.parse(content, (key, value) => {
 				// Return the value as is, ensuring booleans are preserved
@@ -362,28 +361,6 @@
 
 			// Validate the parsed content against the schema
 			return providerProfilesSchema.parse(parsedContent)
-=======
-			const providerProfiles = providerProfilesSchema
-				.extend({
-					apiConfigs: z.record(z.string(), z.any()),
-				})
-				.parse(JSON.parse(content))
-
-			const apiConfigs = Object.entries(providerProfiles.apiConfigs).reduce(
-				(acc, [key, apiConfig]) => {
-					const result = providerSettingsWithIdSchema.safeParse(apiConfig)
-					return result.success ? { ...acc, [key]: result.data } : acc
-				},
-				{} as Record<string, ProviderSettingsWithId>,
-			)
-
-			return {
-				...providerProfiles,
-				apiConfigs: Object.fromEntries(
-					Object.entries(apiConfigs).filter(([_, apiConfig]) => apiConfig !== null),
-				),
-			}
->>>>>>> 9a502350
 		} catch (error) {
 			if (error instanceof ZodError) {
 				telemetryService.captureSchemaValidationError({ schemaName: "ProviderProfiles", error })
