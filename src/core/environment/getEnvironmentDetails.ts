--- conflicted
+++ resolved
@@ -260,7 +260,6 @@
 		shell,
 	})
 
-<<<<<<< HEAD
 	const formatUnsupport = (data: string[]): string => {
 		return data.join("\n")
 	}
@@ -280,11 +279,9 @@
 			details += `\n\n## Shell Support Syntax\n${formatUnsupport(features)}`
 		}
 	}
-=======
 	// Resolve and add tool protocol information
 	const modelInfo = cline.api.getModel().info
 	const toolProtocol = resolveToolProtocol(state?.apiConfiguration ?? {}, modelInfo)
->>>>>>> f9eb6d9c
 
 	details += `\n\n# Current Mode\n`
 	details += `<slug>${currentMode}</slug>\n`
@@ -332,7 +329,7 @@
 		Experiments.isEnabled(experiments ?? {}, EXPERIMENT_IDS.ALWAYS_INCLUDE_FILE_DETAILS) ??
 		apiConfiguration?.apiProvider === "zgsm"
 	if (includeFileDetails || alwaysIncludeFileDetails) {
-		details += `\n\n# Current Workspace Directory (${cline.cwd.toPosix()}) Files${alwaysIncludeFileDetails ? "" : " (Directory Tree KPT Format: Use 1 to represent files and objects to represent directories)"}\n`
+		details += `\n\n# Current Workspace Directory (${cline.cwd.toPosix()}) Files${alwaysIncludeFileDetails ? " (Directory Tree KPT Format: Use 1 to represent files and objects to represent directories)" : ""}\n`
 		const isDesktop = arePathsEqual(cline.cwd, path.join(os.homedir(), "Desktop"))
 
 		if (isDesktop) {
