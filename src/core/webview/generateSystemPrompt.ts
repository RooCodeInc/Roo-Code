--- conflicted
+++ resolved
@@ -7,13 +7,8 @@
 import { SYSTEM_PROMPT } from "../prompts/system"
 import { MultiSearchReplaceDiffStrategy } from "../diff/strategies/multi-search-replace"
 import { MultiFileSearchReplaceDiffStrategy } from "../diff/strategies/multi-file-search-replace"
-<<<<<<< HEAD
-import { ToolProtocol } from "@roo-code/types"
-import { Package } from "../../shared/package"
-=======
 import { Package } from "../../shared/package"
 import { getToolProtocolFromSettings } from "../../utils/toolProtocol"
->>>>>>> bc99f41a
 
 import { ClineProvider } from "./ClineProvider"
 
@@ -100,11 +95,7 @@
 			newTaskRequireTodos: vscode.workspace
 				.getConfiguration(Package.name)
 				.get<boolean>("newTaskRequireTodos", false),
-<<<<<<< HEAD
-			toolProtocol: vscode.workspace.getConfiguration(Package.name).get<ToolProtocol>("toolProtocol", "xml"),
-=======
 			toolProtocol: getToolProtocolFromSettings(),
->>>>>>> bc99f41a
 		},
 	)
 
