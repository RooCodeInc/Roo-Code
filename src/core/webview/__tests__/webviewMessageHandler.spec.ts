// npx vitest core/webview/__tests__/webviewMessageHandler.spec.ts

import type { Mock } from "vitest"

// Mock dependencies - must come before imports
vi.mock("../../../api/providers/fetchers/modelCache")

import { webviewMessageHandler } from "../webviewMessageHandler"
import type { ClineProvider } from "../ClineProvider"
import { getModels } from "../../../api/providers/fetchers/modelCache"
import type { ModelRecord } from "../../../shared/api"

const mockGetModels = getModels as Mock<typeof getModels>

// Mock ClineProvider
const mockClineProvider = {
	getState: vi.fn(),
	postMessageToWebview: vi.fn(),
	customModesManager: {
		getCustomModes: vi.fn(),
		deleteCustomMode: vi.fn(),
	},
	context: {
		extensionPath: "/mock/extension/path",
		globalStorageUri: { fsPath: "/mock/global/storage" },
	},
	contextProxy: {
		context: {
			extensionPath: "/mock/extension/path",
			globalStorageUri: { fsPath: "/mock/global/storage" },
		},
		setValue: vi.fn(),
		getValue: vi.fn(),
	},
	log: vi.fn(),
	postStateToWebview: vi.fn(),
	getCurrentTask: vi.fn(),
	getTaskWithId: vi.fn(),
	createTaskWithHistoryItem: vi.fn(),
} as unknown as ClineProvider

import { t } from "../../../i18n"

vi.mock("vscode", () => ({
	window: {
		showInformationMessage: vi.fn(),
		showErrorMessage: vi.fn(),
	},
	workspace: {
		workspaceFolders: [{ uri: { fsPath: "/mock/workspace" } }],
	},
}))

vi.mock("../../../i18n", () => ({
	t: vi.fn((key: string, args?: Record<string, any>) => {
		// For the delete confirmation with rules, we need to return the interpolated string
		if (key === "common:confirmation.delete_custom_mode_with_rules" && args) {
			return `Are you sure you want to delete this ${args.scope} mode?\n\nThis will also delete the associated rules folder at:\n${args.rulesFolderPath}`
		}
		// Return the translated value for "Yes"
		if (key === "common:answers.yes") {
			return "Yes"
		}
		// Return the translated value for "Cancel"
		if (key === "common:answers.cancel") {
			return "Cancel"
		}
		return key
	}),
}))

vi.mock("fs/promises", () => {
	const mockRm = vi.fn().mockResolvedValue(undefined)
	const mockMkdir = vi.fn().mockResolvedValue(undefined)

	return {
		default: {
			rm: mockRm,
			mkdir: mockMkdir,
		},
		rm: mockRm,
		mkdir: mockMkdir,
	}
})

import * as vscode from "vscode"
import * as fs from "fs/promises"
import * as os from "os"
import * as path from "path"
import * as fsUtils from "../../../utils/fs"
import { getWorkspacePath } from "../../../utils/path"
import { ensureSettingsDirectoryExists } from "../../../utils/globalContext"
import type { ModeConfig } from "@roo-code/types"

vi.mock("../../../utils/fs")
vi.mock("../../../utils/path")
vi.mock("../../../utils/globalContext")

describe("webviewMessageHandler - requestLmStudioModels", () => {
	beforeEach(() => {
		vi.clearAllMocks()
		mockClineProvider.getState = vi.fn().mockResolvedValue({
			apiConfiguration: {
				lmStudioModelId: "model-1",
				lmStudioBaseUrl: "http://localhost:1234",
			},
		})
	})

	it("successfully fetches models from LMStudio", async () => {
		const mockModels: ModelRecord = {
			"model-1": {
				maxTokens: 4096,
				contextWindow: 8192,
				supportsPromptCache: false,
				description: "Test model 1",
			},
			"model-2": {
				maxTokens: 8192,
				contextWindow: 16384,
				supportsPromptCache: false,
				description: "Test model 2",
			},
		}

		mockGetModels.mockResolvedValue(mockModels)

		await webviewMessageHandler(mockClineProvider, {
			type: "requestLmStudioModels",
		})

		expect(mockGetModels).toHaveBeenCalledWith({ provider: "lmstudio", baseUrl: "http://localhost:1234" })

		expect(mockClineProvider.postMessageToWebview).toHaveBeenCalledWith({
			type: "lmStudioModels",
			lmStudioModels: mockModels,
		})
	})
})

describe("webviewMessageHandler - requestOllamaModels", () => {
	beforeEach(() => {
		vi.clearAllMocks()
		mockClineProvider.getState = vi.fn().mockResolvedValue({
			apiConfiguration: {
				ollamaModelId: "model-1",
				ollamaBaseUrl: "http://localhost:1234",
			},
		})
	})

	it("successfully fetches models from Ollama", async () => {
		const mockModels: ModelRecord = {
			"model-1": {
				maxTokens: 4096,
				contextWindow: 8192,
				supportsPromptCache: false,
				description: "Test model 1",
			},
			"model-2": {
				maxTokens: 8192,
				contextWindow: 16384,
				supportsPromptCache: false,
				description: "Test model 2",
			},
		}

		mockGetModels.mockResolvedValue(mockModels)

		await webviewMessageHandler(mockClineProvider, {
			type: "requestOllamaModels",
		})

		expect(mockGetModels).toHaveBeenCalledWith({ provider: "ollama", baseUrl: "http://localhost:1234" })

		expect(mockClineProvider.postMessageToWebview).toHaveBeenCalledWith({
			type: "ollamaModels",
			ollamaModels: mockModels,
		})
	})
})

describe("webviewMessageHandler - requestRouterModels", () => {
	beforeEach(() => {
		vi.clearAllMocks()
		mockClineProvider.getState = vi.fn().mockResolvedValue({
			apiConfiguration: {
				openRouterApiKey: "openrouter-key",
				requestyApiKey: "requesty-key",
				glamaApiKey: "glama-key",
				unboundApiKey: "unbound-key",
				litellmApiKey: "litellm-key",
				litellmBaseUrl: "http://localhost:4000",
			},
		})
	})

	it("successfully fetches models from all providers", async () => {
		const mockModels: ModelRecord = {
			"model-1": {
				maxTokens: 4096,
				contextWindow: 8192,
				supportsPromptCache: false,
				description: "Test model 1",
			},
			"model-2": {
				maxTokens: 8192,
				contextWindow: 16384,
				supportsPromptCache: false,
				description: "Test model 2",
			},
		}

		mockGetModels.mockResolvedValue(mockModels)

		await webviewMessageHandler(mockClineProvider, {
			type: "requestRouterModels",
		})

		// Verify getModels was called for each provider
		expect(mockGetModels).toHaveBeenCalledWith({ provider: "openrouter" })
		expect(mockGetModels).toHaveBeenCalledWith({ provider: "requesty", apiKey: "requesty-key" })
		expect(mockGetModels).toHaveBeenCalledWith({ provider: "glama" })
		expect(mockGetModels).toHaveBeenCalledWith({ provider: "unbound", apiKey: "unbound-key" })
		expect(mockGetModels).toHaveBeenCalledWith({ provider: "vercel-ai-gateway" })
		expect(mockGetModels).toHaveBeenCalledWith({ provider: "deepinfra" })
		expect(mockGetModels).toHaveBeenCalledWith(
			expect.objectContaining({
				provider: "roo",
				baseUrl: expect.any(String),
			}),
		)
		expect(mockGetModels).toHaveBeenCalledWith({
			provider: "litellm",
			apiKey: "litellm-key",
			baseUrl: "http://localhost:4000",
		})
		// Note: huggingface is not fetched in requestRouterModels - it has its own handler
		// Note: io-intelligence is not fetched because no API key is provided in the mock state

		// Verify response was sent
		expect(mockClineProvider.postMessageToWebview).toHaveBeenCalledWith({
			type: "routerModels",
			routerModels: {
				deepinfra: mockModels,
				openrouter: mockModels,
				requesty: mockModels,
				glama: mockModels,
				unbound: mockModels,
				litellm: mockModels,
				roo: mockModels,
				ollama: {},
				lmstudio: {},
				"vercel-ai-gateway": mockModels,
				huggingface: {},
				"io-intelligence": mockModels,
			},
		})
	})

	it("handles LiteLLM models with values from message when config is missing", async () => {
		mockClineProvider.getState = vi.fn().mockResolvedValue({
			apiConfiguration: {
				openRouterApiKey: "openrouter-key",
				requestyApiKey: "requesty-key",
				glamaApiKey: "glama-key",
				unboundApiKey: "unbound-key",
				// Missing litellm config
			},
		})

		const mockModels: ModelRecord = {
			"model-1": {
				maxTokens: 4096,
				contextWindow: 8192,
				supportsPromptCache: false,
				description: "Test model 1",
			},
		}

		mockGetModels.mockResolvedValue(mockModels)

		await webviewMessageHandler(mockClineProvider, {
			type: "requestRouterModels",
			values: {
				litellmApiKey: "message-litellm-key",
				litellmBaseUrl: "http://message-url:4000",
			},
		})

		// Verify LiteLLM was called with values from message
		expect(mockGetModels).toHaveBeenCalledWith({
			provider: "litellm",
			apiKey: "message-litellm-key",
			baseUrl: "http://message-url:4000",
		})
	})

	it("skips LiteLLM when both config and message values are missing", async () => {
		mockClineProvider.getState = vi.fn().mockResolvedValue({
			apiConfiguration: {
				openRouterApiKey: "openrouter-key",
				requestyApiKey: "requesty-key",
				glamaApiKey: "glama-key",
				unboundApiKey: "unbound-key",
				// Missing litellm config
			},
		})

		const mockModels: ModelRecord = {
			"model-1": {
				maxTokens: 4096,
				contextWindow: 8192,
				supportsPromptCache: false,
				description: "Test model 1",
			},
		}

		mockGetModels.mockResolvedValue(mockModels)

		await webviewMessageHandler(mockClineProvider, {
			type: "requestRouterModels",
			// No values provided
		})

		// Verify LiteLLM was NOT called
		expect(mockGetModels).not.toHaveBeenCalledWith(
			expect.objectContaining({
				provider: "litellm",
			}),
		)

		// Verify response includes empty object for LiteLLM
		expect(mockClineProvider.postMessageToWebview).toHaveBeenCalledWith({
			type: "routerModels",
			routerModels: {
				deepinfra: mockModels,
				openrouter: mockModels,
				requesty: mockModels,
				glama: mockModels,
				unbound: mockModels,
				roo: mockModels,
				litellm: {},
				ollama: {},
				lmstudio: {},
				"vercel-ai-gateway": mockModels,
				huggingface: {},
				"io-intelligence": mockModels,
			},
		})
	})

	it("handles individual provider failures gracefully", async () => {
		const mockModels: ModelRecord = {
			"model-1": {
				maxTokens: 4096,
				contextWindow: 8192,
				supportsPromptCache: false,
				description: "Test model 1",
			},
		}

		// Mock some providers to succeed and others to fail
		mockGetModels
			.mockResolvedValueOnce(mockModels) // openrouter
			.mockRejectedValueOnce(new Error("Requesty API error")) // requesty
			.mockResolvedValueOnce(mockModels) // glama
			.mockRejectedValueOnce(new Error("Unbound API error")) // unbound
			.mockResolvedValueOnce(mockModels) // vercel-ai-gateway
			.mockResolvedValueOnce(mockModels) // deepinfra
<<<<<<< HEAD
			.mockResolvedValueOnce(mockModels) // io-intelligence
=======
			.mockResolvedValueOnce(mockModels) // roo
>>>>>>> 98b8d5b0
			.mockRejectedValueOnce(new Error("LiteLLM connection failed")) // litellm

		await webviewMessageHandler(mockClineProvider, {
			type: "requestRouterModels",
		})

		// Verify successful providers are included
		expect(mockClineProvider.postMessageToWebview).toHaveBeenCalledWith({
			type: "routerModels",
			routerModels: {
				deepinfra: mockModels,
				openrouter: mockModels,
				requesty: {},
				glama: mockModels,
				unbound: {},
				roo: mockModels,
				litellm: {},
				ollama: {},
				lmstudio: {},
				"vercel-ai-gateway": mockModels,
				huggingface: {},
				"io-intelligence": mockModels,
			},
		})

		// Verify error messages were sent for failed providers
		expect(mockClineProvider.postMessageToWebview).toHaveBeenCalledWith({
			type: "singleRouterModelFetchResponse",
			success: false,
			error: "Requesty API error",
			values: { provider: "requesty" },
		})

		expect(mockClineProvider.postMessageToWebview).toHaveBeenCalledWith({
			type: "singleRouterModelFetchResponse",
			success: false,
			error: "Unbound API error",
			values: { provider: "unbound" },
		})

		expect(mockClineProvider.postMessageToWebview).toHaveBeenCalledWith({
			type: "singleRouterModelFetchResponse",
			success: false,
			error: "LiteLLM connection failed",
			values: { provider: "litellm" },
		})
	})

	it("handles Error objects and string errors correctly", async () => {
		// Mock providers to fail with different error types
		mockGetModels
			.mockRejectedValueOnce(new Error("Structured error message")) // openrouter
			.mockRejectedValueOnce(new Error("Requesty API error")) // requesty
			.mockRejectedValueOnce(new Error("Glama API error")) // glama
			.mockRejectedValueOnce(new Error("Unbound API error")) // unbound
			.mockRejectedValueOnce(new Error("Vercel AI Gateway error")) // vercel-ai-gateway
			.mockRejectedValueOnce(new Error("DeepInfra API error")) // deepinfra
<<<<<<< HEAD
			.mockRejectedValueOnce(new Error("IO Intelligence API error")) // io-intelligence
=======
			.mockRejectedValueOnce(new Error("Roo API error")) // roo
>>>>>>> 98b8d5b0
			.mockRejectedValueOnce(new Error("LiteLLM connection failed")) // litellm

		await webviewMessageHandler(mockClineProvider, {
			type: "requestRouterModels",
		})

		// Verify error handling for different error types
		expect(mockClineProvider.postMessageToWebview).toHaveBeenCalledWith({
			type: "singleRouterModelFetchResponse",
			success: false,
			error: "Structured error message",
			values: { provider: "openrouter" },
		})

		expect(mockClineProvider.postMessageToWebview).toHaveBeenCalledWith({
			type: "singleRouterModelFetchResponse",
			success: false,
			error: "Requesty API error",
			values: { provider: "requesty" },
		})

		expect(mockClineProvider.postMessageToWebview).toHaveBeenCalledWith({
			type: "singleRouterModelFetchResponse",
			success: false,
			error: "Glama API error",
			values: { provider: "glama" },
		})

		expect(mockClineProvider.postMessageToWebview).toHaveBeenCalledWith({
			type: "singleRouterModelFetchResponse",
			success: false,
			error: "Unbound API error",
			values: { provider: "unbound" },
		})

		expect(mockClineProvider.postMessageToWebview).toHaveBeenCalledWith({
			type: "singleRouterModelFetchResponse",
			success: false,
			error: "DeepInfra API error",
			values: { provider: "deepinfra" },
		})

		expect(mockClineProvider.postMessageToWebview).toHaveBeenCalledWith({
			type: "singleRouterModelFetchResponse",
			success: false,
<<<<<<< HEAD
			error: "IO Intelligence API error",
			values: { provider: "io-intelligence" },
=======
			error: "Vercel AI Gateway error",
			values: { provider: "vercel-ai-gateway" },
		})

		expect(mockClineProvider.postMessageToWebview).toHaveBeenCalledWith({
			type: "singleRouterModelFetchResponse",
			success: false,
			error: "Roo API error",
			values: { provider: "roo" },
>>>>>>> 98b8d5b0
		})

		expect(mockClineProvider.postMessageToWebview).toHaveBeenCalledWith({
			type: "singleRouterModelFetchResponse",
			success: false,
			error: "LiteLLM connection failed",
			values: { provider: "litellm" },
		})
	})

	it("prefers config values over message values for LiteLLM", async () => {
		const mockModels: ModelRecord = {}
		mockGetModels.mockResolvedValue(mockModels)

		await webviewMessageHandler(mockClineProvider, {
			type: "requestRouterModels",
			values: {
				litellmApiKey: "message-key",
				litellmBaseUrl: "http://message-url",
			},
		})

		// Verify config values are used over message values
		expect(mockGetModels).toHaveBeenCalledWith({
			provider: "litellm",
			apiKey: "litellm-key", // From config
			baseUrl: "http://localhost:4000", // From config
		})
	})
})

describe("webviewMessageHandler - deleteCustomMode", () => {
	beforeEach(() => {
		vi.clearAllMocks()
		vi.mocked(getWorkspacePath).mockReturnValue("/mock/workspace")
		vi.mocked(vscode.window.showErrorMessage).mockResolvedValue(undefined)
		vi.mocked(ensureSettingsDirectoryExists).mockResolvedValue("/mock/global/storage/.roo")
	})

	it("should delete a project mode and its rules folder", async () => {
		const slug = "test-project-mode"
		const rulesFolderPath = path.join("/mock/workspace", ".roo", `rules-${slug}`)

		vi.mocked(mockClineProvider.customModesManager.getCustomModes).mockResolvedValue([
			{
				name: "Test Project Mode",
				slug,
				roleDefinition: "Test Role",
				groups: [],
				source: "project",
			} as ModeConfig,
		])
		vi.mocked(fsUtils.fileExistsAtPath).mockResolvedValue(true)
		vi.mocked(mockClineProvider.customModesManager.deleteCustomMode).mockResolvedValue(undefined)

		await webviewMessageHandler(mockClineProvider, { type: "deleteCustomMode", slug })

		// The confirmation dialog is now handled in the webview, so we don't expect showInformationMessage to be called
		expect(vscode.window.showInformationMessage).not.toHaveBeenCalled()
		expect(mockClineProvider.customModesManager.deleteCustomMode).toHaveBeenCalledWith(slug)
		expect(fs.rm).toHaveBeenCalledWith(rulesFolderPath, { recursive: true, force: true })
	})

	it("should delete a global mode and its rules folder", async () => {
		const slug = "test-global-mode"
		const homeDir = os.homedir()
		const rulesFolderPath = path.join(homeDir, ".roo", `rules-${slug}`)

		vi.mocked(mockClineProvider.customModesManager.getCustomModes).mockResolvedValue([
			{
				name: "Test Global Mode",
				slug,
				roleDefinition: "Test Role",
				groups: [],
				source: "global",
			} as ModeConfig,
		])
		vi.mocked(fsUtils.fileExistsAtPath).mockResolvedValue(true)
		vi.mocked(mockClineProvider.customModesManager.deleteCustomMode).mockResolvedValue(undefined)

		await webviewMessageHandler(mockClineProvider, { type: "deleteCustomMode", slug })

		// The confirmation dialog is now handled in the webview, so we don't expect showInformationMessage to be called
		expect(vscode.window.showInformationMessage).not.toHaveBeenCalled()
		expect(mockClineProvider.customModesManager.deleteCustomMode).toHaveBeenCalledWith(slug)
		expect(fs.rm).toHaveBeenCalledWith(rulesFolderPath, { recursive: true, force: true })
	})

	it("should only delete the mode when rules folder does not exist", async () => {
		const slug = "test-mode-no-rules"
		vi.mocked(mockClineProvider.customModesManager.getCustomModes).mockResolvedValue([
			{
				name: "Test Mode No Rules",
				slug,
				roleDefinition: "Test Role",
				groups: [],
				source: "project",
			} as ModeConfig,
		])
		vi.mocked(fsUtils.fileExistsAtPath).mockResolvedValue(false)
		vi.mocked(mockClineProvider.customModesManager.deleteCustomMode).mockResolvedValue(undefined)

		await webviewMessageHandler(mockClineProvider, { type: "deleteCustomMode", slug })

		// The confirmation dialog is now handled in the webview, so we don't expect showInformationMessage to be called
		expect(vscode.window.showInformationMessage).not.toHaveBeenCalled()
		expect(mockClineProvider.customModesManager.deleteCustomMode).toHaveBeenCalledWith(slug)
		expect(fs.rm).not.toHaveBeenCalled()
	})

	it("should handle errors when deleting rules folder", async () => {
		const slug = "test-mode-error"
		const rulesFolderPath = path.join("/mock/workspace", ".roo", `rules-${slug}`)
		const error = new Error("Permission denied")

		vi.mocked(mockClineProvider.customModesManager.getCustomModes).mockResolvedValue([
			{
				name: "Test Mode Error",
				slug,
				roleDefinition: "Test Role",
				groups: [],
				source: "project",
			} as ModeConfig,
		])
		vi.mocked(fsUtils.fileExistsAtPath).mockResolvedValue(true)
		vi.mocked(mockClineProvider.customModesManager.deleteCustomMode).mockResolvedValue(undefined)
		vi.mocked(fs.rm).mockRejectedValue(error)

		await webviewMessageHandler(mockClineProvider, { type: "deleteCustomMode", slug })

		expect(mockClineProvider.customModesManager.deleteCustomMode).toHaveBeenCalledWith(slug)
		expect(fs.rm).toHaveBeenCalledWith(rulesFolderPath, { recursive: true, force: true })
		// Verify error message is shown to the user
		expect(vscode.window.showErrorMessage).toHaveBeenCalledWith(
			t("common:errors.delete_rules_folder_failed", {
				rulesFolderPath,
				error: error.message,
			}),
		)
		// No error response is sent anymore - we just continue with deletion
		expect(mockClineProvider.postMessageToWebview).not.toHaveBeenCalled()
	})
})

describe("webviewMessageHandler - message dialog preferences", () => {
	beforeEach(() => {
		vi.clearAllMocks()
		// Mock a current Cline instance
		vi.mocked(mockClineProvider.getCurrentTask).mockReturnValue({
			taskId: "test-task-id",
			apiConversationHistory: [],
			clineMessages: [],
		} as any)
		// Reset getValue mock
		vi.mocked(mockClineProvider.contextProxy.getValue).mockReturnValue(false)
	})

	describe("deleteMessage", () => {
		it("should always show dialog for delete confirmation", async () => {
			vi.mocked(mockClineProvider.getCurrentTask).mockReturnValue({
				clineMessages: [],
				apiConversationHistory: [],
			} as any) // Mock current cline with proper structure

			await webviewMessageHandler(mockClineProvider, {
				type: "deleteMessage",
				value: 123456789, // Changed from messageTs to value
			})

			expect(mockClineProvider.postMessageToWebview).toHaveBeenCalledWith({
				type: "showDeleteMessageDialog",
				messageTs: 123456789,
				hasCheckpoint: false,
			})
		})
	})

	describe("submitEditedMessage", () => {
		it("should always show dialog for edit confirmation", async () => {
			vi.mocked(mockClineProvider.getCurrentTask).mockReturnValue({
				clineMessages: [],
				apiConversationHistory: [],
			} as any) // Mock current cline with proper structure

			await webviewMessageHandler(mockClineProvider, {
				type: "submitEditedMessage",
				value: 123456789,
				editedMessageContent: "edited content",
			})

			expect(mockClineProvider.postMessageToWebview).toHaveBeenCalledWith({
				type: "showEditMessageDialog",
				messageTs: 123456789,
				text: "edited content",
				hasCheckpoint: false,
				images: undefined,
			})
		})
	})
})

describe("webviewMessageHandler - mcpEnabled", () => {
	let mockMcpHub: any

	beforeEach(() => {
		vi.clearAllMocks()

		// Create a mock McpHub instance
		mockMcpHub = {
			handleMcpEnabledChange: vi.fn().mockResolvedValue(undefined),
		}

		// Ensure provider exposes getMcpHub and returns our mock
		;(mockClineProvider as any).getMcpHub = vi.fn().mockReturnValue(mockMcpHub)
	})

	it("delegates enable=true to McpHub and posts updated state", async () => {
		await webviewMessageHandler(mockClineProvider, {
			type: "mcpEnabled",
			bool: true,
		})

		expect((mockClineProvider as any).getMcpHub).toHaveBeenCalledTimes(1)
		expect(mockMcpHub.handleMcpEnabledChange).toHaveBeenCalledTimes(1)
		expect(mockMcpHub.handleMcpEnabledChange).toHaveBeenCalledWith(true)
		expect(mockClineProvider.postStateToWebview).toHaveBeenCalledTimes(1)
	})

	it("delegates enable=false to McpHub and posts updated state", async () => {
		await webviewMessageHandler(mockClineProvider, {
			type: "mcpEnabled",
			bool: false,
		})

		expect((mockClineProvider as any).getMcpHub).toHaveBeenCalledTimes(1)
		expect(mockMcpHub.handleMcpEnabledChange).toHaveBeenCalledTimes(1)
		expect(mockMcpHub.handleMcpEnabledChange).toHaveBeenCalledWith(false)
		expect(mockClineProvider.postStateToWebview).toHaveBeenCalledTimes(1)
	})

	it("handles missing McpHub instance gracefully and still posts state", async () => {
		;(mockClineProvider as any).getMcpHub = vi.fn().mockReturnValue(undefined)

		await webviewMessageHandler(mockClineProvider, {
			type: "mcpEnabled",
			bool: true,
		})

		expect((mockClineProvider as any).getMcpHub).toHaveBeenCalledTimes(1)
		expect(mockClineProvider.postStateToWebview).toHaveBeenCalledTimes(1)
	})
})<|MERGE_RESOLUTION|>--- conflicted
+++ resolved
@@ -368,11 +368,8 @@
 			.mockRejectedValueOnce(new Error("Unbound API error")) // unbound
 			.mockResolvedValueOnce(mockModels) // vercel-ai-gateway
 			.mockResolvedValueOnce(mockModels) // deepinfra
-<<<<<<< HEAD
+			.mockResolvedValueOnce(mockModels) // roo
 			.mockResolvedValueOnce(mockModels) // io-intelligence
-=======
-			.mockResolvedValueOnce(mockModels) // roo
->>>>>>> 98b8d5b0
 			.mockRejectedValueOnce(new Error("LiteLLM connection failed")) // litellm
 
 		await webviewMessageHandler(mockClineProvider, {
@@ -430,11 +427,8 @@
 			.mockRejectedValueOnce(new Error("Unbound API error")) // unbound
 			.mockRejectedValueOnce(new Error("Vercel AI Gateway error")) // vercel-ai-gateway
 			.mockRejectedValueOnce(new Error("DeepInfra API error")) // deepinfra
-<<<<<<< HEAD
+			.mockRejectedValueOnce(new Error("Roo API error")) // roo
 			.mockRejectedValueOnce(new Error("IO Intelligence API error")) // io-intelligence
-=======
-			.mockRejectedValueOnce(new Error("Roo API error")) // roo
->>>>>>> 98b8d5b0
 			.mockRejectedValueOnce(new Error("LiteLLM connection failed")) // litellm
 
 		await webviewMessageHandler(mockClineProvider, {
@@ -480,20 +474,22 @@
 		expect(mockClineProvider.postMessageToWebview).toHaveBeenCalledWith({
 			type: "singleRouterModelFetchResponse",
 			success: false,
-<<<<<<< HEAD
+			error: "Vercel AI Gateway error",
+			values: { provider: "vercel-ai-gateway" },
+		})
+
+		expect(mockClineProvider.postMessageToWebview).toHaveBeenCalledWith({
+			type: "singleRouterModelFetchResponse",
+			success: false,
+			error: "Roo API error",
+			values: { provider: "roo" },
+		})
+
+		expect(mockClineProvider.postMessageToWebview).toHaveBeenCalledWith({
+			type: "singleRouterModelFetchResponse",
+			success: false,
 			error: "IO Intelligence API error",
 			values: { provider: "io-intelligence" },
-=======
-			error: "Vercel AI Gateway error",
-			values: { provider: "vercel-ai-gateway" },
-		})
-
-		expect(mockClineProvider.postMessageToWebview).toHaveBeenCalledWith({
-			type: "singleRouterModelFetchResponse",
-			success: false,
-			error: "Roo API error",
-			values: { provider: "roo" },
->>>>>>> 98b8d5b0
 		})
 
 		expect(mockClineProvider.postMessageToWebview).toHaveBeenCalledWith({
