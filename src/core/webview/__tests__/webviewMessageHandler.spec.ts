--- conflicted
+++ resolved
@@ -254,7 +254,7 @@
 				lmstudio: {},
 				"vercel-ai-gateway": mockModels,
 				huggingface: {},
-				"io-intelligence": mockModels,
+				"io-intelligence": {},
 			},
 			values: undefined,
 		})
@@ -348,7 +348,7 @@
 				lmstudio: {},
 				"vercel-ai-gateway": mockModels,
 				huggingface: {},
-				"io-intelligence": mockModels,
+				"io-intelligence": {},
 			},
 			values: undefined,
 		})
@@ -373,41 +373,14 @@
 			.mockResolvedValueOnce(mockModels) // vercel-ai-gateway
 			.mockResolvedValueOnce(mockModels) // deepinfra
 			.mockResolvedValueOnce(mockModels) // roo
-<<<<<<< HEAD
-			.mockResolvedValueOnce(mockModels) // io-intelligence
-=======
 			.mockRejectedValueOnce(new Error("Chutes API error")) // chutes
->>>>>>> 54745fc2
 			.mockRejectedValueOnce(new Error("LiteLLM connection failed")) // litellm
 
 		await webviewMessageHandler(mockClineProvider, {
 			type: "requestRouterModels",
 		})
 
-<<<<<<< HEAD
-		// Verify successful providers are included
-		expect(mockClineProvider.postMessageToWebview).toHaveBeenCalledWith({
-			type: "routerModels",
-			routerModels: {
-				deepinfra: mockModels,
-				openrouter: mockModels,
-				requesty: {},
-				glama: mockModels,
-				unbound: {},
-				roo: mockModels,
-				litellm: {},
-				ollama: {},
-				lmstudio: {},
-				"vercel-ai-gateway": mockModels,
-				huggingface: {},
-				"io-intelligence": mockModels,
-			},
-		})
-
-		// Verify error messages were sent for failed providers
-=======
 		// Verify error messages were sent for failed providers (these come first)
->>>>>>> 54745fc2
 		expect(mockClineProvider.postMessageToWebview).toHaveBeenCalledWith({
 			type: "singleRouterModelFetchResponse",
 			success: false,
@@ -468,11 +441,7 @@
 			.mockRejectedValueOnce(new Error("Vercel AI Gateway error")) // vercel-ai-gateway
 			.mockRejectedValueOnce(new Error("DeepInfra API error")) // deepinfra
 			.mockRejectedValueOnce(new Error("Roo API error")) // roo
-<<<<<<< HEAD
-			.mockRejectedValueOnce(new Error("IO Intelligence API error")) // io-intelligence
-=======
 			.mockRejectedValueOnce(new Error("Chutes API error")) // chutes
->>>>>>> 54745fc2
 			.mockRejectedValueOnce(new Error("LiteLLM connection failed")) // litellm
 
 		await webviewMessageHandler(mockClineProvider, {
@@ -532,13 +501,8 @@
 		expect(mockClineProvider.postMessageToWebview).toHaveBeenCalledWith({
 			type: "singleRouterModelFetchResponse",
 			success: false,
-<<<<<<< HEAD
-			error: "IO Intelligence API error",
-			values: { provider: "io-intelligence" },
-=======
 			error: "Chutes API error",
 			values: { provider: "chutes" },
->>>>>>> 54745fc2
 		})
 
 		expect(mockClineProvider.postMessageToWebview).toHaveBeenCalledWith({
