import { ClineProvider } from "../ClineProvider"
import * as vscode from "vscode"
import { ExtensionMessage, ExtensionState } from "../../../shared/ExtensionMessage"
import { setSoundEnabled } from "../../../utils/sound"
import { defaultModeSlug, modes } from "../../../shared/modes"

// Mock delay module
jest.mock("delay", () => {
	const delayFn = (ms: number) => Promise.resolve()
	delayFn.createDelay = () => delayFn
	delayFn.reject = () => Promise.reject(new Error("Delay rejected"))
	delayFn.range = () => Promise.resolve()
	return delayFn
})

// Mock MCP-related modules
jest.mock(
	"@modelcontextprotocol/sdk/types.js",
	() => ({
		CallToolResultSchema: {},
		ListResourcesResultSchema: {},
		ListResourceTemplatesResultSchema: {},
		ListToolsResultSchema: {},
		ReadResourceResultSchema: {},
		ErrorCode: {
			InvalidRequest: "InvalidRequest",
			MethodNotFound: "MethodNotFound",
			InternalError: "InternalError",
		},
		McpError: class McpError extends Error {
			code: string
			constructor(code: string, message: string) {
				super(message)
				this.code = code
				this.name = "McpError"
			}
		},
	}),
	{ virtual: true },
)

jest.mock(
	"@modelcontextprotocol/sdk/client/index.js",
	() => ({
		Client: jest.fn().mockImplementation(() => ({
			connect: jest.fn().mockResolvedValue(undefined),
			close: jest.fn().mockResolvedValue(undefined),
			listTools: jest.fn().mockResolvedValue({ tools: [] }),
			callTool: jest.fn().mockResolvedValue({ content: [] }),
		})),
	}),
	{ virtual: true },
)

jest.mock(
	"@modelcontextprotocol/sdk/client/stdio.js",
	() => ({
		StdioClientTransport: jest.fn().mockImplementation(() => ({
			connect: jest.fn().mockResolvedValue(undefined),
			close: jest.fn().mockResolvedValue(undefined),
		})),
	}),
	{ virtual: true },
)

// Mock dependencies
jest.mock("vscode", () => ({
	ExtensionContext: jest.fn(),
	OutputChannel: jest.fn(),
	WebviewView: jest.fn(),
	Uri: {
		joinPath: jest.fn(),
		file: jest.fn(),
	},
	window: {
		showInformationMessage: jest.fn(),
		showErrorMessage: jest.fn(),
	},
	workspace: {
		getConfiguration: jest.fn().mockReturnValue({
			get: jest.fn().mockReturnValue([]),
			update: jest.fn(),
		}),
		onDidChangeConfiguration: jest.fn().mockImplementation((callback) => ({
			dispose: jest.fn(),
		})),
		onDidSaveTextDocument: jest.fn(() => ({ dispose: jest.fn() })),
		onDidChangeTextDocument: jest.fn(() => ({ dispose: jest.fn() })),
		onDidOpenTextDocument: jest.fn(() => ({ dispose: jest.fn() })),
		onDidCloseTextDocument: jest.fn(() => ({ dispose: jest.fn() })),
	},
	env: {
		uriScheme: "vscode",
		language: "en",
	},
}))

// Mock sound utility
jest.mock("../../../utils/sound", () => ({
	setSoundEnabled: jest.fn(),
}))

// Mock ESM modules
jest.mock("p-wait-for", () => ({
	__esModule: true,
	default: jest.fn().mockResolvedValue(undefined),
}))

// Mock fs/promises
jest.mock("fs/promises", () => ({
	mkdir: jest.fn(),
	writeFile: jest.fn(),
	readFile: jest.fn(),
	unlink: jest.fn(),
	rmdir: jest.fn(),
}))

// Mock axios
jest.mock("axios", () => ({
	get: jest.fn().mockResolvedValue({ data: { data: [] } }),
	post: jest.fn(),
}))

// Mock buildApiHandler
jest.mock("../../../api", () => ({
	buildApiHandler: jest.fn(),
}))

// Mock system prompt
jest.mock("../../prompts/system", () => ({
	SYSTEM_PROMPT: jest.fn().mockImplementation(async () => "mocked system prompt"),
	codeMode: "code",
	addCustomInstructions: jest.fn().mockImplementation(async () => ""),
}))

// Mock WorkspaceTracker
jest.mock("../../../integrations/workspace/WorkspaceTracker", () => {
	return jest.fn().mockImplementation(() => ({
		initializeFilePaths: jest.fn(),
		dispose: jest.fn(),
	}))
})

// Mock Cline
jest.mock("../../Cline", () => ({
	Cline: jest
		.fn()
		.mockImplementation(
			(provider, apiConfiguration, customInstructions, diffEnabled, fuzzyMatchThreshold, task, taskId) => ({
				abortTask: jest.fn(),
				handleWebviewAskResponse: jest.fn(),
				clineMessages: [],
				apiConversationHistory: [],
				overwriteClineMessages: jest.fn(),
				overwriteApiConversationHistory: jest.fn(),
				taskId: taskId || "test-task-id",
			}),
		),
}))

// Mock extract-text
jest.mock("../../../integrations/misc/extract-text", () => ({
	extractTextFromFile: jest.fn().mockImplementation(async (filePath: string) => {
		const content = "const x = 1;\nconst y = 2;\nconst z = 3;"
		const lines = content.split("\n")
		return lines.map((line, index) => `${index + 1} | ${line}`).join("\n")
	}),
}))

// Spy on console.error and console.log to suppress expected messages
beforeAll(() => {
	jest.spyOn(console, "error").mockImplementation(() => {})
	jest.spyOn(console, "log").mockImplementation(() => {})
})

afterAll(() => {
	jest.restoreAllMocks()
})

<<<<<<< HEAD
describe('ClineProvider', () => {
    let provider: ClineProvider
    let mockContext: vscode.ExtensionContext
    let mockOutputChannel: vscode.OutputChannel
    let mockWebviewView: vscode.WebviewView
    let mockPostMessage: jest.Mock
    let visibilityChangeCallback: (e?: unknown) => void

    beforeEach(() => {
        // Reset mocks
        jest.clearAllMocks()

        // Mock context
        mockContext = {
            extensionPath: '/test/path',
            extensionUri: {} as vscode.Uri,
            globalState: {
                get: jest.fn().mockImplementation((key: string) => {
                    switch (key) {
                        case 'mode':
                            return 'architect'
                        case 'currentApiConfigName':
                            return 'new-config'
                        default:
                            return undefined
                    }
                }),
                update: jest.fn(),
                keys: jest.fn().mockReturnValue([]),
            },
            secrets: {
                get: jest.fn(),
                store: jest.fn(),
                delete: jest.fn()
            },
            subscriptions: [],
            extension: {
                packageJSON: { version: '1.0.0' }
            },
            globalStorageUri: {
                fsPath: '/test/storage/path'
            }
        } as unknown as vscode.ExtensionContext

        // Mock output channel
        mockOutputChannel = {
            appendLine: jest.fn(),
            clear: jest.fn(),
            dispose: jest.fn()
        } as unknown as vscode.OutputChannel

        // Mock webview
        mockPostMessage = jest.fn()
        mockWebviewView = {
            webview: {
                postMessage: mockPostMessage,
                html: '',
                options: {},
                onDidReceiveMessage: jest.fn(),
                asWebviewUri: jest.fn()
            },
            visible: true,
            onDidDispose: jest.fn().mockImplementation((callback) => {
                callback()
                return { dispose: jest.fn() }
            }),
            onDidChangeVisibility: jest.fn().mockImplementation((callback) => {
                visibilityChangeCallback = callback
                return { dispose: jest.fn() }
            })
        } as unknown as vscode.WebviewView

        provider = new ClineProvider(mockContext, mockOutputChannel)
    })

    test('constructor initializes correctly', () => {
        expect(provider).toBeInstanceOf(ClineProvider)
        // Since getVisibleInstance returns the last instance where view.visible is true
        // @ts-ignore - accessing private property for testing
        provider.view = mockWebviewView
        expect(ClineProvider.getVisibleInstance()).toBe(provider)
    })

    test('resolveWebviewView sets up webview correctly', () => {
        provider.resolveWebviewView(mockWebviewView)

        expect(mockWebviewView.webview.options).toEqual({
            enableScripts: true,
            localResourceRoots: [mockContext.extensionUri]
        })
        expect(mockWebviewView.webview.html).toContain('<!DOCTYPE html>')
    })

    test('postMessageToWebview sends message to webview', async () => {
        provider.resolveWebviewView(mockWebviewView)

        const mockState: ExtensionState = {
            version: '1.0.0',
            preferredLanguage: 'English',
            clineMessages: [],
            taskHistory: [],
            shouldShowAnnouncement: false,
            apiConfiguration: {
                apiProvider: 'openrouter'
            },
            customInstructions: undefined,
            alwaysAllowReadOnly: false,
            alwaysAllowWrite: false,
            alwaysAllowExecute: false,
            alwaysAllowBrowser: false,
            alwaysAllowMcp: false,
            uriScheme: 'vscode',
            soundEnabled: false,
            diffEnabled: false,
            writeDelayMs: 1000,
            browserViewportSize: "900x600",
            fuzzyMatchThreshold: 1.0,
            mcpEnabled: true,
            requestDelaySeconds: 5,
            maxApiRetries: 0,
            mode: codeMode,
        }

        const message: ExtensionMessage = {
            type: 'state',
            state: mockState
        }
        await provider.postMessageToWebview(message)

        expect(mockPostMessage).toHaveBeenCalledWith(message)
    })

    test('handles webviewDidLaunch message', async () => {
        provider.resolveWebviewView(mockWebviewView)

        // Get the message handler from onDidReceiveMessage
        const messageHandler = (mockWebviewView.webview.onDidReceiveMessage as jest.Mock).mock.calls[0][0]

        // Simulate webviewDidLaunch message
        await messageHandler({ type: 'webviewDidLaunch' })

        // Should post state and theme to webview
        expect(mockPostMessage).toHaveBeenCalled()
    })

    test('clearTask aborts current task', async () => {
        const mockAbortTask = jest.fn()
        // @ts-ignore - accessing private property for testing
        provider.cline = { abortTask: mockAbortTask }

        await provider.clearTask()

        expect(mockAbortTask).toHaveBeenCalled()
        // @ts-ignore - accessing private property for testing
        expect(provider.cline).toBeUndefined()
    })

    test('getState returns correct initial state', async () => {
        const state = await provider.getState()

        expect(state).toHaveProperty('apiConfiguration')
        expect(state.apiConfiguration).toHaveProperty('apiProvider')
        expect(state).toHaveProperty('customInstructions')
        expect(state).toHaveProperty('alwaysAllowReadOnly')
        expect(state).toHaveProperty('alwaysAllowWrite')
        expect(state).toHaveProperty('alwaysAllowExecute')
        expect(state).toHaveProperty('alwaysAllowBrowser')
        expect(state).toHaveProperty('taskHistory')
        expect(state).toHaveProperty('soundEnabled')
        expect(state).toHaveProperty('diffEnabled')
        expect(state).toHaveProperty('writeDelayMs')
    })

    test('preferredLanguage defaults to VSCode language when not set', async () => {
        // Mock VSCode language as Spanish
        (vscode.env as any).language = 'es-ES';

        const state = await provider.getState();
        expect(state.preferredLanguage).toBe('Spanish');
    })

    test('preferredLanguage defaults to English for unsupported VSCode language', async () => {
        // Mock VSCode language as an unsupported language
        (vscode.env as any).language = 'unsupported-LANG';

        const state = await provider.getState();
        expect(state.preferredLanguage).toBe('English');
    })

    test('diffEnabled defaults to true when not set', async () => {
        // Mock globalState.get to return undefined for diffEnabled
        (mockContext.globalState.get as jest.Mock).mockReturnValue(undefined)

        const state = await provider.getState()

        expect(state.diffEnabled).toBe(true)
    })

    test('writeDelayMs defaults to 1000ms', async () => {
        // Mock globalState.get to return undefined for writeDelayMs
        (mockContext.globalState.get as jest.Mock).mockImplementation((key: string) => {
            if (key === 'writeDelayMs') {
                return undefined
            }
            return null
        })

        const state = await provider.getState()
        expect(state.writeDelayMs).toBe(1000)
    })

    test('handles writeDelayMs message', async () => {
        provider.resolveWebviewView(mockWebviewView)
        const messageHandler = (mockWebviewView.webview.onDidReceiveMessage as jest.Mock).mock.calls[0][0]

        await messageHandler({ type: 'writeDelayMs', value: 2000 })

        expect(mockContext.globalState.update).toHaveBeenCalledWith('writeDelayMs', 2000)
        expect(mockPostMessage).toHaveBeenCalled()
    })

    test('updates sound utility when sound setting changes', async () => {
        provider.resolveWebviewView(mockWebviewView)

        // Get the message handler from onDidReceiveMessage
        const messageHandler = (mockWebviewView.webview.onDidReceiveMessage as jest.Mock).mock.calls[0][0]

        // Simulate setting sound to enabled
        await messageHandler({ type: 'soundEnabled', bool: true })
        expect(setSoundEnabled).toHaveBeenCalledWith(true)
        expect(mockContext.globalState.update).toHaveBeenCalledWith('soundEnabled', true)
        expect(mockPostMessage).toHaveBeenCalled()

        // Simulate setting sound to disabled
        await messageHandler({ type: 'soundEnabled', bool: false })
        expect(setSoundEnabled).toHaveBeenCalledWith(false)
        expect(mockContext.globalState.update).toHaveBeenCalledWith('soundEnabled', false)
        expect(mockPostMessage).toHaveBeenCalled()
    })

    test('requestDelaySeconds defaults to 5 seconds', async () => {
        // Mock globalState.get to return undefined for requestDelaySeconds
        (mockContext.globalState.get as jest.Mock).mockImplementation((key: string) => {
            if (key === 'requestDelaySeconds') {
                return undefined
            }
            return null
        })

        const state = await provider.getState()
        expect(state.requestDelaySeconds).toBe(5)
    })

    test('maxApiRetries is optional and defaults to 0 (off)', async () => {
        const getMock = jest.fn();

        // Test when maxApiRetries is undefined
        getMock.mockImplementation((key: string) => {
            if (key === 'maxApiRetries') {
                return undefined;
            }
            return null;
        });
        mockContext.globalState.get = getMock;
        const stateUndefined = await provider.getState();
        expect(stateUndefined.maxApiRetries).toBe(0);

        // Test when maxApiRetries is explicitly set
        getMock.mockImplementation((key: string) => {
            if (key === 'maxApiRetries') {
                return 5;
            }
            return null;
        });
        mockContext.globalState.get = getMock;
        const stateSet = await provider.getState();
        expect(stateSet.maxApiRetries).toBe(5);

        // Test that maxApiRetries can be null/undefined without breaking
        getMock.mockImplementation((key: string) => {
            if (key === 'maxApiRetries') {
                return null;
            }
            return null;
        });
        mockContext.globalState.get = getMock;
        const stateNull = await provider.getState();
        expect(stateNull.maxApiRetries).toBe(0);
    })

    test('alwaysApproveResubmit defaults to false', async () => {
        // Mock globalState.get to return undefined for alwaysApproveResubmit
        (mockContext.globalState.get as jest.Mock).mockReturnValue(undefined)

        const state = await provider.getState()
        expect(state.alwaysApproveResubmit).toBe(false)
    })

    test('loads saved API config when switching modes', async () => {
        provider.resolveWebviewView(mockWebviewView)
        const messageHandler = (mockWebviewView.webview.onDidReceiveMessage as jest.Mock).mock.calls[0][0]

        // Mock ConfigManager methods
        provider.configManager = {
            GetModeConfigId: jest.fn().mockResolvedValue('test-id'),
            ListConfig: jest.fn().mockResolvedValue([
                { name: 'test-config', id: 'test-id', apiProvider: 'anthropic' }
            ]),
            LoadConfig: jest.fn().mockResolvedValue({ apiProvider: 'anthropic' }),
            SetModeConfig: jest.fn()
        } as any

        // Switch to architect mode
        await messageHandler({ type: 'mode', text: 'architect' })

        // Should load the saved config for architect mode
        expect(provider.configManager.GetModeConfigId).toHaveBeenCalledWith('architect')
        expect(provider.configManager.LoadConfig).toHaveBeenCalledWith('test-config')
        expect(mockContext.globalState.update).toHaveBeenCalledWith('currentApiConfigName', 'test-config')
    })

    test('saves current config when switching to mode without config', async () => {
        provider.resolveWebviewView(mockWebviewView)
        const messageHandler = (mockWebviewView.webview.onDidReceiveMessage as jest.Mock).mock.calls[0][0]

        // Mock ConfigManager methods
        provider.configManager = {
            GetModeConfigId: jest.fn().mockResolvedValue(undefined),
            ListConfig: jest.fn().mockResolvedValue([
                { name: 'current-config', id: 'current-id', apiProvider: 'anthropic' }
            ]),
            SetModeConfig: jest.fn()
        } as any

        // Mock current config name
        (mockContext.globalState.get as jest.Mock).mockImplementation((key: string) => {
            if (key === 'currentApiConfigName') {
                return 'current-config'
            }
            return undefined
        })

        // Switch to architect mode
        await messageHandler({ type: 'mode', text: 'architect' })

        // Should save current config as default for architect mode
        expect(provider.configManager.SetModeConfig).toHaveBeenCalledWith('architect', 'current-id')
    })

    test('saves config as default for current mode when loading config', async () => {
        provider.resolveWebviewView(mockWebviewView)
        const messageHandler = (mockWebviewView.webview.onDidReceiveMessage as jest.Mock).mock.calls[0][0]

        provider.configManager = {
            LoadConfig: jest.fn().mockResolvedValue({ apiProvider: 'anthropic', id: 'new-id' }),
            ListConfig: jest.fn().mockResolvedValue([
                { name: 'new-config', id: 'new-id', apiProvider: 'anthropic' }
            ]),
            SetModeConfig: jest.fn(),
            GetModeConfigId: jest.fn().mockResolvedValue(undefined)
        } as any

        // First set the mode
        await messageHandler({ type: 'mode', text: 'architect' })

        // Then load the config
        await messageHandler({ type: 'loadApiConfiguration', text: 'new-config' })

        // Should save new config as default for architect mode
        expect(provider.configManager.SetModeConfig).toHaveBeenCalledWith('architect', 'new-id')
    })

    test('handles request delay settings messages', async () => {
        provider.resolveWebviewView(mockWebviewView)
        const messageHandler = (mockWebviewView.webview.onDidReceiveMessage as jest.Mock).mock.calls[0][0]

        // Test alwaysApproveResubmit
        await messageHandler({ type: 'alwaysApproveResubmit', bool: true })
        expect(mockContext.globalState.update).toHaveBeenCalledWith('alwaysApproveResubmit', true)
        expect(mockPostMessage).toHaveBeenCalled()

        // Test requestDelaySeconds
        await messageHandler({ type: 'requestDelaySeconds', value: 10 })
        expect(mockContext.globalState.update).toHaveBeenCalledWith('requestDelaySeconds', 10)
        expect(mockPostMessage).toHaveBeenCalled()

        // Test maxApiRetries
        await messageHandler({ type: 'maxApiRetries', value: 5 })
        expect(mockContext.globalState.update).toHaveBeenCalledWith('maxApiRetries', 5)
        expect(mockPostMessage).toHaveBeenCalled()
    })

    test('handles updatePrompt message correctly', async () => {
        provider.resolveWebviewView(mockWebviewView)
        const messageHandler = (mockWebviewView.webview.onDidReceiveMessage as jest.Mock).mock.calls[0][0]

        // Mock existing prompts
        const existingPrompts = {
            code: 'existing code prompt',
            architect: 'existing architect prompt'
        }
        ;(mockContext.globalState.get as jest.Mock).mockImplementation((key: string) => {
            if (key === 'customPrompts') {
                return existingPrompts
            }
            return undefined
        })

        // Test updating a prompt
        await messageHandler({
            type: 'updatePrompt',
            promptMode: 'code',
            customPrompt: 'new code prompt'
        })

        // Verify state was updated correctly
        expect(mockContext.globalState.update).toHaveBeenCalledWith(
            'customPrompts',
            {
                ...existingPrompts,
                code: 'new code prompt'
            }
        )

        // Verify state was posted to webview
        expect(mockPostMessage).toHaveBeenCalledWith(
            expect.objectContaining({
                type: 'state',
                state: expect.objectContaining({
                    customPrompts: {
                        ...existingPrompts,
                        code: 'new code prompt'
                    }
                })
            })
        )
    })

    test('customPrompts defaults to empty object', async () => {
        // Mock globalState.get to return undefined for customPrompts
        (mockContext.globalState.get as jest.Mock).mockImplementation((key: string) => {
            if (key === 'customPrompts') {
                return undefined
            }
            return null
        })

        const state = await provider.getState()
        expect(state.customPrompts).toEqual({})
    })

    test('uses mode-specific custom instructions in Cline initialization', async () => {
        // Setup mock state
        const modeCustomInstructions = 'Code mode instructions';
        const mockApiConfig = {
            apiProvider: 'openrouter',
            openRouterModelInfo: { supportsComputerUse: true }
        };

        jest.spyOn(provider, 'getState').mockResolvedValue({
            apiConfiguration: mockApiConfig,
            customPrompts: {
                code: { customInstructions: modeCustomInstructions }
            },
            mode: 'code',
            diffEnabled: true,
            fuzzyMatchThreshold: 1.0
        } as any);

        // Reset Cline mock
        const { Cline } = require('../../Cline');
        (Cline as jest.Mock).mockClear();

        // Initialize Cline with a task
        await provider.initClineWithTask('Test task');

        // Verify Cline was initialized with mode-specific instructions
        expect(Cline).toHaveBeenCalledWith(
            provider,
            mockApiConfig,
            modeCustomInstructions,
            true,
            1.0,
            'Test task',
            undefined
        );
    });
    test('handles mode-specific custom instructions updates', async () => {
        provider.resolveWebviewView(mockWebviewView)
        const messageHandler = (mockWebviewView.webview.onDidReceiveMessage as jest.Mock).mock.calls[0][0]

        // Mock existing prompts
        const existingPrompts = {
            code: {
                roleDefinition: 'Code role',
                customInstructions: 'Old instructions'
            }
        }
        mockContext.globalState.get = jest.fn((key: string) => {
            if (key === 'customPrompts') {
                return existingPrompts
            }
            return undefined
        })

        // Update custom instructions for code mode
        await messageHandler({
            type: 'updatePrompt',
            promptMode: 'code',
            customPrompt: {
                roleDefinition: 'Code role',
                customInstructions: 'New instructions'
            }
        })

        // Verify state was updated correctly
        expect(mockContext.globalState.update).toHaveBeenCalledWith(
            'customPrompts',
            {
                code: {
                    roleDefinition: 'Code role',
                    customInstructions: 'New instructions'
                }
            }
        )
    })

    test('saves mode config when updating API configuration', async () => {
        // Setup mock context with mode and config name
        mockContext = {
            ...mockContext,
            globalState: {
                ...mockContext.globalState,
                get: jest.fn((key: string) => {
                    if (key === 'mode') {
                        return 'code'
                    } else if (key === 'currentApiConfigName') {
                        return 'test-config'
                    }
                    return undefined
                }),
                update: jest.fn(),
                keys: jest.fn().mockReturnValue([]),
            }
        } as unknown as vscode.ExtensionContext

        // Create new provider with updated mock context
        provider = new ClineProvider(mockContext, mockOutputChannel)
        provider.resolveWebviewView(mockWebviewView)
        const messageHandler = (mockWebviewView.webview.onDidReceiveMessage as jest.Mock).mock.calls[0][0]

        provider.configManager = {
            ListConfig: jest.fn().mockResolvedValue([
                { name: 'test-config', id: 'test-id', apiProvider: 'anthropic' }
            ]),
            SetModeConfig: jest.fn()
        } as any

        // Update API configuration
        await messageHandler({
            type: 'apiConfiguration',
            apiConfiguration: { apiProvider: 'anthropic' }
        })

        // Should save config as default for current mode
        expect(provider.configManager.SetModeConfig).toHaveBeenCalledWith('code', 'test-id')
    })

    test('file content includes line numbers', async () => {
        const { extractTextFromFile } = require('../../../integrations/misc/extract-text')
        const result = await extractTextFromFile('test.js')
        expect(result).toBe('1 | const x = 1;\n2 | const y = 2;\n3 | const z = 3;')
    })

    describe('deleteMessage', () => {
        beforeEach(() => {
            // Mock window.showInformationMessage
            ;(vscode.window.showInformationMessage as jest.Mock) = jest.fn()
            provider.resolveWebviewView(mockWebviewView)
        })

        test('handles "Just this message" deletion correctly', async () => {
            // Mock user selecting "Just this message"
            ;(vscode.window.showInformationMessage as jest.Mock).mockResolvedValue('Just this message')

            // Setup mock messages
            const mockMessages = [
                { ts: 1000, type: 'say', say: 'user_feedback' },     // User message 1
                { ts: 2000, type: 'say', say: 'tool' },             // Tool message
                { ts: 3000, type: 'say', say: 'text', value: 4000 }, // Message to delete
                { ts: 4000, type: 'say', say: 'browser_action' },    // Response to delete
                { ts: 5000, type: 'say', say: 'user_feedback' },     // Next user message
                { ts: 6000, type: 'say', say: 'user_feedback' }      // Final message
            ]

            const mockApiHistory = [
                { ts: 1000 },
                { ts: 2000 },
                { ts: 3000 },
                { ts: 4000 },
                { ts: 5000 },
                { ts: 6000 }
            ]

            // Setup Cline instance with mock data
            const mockCline = {
                clineMessages: mockMessages,
                apiConversationHistory: mockApiHistory,
                overwriteClineMessages: jest.fn(),
                overwriteApiConversationHistory: jest.fn(),
                taskId: 'test-task-id',
                abortTask: jest.fn(),
                handleWebviewAskResponse: jest.fn()
            }
            // @ts-ignore - accessing private property for testing
            provider.cline = mockCline

            // Mock getTaskWithId
            ;(provider as any).getTaskWithId = jest.fn().mockResolvedValue({
                historyItem: { id: 'test-task-id' }
            })

            // Trigger message deletion
            const messageHandler = (mockWebviewView.webview.onDidReceiveMessage as jest.Mock).mock.calls[0][0]
            await messageHandler({ type: 'deleteMessage', value: 4000 })

            // Verify correct messages were kept
            expect(mockCline.overwriteClineMessages).toHaveBeenCalledWith([
                mockMessages[0],
                mockMessages[1],
                mockMessages[4],
                mockMessages[5]
            ])

            // Verify correct API messages were kept
            expect(mockCline.overwriteApiConversationHistory).toHaveBeenCalledWith([
                mockApiHistory[0],
                mockApiHistory[1],
                mockApiHistory[4],
                mockApiHistory[5]
            ])
        })

        test('handles "This and all subsequent messages" deletion correctly', async () => {
            // Mock user selecting "This and all subsequent messages"
            ;(vscode.window.showInformationMessage as jest.Mock).mockResolvedValue('This and all subsequent messages')

            // Setup mock messages
            const mockMessages = [
                { ts: 1000, type: 'say', say: 'user_feedback' },
                { ts: 2000, type: 'say', say: 'text', value: 3000 },  // Message to delete
                { ts: 3000, type: 'say', say: 'user_feedback' },
                { ts: 4000, type: 'say', say: 'user_feedback' }
            ]

            const mockApiHistory = [
                { ts: 1000 },
                { ts: 2000 },
                { ts: 3000 },
                { ts: 4000 }
            ]

            // Setup Cline instance with mock data
            const mockCline = {
                clineMessages: mockMessages,
                apiConversationHistory: mockApiHistory,
                overwriteClineMessages: jest.fn(),
                overwriteApiConversationHistory: jest.fn(),
                taskId: 'test-task-id',
                abortTask: jest.fn(),
                handleWebviewAskResponse: jest.fn()
            }
            // @ts-ignore - accessing private property for testing
            provider.cline = mockCline

            // Mock getTaskWithId
            ;(provider as any).getTaskWithId = jest.fn().mockResolvedValue({
                historyItem: { id: 'test-task-id' }
            })

            // Trigger message deletion
            const messageHandler = (mockWebviewView.webview.onDidReceiveMessage as jest.Mock).mock.calls[0][0]
            await messageHandler({ type: 'deleteMessage', value: 3000 })

            // Verify only messages before the deleted message were kept
            expect(mockCline.overwriteClineMessages).toHaveBeenCalledWith([
                mockMessages[0]
            ])

            // Verify only API messages before the deleted message were kept
            expect(mockCline.overwriteApiConversationHistory).toHaveBeenCalledWith([
                mockApiHistory[0]
            ])
        })

        test('handles Cancel correctly', async () => {
            // Mock user selecting "Cancel"
            ;(vscode.window.showInformationMessage as jest.Mock).mockResolvedValue('Cancel')

            const mockCline = {
                clineMessages: [{ ts: 1000 }, { ts: 2000 }],
                apiConversationHistory: [{ ts: 1000 }, { ts: 2000 }],
                overwriteClineMessages: jest.fn(),
                overwriteApiConversationHistory: jest.fn(),
                taskId: 'test-task-id'
            }
            // @ts-ignore - accessing private property for testing
            provider.cline = mockCline

            // Trigger message deletion
            const messageHandler = (mockWebviewView.webview.onDidReceiveMessage as jest.Mock).mock.calls[0][0]
            await messageHandler({ type: 'deleteMessage', value: 2000 })

            // Verify no messages were deleted
            expect(mockCline.overwriteClineMessages).not.toHaveBeenCalled()
            expect(mockCline.overwriteApiConversationHistory).not.toHaveBeenCalled()
        })
    })
    
    describe('getSystemPrompt', () => {
        beforeEach(() => {
            mockPostMessage.mockClear();
            provider.resolveWebviewView(mockWebviewView);
        });

        const getMessageHandler = () => {
            const mockCalls = (mockWebviewView.webview.onDidReceiveMessage as jest.Mock).mock.calls;
            expect(mockCalls.length).toBeGreaterThan(0);
            return mockCalls[0][0];
        };

        test('handles mcpEnabled setting correctly', async () => {
            // Mock getState to return mcpEnabled: true
            jest.spyOn(provider, 'getState').mockResolvedValue({
                apiConfiguration: {
                    apiProvider: 'openrouter' as const,
                    openRouterModelInfo: {
                        supportsComputerUse: true,
                        supportsPromptCache: false,
                        maxTokens: 4096,
                        contextWindow: 8192,
                        supportsImages: false,
                        inputPrice: 0.0,
                        outputPrice: 0.0,
                        description: undefined
                    }
                },
                mcpEnabled: true,
                mode: 'code' as const
            } as any);

            const handler1 = getMessageHandler();
            expect(typeof handler1).toBe('function');
            await handler1({ type: 'getSystemPrompt', mode: 'code' });

            // Verify mcpHub is passed when mcpEnabled is true
            expect(mockPostMessage).toHaveBeenCalledWith(
                expect.objectContaining({
                    type: 'systemPrompt',
                    text: expect.any(String)
                })
            );

            // Mock getState to return mcpEnabled: false
            jest.spyOn(provider, 'getState').mockResolvedValue({
                apiConfiguration: {
                    apiProvider: 'openrouter' as const,
                    openRouterModelInfo: {
                        supportsComputerUse: true,
                        supportsPromptCache: false,
                        maxTokens: 4096,
                        contextWindow: 8192,
                        supportsImages: false,
                        inputPrice: 0.0,
                        outputPrice: 0.0,
                        description: undefined
                    }
                },
                mcpEnabled: false,
                mode: 'code' as const
            } as any);

            const handler2 = getMessageHandler();
            await handler2({ type: 'getSystemPrompt', mode: 'code' });

            // Verify mcpHub is not passed when mcpEnabled is false
            expect(mockPostMessage).toHaveBeenCalledWith(
                expect.objectContaining({
                    type: 'systemPrompt',
                    text: expect.any(String)
                })
            );
        });

        test('handles errors gracefully', async () => {
            // Mock SYSTEM_PROMPT to throw an error
            const systemPrompt = require('../../prompts/system')
            jest.spyOn(systemPrompt, 'SYSTEM_PROMPT').mockRejectedValueOnce(new Error('Test error'))

            const messageHandler = (mockWebviewView.webview.onDidReceiveMessage as jest.Mock).mock.calls[0][0]
            await messageHandler({ type: 'getSystemPrompt', mode: 'code' })

            expect(vscode.window.showErrorMessage).toHaveBeenCalledWith('Failed to get system prompt')
        })

        test('uses mode-specific custom instructions in system prompt', async () => {
            const systemPrompt = require('../../prompts/system')
            const { addCustomInstructions } = systemPrompt

            // Mock getState to return mode-specific custom instructions
            jest.spyOn(provider, 'getState').mockResolvedValue({
                apiConfiguration: {
                    apiProvider: 'openrouter',
                    openRouterModelInfo: { supportsComputerUse: true }
                },
                customPrompts: {
                    code: { customInstructions: 'Code mode specific instructions' }
                },
                mode: 'code',
                mcpEnabled: false,
                browserViewportSize: '900x600'
            } as any)

            const messageHandler = (mockWebviewView.webview.onDidReceiveMessage as jest.Mock).mock.calls[0][0]
            await messageHandler({ type: 'getSystemPrompt', mode: 'code' })

            // Verify addCustomInstructions was called with mode-specific instructions
            expect(addCustomInstructions).toHaveBeenCalledWith(
                {
                    customInstructions: undefined,
                    customPrompts: {
                        code: { customInstructions: 'Code mode specific instructions' }
                    },
                    preferredLanguage: undefined
                },
                expect.any(String),
                'code'
            )
        })

        test('uses correct mode-specific instructions when mode is specified', async () => {
            const systemPrompt = require('../../prompts/system')
            const { addCustomInstructions } = systemPrompt

            // Mock getState to return instructions for multiple modes
            jest.spyOn(provider, 'getState').mockResolvedValue({
                apiConfiguration: {
                    apiProvider: 'openrouter',
                    openRouterModelInfo: { supportsComputerUse: true }
                },
                customPrompts: {
                    code: { customInstructions: 'Code mode instructions' },
                    architect: { customInstructions: 'Architect mode instructions' }
                },
                mode: 'code',
                mcpEnabled: false,
                browserViewportSize: '900x600'
            } as any)

            const messageHandler = (mockWebviewView.webview.onDidReceiveMessage as jest.Mock).mock.calls[0][0]
            
            // Request architect mode prompt
            await messageHandler({ type: 'getSystemPrompt', mode: 'architect' })

            // Verify architect mode instructions were used
            expect(addCustomInstructions).toHaveBeenCalledWith(
                {
                    customInstructions: undefined,
                    customPrompts: {
                        code: { customInstructions: 'Code mode instructions' },
                        architect: { customInstructions: 'Architect mode instructions' }
                    },
                    preferredLanguage: undefined
                },
                expect.any(String),
                'architect'
            )
        })
    })
=======
describe("ClineProvider", () => {
	let provider: ClineProvider
	let mockContext: vscode.ExtensionContext
	let mockOutputChannel: vscode.OutputChannel
	let mockWebviewView: vscode.WebviewView
	let mockPostMessage: jest.Mock
	let visibilityChangeCallback: (e?: unknown) => void

	beforeEach(() => {
		// Reset mocks
		jest.clearAllMocks()

		// Mock context
		mockContext = {
			extensionPath: "/test/path",
			extensionUri: {} as vscode.Uri,
			globalState: {
				get: jest.fn().mockImplementation((key: string) => {
					switch (key) {
						case "mode":
							return "architect"
						case "currentApiConfigName":
							return "new-config"
						default:
							return undefined
					}
				}),
				update: jest.fn(),
				keys: jest.fn().mockReturnValue([]),
			},
			secrets: {
				get: jest.fn(),
				store: jest.fn(),
				delete: jest.fn(),
			},
			subscriptions: [],
			extension: {
				packageJSON: { version: "1.0.0" },
			},
			globalStorageUri: {
				fsPath: "/test/storage/path",
			},
		} as unknown as vscode.ExtensionContext

		// Mock output channel
		mockOutputChannel = {
			appendLine: jest.fn(),
			clear: jest.fn(),
			dispose: jest.fn(),
		} as unknown as vscode.OutputChannel

		// Mock webview
		mockPostMessage = jest.fn()
		mockWebviewView = {
			webview: {
				postMessage: mockPostMessage,
				html: "",
				options: {},
				onDidReceiveMessage: jest.fn(),
				asWebviewUri: jest.fn(),
			},
			visible: true,
			onDidDispose: jest.fn().mockImplementation((callback) => {
				callback()
				return { dispose: jest.fn() }
			}),
			onDidChangeVisibility: jest.fn().mockImplementation((callback) => {
				visibilityChangeCallback = callback
				return { dispose: jest.fn() }
			}),
		} as unknown as vscode.WebviewView

		provider = new ClineProvider(mockContext, mockOutputChannel)
	})

	test("constructor initializes correctly", () => {
		expect(provider).toBeInstanceOf(ClineProvider)
		// Since getVisibleInstance returns the last instance where view.visible is true
		// @ts-ignore - accessing private property for testing
		provider.view = mockWebviewView
		expect(ClineProvider.getVisibleInstance()).toBe(provider)
	})

	test("resolveWebviewView sets up webview correctly", () => {
		provider.resolveWebviewView(mockWebviewView)

		expect(mockWebviewView.webview.options).toEqual({
			enableScripts: true,
			localResourceRoots: [mockContext.extensionUri],
		})
		expect(mockWebviewView.webview.html).toContain("<!DOCTYPE html>")
	})

	test("postMessageToWebview sends message to webview", async () => {
		provider.resolveWebviewView(mockWebviewView)

		const mockState: ExtensionState = {
			version: "1.0.0",
			preferredLanguage: "English",
			clineMessages: [],
			taskHistory: [],
			shouldShowAnnouncement: false,
			apiConfiguration: {
				apiProvider: "openrouter",
			},
			customInstructions: undefined,
			alwaysAllowReadOnly: false,
			alwaysAllowWrite: false,
			alwaysAllowExecute: false,
			alwaysAllowBrowser: false,
			alwaysAllowMcp: false,
			uriScheme: "vscode",
			soundEnabled: false,
			diffEnabled: false,
			writeDelayMs: 1000,
			browserViewportSize: "900x600",
			fuzzyMatchThreshold: 1.0,
			mcpEnabled: true,
			requestDelaySeconds: 5,
			mode: defaultModeSlug,
		}

		const message: ExtensionMessage = {
			type: "state",
			state: mockState,
		}
		await provider.postMessageToWebview(message)

		expect(mockPostMessage).toHaveBeenCalledWith(message)
	})

	test("handles webviewDidLaunch message", async () => {
		provider.resolveWebviewView(mockWebviewView)

		// Get the message handler from onDidReceiveMessage
		const messageHandler = (mockWebviewView.webview.onDidReceiveMessage as jest.Mock).mock.calls[0][0]

		// Simulate webviewDidLaunch message
		await messageHandler({ type: "webviewDidLaunch" })

		// Should post state and theme to webview
		expect(mockPostMessage).toHaveBeenCalled()
	})

	test("clearTask aborts current task", async () => {
		const mockAbortTask = jest.fn()
		// @ts-ignore - accessing private property for testing
		provider.cline = { abortTask: mockAbortTask }

		await provider.clearTask()

		expect(mockAbortTask).toHaveBeenCalled()
		// @ts-ignore - accessing private property for testing
		expect(provider.cline).toBeUndefined()
	})

	test("getState returns correct initial state", async () => {
		const state = await provider.getState()

		expect(state).toHaveProperty("apiConfiguration")
		expect(state.apiConfiguration).toHaveProperty("apiProvider")
		expect(state).toHaveProperty("customInstructions")
		expect(state).toHaveProperty("alwaysAllowReadOnly")
		expect(state).toHaveProperty("alwaysAllowWrite")
		expect(state).toHaveProperty("alwaysAllowExecute")
		expect(state).toHaveProperty("alwaysAllowBrowser")
		expect(state).toHaveProperty("taskHistory")
		expect(state).toHaveProperty("soundEnabled")
		expect(state).toHaveProperty("diffEnabled")
		expect(state).toHaveProperty("writeDelayMs")
	})

	test("preferredLanguage defaults to VSCode language when not set", async () => {
		// Mock VSCode language as Spanish
		;(vscode.env as any).language = "es-ES"

		const state = await provider.getState()
		expect(state.preferredLanguage).toBe("Spanish")
	})

	test("preferredLanguage defaults to English for unsupported VSCode language", async () => {
		// Mock VSCode language as an unsupported language
		;(vscode.env as any).language = "unsupported-LANG"

		const state = await provider.getState()
		expect(state.preferredLanguage).toBe("English")
	})

	test("diffEnabled defaults to true when not set", async () => {
		// Mock globalState.get to return undefined for diffEnabled
		;(mockContext.globalState.get as jest.Mock).mockReturnValue(undefined)

		const state = await provider.getState()

		expect(state.diffEnabled).toBe(true)
	})

	test("writeDelayMs defaults to 1000ms", async () => {
		// Mock globalState.get to return undefined for writeDelayMs
		;(mockContext.globalState.get as jest.Mock).mockImplementation((key: string) => {
			if (key === "writeDelayMs") {
				return undefined
			}
			return null
		})

		const state = await provider.getState()
		expect(state.writeDelayMs).toBe(1000)
	})

	test("handles writeDelayMs message", async () => {
		provider.resolveWebviewView(mockWebviewView)
		const messageHandler = (mockWebviewView.webview.onDidReceiveMessage as jest.Mock).mock.calls[0][0]

		await messageHandler({ type: "writeDelayMs", value: 2000 })

		expect(mockContext.globalState.update).toHaveBeenCalledWith("writeDelayMs", 2000)
		expect(mockPostMessage).toHaveBeenCalled()
	})

	test("updates sound utility when sound setting changes", async () => {
		provider.resolveWebviewView(mockWebviewView)

		// Get the message handler from onDidReceiveMessage
		const messageHandler = (mockWebviewView.webview.onDidReceiveMessage as jest.Mock).mock.calls[0][0]

		// Simulate setting sound to enabled
		await messageHandler({ type: "soundEnabled", bool: true })
		expect(setSoundEnabled).toHaveBeenCalledWith(true)
		expect(mockContext.globalState.update).toHaveBeenCalledWith("soundEnabled", true)
		expect(mockPostMessage).toHaveBeenCalled()

		// Simulate setting sound to disabled
		await messageHandler({ type: "soundEnabled", bool: false })
		expect(setSoundEnabled).toHaveBeenCalledWith(false)
		expect(mockContext.globalState.update).toHaveBeenCalledWith("soundEnabled", false)
		expect(mockPostMessage).toHaveBeenCalled()
	})

	test("requestDelaySeconds defaults to 5 seconds", async () => {
		// Mock globalState.get to return undefined for requestDelaySeconds
		;(mockContext.globalState.get as jest.Mock).mockImplementation((key: string) => {
			if (key === "requestDelaySeconds") {
				return undefined
			}
			return null
		})

		const state = await provider.getState()
		expect(state.requestDelaySeconds).toBe(5)
	})

	test("alwaysApproveResubmit defaults to false", async () => {
		// Mock globalState.get to return undefined for alwaysApproveResubmit
		;(mockContext.globalState.get as jest.Mock).mockReturnValue(undefined)

		const state = await provider.getState()
		expect(state.alwaysApproveResubmit).toBe(false)
	})

	test("loads saved API config when switching modes", async () => {
		provider.resolveWebviewView(mockWebviewView)
		const messageHandler = (mockWebviewView.webview.onDidReceiveMessage as jest.Mock).mock.calls[0][0]

		// Mock ConfigManager methods
		provider.configManager = {
			GetModeConfigId: jest.fn().mockResolvedValue("test-id"),
			ListConfig: jest.fn().mockResolvedValue([{ name: "test-config", id: "test-id", apiProvider: "anthropic" }]),
			LoadConfig: jest.fn().mockResolvedValue({ apiProvider: "anthropic" }),
			SetModeConfig: jest.fn(),
		} as any

		// Switch to architect mode
		await messageHandler({ type: "mode", text: "architect" })

		// Should load the saved config for architect mode
		expect(provider.configManager.GetModeConfigId).toHaveBeenCalledWith("architect")
		expect(provider.configManager.LoadConfig).toHaveBeenCalledWith("test-config")
		expect(mockContext.globalState.update).toHaveBeenCalledWith("currentApiConfigName", "test-config")
	})

	test("saves current config when switching to mode without config", async () => {
		provider.resolveWebviewView(mockWebviewView)
		const messageHandler = (mockWebviewView.webview.onDidReceiveMessage as jest.Mock).mock.calls[0][0]

		// Mock ConfigManager methods
		provider.configManager = {
			GetModeConfigId: jest.fn().mockResolvedValue(undefined),
			ListConfig: jest
				.fn()
				.mockResolvedValue([{ name: "current-config", id: "current-id", apiProvider: "anthropic" }]),
			SetModeConfig: jest.fn(),
		} as any

		// Mock current config name
		;(mockContext.globalState.get as jest.Mock).mockImplementation((key: string) => {
			if (key === "currentApiConfigName") {
				return "current-config"
			}
			return undefined
		})

		// Switch to architect mode
		await messageHandler({ type: "mode", text: "architect" })

		// Should save current config as default for architect mode
		expect(provider.configManager.SetModeConfig).toHaveBeenCalledWith("architect", "current-id")
	})

	test("saves config as default for current mode when loading config", async () => {
		provider.resolveWebviewView(mockWebviewView)
		const messageHandler = (mockWebviewView.webview.onDidReceiveMessage as jest.Mock).mock.calls[0][0]

		provider.configManager = {
			LoadConfig: jest.fn().mockResolvedValue({ apiProvider: "anthropic", id: "new-id" }),
			ListConfig: jest.fn().mockResolvedValue([{ name: "new-config", id: "new-id", apiProvider: "anthropic" }]),
			SetModeConfig: jest.fn(),
			GetModeConfigId: jest.fn().mockResolvedValue(undefined),
		} as any

		// First set the mode
		await messageHandler({ type: "mode", text: "architect" })

		// Then load the config
		await messageHandler({ type: "loadApiConfiguration", text: "new-config" })

		// Should save new config as default for architect mode
		expect(provider.configManager.SetModeConfig).toHaveBeenCalledWith("architect", "new-id")
	})

	test("handles request delay settings messages", async () => {
		provider.resolveWebviewView(mockWebviewView)
		const messageHandler = (mockWebviewView.webview.onDidReceiveMessage as jest.Mock).mock.calls[0][0]

		// Test alwaysApproveResubmit
		await messageHandler({ type: "alwaysApproveResubmit", bool: true })
		expect(mockContext.globalState.update).toHaveBeenCalledWith("alwaysApproveResubmit", true)
		expect(mockPostMessage).toHaveBeenCalled()

		// Test requestDelaySeconds
		await messageHandler({ type: "requestDelaySeconds", value: 10 })
		expect(mockContext.globalState.update).toHaveBeenCalledWith("requestDelaySeconds", 10)
		expect(mockPostMessage).toHaveBeenCalled()
	})

	test("handles updatePrompt message correctly", async () => {
		provider.resolveWebviewView(mockWebviewView)
		const messageHandler = (mockWebviewView.webview.onDidReceiveMessage as jest.Mock).mock.calls[0][0]

		// Mock existing prompts
		const existingPrompts = {
			code: "existing code prompt",
			architect: "existing architect prompt",
		}
		;(mockContext.globalState.get as jest.Mock).mockImplementation((key: string) => {
			if (key === "customPrompts") {
				return existingPrompts
			}
			return undefined
		})

		// Test updating a prompt
		await messageHandler({
			type: "updatePrompt",
			promptMode: "code",
			customPrompt: "new code prompt",
		})

		// Verify state was updated correctly
		expect(mockContext.globalState.update).toHaveBeenCalledWith("customPrompts", {
			...existingPrompts,
			code: "new code prompt",
		})

		// Verify state was posted to webview
		expect(mockPostMessage).toHaveBeenCalledWith(
			expect.objectContaining({
				type: "state",
				state: expect.objectContaining({
					customPrompts: {
						...existingPrompts,
						code: "new code prompt",
					},
				}),
			}),
		)
	})

	test("customPrompts defaults to empty object", async () => {
		// Mock globalState.get to return undefined for customPrompts
		;(mockContext.globalState.get as jest.Mock).mockImplementation((key: string) => {
			if (key === "customPrompts") {
				return undefined
			}
			return null
		})

		const state = await provider.getState()
		expect(state.customPrompts).toEqual({})
	})

	test("uses mode-specific custom instructions in Cline initialization", async () => {
		// Setup mock state
		const modeCustomInstructions = "Code mode instructions"
		const mockApiConfig = {
			apiProvider: "openrouter",
			openRouterModelInfo: { supportsComputerUse: true },
		}

		jest.spyOn(provider, "getState").mockResolvedValue({
			apiConfiguration: mockApiConfig,
			customPrompts: {
				code: { customInstructions: modeCustomInstructions },
			},
			mode: "code",
			diffEnabled: true,
			fuzzyMatchThreshold: 1.0,
		} as any)

		// Reset Cline mock
		const { Cline } = require("../../Cline")
		;(Cline as jest.Mock).mockClear()

		// Initialize Cline with a task
		await provider.initClineWithTask("Test task")

		// Verify Cline was initialized with mode-specific instructions
		expect(Cline).toHaveBeenCalledWith(
			provider,
			mockApiConfig,
			modeCustomInstructions,
			true,
			1.0,
			"Test task",
			undefined,
			undefined,
			undefined,
		)
	})
	test("handles mode-specific custom instructions updates", async () => {
		provider.resolveWebviewView(mockWebviewView)
		const messageHandler = (mockWebviewView.webview.onDidReceiveMessage as jest.Mock).mock.calls[0][0]

		// Mock existing prompts
		const existingPrompts = {
			code: {
				roleDefinition: "Code role",
				customInstructions: "Old instructions",
			},
		}
		mockContext.globalState.get = jest.fn((key: string) => {
			if (key === "customPrompts") {
				return existingPrompts
			}
			return undefined
		})

		// Update custom instructions for code mode
		await messageHandler({
			type: "updatePrompt",
			promptMode: "code",
			customPrompt: {
				roleDefinition: "Code role",
				customInstructions: "New instructions",
			},
		})

		// Verify state was updated correctly
		expect(mockContext.globalState.update).toHaveBeenCalledWith("customPrompts", {
			code: {
				roleDefinition: "Code role",
				customInstructions: "New instructions",
			},
		})
	})

	test("saves mode config when updating API configuration", async () => {
		// Setup mock context with mode and config name
		mockContext = {
			...mockContext,
			globalState: {
				...mockContext.globalState,
				get: jest.fn((key: string) => {
					if (key === "mode") {
						return "code"
					} else if (key === "currentApiConfigName") {
						return "test-config"
					}
					return undefined
				}),
				update: jest.fn(),
				keys: jest.fn().mockReturnValue([]),
			},
		} as unknown as vscode.ExtensionContext

		// Create new provider with updated mock context
		provider = new ClineProvider(mockContext, mockOutputChannel)
		provider.resolveWebviewView(mockWebviewView)
		const messageHandler = (mockWebviewView.webview.onDidReceiveMessage as jest.Mock).mock.calls[0][0]

		provider.configManager = {
			ListConfig: jest.fn().mockResolvedValue([{ name: "test-config", id: "test-id", apiProvider: "anthropic" }]),
			SetModeConfig: jest.fn(),
		} as any

		// Update API configuration
		await messageHandler({
			type: "apiConfiguration",
			apiConfiguration: { apiProvider: "anthropic" },
		})

		// Should save config as default for current mode
		expect(provider.configManager.SetModeConfig).toHaveBeenCalledWith("code", "test-id")
	})

	test("file content includes line numbers", async () => {
		const { extractTextFromFile } = require("../../../integrations/misc/extract-text")
		const result = await extractTextFromFile("test.js")
		expect(result).toBe("1 | const x = 1;\n2 | const y = 2;\n3 | const z = 3;")
	})

	describe("deleteMessage", () => {
		beforeEach(() => {
			// Mock window.showInformationMessage
			;(vscode.window.showInformationMessage as jest.Mock) = jest.fn()
			provider.resolveWebviewView(mockWebviewView)
		})

		test('handles "Just this message" deletion correctly', async () => {
			// Mock user selecting "Just this message"
			;(vscode.window.showInformationMessage as jest.Mock).mockResolvedValue("Just this message")

			// Setup mock messages
			const mockMessages = [
				{ ts: 1000, type: "say", say: "user_feedback" }, // User message 1
				{ ts: 2000, type: "say", say: "tool" }, // Tool message
				{ ts: 3000, type: "say", say: "text", value: 4000 }, // Message to delete
				{ ts: 4000, type: "say", say: "browser_action" }, // Response to delete
				{ ts: 5000, type: "say", say: "user_feedback" }, // Next user message
				{ ts: 6000, type: "say", say: "user_feedback" }, // Final message
			]

			const mockApiHistory = [{ ts: 1000 }, { ts: 2000 }, { ts: 3000 }, { ts: 4000 }, { ts: 5000 }, { ts: 6000 }]

			// Setup Cline instance with mock data
			const mockCline = {
				clineMessages: mockMessages,
				apiConversationHistory: mockApiHistory,
				overwriteClineMessages: jest.fn(),
				overwriteApiConversationHistory: jest.fn(),
				taskId: "test-task-id",
				abortTask: jest.fn(),
				handleWebviewAskResponse: jest.fn(),
			}
			// @ts-ignore - accessing private property for testing
			provider.cline = mockCline

			// Mock getTaskWithId
			;(provider as any).getTaskWithId = jest.fn().mockResolvedValue({
				historyItem: { id: "test-task-id" },
			})

			// Trigger message deletion
			const messageHandler = (mockWebviewView.webview.onDidReceiveMessage as jest.Mock).mock.calls[0][0]
			await messageHandler({ type: "deleteMessage", value: 4000 })

			// Verify correct messages were kept
			expect(mockCline.overwriteClineMessages).toHaveBeenCalledWith([
				mockMessages[0],
				mockMessages[1],
				mockMessages[4],
				mockMessages[5],
			])

			// Verify correct API messages were kept
			expect(mockCline.overwriteApiConversationHistory).toHaveBeenCalledWith([
				mockApiHistory[0],
				mockApiHistory[1],
				mockApiHistory[4],
				mockApiHistory[5],
			])
		})

		test('handles "This and all subsequent messages" deletion correctly', async () => {
			// Mock user selecting "This and all subsequent messages"
			;(vscode.window.showInformationMessage as jest.Mock).mockResolvedValue("This and all subsequent messages")

			// Setup mock messages
			const mockMessages = [
				{ ts: 1000, type: "say", say: "user_feedback" },
				{ ts: 2000, type: "say", say: "text", value: 3000 }, // Message to delete
				{ ts: 3000, type: "say", say: "user_feedback" },
				{ ts: 4000, type: "say", say: "user_feedback" },
			]

			const mockApiHistory = [{ ts: 1000 }, { ts: 2000 }, { ts: 3000 }, { ts: 4000 }]

			// Setup Cline instance with mock data
			const mockCline = {
				clineMessages: mockMessages,
				apiConversationHistory: mockApiHistory,
				overwriteClineMessages: jest.fn(),
				overwriteApiConversationHistory: jest.fn(),
				taskId: "test-task-id",
				abortTask: jest.fn(),
				handleWebviewAskResponse: jest.fn(),
			}
			// @ts-ignore - accessing private property for testing
			provider.cline = mockCline

			// Mock getTaskWithId
			;(provider as any).getTaskWithId = jest.fn().mockResolvedValue({
				historyItem: { id: "test-task-id" },
			})

			// Trigger message deletion
			const messageHandler = (mockWebviewView.webview.onDidReceiveMessage as jest.Mock).mock.calls[0][0]
			await messageHandler({ type: "deleteMessage", value: 3000 })

			// Verify only messages before the deleted message were kept
			expect(mockCline.overwriteClineMessages).toHaveBeenCalledWith([mockMessages[0]])

			// Verify only API messages before the deleted message were kept
			expect(mockCline.overwriteApiConversationHistory).toHaveBeenCalledWith([mockApiHistory[0]])
		})

		test("handles Cancel correctly", async () => {
			// Mock user selecting "Cancel"
			;(vscode.window.showInformationMessage as jest.Mock).mockResolvedValue("Cancel")

			const mockCline = {
				clineMessages: [{ ts: 1000 }, { ts: 2000 }],
				apiConversationHistory: [{ ts: 1000 }, { ts: 2000 }],
				overwriteClineMessages: jest.fn(),
				overwriteApiConversationHistory: jest.fn(),
				taskId: "test-task-id",
			}
			// @ts-ignore - accessing private property for testing
			provider.cline = mockCline

			// Trigger message deletion
			const messageHandler = (mockWebviewView.webview.onDidReceiveMessage as jest.Mock).mock.calls[0][0]
			await messageHandler({ type: "deleteMessage", value: 2000 })

			// Verify no messages were deleted
			expect(mockCline.overwriteClineMessages).not.toHaveBeenCalled()
			expect(mockCline.overwriteApiConversationHistory).not.toHaveBeenCalled()
		})
	})

	describe("getSystemPrompt", () => {
		beforeEach(() => {
			mockPostMessage.mockClear()
			provider.resolveWebviewView(mockWebviewView)
		})

		const getMessageHandler = () => {
			const mockCalls = (mockWebviewView.webview.onDidReceiveMessage as jest.Mock).mock.calls
			expect(mockCalls.length).toBeGreaterThan(0)
			return mockCalls[0][0]
		}

		test("handles mcpEnabled setting correctly", async () => {
			// Mock getState to return mcpEnabled: true
			jest.spyOn(provider, "getState").mockResolvedValue({
				apiConfiguration: {
					apiProvider: "openrouter" as const,
					openRouterModelInfo: {
						supportsComputerUse: true,
						supportsPromptCache: false,
						maxTokens: 4096,
						contextWindow: 8192,
						supportsImages: false,
						inputPrice: 0.0,
						outputPrice: 0.0,
						description: undefined,
					},
				},
				mcpEnabled: true,
				mode: "code" as const,
			} as any)

			const handler1 = getMessageHandler()
			expect(typeof handler1).toBe("function")
			await handler1({ type: "getSystemPrompt", mode: "code" })

			// Verify mcpHub is passed when mcpEnabled is true
			expect(mockPostMessage).toHaveBeenCalledWith(
				expect.objectContaining({
					type: "systemPrompt",
					text: expect.any(String),
				}),
			)

			// Mock getState to return mcpEnabled: false
			jest.spyOn(provider, "getState").mockResolvedValue({
				apiConfiguration: {
					apiProvider: "openrouter" as const,
					openRouterModelInfo: {
						supportsComputerUse: true,
						supportsPromptCache: false,
						maxTokens: 4096,
						contextWindow: 8192,
						supportsImages: false,
						inputPrice: 0.0,
						outputPrice: 0.0,
						description: undefined,
					},
				},
				mcpEnabled: false,
				mode: "code" as const,
			} as any)

			const handler2 = getMessageHandler()
			await handler2({ type: "getSystemPrompt", mode: "code" })

			// Verify mcpHub is not passed when mcpEnabled is false
			expect(mockPostMessage).toHaveBeenCalledWith(
				expect.objectContaining({
					type: "systemPrompt",
					text: expect.any(String),
				}),
			)
		})

		test("handles errors gracefully", async () => {
			// Mock SYSTEM_PROMPT to throw an error
			const systemPrompt = require("../../prompts/system")
			jest.spyOn(systemPrompt, "SYSTEM_PROMPT").mockRejectedValueOnce(new Error("Test error"))

			const messageHandler = (mockWebviewView.webview.onDidReceiveMessage as jest.Mock).mock.calls[0][0]
			await messageHandler({ type: "getSystemPrompt", mode: "code" })

			expect(vscode.window.showErrorMessage).toHaveBeenCalledWith("Failed to get system prompt")
		})

		test("uses mode-specific custom instructions in system prompt", async () => {
			const systemPrompt = require("../../prompts/system")
			const { addCustomInstructions } = systemPrompt

			// Mock getState to return mode-specific custom instructions
			jest.spyOn(provider, "getState").mockResolvedValue({
				apiConfiguration: {
					apiProvider: "openrouter",
					openRouterModelInfo: { supportsComputerUse: true },
				},
				customPrompts: {
					code: { customInstructions: "Code mode specific instructions" },
				},
				mode: "code",
				mcpEnabled: false,
				browserViewportSize: "900x600",
			} as any)

			const messageHandler = (mockWebviewView.webview.onDidReceiveMessage as jest.Mock).mock.calls[0][0]
			await messageHandler({ type: "getSystemPrompt", mode: "code" })

			// Verify addCustomInstructions was called with mode-specific instructions
			expect(addCustomInstructions).toHaveBeenCalledWith(
				{
					customInstructions: undefined,
					customPrompts: {
						code: { customInstructions: "Code mode specific instructions" },
					},
					preferredLanguage: undefined,
				},
				expect.any(String),
				"code",
			)
		})

		test("uses correct mode-specific instructions when mode is specified", async () => {
			const systemPrompt = require("../../prompts/system")
			const { addCustomInstructions } = systemPrompt

			// Mock getState to return instructions for multiple modes
			jest.spyOn(provider, "getState").mockResolvedValue({
				apiConfiguration: {
					apiProvider: "openrouter",
					openRouterModelInfo: { supportsComputerUse: true },
				},
				customPrompts: {
					code: { customInstructions: "Code mode instructions" },
					architect: { customInstructions: "Architect mode instructions" },
				},
				mode: "code",
				mcpEnabled: false,
				browserViewportSize: "900x600",
			} as any)

			const messageHandler = (mockWebviewView.webview.onDidReceiveMessage as jest.Mock).mock.calls[0][0]

			// Request architect mode prompt
			await messageHandler({ type: "getSystemPrompt", mode: "architect" })

			// Verify architect mode instructions were used
			expect(addCustomInstructions).toHaveBeenCalledWith(
				{
					customInstructions: undefined,
					customPrompts: {
						code: { customInstructions: "Code mode instructions" },
						architect: { customInstructions: "Architect mode instructions" },
					},
					preferredLanguage: undefined,
				},
				expect.any(String),
				"architect",
			)
		})
	})
>>>>>>> 87b1a4d2
})<|MERGE_RESOLUTION|>--- conflicted
+++ resolved
@@ -177,887 +177,6 @@
 	jest.restoreAllMocks()
 })
 
-<<<<<<< HEAD
-describe('ClineProvider', () => {
-    let provider: ClineProvider
-    let mockContext: vscode.ExtensionContext
-    let mockOutputChannel: vscode.OutputChannel
-    let mockWebviewView: vscode.WebviewView
-    let mockPostMessage: jest.Mock
-    let visibilityChangeCallback: (e?: unknown) => void
-
-    beforeEach(() => {
-        // Reset mocks
-        jest.clearAllMocks()
-
-        // Mock context
-        mockContext = {
-            extensionPath: '/test/path',
-            extensionUri: {} as vscode.Uri,
-            globalState: {
-                get: jest.fn().mockImplementation((key: string) => {
-                    switch (key) {
-                        case 'mode':
-                            return 'architect'
-                        case 'currentApiConfigName':
-                            return 'new-config'
-                        default:
-                            return undefined
-                    }
-                }),
-                update: jest.fn(),
-                keys: jest.fn().mockReturnValue([]),
-            },
-            secrets: {
-                get: jest.fn(),
-                store: jest.fn(),
-                delete: jest.fn()
-            },
-            subscriptions: [],
-            extension: {
-                packageJSON: { version: '1.0.0' }
-            },
-            globalStorageUri: {
-                fsPath: '/test/storage/path'
-            }
-        } as unknown as vscode.ExtensionContext
-
-        // Mock output channel
-        mockOutputChannel = {
-            appendLine: jest.fn(),
-            clear: jest.fn(),
-            dispose: jest.fn()
-        } as unknown as vscode.OutputChannel
-
-        // Mock webview
-        mockPostMessage = jest.fn()
-        mockWebviewView = {
-            webview: {
-                postMessage: mockPostMessage,
-                html: '',
-                options: {},
-                onDidReceiveMessage: jest.fn(),
-                asWebviewUri: jest.fn()
-            },
-            visible: true,
-            onDidDispose: jest.fn().mockImplementation((callback) => {
-                callback()
-                return { dispose: jest.fn() }
-            }),
-            onDidChangeVisibility: jest.fn().mockImplementation((callback) => {
-                visibilityChangeCallback = callback
-                return { dispose: jest.fn() }
-            })
-        } as unknown as vscode.WebviewView
-
-        provider = new ClineProvider(mockContext, mockOutputChannel)
-    })
-
-    test('constructor initializes correctly', () => {
-        expect(provider).toBeInstanceOf(ClineProvider)
-        // Since getVisibleInstance returns the last instance where view.visible is true
-        // @ts-ignore - accessing private property for testing
-        provider.view = mockWebviewView
-        expect(ClineProvider.getVisibleInstance()).toBe(provider)
-    })
-
-    test('resolveWebviewView sets up webview correctly', () => {
-        provider.resolveWebviewView(mockWebviewView)
-
-        expect(mockWebviewView.webview.options).toEqual({
-            enableScripts: true,
-            localResourceRoots: [mockContext.extensionUri]
-        })
-        expect(mockWebviewView.webview.html).toContain('<!DOCTYPE html>')
-    })
-
-    test('postMessageToWebview sends message to webview', async () => {
-        provider.resolveWebviewView(mockWebviewView)
-
-        const mockState: ExtensionState = {
-            version: '1.0.0',
-            preferredLanguage: 'English',
-            clineMessages: [],
-            taskHistory: [],
-            shouldShowAnnouncement: false,
-            apiConfiguration: {
-                apiProvider: 'openrouter'
-            },
-            customInstructions: undefined,
-            alwaysAllowReadOnly: false,
-            alwaysAllowWrite: false,
-            alwaysAllowExecute: false,
-            alwaysAllowBrowser: false,
-            alwaysAllowMcp: false,
-            uriScheme: 'vscode',
-            soundEnabled: false,
-            diffEnabled: false,
-            writeDelayMs: 1000,
-            browserViewportSize: "900x600",
-            fuzzyMatchThreshold: 1.0,
-            mcpEnabled: true,
-            requestDelaySeconds: 5,
-            maxApiRetries: 0,
-            mode: codeMode,
-        }
-
-        const message: ExtensionMessage = {
-            type: 'state',
-            state: mockState
-        }
-        await provider.postMessageToWebview(message)
-
-        expect(mockPostMessage).toHaveBeenCalledWith(message)
-    })
-
-    test('handles webviewDidLaunch message', async () => {
-        provider.resolveWebviewView(mockWebviewView)
-
-        // Get the message handler from onDidReceiveMessage
-        const messageHandler = (mockWebviewView.webview.onDidReceiveMessage as jest.Mock).mock.calls[0][0]
-
-        // Simulate webviewDidLaunch message
-        await messageHandler({ type: 'webviewDidLaunch' })
-
-        // Should post state and theme to webview
-        expect(mockPostMessage).toHaveBeenCalled()
-    })
-
-    test('clearTask aborts current task', async () => {
-        const mockAbortTask = jest.fn()
-        // @ts-ignore - accessing private property for testing
-        provider.cline = { abortTask: mockAbortTask }
-
-        await provider.clearTask()
-
-        expect(mockAbortTask).toHaveBeenCalled()
-        // @ts-ignore - accessing private property for testing
-        expect(provider.cline).toBeUndefined()
-    })
-
-    test('getState returns correct initial state', async () => {
-        const state = await provider.getState()
-
-        expect(state).toHaveProperty('apiConfiguration')
-        expect(state.apiConfiguration).toHaveProperty('apiProvider')
-        expect(state).toHaveProperty('customInstructions')
-        expect(state).toHaveProperty('alwaysAllowReadOnly')
-        expect(state).toHaveProperty('alwaysAllowWrite')
-        expect(state).toHaveProperty('alwaysAllowExecute')
-        expect(state).toHaveProperty('alwaysAllowBrowser')
-        expect(state).toHaveProperty('taskHistory')
-        expect(state).toHaveProperty('soundEnabled')
-        expect(state).toHaveProperty('diffEnabled')
-        expect(state).toHaveProperty('writeDelayMs')
-    })
-
-    test('preferredLanguage defaults to VSCode language when not set', async () => {
-        // Mock VSCode language as Spanish
-        (vscode.env as any).language = 'es-ES';
-
-        const state = await provider.getState();
-        expect(state.preferredLanguage).toBe('Spanish');
-    })
-
-    test('preferredLanguage defaults to English for unsupported VSCode language', async () => {
-        // Mock VSCode language as an unsupported language
-        (vscode.env as any).language = 'unsupported-LANG';
-
-        const state = await provider.getState();
-        expect(state.preferredLanguage).toBe('English');
-    })
-
-    test('diffEnabled defaults to true when not set', async () => {
-        // Mock globalState.get to return undefined for diffEnabled
-        (mockContext.globalState.get as jest.Mock).mockReturnValue(undefined)
-
-        const state = await provider.getState()
-
-        expect(state.diffEnabled).toBe(true)
-    })
-
-    test('writeDelayMs defaults to 1000ms', async () => {
-        // Mock globalState.get to return undefined for writeDelayMs
-        (mockContext.globalState.get as jest.Mock).mockImplementation((key: string) => {
-            if (key === 'writeDelayMs') {
-                return undefined
-            }
-            return null
-        })
-
-        const state = await provider.getState()
-        expect(state.writeDelayMs).toBe(1000)
-    })
-
-    test('handles writeDelayMs message', async () => {
-        provider.resolveWebviewView(mockWebviewView)
-        const messageHandler = (mockWebviewView.webview.onDidReceiveMessage as jest.Mock).mock.calls[0][0]
-
-        await messageHandler({ type: 'writeDelayMs', value: 2000 })
-
-        expect(mockContext.globalState.update).toHaveBeenCalledWith('writeDelayMs', 2000)
-        expect(mockPostMessage).toHaveBeenCalled()
-    })
-
-    test('updates sound utility when sound setting changes', async () => {
-        provider.resolveWebviewView(mockWebviewView)
-
-        // Get the message handler from onDidReceiveMessage
-        const messageHandler = (mockWebviewView.webview.onDidReceiveMessage as jest.Mock).mock.calls[0][0]
-
-        // Simulate setting sound to enabled
-        await messageHandler({ type: 'soundEnabled', bool: true })
-        expect(setSoundEnabled).toHaveBeenCalledWith(true)
-        expect(mockContext.globalState.update).toHaveBeenCalledWith('soundEnabled', true)
-        expect(mockPostMessage).toHaveBeenCalled()
-
-        // Simulate setting sound to disabled
-        await messageHandler({ type: 'soundEnabled', bool: false })
-        expect(setSoundEnabled).toHaveBeenCalledWith(false)
-        expect(mockContext.globalState.update).toHaveBeenCalledWith('soundEnabled', false)
-        expect(mockPostMessage).toHaveBeenCalled()
-    })
-
-    test('requestDelaySeconds defaults to 5 seconds', async () => {
-        // Mock globalState.get to return undefined for requestDelaySeconds
-        (mockContext.globalState.get as jest.Mock).mockImplementation((key: string) => {
-            if (key === 'requestDelaySeconds') {
-                return undefined
-            }
-            return null
-        })
-
-        const state = await provider.getState()
-        expect(state.requestDelaySeconds).toBe(5)
-    })
-
-    test('maxApiRetries is optional and defaults to 0 (off)', async () => {
-        const getMock = jest.fn();
-
-        // Test when maxApiRetries is undefined
-        getMock.mockImplementation((key: string) => {
-            if (key === 'maxApiRetries') {
-                return undefined;
-            }
-            return null;
-        });
-        mockContext.globalState.get = getMock;
-        const stateUndefined = await provider.getState();
-        expect(stateUndefined.maxApiRetries).toBe(0);
-
-        // Test when maxApiRetries is explicitly set
-        getMock.mockImplementation((key: string) => {
-            if (key === 'maxApiRetries') {
-                return 5;
-            }
-            return null;
-        });
-        mockContext.globalState.get = getMock;
-        const stateSet = await provider.getState();
-        expect(stateSet.maxApiRetries).toBe(5);
-
-        // Test that maxApiRetries can be null/undefined without breaking
-        getMock.mockImplementation((key: string) => {
-            if (key === 'maxApiRetries') {
-                return null;
-            }
-            return null;
-        });
-        mockContext.globalState.get = getMock;
-        const stateNull = await provider.getState();
-        expect(stateNull.maxApiRetries).toBe(0);
-    })
-
-    test('alwaysApproveResubmit defaults to false', async () => {
-        // Mock globalState.get to return undefined for alwaysApproveResubmit
-        (mockContext.globalState.get as jest.Mock).mockReturnValue(undefined)
-
-        const state = await provider.getState()
-        expect(state.alwaysApproveResubmit).toBe(false)
-    })
-
-    test('loads saved API config when switching modes', async () => {
-        provider.resolveWebviewView(mockWebviewView)
-        const messageHandler = (mockWebviewView.webview.onDidReceiveMessage as jest.Mock).mock.calls[0][0]
-
-        // Mock ConfigManager methods
-        provider.configManager = {
-            GetModeConfigId: jest.fn().mockResolvedValue('test-id'),
-            ListConfig: jest.fn().mockResolvedValue([
-                { name: 'test-config', id: 'test-id', apiProvider: 'anthropic' }
-            ]),
-            LoadConfig: jest.fn().mockResolvedValue({ apiProvider: 'anthropic' }),
-            SetModeConfig: jest.fn()
-        } as any
-
-        // Switch to architect mode
-        await messageHandler({ type: 'mode', text: 'architect' })
-
-        // Should load the saved config for architect mode
-        expect(provider.configManager.GetModeConfigId).toHaveBeenCalledWith('architect')
-        expect(provider.configManager.LoadConfig).toHaveBeenCalledWith('test-config')
-        expect(mockContext.globalState.update).toHaveBeenCalledWith('currentApiConfigName', 'test-config')
-    })
-
-    test('saves current config when switching to mode without config', async () => {
-        provider.resolveWebviewView(mockWebviewView)
-        const messageHandler = (mockWebviewView.webview.onDidReceiveMessage as jest.Mock).mock.calls[0][0]
-
-        // Mock ConfigManager methods
-        provider.configManager = {
-            GetModeConfigId: jest.fn().mockResolvedValue(undefined),
-            ListConfig: jest.fn().mockResolvedValue([
-                { name: 'current-config', id: 'current-id', apiProvider: 'anthropic' }
-            ]),
-            SetModeConfig: jest.fn()
-        } as any
-
-        // Mock current config name
-        (mockContext.globalState.get as jest.Mock).mockImplementation((key: string) => {
-            if (key === 'currentApiConfigName') {
-                return 'current-config'
-            }
-            return undefined
-        })
-
-        // Switch to architect mode
-        await messageHandler({ type: 'mode', text: 'architect' })
-
-        // Should save current config as default for architect mode
-        expect(provider.configManager.SetModeConfig).toHaveBeenCalledWith('architect', 'current-id')
-    })
-
-    test('saves config as default for current mode when loading config', async () => {
-        provider.resolveWebviewView(mockWebviewView)
-        const messageHandler = (mockWebviewView.webview.onDidReceiveMessage as jest.Mock).mock.calls[0][0]
-
-        provider.configManager = {
-            LoadConfig: jest.fn().mockResolvedValue({ apiProvider: 'anthropic', id: 'new-id' }),
-            ListConfig: jest.fn().mockResolvedValue([
-                { name: 'new-config', id: 'new-id', apiProvider: 'anthropic' }
-            ]),
-            SetModeConfig: jest.fn(),
-            GetModeConfigId: jest.fn().mockResolvedValue(undefined)
-        } as any
-
-        // First set the mode
-        await messageHandler({ type: 'mode', text: 'architect' })
-
-        // Then load the config
-        await messageHandler({ type: 'loadApiConfiguration', text: 'new-config' })
-
-        // Should save new config as default for architect mode
-        expect(provider.configManager.SetModeConfig).toHaveBeenCalledWith('architect', 'new-id')
-    })
-
-    test('handles request delay settings messages', async () => {
-        provider.resolveWebviewView(mockWebviewView)
-        const messageHandler = (mockWebviewView.webview.onDidReceiveMessage as jest.Mock).mock.calls[0][0]
-
-        // Test alwaysApproveResubmit
-        await messageHandler({ type: 'alwaysApproveResubmit', bool: true })
-        expect(mockContext.globalState.update).toHaveBeenCalledWith('alwaysApproveResubmit', true)
-        expect(mockPostMessage).toHaveBeenCalled()
-
-        // Test requestDelaySeconds
-        await messageHandler({ type: 'requestDelaySeconds', value: 10 })
-        expect(mockContext.globalState.update).toHaveBeenCalledWith('requestDelaySeconds', 10)
-        expect(mockPostMessage).toHaveBeenCalled()
-
-        // Test maxApiRetries
-        await messageHandler({ type: 'maxApiRetries', value: 5 })
-        expect(mockContext.globalState.update).toHaveBeenCalledWith('maxApiRetries', 5)
-        expect(mockPostMessage).toHaveBeenCalled()
-    })
-
-    test('handles updatePrompt message correctly', async () => {
-        provider.resolveWebviewView(mockWebviewView)
-        const messageHandler = (mockWebviewView.webview.onDidReceiveMessage as jest.Mock).mock.calls[0][0]
-
-        // Mock existing prompts
-        const existingPrompts = {
-            code: 'existing code prompt',
-            architect: 'existing architect prompt'
-        }
-        ;(mockContext.globalState.get as jest.Mock).mockImplementation((key: string) => {
-            if (key === 'customPrompts') {
-                return existingPrompts
-            }
-            return undefined
-        })
-
-        // Test updating a prompt
-        await messageHandler({
-            type: 'updatePrompt',
-            promptMode: 'code',
-            customPrompt: 'new code prompt'
-        })
-
-        // Verify state was updated correctly
-        expect(mockContext.globalState.update).toHaveBeenCalledWith(
-            'customPrompts',
-            {
-                ...existingPrompts,
-                code: 'new code prompt'
-            }
-        )
-
-        // Verify state was posted to webview
-        expect(mockPostMessage).toHaveBeenCalledWith(
-            expect.objectContaining({
-                type: 'state',
-                state: expect.objectContaining({
-                    customPrompts: {
-                        ...existingPrompts,
-                        code: 'new code prompt'
-                    }
-                })
-            })
-        )
-    })
-
-    test('customPrompts defaults to empty object', async () => {
-        // Mock globalState.get to return undefined for customPrompts
-        (mockContext.globalState.get as jest.Mock).mockImplementation((key: string) => {
-            if (key === 'customPrompts') {
-                return undefined
-            }
-            return null
-        })
-
-        const state = await provider.getState()
-        expect(state.customPrompts).toEqual({})
-    })
-
-    test('uses mode-specific custom instructions in Cline initialization', async () => {
-        // Setup mock state
-        const modeCustomInstructions = 'Code mode instructions';
-        const mockApiConfig = {
-            apiProvider: 'openrouter',
-            openRouterModelInfo: { supportsComputerUse: true }
-        };
-
-        jest.spyOn(provider, 'getState').mockResolvedValue({
-            apiConfiguration: mockApiConfig,
-            customPrompts: {
-                code: { customInstructions: modeCustomInstructions }
-            },
-            mode: 'code',
-            diffEnabled: true,
-            fuzzyMatchThreshold: 1.0
-        } as any);
-
-        // Reset Cline mock
-        const { Cline } = require('../../Cline');
-        (Cline as jest.Mock).mockClear();
-
-        // Initialize Cline with a task
-        await provider.initClineWithTask('Test task');
-
-        // Verify Cline was initialized with mode-specific instructions
-        expect(Cline).toHaveBeenCalledWith(
-            provider,
-            mockApiConfig,
-            modeCustomInstructions,
-            true,
-            1.0,
-            'Test task',
-            undefined
-        );
-    });
-    test('handles mode-specific custom instructions updates', async () => {
-        provider.resolveWebviewView(mockWebviewView)
-        const messageHandler = (mockWebviewView.webview.onDidReceiveMessage as jest.Mock).mock.calls[0][0]
-
-        // Mock existing prompts
-        const existingPrompts = {
-            code: {
-                roleDefinition: 'Code role',
-                customInstructions: 'Old instructions'
-            }
-        }
-        mockContext.globalState.get = jest.fn((key: string) => {
-            if (key === 'customPrompts') {
-                return existingPrompts
-            }
-            return undefined
-        })
-
-        // Update custom instructions for code mode
-        await messageHandler({
-            type: 'updatePrompt',
-            promptMode: 'code',
-            customPrompt: {
-                roleDefinition: 'Code role',
-                customInstructions: 'New instructions'
-            }
-        })
-
-        // Verify state was updated correctly
-        expect(mockContext.globalState.update).toHaveBeenCalledWith(
-            'customPrompts',
-            {
-                code: {
-                    roleDefinition: 'Code role',
-                    customInstructions: 'New instructions'
-                }
-            }
-        )
-    })
-
-    test('saves mode config when updating API configuration', async () => {
-        // Setup mock context with mode and config name
-        mockContext = {
-            ...mockContext,
-            globalState: {
-                ...mockContext.globalState,
-                get: jest.fn((key: string) => {
-                    if (key === 'mode') {
-                        return 'code'
-                    } else if (key === 'currentApiConfigName') {
-                        return 'test-config'
-                    }
-                    return undefined
-                }),
-                update: jest.fn(),
-                keys: jest.fn().mockReturnValue([]),
-            }
-        } as unknown as vscode.ExtensionContext
-
-        // Create new provider with updated mock context
-        provider = new ClineProvider(mockContext, mockOutputChannel)
-        provider.resolveWebviewView(mockWebviewView)
-        const messageHandler = (mockWebviewView.webview.onDidReceiveMessage as jest.Mock).mock.calls[0][0]
-
-        provider.configManager = {
-            ListConfig: jest.fn().mockResolvedValue([
-                { name: 'test-config', id: 'test-id', apiProvider: 'anthropic' }
-            ]),
-            SetModeConfig: jest.fn()
-        } as any
-
-        // Update API configuration
-        await messageHandler({
-            type: 'apiConfiguration',
-            apiConfiguration: { apiProvider: 'anthropic' }
-        })
-
-        // Should save config as default for current mode
-        expect(provider.configManager.SetModeConfig).toHaveBeenCalledWith('code', 'test-id')
-    })
-
-    test('file content includes line numbers', async () => {
-        const { extractTextFromFile } = require('../../../integrations/misc/extract-text')
-        const result = await extractTextFromFile('test.js')
-        expect(result).toBe('1 | const x = 1;\n2 | const y = 2;\n3 | const z = 3;')
-    })
-
-    describe('deleteMessage', () => {
-        beforeEach(() => {
-            // Mock window.showInformationMessage
-            ;(vscode.window.showInformationMessage as jest.Mock) = jest.fn()
-            provider.resolveWebviewView(mockWebviewView)
-        })
-
-        test('handles "Just this message" deletion correctly', async () => {
-            // Mock user selecting "Just this message"
-            ;(vscode.window.showInformationMessage as jest.Mock).mockResolvedValue('Just this message')
-
-            // Setup mock messages
-            const mockMessages = [
-                { ts: 1000, type: 'say', say: 'user_feedback' },     // User message 1
-                { ts: 2000, type: 'say', say: 'tool' },             // Tool message
-                { ts: 3000, type: 'say', say: 'text', value: 4000 }, // Message to delete
-                { ts: 4000, type: 'say', say: 'browser_action' },    // Response to delete
-                { ts: 5000, type: 'say', say: 'user_feedback' },     // Next user message
-                { ts: 6000, type: 'say', say: 'user_feedback' }      // Final message
-            ]
-
-            const mockApiHistory = [
-                { ts: 1000 },
-                { ts: 2000 },
-                { ts: 3000 },
-                { ts: 4000 },
-                { ts: 5000 },
-                { ts: 6000 }
-            ]
-
-            // Setup Cline instance with mock data
-            const mockCline = {
-                clineMessages: mockMessages,
-                apiConversationHistory: mockApiHistory,
-                overwriteClineMessages: jest.fn(),
-                overwriteApiConversationHistory: jest.fn(),
-                taskId: 'test-task-id',
-                abortTask: jest.fn(),
-                handleWebviewAskResponse: jest.fn()
-            }
-            // @ts-ignore - accessing private property for testing
-            provider.cline = mockCline
-
-            // Mock getTaskWithId
-            ;(provider as any).getTaskWithId = jest.fn().mockResolvedValue({
-                historyItem: { id: 'test-task-id' }
-            })
-
-            // Trigger message deletion
-            const messageHandler = (mockWebviewView.webview.onDidReceiveMessage as jest.Mock).mock.calls[0][0]
-            await messageHandler({ type: 'deleteMessage', value: 4000 })
-
-            // Verify correct messages were kept
-            expect(mockCline.overwriteClineMessages).toHaveBeenCalledWith([
-                mockMessages[0],
-                mockMessages[1],
-                mockMessages[4],
-                mockMessages[5]
-            ])
-
-            // Verify correct API messages were kept
-            expect(mockCline.overwriteApiConversationHistory).toHaveBeenCalledWith([
-                mockApiHistory[0],
-                mockApiHistory[1],
-                mockApiHistory[4],
-                mockApiHistory[5]
-            ])
-        })
-
-        test('handles "This and all subsequent messages" deletion correctly', async () => {
-            // Mock user selecting "This and all subsequent messages"
-            ;(vscode.window.showInformationMessage as jest.Mock).mockResolvedValue('This and all subsequent messages')
-
-            // Setup mock messages
-            const mockMessages = [
-                { ts: 1000, type: 'say', say: 'user_feedback' },
-                { ts: 2000, type: 'say', say: 'text', value: 3000 },  // Message to delete
-                { ts: 3000, type: 'say', say: 'user_feedback' },
-                { ts: 4000, type: 'say', say: 'user_feedback' }
-            ]
-
-            const mockApiHistory = [
-                { ts: 1000 },
-                { ts: 2000 },
-                { ts: 3000 },
-                { ts: 4000 }
-            ]
-
-            // Setup Cline instance with mock data
-            const mockCline = {
-                clineMessages: mockMessages,
-                apiConversationHistory: mockApiHistory,
-                overwriteClineMessages: jest.fn(),
-                overwriteApiConversationHistory: jest.fn(),
-                taskId: 'test-task-id',
-                abortTask: jest.fn(),
-                handleWebviewAskResponse: jest.fn()
-            }
-            // @ts-ignore - accessing private property for testing
-            provider.cline = mockCline
-
-            // Mock getTaskWithId
-            ;(provider as any).getTaskWithId = jest.fn().mockResolvedValue({
-                historyItem: { id: 'test-task-id' }
-            })
-
-            // Trigger message deletion
-            const messageHandler = (mockWebviewView.webview.onDidReceiveMessage as jest.Mock).mock.calls[0][0]
-            await messageHandler({ type: 'deleteMessage', value: 3000 })
-
-            // Verify only messages before the deleted message were kept
-            expect(mockCline.overwriteClineMessages).toHaveBeenCalledWith([
-                mockMessages[0]
-            ])
-
-            // Verify only API messages before the deleted message were kept
-            expect(mockCline.overwriteApiConversationHistory).toHaveBeenCalledWith([
-                mockApiHistory[0]
-            ])
-        })
-
-        test('handles Cancel correctly', async () => {
-            // Mock user selecting "Cancel"
-            ;(vscode.window.showInformationMessage as jest.Mock).mockResolvedValue('Cancel')
-
-            const mockCline = {
-                clineMessages: [{ ts: 1000 }, { ts: 2000 }],
-                apiConversationHistory: [{ ts: 1000 }, { ts: 2000 }],
-                overwriteClineMessages: jest.fn(),
-                overwriteApiConversationHistory: jest.fn(),
-                taskId: 'test-task-id'
-            }
-            // @ts-ignore - accessing private property for testing
-            provider.cline = mockCline
-
-            // Trigger message deletion
-            const messageHandler = (mockWebviewView.webview.onDidReceiveMessage as jest.Mock).mock.calls[0][0]
-            await messageHandler({ type: 'deleteMessage', value: 2000 })
-
-            // Verify no messages were deleted
-            expect(mockCline.overwriteClineMessages).not.toHaveBeenCalled()
-            expect(mockCline.overwriteApiConversationHistory).not.toHaveBeenCalled()
-        })
-    })
-    
-    describe('getSystemPrompt', () => {
-        beforeEach(() => {
-            mockPostMessage.mockClear();
-            provider.resolveWebviewView(mockWebviewView);
-        });
-
-        const getMessageHandler = () => {
-            const mockCalls = (mockWebviewView.webview.onDidReceiveMessage as jest.Mock).mock.calls;
-            expect(mockCalls.length).toBeGreaterThan(0);
-            return mockCalls[0][0];
-        };
-
-        test('handles mcpEnabled setting correctly', async () => {
-            // Mock getState to return mcpEnabled: true
-            jest.spyOn(provider, 'getState').mockResolvedValue({
-                apiConfiguration: {
-                    apiProvider: 'openrouter' as const,
-                    openRouterModelInfo: {
-                        supportsComputerUse: true,
-                        supportsPromptCache: false,
-                        maxTokens: 4096,
-                        contextWindow: 8192,
-                        supportsImages: false,
-                        inputPrice: 0.0,
-                        outputPrice: 0.0,
-                        description: undefined
-                    }
-                },
-                mcpEnabled: true,
-                mode: 'code' as const
-            } as any);
-
-            const handler1 = getMessageHandler();
-            expect(typeof handler1).toBe('function');
-            await handler1({ type: 'getSystemPrompt', mode: 'code' });
-
-            // Verify mcpHub is passed when mcpEnabled is true
-            expect(mockPostMessage).toHaveBeenCalledWith(
-                expect.objectContaining({
-                    type: 'systemPrompt',
-                    text: expect.any(String)
-                })
-            );
-
-            // Mock getState to return mcpEnabled: false
-            jest.spyOn(provider, 'getState').mockResolvedValue({
-                apiConfiguration: {
-                    apiProvider: 'openrouter' as const,
-                    openRouterModelInfo: {
-                        supportsComputerUse: true,
-                        supportsPromptCache: false,
-                        maxTokens: 4096,
-                        contextWindow: 8192,
-                        supportsImages: false,
-                        inputPrice: 0.0,
-                        outputPrice: 0.0,
-                        description: undefined
-                    }
-                },
-                mcpEnabled: false,
-                mode: 'code' as const
-            } as any);
-
-            const handler2 = getMessageHandler();
-            await handler2({ type: 'getSystemPrompt', mode: 'code' });
-
-            // Verify mcpHub is not passed when mcpEnabled is false
-            expect(mockPostMessage).toHaveBeenCalledWith(
-                expect.objectContaining({
-                    type: 'systemPrompt',
-                    text: expect.any(String)
-                })
-            );
-        });
-
-        test('handles errors gracefully', async () => {
-            // Mock SYSTEM_PROMPT to throw an error
-            const systemPrompt = require('../../prompts/system')
-            jest.spyOn(systemPrompt, 'SYSTEM_PROMPT').mockRejectedValueOnce(new Error('Test error'))
-
-            const messageHandler = (mockWebviewView.webview.onDidReceiveMessage as jest.Mock).mock.calls[0][0]
-            await messageHandler({ type: 'getSystemPrompt', mode: 'code' })
-
-            expect(vscode.window.showErrorMessage).toHaveBeenCalledWith('Failed to get system prompt')
-        })
-
-        test('uses mode-specific custom instructions in system prompt', async () => {
-            const systemPrompt = require('../../prompts/system')
-            const { addCustomInstructions } = systemPrompt
-
-            // Mock getState to return mode-specific custom instructions
-            jest.spyOn(provider, 'getState').mockResolvedValue({
-                apiConfiguration: {
-                    apiProvider: 'openrouter',
-                    openRouterModelInfo: { supportsComputerUse: true }
-                },
-                customPrompts: {
-                    code: { customInstructions: 'Code mode specific instructions' }
-                },
-                mode: 'code',
-                mcpEnabled: false,
-                browserViewportSize: '900x600'
-            } as any)
-
-            const messageHandler = (mockWebviewView.webview.onDidReceiveMessage as jest.Mock).mock.calls[0][0]
-            await messageHandler({ type: 'getSystemPrompt', mode: 'code' })
-
-            // Verify addCustomInstructions was called with mode-specific instructions
-            expect(addCustomInstructions).toHaveBeenCalledWith(
-                {
-                    customInstructions: undefined,
-                    customPrompts: {
-                        code: { customInstructions: 'Code mode specific instructions' }
-                    },
-                    preferredLanguage: undefined
-                },
-                expect.any(String),
-                'code'
-            )
-        })
-
-        test('uses correct mode-specific instructions when mode is specified', async () => {
-            const systemPrompt = require('../../prompts/system')
-            const { addCustomInstructions } = systemPrompt
-
-            // Mock getState to return instructions for multiple modes
-            jest.spyOn(provider, 'getState').mockResolvedValue({
-                apiConfiguration: {
-                    apiProvider: 'openrouter',
-                    openRouterModelInfo: { supportsComputerUse: true }
-                },
-                customPrompts: {
-                    code: { customInstructions: 'Code mode instructions' },
-                    architect: { customInstructions: 'Architect mode instructions' }
-                },
-                mode: 'code',
-                mcpEnabled: false,
-                browserViewportSize: '900x600'
-            } as any)
-
-            const messageHandler = (mockWebviewView.webview.onDidReceiveMessage as jest.Mock).mock.calls[0][0]
-            
-            // Request architect mode prompt
-            await messageHandler({ type: 'getSystemPrompt', mode: 'architect' })
-
-            // Verify architect mode instructions were used
-            expect(addCustomInstructions).toHaveBeenCalledWith(
-                {
-                    customInstructions: undefined,
-                    customPrompts: {
-                        code: { customInstructions: 'Code mode instructions' },
-                        architect: { customInstructions: 'Architect mode instructions' }
-                    },
-                    preferredLanguage: undefined
-                },
-                expect.any(String),
-                'architect'
-            )
-        })
-    })
-=======
 describe("ClineProvider", () => {
 	let provider: ClineProvider
 	let mockContext: vscode.ExtensionContext
@@ -1177,6 +296,7 @@
 			fuzzyMatchThreshold: 1.0,
 			mcpEnabled: true,
 			requestDelaySeconds: 5,
+			maxApiRetries: 0,
 			mode: defaultModeSlug,
 		}
 
@@ -1310,6 +430,43 @@
 		expect(state.requestDelaySeconds).toBe(5)
 	})
 
+	test("maxApiRetries is optional and defaults to 0 (off)", async () => {
+		const getMock = jest.fn()
+
+		// Test when maxApiRetries is undefined
+		getMock.mockImplementation((key: string) => {
+			if (key === "maxApiRetries") {
+				return undefined
+			}
+			return null
+		})
+		mockContext.globalState.get = getMock
+		const stateUndefined = await provider.getState()
+		expect(stateUndefined.maxApiRetries).toBe(0)
+
+		// Test when maxApiRetries is explicitly set
+		getMock.mockImplementation((key: string) => {
+			if (key === "maxApiRetries") {
+				return 5
+			}
+			return null
+		})
+		mockContext.globalState.get = getMock
+		const stateSet = await provider.getState()
+		expect(stateSet.maxApiRetries).toBe(5)
+
+		// Test that maxApiRetries can be null/undefined without breaking
+		getMock.mockImplementation((key: string) => {
+			if (key === "maxApiRetries") {
+				return null
+			}
+			return null
+		})
+		mockContext.globalState.get = getMock
+		const stateNull = await provider.getState()
+		expect(stateNull.maxApiRetries).toBe(0)
+	})
+
 	test("alwaysApproveResubmit defaults to false", async () => {
 		// Mock globalState.get to return undefined for alwaysApproveResubmit
 		;(mockContext.globalState.get as jest.Mock).mockReturnValue(undefined)
@@ -1400,6 +557,11 @@
 		// Test requestDelaySeconds
 		await messageHandler({ type: "requestDelaySeconds", value: 10 })
 		expect(mockContext.globalState.update).toHaveBeenCalledWith("requestDelaySeconds", 10)
+		expect(mockPostMessage).toHaveBeenCalled()
+
+		// Test maxApiRetries
+		await messageHandler({ type: "maxApiRetries", value: 5 })
+		expect(mockContext.globalState.update).toHaveBeenCalledWith("maxApiRetries", 5)
 		expect(mockPostMessage).toHaveBeenCalled()
 	})
 
@@ -1868,5 +1030,4 @@
 			)
 		})
 	})
->>>>>>> 87b1a4d2
 })