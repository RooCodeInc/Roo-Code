--- conflicted
+++ resolved
@@ -585,11 +585,8 @@
 			remoteControlEnabled: false,
 			taskSyncEnabled: false,
 			featureRoomoteControlEnabled: false,
-<<<<<<< HEAD
 			errorCode: {},
-=======
 			checkpointTimeout: DEFAULT_CHECKPOINT_TIMEOUT_SECONDS,
->>>>>>> ab9a4857
 		}
 
 		const message: ExtensionMessage = {
