// npx vitest core/webview/__tests__/ClineProvider.spec.ts

import Anthropic from "@anthropic-ai/sdk"
import * as vscode from "vscode"
import axios from "axios"

import { type ProviderSettingsEntry, type ClineMessage, ORGANIZATION_ALLOW_ALL } from "@roo-code/types"
import { TelemetryService } from "@roo-code/telemetry"

import { ExtensionMessage, ExtensionState } from "../../../shared/ExtensionMessage"
import { defaultModeSlug } from "../../../shared/modes"
import { experimentDefault } from "../../../shared/experiments"
import { setTtsEnabled } from "../../../utils/tts"
import { ContextProxy } from "../../config/ContextProxy"
import { Task, TaskOptions } from "../../task/Task"
import { safeWriteJson } from "../../../utils/safeWriteJson"

import { ClineProvider } from "../ClineProvider"

// Mock setup must come before imports.
vi.mock("../../prompts/sections/custom-instructions")

vi.mock("p-wait-for", () => ({
	__esModule: true,
	default: vi.fn().mockResolvedValue(undefined),
}))

vi.mock("fs/promises", () => ({
	mkdir: vi.fn().mockResolvedValue(undefined),
	writeFile: vi.fn().mockResolvedValue(undefined),
	readFile: vi.fn().mockResolvedValue(""),
	unlink: vi.fn().mockResolvedValue(undefined),
	rmdir: vi.fn().mockResolvedValue(undefined),
}))

vi.mock("axios", () => ({
	default: {
		get: vi.fn().mockResolvedValue({ data: { data: [] } }),
		post: vi.fn(),
		create: vi.fn(),
		interceptors: {
			request: vi.fn(),
			response: vi.fn(),
		},
	},
	get: vi.fn().mockResolvedValue({ data: { data: [] } }),
	post: vi.fn(),
	interceptors: {
		request: vi.fn(),
		response: vi.fn(),
	},
}))

vi.mock("../../../utils/safeWriteJson")

vi.mock("@modelcontextprotocol/sdk/types.js", () => ({
	CallToolResultSchema: {},
	ListResourcesResultSchema: {},
	ListResourceTemplatesResultSchema: {},
	ListToolsResultSchema: {},
	ReadResourceResultSchema: {},
	ErrorCode: {
		InvalidRequest: "InvalidRequest",
		MethodNotFound: "MethodNotFound",
		InternalError: "InternalError",
	},
	McpError: class McpError extends Error {
		code: string
		constructor(code: string, message: string) {
			super(message)
			this.code = code
			this.name = "McpError"
		}
	},
}))

vi.mock("../../../services/browser/BrowserSession", () => ({
	BrowserSession: vi.fn().mockImplementation(() => ({
		testConnection: vi.fn().mockImplementation(async (url) => {
			if (url === "http://localhost:9222") {
				return {
					success: true,
					message: "Successfully connected to Chrome",
					endpoint: "ws://localhost:9222/devtools/browser/123",
				}
			} else {
				return {
					success: false,
					message: "Failed to connect to Chrome",
					endpoint: undefined,
				}
			}
		}),
	})),
}))

vi.mock("../../../services/browser/browserDiscovery", () => ({
	discoverChromeHostUrl: vi.fn().mockResolvedValue("http://localhost:9222"),
	tryChromeHostUrl: vi.fn().mockImplementation(async (url) => {
		return url === "http://localhost:9222"
	}),
	testBrowserConnection: vi.fn(),
}))

// Remove duplicate mock - it's already defined below.

const mockAddCustomInstructions = vi.fn().mockResolvedValue("Combined instructions")

;(vi.mocked(await import("../../prompts/sections/custom-instructions")) as any).addCustomInstructions =
	mockAddCustomInstructions

vi.mock("delay", () => {
	const delayFn = (_ms: number) => Promise.resolve()
	delayFn.createDelay = () => delayFn
	delayFn.reject = () => Promise.reject(new Error("Delay rejected"))
	delayFn.range = () => Promise.resolve()
	return { default: delayFn }
})

// MCP-related modules are mocked once above (lines 87-109).

vi.mock("@modelcontextprotocol/sdk/client/index.js", () => ({
	Client: vi.fn().mockImplementation(() => ({
		connect: vi.fn().mockResolvedValue(undefined),
		close: vi.fn().mockResolvedValue(undefined),
		listTools: vi.fn().mockResolvedValue({ tools: [] }),
		callTool: vi.fn().mockResolvedValue({ content: [] }),
	})),
}))

vi.mock("@modelcontextprotocol/sdk/client/stdio.js", () => ({
	StdioClientTransport: vi.fn().mockImplementation(() => ({
		connect: vi.fn().mockResolvedValue(undefined),
		close: vi.fn().mockResolvedValue(undefined),
	})),
}))

vi.mock("vscode", () => ({
	ExtensionContext: vi.fn(),
	OutputChannel: vi.fn(),
	WebviewView: vi.fn(),
	Uri: {
		joinPath: vi.fn(),
		file: vi.fn(),
	},
	CodeActionKind: {
		QuickFix: { value: "quickfix" },
		RefactorRewrite: { value: "refactor.rewrite" },
	},
	commands: {
		executeCommand: vi.fn().mockResolvedValue(undefined),
	},
	window: {
		showInformationMessage: vi.fn(),
		showWarningMessage: vi.fn(),
		showErrorMessage: vi.fn(),
		onDidChangeActiveTextEditor: vi.fn(() => ({ dispose: vi.fn() })),
	},
	workspace: {
		getConfiguration: vi.fn().mockReturnValue({
			get: vi.fn().mockReturnValue([]),
			update: vi.fn(),
		}),
		onDidChangeConfiguration: vi.fn().mockImplementation(() => ({
			dispose: vi.fn(),
		})),
		onDidSaveTextDocument: vi.fn(() => ({ dispose: vi.fn() })),
		onDidChangeTextDocument: vi.fn(() => ({ dispose: vi.fn() })),
		onDidOpenTextDocument: vi.fn(() => ({ dispose: vi.fn() })),
		onDidCloseTextDocument: vi.fn(() => ({ dispose: vi.fn() })),
		createFileSystemWatcher: vi.fn().mockReturnValue({
			onDidCreate: vi.fn().mockReturnValue({ dispose: vi.fn() }),
			onDidChange: vi.fn().mockReturnValue({ dispose: vi.fn() }),
			onDidDelete: vi.fn().mockReturnValue({ dispose: vi.fn() }),
			dispose: vi.fn(),
		}),
	},
	env: {
		uriScheme: "vscode",
		language: "en",
		appName: "Visual Studio Code",
	},
	ExtensionMode: {
		Production: 1,
		Development: 2,
		Test: 3,
	},
	RelativePattern: vi.fn().mockImplementation((base, pattern) => ({ base, pattern })),
	version: "1.85.0",
}))

vi.mock("../../../utils/tts", () => ({
	setTtsEnabled: vi.fn(),
	setTtsSpeed: vi.fn(),
}))

vi.mock("../../../api", () => ({
	buildApiHandler: vi.fn(),
}))

vi.mock("../../prompts/system", () => ({
	SYSTEM_PROMPT: vi.fn().mockImplementation(async () => "mocked system prompt"),
	codeMode: "code",
}))

vi.mock("../../../integrations/workspace/WorkspaceTracker", () => {
	return {
		default: vi.fn().mockImplementation(() => ({
			initializeFilePaths: vi.fn(),
			dispose: vi.fn(),
		})),
	}
})

vi.mock("../../task/Task", () => ({
	Task: vi
		.fn()
		.mockImplementation(
			(_provider, _apiConfiguration, _customInstructions, _diffEnabled, _fuzzyMatchThreshold, _task, taskId) => ({
				api: undefined,
				abortTask: vi.fn(),
				handleWebviewAskResponse: vi.fn(),
				clineMessages: [],
				apiConversationHistory: [],
				overwriteClineMessages: vi.fn(),
				overwriteApiConversationHistory: vi.fn(),
				getTaskNumber: vi.fn().mockReturnValue(0),
				setTaskNumber: vi.fn(),
				setParentTask: vi.fn(),
				setRootTask: vi.fn(),
				taskId: taskId || "test-task-id",
				emit: vi.fn(),
			}),
		),
}))

vi.mock("../../../integrations/misc/extract-text", () => ({
	extractTextFromFile: vi.fn().mockImplementation(async (_filePath: string) => {
		const content = "const x = 1;\nconst y = 2;\nconst z = 3;"
		const lines = content.split("\n")
		return lines.map((line, index) => `${index + 1} | ${line}`).join("\n")
	}),
}))

vi.mock("../../../api/providers/fetchers/modelCache", () => ({
	getModels: vi.fn().mockResolvedValue({}),
	flushModels: vi.fn(),
}))

vi.mock("../../../shared/modes", () => ({
	modes: [
		{
			slug: "code",
			name: "Code Mode",
			roleDefinition: "You are a code assistant",
			groups: ["read", "edit", "browser"],
		},
		{
			slug: "architect",
			name: "Architect Mode",
			roleDefinition: "You are an architect",
			groups: ["read", "edit"],
		},
		{
			slug: "ask",
			name: "Ask Mode",
			roleDefinition: "You are a helpful assistant",
			groups: ["read"],
		},
	],
	getModeBySlug: vi.fn().mockReturnValue({
		slug: "code",
		name: "Code Mode",
		roleDefinition: "You are a code assistant",
		groups: ["read", "edit", "browser"],
	}),
	getGroupName: vi.fn().mockImplementation((group: string) => {
		// Return appropriate group names for different tool groups
		switch (group) {
			case "read":
				return "Read Tools"
			case "edit":
				return "Edit Tools"
			case "browser":
				return "Browser Tools"
			case "mcp":
				return "MCP Tools"
			default:
				return "General Tools"
		}
	}),
	defaultModeSlug: "code",
}))

vi.mock("../../prompts/system", () => ({
	SYSTEM_PROMPT: vi.fn().mockResolvedValue("mocked system prompt"),
	codeMode: "code",
}))

vi.mock("../../../api", () => ({
	buildApiHandler: vi.fn().mockReturnValue({
		getModel: vi.fn().mockReturnValue({
			id: "claude-3-sonnet",
			info: { supportsComputerUse: false },
		}),
	}),
}))

vi.mock("../../../integrations/misc/extract-text", () => ({
	extractTextFromFile: vi.fn().mockImplementation(async (_filePath: string) => {
		const content = "const x = 1;\nconst y = 2;\nconst z = 3;"
		const lines = content.split("\n")
		return lines.map((line, index) => `${index + 1} | ${line}`).join("\n")
	}),
}))

vi.mock("../../../api/providers/fetchers/modelCache", () => ({
	getModels: vi.fn().mockResolvedValue({}),
	flushModels: vi.fn(),
}))

vi.mock("../diff/strategies/multi-search-replace", () => ({
	MultiSearchReplaceDiffStrategy: vi.fn().mockImplementation(() => ({
		getToolDescription: () => "test",
		getName: () => "test-strategy",
		applyDiff: vi.fn(),
	})),
}))

vi.mock("@roo-code/cloud", () => ({
	CloudService: {
		hasInstance: vi.fn().mockReturnValue(true),
		get instance() {
			return {
				isAuthenticated: vi.fn().mockReturnValue(false),
			}
		},
	},
	BridgeOrchestrator: {
		isEnabled: vi.fn().mockReturnValue(false),
	},
	getRooCodeApiUrl: vi.fn().mockReturnValue("https://app.roocode.com"),
}))

afterAll(() => {
	vi.restoreAllMocks()
})

describe("ClineProvider", () => {
	let defaultTaskOptions: TaskOptions

	let provider: ClineProvider
	let mockContext: vscode.ExtensionContext
	let mockOutputChannel: vscode.OutputChannel
	let mockWebviewView: vscode.WebviewView
	let mockPostMessage: any
	let updateGlobalStateSpy: any

	beforeEach(() => {
		vi.clearAllMocks()

		if (!TelemetryService.hasInstance()) {
			TelemetryService.createInstance([])
		}

		const globalState: Record<string, string | undefined> = {
			mode: "architect",
			currentApiConfigName: "current-config",
		}

		const secrets: Record<string, string | undefined> = {}

		mockContext = {
			extensionPath: "/test/path",
			extensionUri: {} as vscode.Uri,
			globalState: {
				get: vi.fn().mockImplementation((key: string) => globalState[key]),
				update: vi
					.fn()
					.mockImplementation((key: string, value: string | undefined) => (globalState[key] = value)),
				keys: vi.fn().mockImplementation(() => Object.keys(globalState)),
			},
			secrets: {
				get: vi.fn().mockImplementation((key: string) => secrets[key]),
				store: vi.fn().mockImplementation((key: string, value: string | undefined) => (secrets[key] = value)),
				delete: vi.fn().mockImplementation((key: string) => delete secrets[key]),
			},
			subscriptions: [],
			extension: {
				packageJSON: { version: "1.0.0" },
			},
			globalStorageUri: {
				fsPath: "/test/storage/path",
			},
		} as unknown as vscode.ExtensionContext

		// Mock CustomModesManager
		const mockCustomModesManager = {
			updateCustomMode: vi.fn().mockResolvedValue(undefined),
			getCustomModes: vi.fn().mockResolvedValue([]),
			dispose: vi.fn(),
		}

		// Mock output channel
		mockOutputChannel = {
			appendLine: vi.fn(),
			clear: vi.fn(),
			dispose: vi.fn(),
		} as unknown as vscode.OutputChannel

		// Mock webview
		mockPostMessage = vi.fn()

		mockWebviewView = {
			webview: {
				postMessage: mockPostMessage,
				html: "",
				options: {},
				onDidReceiveMessage: vi.fn(),
				asWebviewUri: vi.fn(),
				cspSource: "vscode-webview://test-csp-source",
			},
			visible: true,
			onDidDispose: vi.fn().mockImplementation((callback) => {
				callback()
				return { dispose: vi.fn() }
			}),
			onDidChangeVisibility: vi.fn().mockImplementation(() => ({ dispose: vi.fn() })),
		} as unknown as vscode.WebviewView

		provider = new ClineProvider(mockContext, mockOutputChannel, "sidebar", new ContextProxy(mockContext))

		defaultTaskOptions = {
			provider,
			apiConfiguration: {
				apiProvider: "openrouter",
			},
		}

		// @ts-ignore - Access private property for testing
		updateGlobalStateSpy = vi.spyOn(provider.contextProxy, "setValue")

		// @ts-ignore - Accessing private property for testing.
		provider.customModesManager = mockCustomModesManager

		// Mock getMcpHub method for generateSystemPrompt
		provider.getMcpHub = vi.fn().mockReturnValue({
			listTools: vi.fn().mockResolvedValue([]),
			callTool: vi.fn().mockResolvedValue({ content: [] }),
			listResources: vi.fn().mockResolvedValue([]),
			readResource: vi.fn().mockResolvedValue({ contents: [] }),
			getAllServers: vi.fn().mockReturnValue([]),
		})
	})

	test("constructor initializes correctly", () => {
		expect(provider).toBeInstanceOf(ClineProvider)
		// Since getVisibleInstance returns the last instance where view.visible is true
		// @ts-ignore - accessing private property for testing
		provider.view = mockWebviewView
		expect(ClineProvider.getVisibleInstance()).toBe(provider)
	})

	test("resolveWebviewView sets up webview correctly", async () => {
		await provider.resolveWebviewView(mockWebviewView)

		expect(mockWebviewView.webview.options).toEqual({
			enableScripts: true,
			localResourceRoots: [mockContext.extensionUri],
		})

		expect(mockWebviewView.webview.html).toContain("<!DOCTYPE html>")
	})

	test("resolveWebviewView sets up webview correctly in development mode even if local server is not running", async () => {
		provider = new ClineProvider(
			{ ...mockContext, extensionMode: vscode.ExtensionMode.Development },
			mockOutputChannel,
			"sidebar",
			new ContextProxy(mockContext),
		)
		;(axios.get as any).mockRejectedValueOnce(new Error("Network error"))

		await provider.resolveWebviewView(mockWebviewView)

		expect(mockWebviewView.webview.options).toEqual({
			enableScripts: true,
			localResourceRoots: [mockContext.extensionUri],
		})

		expect(mockWebviewView.webview.html).toContain("<!DOCTYPE html>")

		// Verify Content Security Policy contains the necessary PostHog domains
		expect(mockWebviewView.webview.html).toContain(
			"connect-src vscode-webview://test-csp-source https://avatars.githubusercontent.com https://openrouter.ai https://api.requesty.ai https://us.i.posthog.com https://us-assets.i.posthog.com;",
		)

		// Extract the script-src directive section and verify required security elements
		const html = mockWebviewView.webview.html
		const scriptSrcMatch = html.match(/script-src[^;]*;/)
		expect(scriptSrcMatch).not.toBeNull()
		expect(scriptSrcMatch![0]).toContain("'nonce-")
		// Verify wasm-unsafe-eval is present for Shiki syntax highlighting
		expect(scriptSrcMatch![0]).toContain("'wasm-unsafe-eval'")
	})

	test("postMessageToWebview sends message to webview", async () => {
		await provider.resolveWebviewView(mockWebviewView)

		const mockState: ExtensionState = {
			version: "1.0.0",
			clineMessages: [],
			taskHistory: [],
			shouldShowAnnouncement: false,
			apiConfiguration: {
				apiProvider: "openrouter",
			},
			customInstructions: undefined,
			alwaysAllowReadOnly: false,
			alwaysAllowReadOnlyOutsideWorkspace: false,
			alwaysAllowWrite: false,
			codebaseIndexConfig: {
				codebaseIndexEnabled: true,
				codebaseIndexQdrantUrl: "",
				codebaseIndexEmbedderProvider: "openai",
				codebaseIndexEmbedderBaseUrl: "",
				codebaseIndexEmbedderModelId: "",
			},
			alwaysAllowWriteOutsideWorkspace: false,
			alwaysAllowExecute: false,
			alwaysAllowBrowser: false,
			alwaysAllowMcp: false,
			uriScheme: "vscode",
			soundEnabled: false,
			ttsEnabled: false,
			diffEnabled: false,
			enableCheckpoints: false,
			writeDelayMs: 1000,
			browserViewportSize: "900x600",
			fuzzyMatchThreshold: 1.0,
			mcpEnabled: true,
			enableMcpServerCreation: false,
			requestDelaySeconds: 5,
			mode: defaultModeSlug,
			customModes: [],
			experiments: experimentDefault,
			maxOpenTabsContext: 20,
			maxWorkspaceFiles: 200,
			browserToolEnabled: true,
<<<<<<< HEAD
			telemetrySetting: "disabled",
			showRooIgnoredFiles: true,
=======
			telemetrySetting: "unset",
			showRooIgnoredFiles: false,
>>>>>>> 1d46bd1b
			renderContext: "sidebar",
			maxReadFileLine: 500,
			maxImageFileSize: 5,
			maxTotalImageSize: 20,
			cloudUserInfo: null,
			organizationAllowList: ORGANIZATION_ALLOW_ALL,
			autoCondenseContext: true,
			autoCondenseContextPercent: 100,
			cloudIsAuthenticated: false,
			sharingEnabled: false,
			profileThresholds: {},
			hasOpenedModeSelector: false,
			diagnosticsEnabled: true,
		}

		const message: ExtensionMessage = {
			type: "state",
			state: mockState,
		}
		await provider.postMessageToWebview(message)

		expect(mockPostMessage).toHaveBeenCalledWith(message)
	})

	test("handles webviewDidLaunch message", async () => {
		await provider.resolveWebviewView(mockWebviewView)

		// Get the message handler from onDidReceiveMessage
		const messageHandler = (mockWebviewView.webview.onDidReceiveMessage as any).mock.calls[0][0]

		// Simulate webviewDidLaunch message
		await messageHandler({ type: "webviewDidLaunch" })

		// Should post state and theme to webview
		expect(mockPostMessage).toHaveBeenCalled()
	})

	test("clearTask aborts current task", async () => {
		// Setup Cline instance with auto-mock from the top of the file
		const mockCline = new Task(defaultTaskOptions) // Create a new mocked instance

		// add the mock object to the stack
		await provider.addClineToStack(mockCline)

		// get the stack size before the abort call
		const stackSizeBeforeAbort = provider.getTaskStackSize()

		// call the removeClineFromStack method so it will call the current cline abort and remove it from the stack
		await provider.removeClineFromStack()

		// get the stack size after the abort call
		const stackSizeAfterAbort = provider.getTaskStackSize()

		// check if the abort method was called
		expect(mockCline.abortTask).toHaveBeenCalled()

		// check if the stack size was decreased
		expect(stackSizeBeforeAbort - stackSizeAfterAbort).toBe(1)
	})

	describe("clearTask message handler", () => {
		beforeEach(async () => {
			await provider.resolveWebviewView(mockWebviewView)
		})

		test("calls clearTask when there is no parent task", async () => {
			// Setup a single task without parent
			const mockCline = new Task(defaultTaskOptions)
			// No need to set parentTask - it's undefined by default

			// Mock the provider methods
			const clearTaskSpy = vi.spyOn(provider, "clearTask").mockResolvedValue(undefined)
			const finishSubTaskSpy = vi.spyOn(provider, "finishSubTask").mockResolvedValue(undefined)
			const postStateToWebviewSpy = vi.spyOn(provider, "postStateToWebview").mockResolvedValue(undefined)

			// Add task to stack
			await provider.addClineToStack(mockCline)

			// Get the message handler
			const messageHandler = (mockWebviewView.webview.onDidReceiveMessage as any).mock.calls[0][0]

			// Trigger clearTask message
			await messageHandler({ type: "clearTask" })

			// Verify clearTask was called (not finishSubTask)
			expect(clearTaskSpy).toHaveBeenCalled()
			expect(finishSubTaskSpy).not.toHaveBeenCalled()
			expect(postStateToWebviewSpy).toHaveBeenCalled()
		})

		test("calls finishSubTask when there is a parent task", async () => {
			// Setup parent and child tasks
			const parentTask = new Task(defaultTaskOptions)
			const childTask = new Task(defaultTaskOptions)

			// Set up parent-child relationship by setting the parentTask property
			// The mock allows us to set properties directly
			;(childTask as any).parentTask = parentTask
			;(childTask as any).rootTask = parentTask

			// Mock the provider methods
			const clearTaskSpy = vi.spyOn(provider, "clearTask").mockResolvedValue(undefined)
			const finishSubTaskSpy = vi.spyOn(provider, "finishSubTask").mockResolvedValue(undefined)
			const postStateToWebviewSpy = vi.spyOn(provider, "postStateToWebview").mockResolvedValue(undefined)

			// Add both tasks to stack (parent first, then child)
			await provider.addClineToStack(parentTask)
			await provider.addClineToStack(childTask)

			// Get the message handler
			const messageHandler = (mockWebviewView.webview.onDidReceiveMessage as any).mock.calls[0][0]

			// Trigger clearTask message
			await messageHandler({ type: "clearTask" })

			// Verify finishSubTask was called (not clearTask)
			expect(finishSubTaskSpy).toHaveBeenCalledWith(expect.stringContaining("canceled"))
			expect(clearTaskSpy).not.toHaveBeenCalled()
			expect(postStateToWebviewSpy).toHaveBeenCalled()
		})

		test("handles case when no current task exists", async () => {
			// Don't add any tasks to the stack

			// Mock the provider methods
			const clearTaskSpy = vi.spyOn(provider, "clearTask").mockResolvedValue(undefined)
			const finishSubTaskSpy = vi.spyOn(provider, "finishSubTask").mockResolvedValue(undefined)
			const postStateToWebviewSpy = vi.spyOn(provider, "postStateToWebview").mockResolvedValue(undefined)

			// Get the message handler
			const messageHandler = (mockWebviewView.webview.onDidReceiveMessage as any).mock.calls[0][0]

			// Trigger clearTask message
			await messageHandler({ type: "clearTask" })

			// When there's no current task, clearTask is still called (it handles the no-task case internally)
			expect(clearTaskSpy).toHaveBeenCalled()
			expect(finishSubTaskSpy).not.toHaveBeenCalled()
			// State should still be posted
			expect(postStateToWebviewSpy).toHaveBeenCalled()
		})

		test("correctly identifies subtask scenario for issue #4602", async () => {
			// This test specifically validates the fix for issue #4602
			// where canceling during API retry was incorrectly treating a single task as a subtask

			const mockCline = new Task(defaultTaskOptions)
			// No parent task by default - no need to explicitly set

			// Mock the provider methods
			const clearTaskSpy = vi.spyOn(provider, "clearTask").mockResolvedValue(undefined)
			const finishSubTaskSpy = vi.spyOn(provider, "finishSubTask").mockResolvedValue(undefined)

			// Add only one task to stack
			await provider.addClineToStack(mockCline)

			// Verify stack size is 1
			expect(provider.getTaskStackSize()).toBe(1)

			// Get the message handler
			const messageHandler = (mockWebviewView.webview.onDidReceiveMessage as any).mock.calls[0][0]

			// Trigger clearTask message (simulating cancel during API retry)
			await messageHandler({ type: "clearTask" })

			// The fix ensures clearTask is called, not finishSubTask
			expect(clearTaskSpy).toHaveBeenCalled()
			expect(finishSubTaskSpy).not.toHaveBeenCalled()
		})
	})

	test("addClineToStack adds multiple Cline instances to the stack", async () => {
		// Setup Cline instance with auto-mock from the top of the file
		const mockCline1 = new Task(defaultTaskOptions) // Create a new mocked instance
		const mockCline2 = new Task(defaultTaskOptions) // Create a new mocked instance
		Object.defineProperty(mockCline1, "taskId", { value: "test-task-id-1", writable: true })
		Object.defineProperty(mockCline2, "taskId", { value: "test-task-id-2", writable: true })

		// add Cline instances to the stack
		await provider.addClineToStack(mockCline1)
		await provider.addClineToStack(mockCline2)

		// verify cline instances were added to the stack
		expect(provider.getTaskStackSize()).toBe(2)

		// verify current cline instance is the last one added
		expect(provider.getCurrentTask()).toBe(mockCline2)
	})

	test("getState returns correct initial state", async () => {
		const state = await provider.getState()

		expect(state).toHaveProperty("apiConfiguration")
		expect(state.apiConfiguration).toHaveProperty("apiProvider")
		expect(state).toHaveProperty("customInstructions")
		expect(state).toHaveProperty("alwaysAllowReadOnly")
		expect(state).toHaveProperty("alwaysAllowWrite")
		expect(state).toHaveProperty("alwaysAllowExecute")
		expect(state).toHaveProperty("alwaysAllowBrowser")
		expect(state).toHaveProperty("taskHistory")
		expect(state).toHaveProperty("soundEnabled")
		expect(state).toHaveProperty("ttsEnabled")
		expect(state).toHaveProperty("diffEnabled")
		expect(state).toHaveProperty("writeDelayMs")
	})

	test("language is set to VSCode language", async () => {
		// Mock VSCode language as Spanish
		;(vscode.env as any).language = "pt-BR"

		const state = await provider.getState()
		expect(state.language).toBe("pt-BR")
	})

	test("diffEnabled defaults to true when not set", async () => {
		// Mock globalState.get to return undefined for diffEnabled
		;(mockContext.globalState.get as any).mockReturnValue(undefined)

		const state = await provider.getState()

		expect(state.diffEnabled).toBe(true)
	})

	test("writeDelayMs defaults to 1000ms", async () => {
		// Mock globalState.get to return undefined for writeDelayMs
		;(mockContext.globalState.get as any).mockImplementation((key: string) =>
			key === "writeDelayMs" ? undefined : null,
		)

		const state = await provider.getState()
		expect(state.writeDelayMs).toBe(1000)
	})

	test("handles writeDelayMs message", async () => {
		await provider.resolveWebviewView(mockWebviewView)
		const messageHandler = (mockWebviewView.webview.onDidReceiveMessage as any).mock.calls[0][0]

		await messageHandler({ type: "writeDelayMs", value: 2000 })

		expect(updateGlobalStateSpy).toHaveBeenCalledWith("writeDelayMs", 2000)
		expect(mockContext.globalState.update).toHaveBeenCalledWith("writeDelayMs", 2000)
		expect(mockPostMessage).toHaveBeenCalled()
	})

	test("updates sound utility when sound setting changes", async () => {
		await provider.resolveWebviewView(mockWebviewView)

		// Get the message handler from onDidReceiveMessage
		const messageHandler = (mockWebviewView.webview.onDidReceiveMessage as any).mock.calls[0][0]

		// Simulate setting sound to enabled
		await messageHandler({ type: "soundEnabled", bool: true })
		expect(updateGlobalStateSpy).toHaveBeenCalledWith("soundEnabled", true)
		expect(mockContext.globalState.update).toHaveBeenCalledWith("soundEnabled", true)
		expect(mockPostMessage).toHaveBeenCalled()

		// Simulate setting sound to disabled
		await messageHandler({ type: "soundEnabled", bool: false })
		expect(mockContext.globalState.update).toHaveBeenCalledWith("soundEnabled", false)
		expect(mockPostMessage).toHaveBeenCalled()

		// Simulate setting tts to enabled
		await messageHandler({ type: "ttsEnabled", bool: true })
		expect(setTtsEnabled).toHaveBeenCalledWith(true)
		expect(mockContext.globalState.update).toHaveBeenCalledWith("ttsEnabled", true)
		expect(mockPostMessage).toHaveBeenCalled()

		// Simulate setting tts to disabled
		await messageHandler({ type: "ttsEnabled", bool: false })
		expect(setTtsEnabled).toHaveBeenCalledWith(false)
		expect(mockContext.globalState.update).toHaveBeenCalledWith("ttsEnabled", false)
		expect(mockPostMessage).toHaveBeenCalled()
	})

	test("requestDelaySeconds defaults to 10 seconds", async () => {
		// Mock globalState.get to return undefined for requestDelaySeconds
		;(mockContext.globalState.get as any).mockImplementation((key: string) => {
			if (key === "requestDelaySeconds") {
				return undefined
			}
			return null
		})

		const state = await provider.getState()
		expect(state.requestDelaySeconds).toBe(10)
	})

	test("alwaysApproveResubmit defaults to false", async () => {
		// Mock globalState.get to return undefined for alwaysApproveResubmit
		;(mockContext.globalState.get as any).mockReturnValue(undefined)

		const state = await provider.getState()
		expect(state.alwaysApproveResubmit).toBe(false)
	})

	test("autoCondenseContext defaults to true", async () => {
		// Mock globalState.get to return undefined for autoCondenseContext
		;(mockContext.globalState.get as any).mockImplementation((key: string) =>
			key === "autoCondenseContext" ? undefined : null,
		)
		const state = await provider.getState()
		expect(state.autoCondenseContext).toBe(true)
	})

	test("handles autoCondenseContext message", async () => {
		await provider.resolveWebviewView(mockWebviewView)
		const messageHandler = (mockWebviewView.webview.onDidReceiveMessage as any).mock.calls[0][0]
		await messageHandler({ type: "autoCondenseContext", bool: false })
		expect(updateGlobalStateSpy).toHaveBeenCalledWith("autoCondenseContext", false)
		expect(mockContext.globalState.update).toHaveBeenCalledWith("autoCondenseContext", false)
		expect(mockPostMessage).toHaveBeenCalled()
	})

	test("autoCondenseContextPercent defaults to 100", async () => {
		// Mock globalState.get to return undefined for autoCondenseContextPercent
		;(mockContext.globalState.get as any).mockImplementation((key: string) =>
			key === "autoCondenseContextPercent" ? undefined : null,
		)

		const state = await provider.getState()
		expect(state.autoCondenseContextPercent).toBe(100)
	})

	test("handles autoCondenseContextPercent message", async () => {
		await provider.resolveWebviewView(mockWebviewView)
		const messageHandler = (mockWebviewView.webview.onDidReceiveMessage as any).mock.calls[0][0]

		await messageHandler({ type: "autoCondenseContextPercent", value: 75 })

		expect(updateGlobalStateSpy).toHaveBeenCalledWith("autoCondenseContextPercent", 75)
		expect(mockContext.globalState.update).toHaveBeenCalledWith("autoCondenseContextPercent", 75)
		expect(mockPostMessage).toHaveBeenCalled()
	})

	it("loads saved API config when switching modes", async () => {
		await provider.resolveWebviewView(mockWebviewView)
		const messageHandler = (mockWebviewView.webview.onDidReceiveMessage as any).mock.calls[0][0]

		const profile: ProviderSettingsEntry = { name: "test-config", id: "test-id", apiProvider: "anthropic" }

		;(provider as any).providerSettingsManager = {
			getModeConfigId: vi.fn().mockResolvedValue("test-id"),
			listConfig: vi.fn().mockResolvedValue([profile]),
			activateProfile: vi.fn().mockResolvedValue(profile),
			setModeConfig: vi.fn(),
		} as any

		// Switch to architect mode
		await messageHandler({ type: "mode", text: "architect" })

		// Should load the saved config for architect mode
		expect(provider.providerSettingsManager.getModeConfigId).toHaveBeenCalledWith("architect")
		expect(provider.providerSettingsManager.activateProfile).toHaveBeenCalledWith({ name: "test-config" })
		expect(mockContext.globalState.update).toHaveBeenCalledWith("currentApiConfigName", "test-config")
	})

	it("saves current config when switching to mode without config", async () => {
		await provider.resolveWebviewView(mockWebviewView)
		const messageHandler = (mockWebviewView.webview.onDidReceiveMessage as any).mock.calls[0][0]

		;(provider as any).providerSettingsManager = {
			getModeConfigId: vi.fn().mockResolvedValue(undefined),
			listConfig: vi
				.fn()
				.mockResolvedValue([{ name: "current-config", id: "current-id", apiProvider: "anthropic" }]),
			setModeConfig: vi.fn(),
		} as any

		provider.setValue("currentApiConfigName", "current-config")

		// Switch to architect mode
		await messageHandler({ type: "mode", text: "architect" })

		// Should save current config as default for architect mode
		expect(provider.providerSettingsManager.setModeConfig).toHaveBeenCalledWith("architect", "current-id")
	})

	it("saves config as default for current mode when loading config", async () => {
		await provider.resolveWebviewView(mockWebviewView)
		const messageHandler = (mockWebviewView.webview.onDidReceiveMessage as any).mock.calls[0][0]

		const profile: ProviderSettingsEntry = { apiProvider: "anthropic", id: "new-id", name: "new-config" }

		;(provider as any).providerSettingsManager = {
			activateProfile: vi.fn().mockResolvedValue(profile),
			listConfig: vi.fn().mockResolvedValue([profile]),
			setModeConfig: vi.fn(),
			getModeConfigId: vi.fn().mockResolvedValue(undefined),
		} as any

		// First set the mode
		await messageHandler({ type: "mode", text: "architect" })

		// Then load the config
		await messageHandler({ type: "loadApiConfiguration", text: "new-config" })

		// Should save new config as default for architect mode
		expect(provider.providerSettingsManager.setModeConfig).toHaveBeenCalledWith("architect", "new-id")
	})

	it("load API configuration by ID works and updates mode config", async () => {
		await provider.resolveWebviewView(mockWebviewView)
		const messageHandler = (mockWebviewView.webview.onDidReceiveMessage as any).mock.calls[0][0]

		const profile: ProviderSettingsEntry = {
			name: "config-by-id",
			id: "config-id-123",
			apiProvider: "anthropic",
		}

		;(provider as any).providerSettingsManager = {
			activateProfile: vi.fn().mockResolvedValue(profile),
			listConfig: vi.fn().mockResolvedValue([profile]),
			setModeConfig: vi.fn(),
			getModeConfigId: vi.fn().mockResolvedValue(undefined),
		} as any

		// First set the mode
		await messageHandler({ type: "mode", text: "architect" })

		// Then load the config by ID
		await messageHandler({ type: "loadApiConfigurationById", text: "config-id-123" })

		// Should save new config as default for architect mode
		expect(provider.providerSettingsManager.setModeConfig).toHaveBeenCalledWith("architect", "config-id-123")

		// Ensure the `activateProfile` method was called with the correct ID
		expect(provider.providerSettingsManager.activateProfile).toHaveBeenCalledWith({ id: "config-id-123" })
	})

	test("handles browserToolEnabled setting", async () => {
		await provider.resolveWebviewView(mockWebviewView)
		const messageHandler = (mockWebviewView.webview.onDidReceiveMessage as any).mock.calls[0][0]

		// Test browserToolEnabled
		await messageHandler({ type: "browserToolEnabled", bool: true })
		expect(mockContext.globalState.update).toHaveBeenCalledWith("browserToolEnabled", true)
		expect(mockPostMessage).toHaveBeenCalled()

		// Verify state includes browserToolEnabled
		const state = await provider.getState()
		expect(state).toHaveProperty("browserToolEnabled")
		expect(state.browserToolEnabled).toBe(true) // Default value should be true
	})

	test("handles showRooIgnoredFiles setting", async () => {
		await provider.resolveWebviewView(mockWebviewView)
		const messageHandler = (mockWebviewView.webview.onDidReceiveMessage as any).mock.calls[0][0]

		// Default value should be false
		expect((await provider.getState()).showRooIgnoredFiles).toBe(false)

		// Test showRooIgnoredFiles with true
		await messageHandler({ type: "showRooIgnoredFiles", bool: true })
		expect(mockContext.globalState.update).toHaveBeenCalledWith("showRooIgnoredFiles", true)
		expect(mockPostMessage).toHaveBeenCalled()
		expect((await provider.getState()).showRooIgnoredFiles).toBe(true)

		// Test showRooIgnoredFiles with false
		await messageHandler({ type: "showRooIgnoredFiles", bool: false })
		expect(mockContext.globalState.update).toHaveBeenCalledWith("showRooIgnoredFiles", false)
		expect(mockPostMessage).toHaveBeenCalled()
		expect((await provider.getState()).showRooIgnoredFiles).toBe(false)
	})

	test("handles request delay settings messages", async () => {
		await provider.resolveWebviewView(mockWebviewView)
		const messageHandler = (mockWebviewView.webview.onDidReceiveMessage as any).mock.calls[0][0]

		// Test alwaysApproveResubmit
		await messageHandler({ type: "alwaysApproveResubmit", bool: true })
		expect(updateGlobalStateSpy).toHaveBeenCalledWith("alwaysApproveResubmit", true)
		expect(mockContext.globalState.update).toHaveBeenCalledWith("alwaysApproveResubmit", true)
		expect(mockPostMessage).toHaveBeenCalled()

		// Test requestDelaySeconds
		await messageHandler({ type: "requestDelaySeconds", value: 10 })
		expect(mockContext.globalState.update).toHaveBeenCalledWith("requestDelaySeconds", 10)
		expect(mockPostMessage).toHaveBeenCalled()
	})

	test("handles updatePrompt message correctly", async () => {
		await provider.resolveWebviewView(mockWebviewView)
		const messageHandler = (mockWebviewView.webview.onDidReceiveMessage as any).mock.calls[0][0]

		// Mock existing prompts
		const existingPrompts = {
			code: {
				roleDefinition: "existing code role",
				customInstructions: "existing code prompt",
			},
			architect: {
				roleDefinition: "existing architect role",
				customInstructions: "existing architect prompt",
			},
		}

		provider.setValue("customModePrompts", existingPrompts)

		// Test updating a prompt
		await messageHandler({
			type: "updatePrompt",
			promptMode: "code",
			customPrompt: "new code prompt",
		})

		// Verify state was updated correctly
		expect(mockContext.globalState.update).toHaveBeenCalledWith("customModePrompts", {
			...existingPrompts,
			code: "new code prompt",
		})

		// Verify state was posted to webview
		expect(mockPostMessage).toHaveBeenCalledWith(
			expect.objectContaining({
				type: "state",
				state: expect.objectContaining({
					customModePrompts: {
						...existingPrompts,
						code: "new code prompt",
					},
				}),
			}),
		)
	})

	test("customModePrompts defaults to empty object", async () => {
		// Mock globalState.get to return undefined for customModePrompts
		;(mockContext.globalState.get as any).mockImplementation((key: string) => {
			if (key === "customModePrompts") {
				return undefined
			}
			return null
		})

		const state = await provider.getState()
		expect(state.customModePrompts).toEqual({})
	})

	test("handles maxWorkspaceFiles message", async () => {
		await provider.resolveWebviewView(mockWebviewView)
		const messageHandler = (mockWebviewView.webview.onDidReceiveMessage as any).mock.calls[0][0]

		await messageHandler({ type: "maxWorkspaceFiles", value: 300 })

		expect(updateGlobalStateSpy).toHaveBeenCalledWith("maxWorkspaceFiles", 300)
		expect(mockContext.globalState.update).toHaveBeenCalledWith("maxWorkspaceFiles", 300)
		expect(mockPostMessage).toHaveBeenCalled()
	})

	test("handles mode-specific custom instructions updates", async () => {
		await provider.resolveWebviewView(mockWebviewView)
		const messageHandler = (mockWebviewView.webview.onDidReceiveMessage as any).mock.calls[0][0]

		// Mock existing prompts
		const existingPrompts = {
			code: {
				roleDefinition: "Code role",
				customInstructions: "Old instructions",
			},
		}
		mockContext.globalState.get = vi.fn((key: string) => {
			if (key === "customModePrompts") {
				return existingPrompts
			}
			return undefined
		})

		// Update custom instructions for code mode
		await messageHandler({
			type: "updatePrompt",
			promptMode: "code",
			customPrompt: {
				roleDefinition: "Code role",
				customInstructions: "New instructions",
			},
		})

		// Verify state was updated correctly
		expect(mockContext.globalState.update).toHaveBeenCalledWith("customModePrompts", {
			code: {
				roleDefinition: "Code role",
				customInstructions: "New instructions",
			},
		})
	})

	it("saves mode config when updating API configuration", async () => {
		// Setup mock context with mode and config name
		mockContext = {
			...mockContext,
			globalState: {
				...mockContext.globalState,
				get: vi.fn((key: string) => {
					if (key === "mode") {
						return "code"
					} else if (key === "currentApiConfigName") {
						return "test-config"
					}
					return undefined
				}),
				update: vi.fn(),
				keys: vi.fn().mockReturnValue([]),
			},
		} as unknown as vscode.ExtensionContext

		// Create new provider with updated mock context
		provider = new ClineProvider(mockContext, mockOutputChannel, "sidebar", new ContextProxy(mockContext))
		await provider.resolveWebviewView(mockWebviewView)
		const messageHandler = (mockWebviewView.webview.onDidReceiveMessage as any).mock.calls[0][0]

		;(provider as any).providerSettingsManager = {
			listConfig: vi.fn().mockResolvedValue([{ name: "test-config", id: "test-id", apiProvider: "anthropic" }]),
			saveConfig: vi.fn().mockResolvedValue("test-id"),
			setModeConfig: vi.fn(),
		} as any

		// Update API configuration
		await messageHandler({
			type: "upsertApiConfiguration",
			text: "test-config",
			apiConfiguration: { apiProvider: "anthropic" },
		})

		// Should save config as default for current mode
		expect(provider.providerSettingsManager.setModeConfig).toHaveBeenCalledWith("code", "test-id")
	})

	test("file content includes line numbers", async () => {
		const { extractTextFromFile } = await import("../../../integrations/misc/extract-text")
		const result = await extractTextFromFile("test.js")
		expect(result).toBe("1 | const x = 1;\n2 | const y = 2;\n3 | const z = 3;")
	})

	describe("deleteMessage", () => {
		beforeEach(async () => {
			await provider.resolveWebviewView(mockWebviewView)
		})

		test("handles deletion with confirmation dialog", async () => {
			// Setup mock messages
			const mockMessages = [
				{ ts: 1000, type: "say", say: "user_feedback" }, // User message 1
				{ ts: 2000, type: "say", say: "tool" }, // Tool message
				{ ts: 3000, type: "say", say: "text", value: 4000 }, // Message to delete
				{ ts: 4000, type: "say", say: "browser_action" }, // Response to delete
				{ ts: 5000, type: "say", say: "user_feedback" }, // Next user message
				{ ts: 6000, type: "say", say: "user_feedback" }, // Final message
			] as ClineMessage[]

			const mockApiHistory = [
				{ ts: 1000 },
				{ ts: 2000 },
				{ ts: 3000 },
				{ ts: 4000 },
				{ ts: 5000 },
				{ ts: 6000 },
			] as (Anthropic.MessageParam & { ts?: number })[]

			// Setup Task instance with auto-mock from the top of the file
			const mockCline = new Task(defaultTaskOptions) // Create a new mocked instance
			mockCline.clineMessages = mockMessages // Set test-specific messages
			mockCline.apiConversationHistory = mockApiHistory // Set API history
			await provider.addClineToStack(mockCline) // Add the mocked instance to the stack

			// Mock getTaskWithId
			;(provider as any).getTaskWithId = vi.fn().mockResolvedValue({
				historyItem: { id: "test-task-id" },
			})

			// Mock createTaskWithHistoryItem
			;(provider as any).createTaskWithHistoryItem = vi.fn()

			// Trigger message deletion
			const messageHandler = (mockWebviewView.webview.onDidReceiveMessage as any).mock.calls[0][0]
			await messageHandler({ type: "deleteMessage", value: 4000 })

			// Verify that the dialog message was sent to webview
			expect(mockPostMessage).toHaveBeenCalledWith({
				type: "showDeleteMessageDialog",
				messageTs: 4000,
			})

			// Simulate user confirming deletion through the dialog
			await messageHandler({ type: "deleteMessageConfirm", messageTs: 4000 })

			// Verify only messages before the deleted message were kept
			expect(mockCline.overwriteClineMessages).toHaveBeenCalledWith([mockMessages[0], mockMessages[1]])

			// Verify only API messages before the deleted message were kept
			expect(mockCline.overwriteApiConversationHistory).toHaveBeenCalledWith([
				mockApiHistory[0],
				mockApiHistory[1],
			])

			// Verify createTaskWithHistoryItem was called
			expect((provider as any).createTaskWithHistoryItem).toHaveBeenCalledWith({ id: "test-task-id" })
		})

		test("handles case when no current task exists", async () => {
			// Clear the cline stack
			;(provider as any).clineStack = []

			// Trigger message deletion
			const messageHandler = (mockWebviewView.webview.onDidReceiveMessage as any).mock.calls[0][0]
			await messageHandler({ type: "deleteMessage", value: 2000 })

			// Verify no dialog was shown since there's no current cline
			expect(mockPostMessage).not.toHaveBeenCalledWith(
				expect.objectContaining({
					type: "showDeleteMessageDialog",
				}),
			)
		})
	})

	describe("editMessage", () => {
		beforeEach(async () => {
			await provider.resolveWebviewView(mockWebviewView)
		})

		test("handles edit with confirmation dialog", async () => {
			// Setup mock messages
			const mockMessages = [
				{ ts: 1000, type: "say", say: "user_feedback" }, // User message 1
				{ ts: 2000, type: "say", say: "tool" }, // Tool message
				{ ts: 3000, type: "say", say: "text", value: 4000 }, // Message to edit
				{ ts: 4000, type: "say", say: "browser_action" }, // Response to edit
				{ ts: 5000, type: "say", say: "user_feedback" }, // Next user message
				{ ts: 6000, type: "say", say: "user_feedback" }, // Final message
			] as ClineMessage[]

			const mockApiHistory = [
				{ ts: 1000 },
				{ ts: 2000 },
				{ ts: 3000 },
				{ ts: 4000 },
				{ ts: 5000 },
				{ ts: 6000 },
			] as (Anthropic.MessageParam & { ts?: number })[]

			// Setup Task instance with auto-mock from the top of the file
			const mockCline = new Task(defaultTaskOptions) // Create a new mocked instance
			mockCline.clineMessages = mockMessages // Set test-specific messages
			mockCline.apiConversationHistory = mockApiHistory // Set API history

			// Explicitly mock the overwrite methods since they're not being called in the tests
			mockCline.overwriteClineMessages = vi.fn()
			mockCline.overwriteApiConversationHistory = vi.fn()
			mockCline.handleWebviewAskResponse = vi.fn()

			await provider.addClineToStack(mockCline) // Add the mocked instance to the stack

			// Mock getTaskWithId
			;(provider as any).getTaskWithId = vi.fn().mockResolvedValue({
				historyItem: { id: "test-task-id" },
			})

			// Trigger message edit
			// Get the message handler function that was registered with the webview
			const messageHandler = (mockWebviewView.webview.onDidReceiveMessage as any).mock.calls[0][0]

			// Call the message handler with a submitEditedMessage message
			await messageHandler({
				type: "submitEditedMessage",
				value: 4000,
				editedMessageContent: "Edited message content",
			})

			// Verify that the dialog message was sent to webview
			expect(mockPostMessage).toHaveBeenCalledWith({
				type: "showEditMessageDialog",
				messageTs: 4000,
				text: "Edited message content",
			})

			// Simulate user confirming edit through the dialog
			await messageHandler({
				type: "editMessageConfirm",
				messageTs: 4000,
				text: "Edited message content",
			})

			// Verify correct messages were kept (only messages before the edited one)
			expect(mockCline.overwriteClineMessages).toHaveBeenCalledWith([mockMessages[0], mockMessages[1]])

			// Verify correct API messages were kept (only messages before the edited one)
			expect(mockCline.overwriteApiConversationHistory).toHaveBeenCalledWith([
				mockApiHistory[0],
				mockApiHistory[1],
			])

			// The new flow calls webviewMessageHandler recursively with askResponse
			// We need to verify the recursive call happened by checking if the handler was called again
			expect((mockWebviewView.webview.onDidReceiveMessage as any).mock.calls.length).toBeGreaterThanOrEqual(1)
		})
	})

	describe("getSystemPrompt", () => {
		beforeEach(async () => {
			mockPostMessage.mockClear()
			await provider.resolveWebviewView(mockWebviewView)
			// Reset and setup mock
			mockAddCustomInstructions.mockClear()
			mockAddCustomInstructions.mockImplementation(
				(modeInstructions: string, globalInstructions: string, _cwd: string) => {
					return Promise.resolve(modeInstructions || globalInstructions || "")
				},
			)
		})

		const getMessageHandler = () => {
			const mockCalls = (mockWebviewView.webview.onDidReceiveMessage as any).mock.calls
			expect(mockCalls.length).toBeGreaterThan(0)
			return mockCalls[0][0]
		}

		test("handles mcpEnabled setting correctly", async () => {
			await provider.resolveWebviewView(mockWebviewView)
			const handler = getMessageHandler()
			expect(typeof handler).toBe("function")

			// Test with mcpEnabled: true
			vi.spyOn(provider, "getState").mockResolvedValueOnce({
				apiConfiguration: {
					apiProvider: "openrouter" as const,
				},
				mcpEnabled: true,
				enableMcpServerCreation: false,
				mode: "code" as const,
				experiments: experimentDefault,
			} as any)

			await handler({ type: "getSystemPrompt", mode: "code" })

			// Verify system prompt was generated and sent
			expect(mockPostMessage).toHaveBeenCalledWith(
				expect.objectContaining({
					type: "systemPrompt",
					text: expect.any(String),
					mode: "code",
				}),
			)

			// Reset for second test
			mockPostMessage.mockClear()

			// Test with mcpEnabled: false
			vi.spyOn(provider, "getState").mockResolvedValueOnce({
				apiConfiguration: {
					apiProvider: "openrouter" as const,
				},
				mcpEnabled: false,
				enableMcpServerCreation: false,
				mode: "code" as const,
				experiments: experimentDefault,
			} as any)

			await handler({ type: "getSystemPrompt", mode: "code" })

			// Verify system prompt was generated and sent
			expect(mockPostMessage).toHaveBeenCalledWith(
				expect.objectContaining({
					type: "systemPrompt",
					text: expect.any(String),
					mode: "code",
				}),
			)
		})

		test("handles errors gracefully", async () => {
			// Mock SYSTEM_PROMPT to throw an error
			const { SYSTEM_PROMPT } = await import("../../prompts/system")
			vi.mocked(SYSTEM_PROMPT).mockRejectedValueOnce(new Error("Test error"))

			const messageHandler = (mockWebviewView.webview.onDidReceiveMessage as any).mock.calls[0][0]
			await messageHandler({ type: "getSystemPrompt", mode: "code" })

			expect(vscode.window.showErrorMessage).toHaveBeenCalledWith("errors.get_system_prompt")
		})

		test("uses code mode custom instructions", async () => {
			await provider.resolveWebviewView(mockWebviewView)

			// Mock getState to return custom instructions for code mode
			vi.spyOn(provider, "getState").mockResolvedValue({
				apiConfiguration: {
					apiProvider: "openrouter" as const,
				},
				customModePrompts: {
					code: { customInstructions: "Code mode specific instructions" },
				},
				mode: "code" as const,
				experiments: experimentDefault,
			} as any)

			// Trigger getSystemPrompt
			const handler = getMessageHandler()
			await handler({ type: "getSystemPrompt", mode: "code" })

			// Verify system prompt was generated and sent
			expect(mockPostMessage).toHaveBeenCalledWith(
				expect.objectContaining({
					type: "systemPrompt",
					text: expect.any(String),
					mode: "code",
				}),
			)
		})

		test("generates system prompt with diff enabled", async () => {
			await provider.resolveWebviewView(mockWebviewView)

			// Mock getState to return diffEnabled: true
			vi.spyOn(provider, "getState").mockResolvedValue({
				apiConfiguration: {
					apiProvider: "openrouter",
					apiModelId: "test-model",
				},
				customModePrompts: {},
				mode: "code",
				enableMcpServerCreation: true,
				mcpEnabled: false,
				browserViewportSize: "900x600",
				diffEnabled: true,
				fuzzyMatchThreshold: 0.8,
				experiments: experimentDefault,
				browserToolEnabled: true,
			} as any)

			// Trigger getSystemPrompt
			const handler = getMessageHandler()
			await handler({ type: "getSystemPrompt", mode: "code" })

			// Verify system prompt was generated and sent
			expect(mockPostMessage).toHaveBeenCalledWith(
				expect.objectContaining({
					type: "systemPrompt",
					text: expect.any(String),
					mode: "code",
				}),
			)
		})

		test("generates system prompt with diff disabled", async () => {
			await provider.resolveWebviewView(mockWebviewView)

			// Mock getState to return diffEnabled: false
			vi.spyOn(provider, "getState").mockResolvedValue({
				apiConfiguration: {
					apiProvider: "openrouter",
					apiModelId: "test-model",
				},
				customModePrompts: {},
				mode: "code",
				mcpEnabled: false,
				browserViewportSize: "900x600",
				diffEnabled: false,
				fuzzyMatchThreshold: 0.8,
				experiments: experimentDefault,
				enableMcpServerCreation: true,
				browserToolEnabled: false,
			} as any)

			// Trigger getSystemPrompt
			const handler = getMessageHandler()
			await handler({ type: "getSystemPrompt", mode: "code" })

			// Verify system prompt was generated and sent
			expect(mockPostMessage).toHaveBeenCalledWith(
				expect.objectContaining({
					type: "systemPrompt",
					text: expect.any(String),
					mode: "code",
				}),
			)
		})

		test("uses correct mode-specific instructions when mode is specified", async () => {
			await provider.resolveWebviewView(mockWebviewView)

			// Mock getState to return architect mode instructions
			vi.spyOn(provider, "getState").mockResolvedValue({
				apiConfiguration: {
					apiProvider: "openrouter",
				},
				customModePrompts: {
					architect: { customInstructions: "Architect mode instructions" },
				},
				mode: "architect",
				enableMcpServerCreation: false,
				mcpEnabled: false,
				browserViewportSize: "900x600",
				experiments: experimentDefault,
			} as any)

			// Trigger getSystemPrompt for architect mode
			const handler = getMessageHandler()
			await handler({ type: "getSystemPrompt", mode: "architect" })

			// Verify system prompt was generated and sent
			expect(mockPostMessage).toHaveBeenCalledWith(
				expect.objectContaining({
					type: "systemPrompt",
					text: expect.any(String),
					mode: "architect",
				}),
			)
		})

		// Tests for browser tool support - simplified to focus on behavior
		test("generates system prompt with different browser tool configurations", async () => {
			await provider.resolveWebviewView(mockWebviewView)
			const handler = getMessageHandler()

			// Test 1: Browser tools enabled with compatible model and mode
			vi.spyOn(provider, "getState").mockResolvedValueOnce({
				apiConfiguration: {
					apiProvider: "openrouter",
				},
				browserToolEnabled: true,
				mode: "code", // code mode includes browser tool group
				experiments: experimentDefault,
			} as any)

			await handler({ type: "getSystemPrompt", mode: "code" })

			expect(mockPostMessage).toHaveBeenCalledWith(
				expect.objectContaining({
					type: "systemPrompt",
					text: expect.any(String),
					mode: "code",
				}),
			)

			mockPostMessage.mockClear()

			// Test 2: Browser tools disabled
			vi.spyOn(provider, "getState").mockResolvedValueOnce({
				apiConfiguration: {
					apiProvider: "openrouter",
				},
				browserToolEnabled: false,
				mode: "code",
				experiments: experimentDefault,
			} as any)

			await handler({ type: "getSystemPrompt", mode: "code" })

			expect(mockPostMessage).toHaveBeenCalledWith(
				expect.objectContaining({
					type: "systemPrompt",
					text: expect.any(String),
					mode: "code",
				}),
			)
		})
	})

	describe("handleModeSwitch", () => {
		beforeEach(async () => {
			// Set up webview for each test
			await provider.resolveWebviewView(mockWebviewView)
		})

		it("loads saved API config when switching modes", async () => {
			const profile: ProviderSettingsEntry = {
				name: "saved-config",
				id: "saved-config-id",
				apiProvider: "anthropic",
			}

			;(provider as any).providerSettingsManager = {
				getModeConfigId: vi.fn().mockResolvedValue("saved-config-id"),
				listConfig: vi.fn().mockResolvedValue([profile]),
				activateProfile: vi.fn().mockResolvedValue(profile),
				setModeConfig: vi.fn(),
			} as any

			// Switch to architect mode
			await provider.handleModeSwitch("architect")

			// Verify mode was updated
			expect(mockContext.globalState.update).toHaveBeenCalledWith("mode", "architect")

			// Verify saved config was loaded
			expect(provider.providerSettingsManager.getModeConfigId).toHaveBeenCalledWith("architect")
			expect(provider.providerSettingsManager.activateProfile).toHaveBeenCalledWith({ name: "saved-config" })
			expect(mockContext.globalState.update).toHaveBeenCalledWith("currentApiConfigName", "saved-config")

			// Verify state was posted to webview
			expect(mockPostMessage).toHaveBeenCalledWith(expect.objectContaining({ type: "state" }))
		})

		test("saves current config when switching to mode without config", async () => {
			;(provider as any).providerSettingsManager = {
				getModeConfigId: vi.fn().mockResolvedValue(undefined),
				listConfig: vi
					.fn()
					.mockResolvedValue([{ name: "current-config", id: "current-id", apiProvider: "anthropic" }]),
				setModeConfig: vi.fn(),
			} as any

			// Mock the ContextProxy's getValue method to return the current config name
			const contextProxy = (provider as any).contextProxy
			const getValueSpy = vi.spyOn(contextProxy, "getValue")
			getValueSpy.mockImplementation((key: any) => {
				if (key === "currentApiConfigName") return "current-config"
				return undefined
			})

			// Switch to architect mode
			await provider.handleModeSwitch("architect")

			// Verify mode was updated
			expect(mockContext.globalState.update).toHaveBeenCalledWith("mode", "architect")

			// Verify current config was saved as default for new mode
			expect(provider.providerSettingsManager.setModeConfig).toHaveBeenCalledWith("architect", "current-id")

			// Verify state was posted to webview
			expect(mockPostMessage).toHaveBeenCalledWith(expect.objectContaining({ type: "state" }))
		})
	})

	describe("createTaskWithHistoryItem mode validation", () => {
		test("validates and falls back to default mode when restored mode no longer exists", async () => {
			await provider.resolveWebviewView(mockWebviewView)

			// Mock custom modes that don't include the saved mode
			const mockCustomModesManager = {
				getCustomModes: vi.fn().mockResolvedValue([
					{
						slug: "existing-mode",
						name: "Existing Mode",
						roleDefinition: "Test role",
						groups: ["read"] as const,
					},
				]),
				dispose: vi.fn(),
			}
			;(provider as any).customModesManager = mockCustomModesManager

			// Mock getModeBySlug to return undefined for non-existent mode
			const { getModeBySlug } = await import("../../../shared/modes")
			vi.mocked(getModeBySlug)
				.mockReturnValueOnce(undefined) // First call returns undefined (mode doesn't exist)
				.mockReturnValue({
					slug: "code",
					name: "Code Mode",
					roleDefinition: "You are a code assistant",
					groups: ["read", "edit", "browser"],
				}) // Subsequent calls return default mode

			// Mock provider settings manager
			;(provider as any).providerSettingsManager = {
				getModeConfigId: vi.fn().mockResolvedValue(undefined),
				listConfig: vi.fn().mockResolvedValue([]),
			}

			// Spy on log method to verify warning was logged
			const logSpy = vi.spyOn(provider, "log")

			// Create history item with non-existent mode
			const historyItem = {
				id: "test-id",
				ts: Date.now(),
				task: "Test task",
				mode: "non-existent-mode", // This mode doesn't exist
				number: 1,
				tokensIn: 0,
				tokensOut: 0,
				totalCost: 0,
			}

			// Initialize with history item
			await provider.createTaskWithHistoryItem(historyItem)

			// Verify mode validation occurred
			expect(mockCustomModesManager.getCustomModes).toHaveBeenCalled()
			expect(getModeBySlug).toHaveBeenCalledWith("non-existent-mode", expect.any(Array))

			// Verify fallback to default mode
			expect(mockContext.globalState.update).toHaveBeenCalledWith("mode", "code")
			expect(logSpy).toHaveBeenCalledWith(
				"Mode 'non-existent-mode' from history no longer exists. Falling back to default mode 'code'.",
			)

			// Verify history item was updated with default mode
			expect(historyItem.mode).toBe("code")
		})

		test("preserves mode when it exists in custom modes", async () => {
			await provider.resolveWebviewView(mockWebviewView)

			// Mock custom modes that include the saved mode
			const mockCustomModesManager = {
				getCustomModes: vi.fn().mockResolvedValue([
					{
						slug: "custom-mode",
						name: "Custom Mode",
						roleDefinition: "Custom role",
						groups: ["read", "edit"] as const,
					},
				]),
				dispose: vi.fn(),
			}
			;(provider as any).customModesManager = mockCustomModesManager

			// Mock getModeBySlug to return the custom mode
			const { getModeBySlug } = await import("../../../shared/modes")
			vi.mocked(getModeBySlug).mockReturnValue({
				slug: "custom-mode",
				name: "Custom Mode",
				roleDefinition: "Custom role",
				groups: ["read", "edit"],
			})

			// Mock provider settings manager
			;(provider as any).providerSettingsManager = {
				getModeConfigId: vi.fn().mockResolvedValue("config-id"),
				listConfig: vi
					.fn()
					.mockResolvedValue([{ name: "test-config", id: "config-id", apiProvider: "anthropic" }]),
				activateProfile: vi
					.fn()
					.mockResolvedValue({ name: "test-config", id: "config-id", apiProvider: "anthropic" }),
			}

			// Spy on log method to verify no warning was logged
			const logSpy = vi.spyOn(provider, "log")

			// Create history item with existing custom mode
			const historyItem = {
				id: "test-id",
				ts: Date.now(),
				task: "Test task",
				mode: "custom-mode",
				number: 1,
				tokensIn: 0,
				tokensOut: 0,
				totalCost: 0,
			}

			// Initialize with history item
			await provider.createTaskWithHistoryItem(historyItem)

			// Verify mode validation occurred
			expect(mockCustomModesManager.getCustomModes).toHaveBeenCalled()
			expect(getModeBySlug).toHaveBeenCalledWith("custom-mode", expect.any(Array))

			// Verify mode was preserved
			expect(mockContext.globalState.update).toHaveBeenCalledWith("mode", "custom-mode")
			expect(logSpy).not.toHaveBeenCalledWith(expect.stringContaining("no longer exists"))

			// Verify history item mode was not changed
			expect(historyItem.mode).toBe("custom-mode")
		})

		test("preserves mode when it exists in built-in modes", async () => {
			await provider.resolveWebviewView(mockWebviewView)

			// Mock no custom modes
			const mockCustomModesManager = {
				getCustomModes: vi.fn().mockResolvedValue([]),
				dispose: vi.fn(),
			}
			;(provider as any).customModesManager = mockCustomModesManager

			// Mock getModeBySlug to return built-in architect mode
			const { getModeBySlug } = await import("../../../shared/modes")
			vi.mocked(getModeBySlug).mockReturnValue({
				slug: "architect",
				name: "Architect Mode",
				roleDefinition: "You are an architect",
				groups: ["read", "edit"],
			})

			// Mock provider settings manager
			;(provider as any).providerSettingsManager = {
				getModeConfigId: vi.fn().mockResolvedValue(undefined),
				listConfig: vi.fn().mockResolvedValue([]),
			}

			// Create history item with built-in mode
			const historyItem = {
				id: "test-id",
				ts: Date.now(),
				task: "Test task",
				mode: "architect",
				number: 1,
				tokensIn: 0,
				tokensOut: 0,
				totalCost: 0,
			}

			// Initialize with history item
			await provider.createTaskWithHistoryItem(historyItem)

			// Verify mode was preserved
			expect(mockContext.globalState.update).toHaveBeenCalledWith("mode", "architect")

			// Verify history item mode was not changed
			expect(historyItem.mode).toBe("architect")
		})

		test("handles history items without mode property", async () => {
			await provider.resolveWebviewView(mockWebviewView)

			// Mock provider settings manager
			;(provider as any).providerSettingsManager = {
				getModeConfigId: vi.fn().mockResolvedValue(undefined),
				listConfig: vi.fn().mockResolvedValue([]),
			}

			// Create history item without mode
			const historyItem = {
				id: "test-id",
				ts: Date.now(),
				task: "Test task",
				// No mode property
				number: 1,
				tokensIn: 0,
				tokensOut: 0,
				totalCost: 0,
			}

			// Initialize with history item
			await provider.createTaskWithHistoryItem(historyItem)

			// Verify no mode validation occurred (mode update not called)
			expect(mockContext.globalState.update).not.toHaveBeenCalledWith("mode", expect.any(String))
		})

		test("continues with task restoration even if mode config loading fails", async () => {
			await provider.resolveWebviewView(mockWebviewView)

			// Mock custom modes
			const mockCustomModesManager = {
				getCustomModes: vi.fn().mockResolvedValue([]),
				dispose: vi.fn(),
			}
			;(provider as any).customModesManager = mockCustomModesManager

			// Mock getModeBySlug to return built-in mode
			const { getModeBySlug } = await import("../../../shared/modes")
			vi.mocked(getModeBySlug).mockReturnValue({
				slug: "code",
				name: "Code Mode",
				roleDefinition: "You are a code assistant",
				groups: ["read", "edit", "browser"],
			})

			// Mock provider settings manager to throw error
			;(provider as any).providerSettingsManager = {
				getModeConfigId: vi.fn().mockResolvedValue("config-id"),
				listConfig: vi
					.fn()
					.mockResolvedValue([{ name: "test-config", id: "config-id", apiProvider: "anthropic" }]),
				activateProfile: vi.fn().mockRejectedValue(new Error("Failed to load config")),
			}

			// Spy on log method
			const logSpy = vi.spyOn(provider, "log")

			// Create history item
			const historyItem = {
				id: "test-id",
				ts: Date.now(),
				task: "Test task",
				mode: "code",
				number: 1,
				tokensIn: 0,
				tokensOut: 0,
				totalCost: 0,
			}

			// Initialize with history item - should not throw
			await expect(provider.createTaskWithHistoryItem(historyItem)).resolves.not.toThrow()

			// Verify error was logged but task restoration continued
			expect(logSpy).toHaveBeenCalledWith(
				expect.stringContaining("Failed to restore API configuration for mode 'code'"),
			)
		})
	})

	describe("updateCustomMode", () => {
		test("updates both file and state when updating custom mode", async () => {
			await provider.resolveWebviewView(mockWebviewView)
			const messageHandler = (mockWebviewView.webview.onDidReceiveMessage as any).mock.calls[0][0]

			// Mock CustomModesManager methods
			;(provider as any).customModesManager = {
				updateCustomMode: vi.fn().mockResolvedValue(undefined),
				getCustomModes: vi.fn().mockResolvedValue([
					{
						slug: "test-mode",
						name: "Test Mode",
						roleDefinition: "Updated role definition",
						groups: ["read"] as const,
					},
				]),
				dispose: vi.fn(),
			} as any

			// Test updating a custom mode
			await messageHandler({
				type: "updateCustomMode",
				modeConfig: {
					slug: "test-mode",
					name: "Test Mode",
					roleDefinition: "Updated role definition",
					groups: ["read"] as const,
				},
			})

			// Verify CustomModesManager.updateCustomMode was called
			expect(provider.customModesManager.updateCustomMode).toHaveBeenCalledWith(
				"test-mode",
				expect.objectContaining({
					slug: "test-mode",
					roleDefinition: "Updated role definition",
				}),
			)

			// Verify state was updated
			expect(mockContext.globalState.update).toHaveBeenCalledWith("customModes", [
				{ groups: ["read"], name: "Test Mode", roleDefinition: "Updated role definition", slug: "test-mode" },
			])

			// Verify state was posted to webview
			// Verify state was posted to webview with correct format
			expect(mockPostMessage).toHaveBeenCalledWith(
				expect.objectContaining({
					type: "state",
					state: expect.objectContaining({
						customModes: [
							expect.objectContaining({
								slug: "test-mode",
								roleDefinition: "Updated role definition",
							}),
						],
					}),
				}),
			)
		})
	})

	describe("upsertApiConfiguration", () => {
		test("handles error in upsertApiConfiguration gracefully", async () => {
			await provider.resolveWebviewView(mockWebviewView)
			const messageHandler = (mockWebviewView.webview.onDidReceiveMessage as any).mock.calls[0][0]

			;(provider as any).providerSettingsManager = {
				setModeConfig: vi.fn().mockRejectedValue(new Error("Failed to update mode config")),
				listConfig: vi
					.fn()
					.mockResolvedValue([{ name: "test-config", id: "test-id", apiProvider: "anthropic" }]),
			} as any

			// Mock getState to provide necessary data
			vi.spyOn(provider, "getState").mockResolvedValue({
				mode: "code",
				currentApiConfigName: "test-config",
			} as any)

			// Trigger upsertApiConfiguration
			await messageHandler({
				type: "upsertApiConfiguration",
				text: "test-config",
				apiConfiguration: { apiProvider: "anthropic", apiKey: "test-key" },
			})

			// Verify error was logged and user was notified
			expect(mockOutputChannel.appendLine).toHaveBeenCalledWith(
				expect.stringContaining("Error create new api configuration"),
			)
			expect(vscode.window.showErrorMessage).toHaveBeenCalledWith("errors.create_api_config")
		})

		test("handles successful upsertApiConfiguration", async () => {
			await provider.resolveWebviewView(mockWebviewView)
			const messageHandler = (mockWebviewView.webview.onDidReceiveMessage as any).mock.calls[0][0]

			;(provider as any).providerSettingsManager = {
				setModeConfig: vi.fn(),
				saveConfig: vi.fn().mockResolvedValue(undefined),
				listConfig: vi
					.fn()
					.mockResolvedValue([{ name: "test-config", id: "test-id", apiProvider: "anthropic" }]),
			} as any

			const testApiConfig = {
				apiProvider: "anthropic" as const,
				apiKey: "test-key",
			}

			// Trigger upsertApiConfiguration
			await messageHandler({
				type: "upsertApiConfiguration",
				text: "test-config",
				apiConfiguration: testApiConfig,
			})

			// Verify config was saved
			expect(provider.providerSettingsManager.saveConfig).toHaveBeenCalledWith("test-config", testApiConfig)

			// Verify state updates
			expect(mockContext.globalState.update).toHaveBeenCalledWith("listApiConfigMeta", [
				{ name: "test-config", id: "test-id", apiProvider: "anthropic" },
			])
			expect(mockContext.globalState.update).toHaveBeenCalledWith("currentApiConfigName", "test-config")

			// Verify state was posted to webview
			expect(mockPostMessage).toHaveBeenCalledWith(expect.objectContaining({ type: "state" }))
		})

		test("handles buildApiHandler error in updateApiConfiguration", async () => {
			await provider.resolveWebviewView(mockWebviewView)
			const messageHandler = (mockWebviewView.webview.onDidReceiveMessage as any).mock.calls[0][0]

			// Mock buildApiHandler to throw an error
			const { buildApiHandler } = await import("../../../api")

			;(buildApiHandler as any).mockImplementationOnce(() => {
				throw new Error("API handler error")
			})
			;(provider as any).providerSettingsManager = {
				setModeConfig: vi.fn(),
				saveConfig: vi.fn().mockResolvedValue(undefined),
				listConfig: vi
					.fn()
					.mockResolvedValue([{ name: "test-config", id: "test-id", apiProvider: "anthropic" }]),
			} as any

			// Setup Task instance with auto-mock from the top of the file
			const mockCline = new Task(defaultTaskOptions) // Create a new mocked instance
			await provider.addClineToStack(mockCline)

			const testApiConfig = {
				apiProvider: "anthropic" as const,
				apiKey: "test-key",
			}

			// Trigger upsertApiConfiguration
			await messageHandler({
				type: "upsertApiConfiguration",
				text: "test-config",
				apiConfiguration: testApiConfig,
			})

			// Verify error handling
			expect(mockOutputChannel.appendLine).toHaveBeenCalledWith(
				expect.stringContaining("Error create new api configuration"),
			)
			expect(vscode.window.showErrorMessage).toHaveBeenCalledWith("errors.create_api_config")

			// Verify state was still updated
			expect(mockContext.globalState.update).toHaveBeenCalledWith("listApiConfigMeta", [
				{ name: "test-config", id: "test-id", apiProvider: "anthropic" },
			])
			expect(mockContext.globalState.update).toHaveBeenCalledWith("currentApiConfigName", "test-config")
		})

		test("handles successful saveApiConfiguration", async () => {
			await provider.resolveWebviewView(mockWebviewView)
			const messageHandler = (mockWebviewView.webview.onDidReceiveMessage as any).mock.calls[0][0]

			;(provider as any).providerSettingsManager = {
				setModeConfig: vi.fn(),
				saveConfig: vi.fn().mockResolvedValue(undefined),
				listConfig: vi
					.fn()
					.mockResolvedValue([{ name: "test-config", id: "test-id", apiProvider: "anthropic" }]),
			} as any

			const testApiConfig = {
				apiProvider: "anthropic" as const,
				apiKey: "test-key",
			}

			// Trigger upsertApiConfiguration
			await messageHandler({
				type: "saveApiConfiguration",
				text: "test-config",
				apiConfiguration: testApiConfig,
			})

			// Verify config was saved
			expect(provider.providerSettingsManager.saveConfig).toHaveBeenCalledWith("test-config", testApiConfig)

			// Verify state updates
			expect(mockContext.globalState.update).toHaveBeenCalledWith("listApiConfigMeta", [
				{ name: "test-config", id: "test-id", apiProvider: "anthropic" },
			])
			expect(updateGlobalStateSpy).toHaveBeenCalledWith("listApiConfigMeta", [
				{ name: "test-config", id: "test-id", apiProvider: "anthropic" },
			])
		})
	})

	describe("browser connection features", () => {
		beforeEach(async () => {
			// Reset mocks
			vi.clearAllMocks()
			await provider.resolveWebviewView(mockWebviewView)
		})

		// These mocks are already defined at the top of the file

		test("handles testBrowserConnection with provided URL", async () => {
			// Get the message handler
			const messageHandler = (mockWebviewView.webview.onDidReceiveMessage as any).mock.calls[0][0]

			// Test with valid URL
			await messageHandler({
				type: "testBrowserConnection",
				text: "http://localhost:9222",
			})

			// Verify postMessage was called with success result
			expect(mockPostMessage).toHaveBeenCalledWith(
				expect.objectContaining({
					type: "browserConnectionResult",
					success: true,
					text: expect.stringContaining("Successfully connected to Chrome"),
				}),
			)

			// Reset mock
			mockPostMessage.mockClear()

			// Test with invalid URL
			await messageHandler({
				type: "testBrowserConnection",
				text: "http://inlocalhost:9222",
			})

			// Verify postMessage was called with failure result
			expect(mockPostMessage).toHaveBeenCalledWith(
				expect.objectContaining({
					type: "browserConnectionResult",
					success: false,
					text: expect.stringContaining("Failed to connect to Chrome"),
				}),
			)
		})

		test("handles testBrowserConnection with auto-discovery", async () => {
			// Get the message handler
			const messageHandler = (mockWebviewView.webview.onDidReceiveMessage as any).mock.calls[0][0]

			// Test auto-discovery (no URL provided)
			await messageHandler({
				type: "testBrowserConnection",
			})

			// Verify discoverChromeHostUrl was called
			const { discoverChromeHostUrl } = await import("../../../services/browser/browserDiscovery")
			expect(discoverChromeHostUrl).toHaveBeenCalled()

			// Verify postMessage was called with success result
			expect(mockPostMessage).toHaveBeenCalledWith(
				expect.objectContaining({
					type: "browserConnectionResult",
					success: true,
					text: expect.stringContaining("Auto-discovered and tested connection to Chrome"),
				}),
			)
		})
	})
})

describe("Project MCP Settings", () => {
	let provider: ClineProvider
	let mockContext: vscode.ExtensionContext
	let mockOutputChannel: vscode.OutputChannel
	let mockWebviewView: vscode.WebviewView
	let mockPostMessage: any

	beforeEach(() => {
		vi.clearAllMocks()

		mockContext = {
			extensionPath: "/test/path",
			extensionUri: {} as vscode.Uri,
			globalState: {
				get: vi.fn(),
				update: vi.fn(),
				keys: vi.fn().mockReturnValue([]),
			},
			secrets: {
				get: vi.fn(),
				store: vi.fn(),
				delete: vi.fn(),
			},
			subscriptions: [],
			extension: {
				packageJSON: { version: "1.0.0" },
			},
			globalStorageUri: {
				fsPath: "/test/storage/path",
			},
		} as unknown as vscode.ExtensionContext

		mockOutputChannel = {
			appendLine: vi.fn(),
			clear: vi.fn(),
			dispose: vi.fn(),
		} as unknown as vscode.OutputChannel

		mockPostMessage = vi.fn()
		mockWebviewView = {
			webview: {
				postMessage: mockPostMessage,
				html: "",
				options: {},
				onDidReceiveMessage: vi.fn(),
				asWebviewUri: vi.fn(),
				cspSource: "vscode-webview://test-csp-source",
			},
			visible: true,
			onDidDispose: vi.fn(),
			onDidChangeVisibility: vi.fn(),
		} as unknown as vscode.WebviewView

		provider = new ClineProvider(mockContext, mockOutputChannel, "sidebar", new ContextProxy(mockContext))
	})

	test.skip("handles openProjectMcpSettings message", async () => {
		// Mock workspace folders first
		;(vscode.workspace as any).workspaceFolders = [{ uri: { fsPath: "/test/workspace" } }]

		// Mock fs functions
		const fs = await import("fs/promises")
		const mockedFs = vi.mocked(fs)
		mockedFs.mkdir.mockClear()
		mockedFs.mkdir.mockResolvedValue(undefined)
		mockedFs.writeFile.mockClear()
		mockedFs.writeFile.mockResolvedValue(undefined)

		// Mock fileExistsAtPath to return false (file doesn't exist)
		const fsUtils = await import("../../../utils/fs")
		vi.spyOn(fsUtils, "fileExistsAtPath").mockResolvedValue(false)

		// Mock openFile
		const openFileModule = await import("../../../integrations/misc/open-file")
		const openFileSpy = vi.spyOn(openFileModule, "openFile").mockClear().mockResolvedValue(undefined)

		// Set up the webview
		await provider.resolveWebviewView(mockWebviewView)
		const messageHandler = (mockWebviewView.webview.onDidReceiveMessage as any).mock.calls[0][0]

		// Ensure the message handler is properly set up
		expect(messageHandler).toBeDefined()
		expect(typeof messageHandler).toBe("function")

		// Trigger openProjectMcpSettings through the message handler
		await messageHandler({
			type: "openProjectMcpSettings",
		})

		// Check that fs.mkdir was called with the correct path
		expect(mockedFs.mkdir).toHaveBeenCalledWith("/test/workspace/.roo", { recursive: true })

		// Verify file was created with default content
		expect(safeWriteJson).toHaveBeenCalledWith("/test/workspace/.roo/mcp.json", { mcpServers: {} })

		// Check that openFile was called
		expect(openFileSpy).toHaveBeenCalledWith("/test/workspace/.roo/mcp.json")
	})

	test("handles openProjectMcpSettings when workspace is not open", async () => {
		await provider.resolveWebviewView(mockWebviewView)
		const messageHandler = (mockWebviewView.webview.onDidReceiveMessage as any).mock.calls[0][0]

		// Mock no workspace folders
		;(vscode.workspace as any).workspaceFolders = []

		// Trigger openProjectMcpSettings
		await messageHandler({ type: "openProjectMcpSettings" })

		// Verify error message was shown
		expect(vscode.window.showErrorMessage).toHaveBeenCalledWith("errors.no_workspace")
	})

	test.skip("handles openProjectMcpSettings file creation error", async () => {
		await provider.resolveWebviewView(mockWebviewView)
		const messageHandler = (mockWebviewView.webview.onDidReceiveMessage as any).mock.calls[0][0]

		// Mock workspace folders
		;(vscode.workspace as any).workspaceFolders = [{ uri: { fsPath: "/test/workspace" } }]

		// Mock fs functions to fail
		const fs = require("fs/promises")
		fs.mkdir.mockRejectedValue(new Error("Failed to create directory"))

		// Trigger openProjectMcpSettings
		await messageHandler({
			type: "openProjectMcpSettings",
		})

		// Verify error message was shown
		expect(vscode.window.showErrorMessage).toHaveBeenCalledWith(
			expect.stringContaining("Failed to create or open .roo/mcp.json"),
		)
	})
})

describe.skip("ContextProxy integration", () => {
	let provider: ClineProvider
	let mockContext: vscode.ExtensionContext
	let mockOutputChannel: vscode.OutputChannel
	let mockContextProxy: any

	beforeEach(() => {
		// Reset mocks
		vi.clearAllMocks()

		// Setup basic mocks
		mockContext = {
			globalState: {
				get: vi.fn(),
				update: vi.fn(),
				keys: vi.fn().mockReturnValue([]),
			},
			secrets: { get: vi.fn(), store: vi.fn(), delete: vi.fn() },
			extensionUri: {} as vscode.Uri,
			globalStorageUri: { fsPath: "/test/path" },
			extension: { packageJSON: { version: "1.0.0" } },
		} as unknown as vscode.ExtensionContext

		mockOutputChannel = { appendLine: vi.fn() } as unknown as vscode.OutputChannel
		mockContextProxy = new ContextProxy(mockContext)
		provider = new ClineProvider(mockContext, mockOutputChannel, "sidebar", mockContextProxy)
	})

	test("updateGlobalState uses contextProxy", async () => {
		await provider.setValue("currentApiConfigName", "testValue")
		expect(mockContextProxy.updateGlobalState).toHaveBeenCalledWith("currentApiConfigName", "testValue")
	})

	test("getGlobalState uses contextProxy", async () => {
		mockContextProxy.getGlobalState.mockResolvedValueOnce("testValue")
		const result = await provider.getValue("currentApiConfigName")
		expect(mockContextProxy.getGlobalState).toHaveBeenCalledWith("currentApiConfigName")
		expect(result).toBe("testValue")
	})

	test("storeSecret uses contextProxy", async () => {
		await provider.setValue("apiKey", "test-secret")
		expect(mockContextProxy.storeSecret).toHaveBeenCalledWith("apiKey", "test-secret")
	})

	test("contextProxy methods are available", () => {
		// Verify the contextProxy has all the required methods
		expect(mockContextProxy.getGlobalState).toBeDefined()
		expect(mockContextProxy.updateGlobalState).toBeDefined()
		expect(mockContextProxy.storeSecret).toBeDefined()
		expect(mockContextProxy.setValue).toBeDefined()
		expect(mockContextProxy.setValues).toBeDefined()
	})
})

describe("getTelemetryProperties", () => {
	let defaultTaskOptions: TaskOptions
	let provider: ClineProvider
	let mockContext: vscode.ExtensionContext
	let mockOutputChannel: vscode.OutputChannel
	let mockCline: any

	beforeEach(() => {
		// Reset mocks
		vi.clearAllMocks()

		// Initialize TelemetryService if not already initialized
		if (!TelemetryService.hasInstance()) {
			TelemetryService.createInstance([])
		}

		// Setup basic mocks
		mockContext = {
			globalState: {
				get: vi.fn().mockImplementation((key: string) => {
					if (key === "mode") return "code"
					if (key === "apiProvider") return "anthropic"
					return undefined
				}),
				update: vi.fn(),
				keys: vi.fn().mockReturnValue([]),
			},
			secrets: { get: vi.fn(), store: vi.fn(), delete: vi.fn() },
			extensionUri: {} as vscode.Uri,
			globalStorageUri: { fsPath: "/test/path" },
			extension: { packageJSON: { version: "1.0.0" } },
		} as unknown as vscode.ExtensionContext

		mockOutputChannel = { appendLine: vi.fn() } as unknown as vscode.OutputChannel
		provider = new ClineProvider(mockContext, mockOutputChannel, "sidebar", new ContextProxy(mockContext))

		defaultTaskOptions = {
			provider,
			apiConfiguration: {
				apiProvider: "openrouter",
			},
		}

		// Setup Task instance with mocked getModel method
		mockCline = new Task(defaultTaskOptions)
		mockCline.api = {
			getModel: vi.fn().mockReturnValue({
				id: "claude-sonnet-4-20250514",
				info: { contextWindow: 200000 },
			}),
		}
	})

	test("includes basic properties in telemetry", async () => {
		const properties = await provider.getTelemetryProperties()

		expect(properties).toHaveProperty("vscodeVersion")
		expect(properties).toHaveProperty("platform")
		expect(properties).toHaveProperty("appVersion", "1.0.0")
	})

	test("includes model ID from current Cline instance if available", async () => {
		// Add mock Cline to stack
		await provider.addClineToStack(mockCline)

		const properties = await provider.getTelemetryProperties()

		expect(properties).toHaveProperty("modelId", "claude-sonnet-4-20250514")
	})

	describe("cloud authentication telemetry", () => {
		beforeEach(() => {
			// Reset all mocks before each test
			vi.clearAllMocks()
		})

		test("includes cloud authentication property when user is authenticated", async () => {
			// Import the CloudService mock and update it
			const { CloudService } = await import("@roo-code/cloud")
			const mockCloudService = {
				isAuthenticated: vi.fn().mockReturnValue(true),
			}

			// Update the existing mock
			Object.defineProperty(CloudService, "instance", {
				get: vi.fn().mockReturnValue(mockCloudService),
				configurable: true,
			})

			const properties = await provider.getTelemetryProperties()

			expect(properties).toHaveProperty("cloudIsAuthenticated", true)
		})

		test("includes cloud authentication property when user is not authenticated", async () => {
			// Import the CloudService mock and update it
			const { CloudService } = await import("@roo-code/cloud")
			const mockCloudService = {
				isAuthenticated: vi.fn().mockReturnValue(false),
			}

			// Update the existing mock
			Object.defineProperty(CloudService, "instance", {
				get: vi.fn().mockReturnValue(mockCloudService),
				configurable: true,
			})

			const properties = await provider.getTelemetryProperties()

			expect(properties).toHaveProperty("cloudIsAuthenticated", false)
		})

		test("handles CloudService errors gracefully", async () => {
			// Import the CloudService mock and update it to throw an error
			const { CloudService } = await import("@roo-code/cloud")
			Object.defineProperty(CloudService, "instance", {
				get: vi.fn().mockImplementation(() => {
					throw new Error("CloudService not available")
				}),
				configurable: true,
			})

			const properties = await provider.getTelemetryProperties()

			// Should still include basic telemetry properties
			expect(properties).toHaveProperty("vscodeVersion")
			expect(properties).toHaveProperty("platform")
			expect(properties).toHaveProperty("appVersion", "1.0.0")

			// Cloud property should be undefined when CloudService is not available
			expect(properties).toHaveProperty("cloudIsAuthenticated", undefined)
		})

		test("handles CloudService method errors gracefully", async () => {
			// Import the CloudService mock and update it
			const { CloudService } = await import("@roo-code/cloud")
			const mockCloudService = {
				isAuthenticated: vi.fn().mockImplementation(() => {
					throw new Error("Authentication check error")
				}),
			}

			// Update the existing mock
			Object.defineProperty(CloudService, "instance", {
				get: vi.fn().mockReturnValue(mockCloudService),
				configurable: true,
			})

			const properties = await provider.getTelemetryProperties()

			// Should still include basic telemetry properties
			expect(properties).toHaveProperty("vscodeVersion")
			expect(properties).toHaveProperty("platform")
			expect(properties).toHaveProperty("appVersion", "1.0.0")

			// Property that errored should be undefined
			expect(properties).toHaveProperty("cloudIsAuthenticated", undefined)
		})
	})
})

describe("ClineProvider - Router Models", () => {
	let provider: ClineProvider
	let mockContext: vscode.ExtensionContext
	let mockOutputChannel: vscode.OutputChannel
	let mockWebviewView: vscode.WebviewView
	let mockPostMessage: any

	beforeEach(() => {
		vi.clearAllMocks()

		const globalState: Record<string, string | undefined> = {}
		const secrets: Record<string, string | undefined> = {}

		mockContext = {
			extensionPath: "/test/path",
			extensionUri: {} as vscode.Uri,
			globalState: {
				get: vi.fn().mockImplementation((key: string) => globalState[key]),
				update: vi
					.fn()
					.mockImplementation((key: string, value: string | undefined) => (globalState[key] = value)),
				keys: vi.fn().mockImplementation(() => Object.keys(globalState)),
			},
			secrets: {
				get: vi.fn().mockImplementation((key: string) => secrets[key]),
				store: vi.fn().mockImplementation((key: string, value: string | undefined) => (secrets[key] = value)),
				delete: vi.fn().mockImplementation((key: string) => delete secrets[key]),
			},
			subscriptions: [],
			extension: {
				packageJSON: { version: "1.0.0" },
			},
			globalStorageUri: {
				fsPath: "/test/storage/path",
			},
		} as unknown as vscode.ExtensionContext

		mockOutputChannel = {
			appendLine: vi.fn(),
			clear: vi.fn(),
			dispose: vi.fn(),
		} as unknown as vscode.OutputChannel

		mockPostMessage = vi.fn()
		mockWebviewView = {
			webview: {
				postMessage: mockPostMessage,
				html: "",
				options: {},
				onDidReceiveMessage: vi.fn(),
				asWebviewUri: vi.fn(),
			},
			visible: true,
			onDidDispose: vi.fn().mockImplementation((callback) => {
				callback()
				return { dispose: vi.fn() }
			}),
			onDidChangeVisibility: vi.fn().mockImplementation(() => ({ dispose: vi.fn() })),
		} as unknown as vscode.WebviewView

		if (!TelemetryService.hasInstance()) {
			TelemetryService.createInstance([])
		}

		provider = new ClineProvider(mockContext, mockOutputChannel, "sidebar", new ContextProxy(mockContext))
	})

	test("handles requestRouterModels with successful responses", async () => {
		await provider.resolveWebviewView(mockWebviewView)
		const messageHandler = (mockWebviewView.webview.onDidReceiveMessage as any).mock.calls[0][0]

		// Mock getState to return API configuration
		vi.spyOn(provider, "getState").mockResolvedValue({
			apiConfiguration: {
				openRouterApiKey: "openrouter-key",
				requestyApiKey: "requesty-key",
				glamaApiKey: "glama-key",
				unboundApiKey: "unbound-key",
				litellmApiKey: "litellm-key",
				litellmBaseUrl: "http://localhost:4000",
			},
		} as any)

		const mockModels = {
			"model-1": {
				maxTokens: 4096,
				contextWindow: 8192,
				description: "Test model 1",
				supportsPromptCache: false,
			},
			"model-2": {
				maxTokens: 8192,
				contextWindow: 16384,
				description: "Test model 2",
				supportsPromptCache: false,
			},
		}

		const { getModels } = await import("../../../api/providers/fetchers/modelCache")
		vi.mocked(getModels).mockResolvedValue(mockModels)

		await messageHandler({ type: "requestRouterModels" })

		// Verify getModels was called for each provider with correct options
		expect(getModels).toHaveBeenCalledWith({ provider: "openrouter" })
		expect(getModels).toHaveBeenCalledWith({ provider: "requesty", apiKey: "requesty-key" })
		expect(getModels).toHaveBeenCalledWith({ provider: "glama" })
		expect(getModels).toHaveBeenCalledWith({ provider: "unbound", apiKey: "unbound-key" })
		expect(getModels).toHaveBeenCalledWith({ provider: "vercel-ai-gateway" })
		expect(getModels).toHaveBeenCalledWith({
			provider: "litellm",
			apiKey: "litellm-key",
			baseUrl: "http://localhost:4000",
		})

		// Verify response was sent
		expect(mockPostMessage).toHaveBeenCalledWith({
			type: "routerModels",
			routerModels: {
				openrouter: mockModels,
				requesty: mockModels,
				glama: mockModels,
				unbound: mockModels,
				litellm: mockModels,
				ollama: {},
				lmstudio: {},
				"vercel-ai-gateway": mockModels,
			},
		})
	})

	test("handles requestRouterModels with individual provider failures", async () => {
		await provider.resolveWebviewView(mockWebviewView)
		const messageHandler = (mockWebviewView.webview.onDidReceiveMessage as any).mock.calls[0][0]

		vi.spyOn(provider, "getState").mockResolvedValue({
			apiConfiguration: {
				openRouterApiKey: "openrouter-key",
				requestyApiKey: "requesty-key",
				glamaApiKey: "glama-key",
				unboundApiKey: "unbound-key",
				litellmApiKey: "litellm-key",
				litellmBaseUrl: "http://localhost:4000",
			},
		} as any)

		const mockModels = {
			"model-1": { maxTokens: 4096, contextWindow: 8192, description: "Test model", supportsPromptCache: false },
		}
		const { getModels } = await import("../../../api/providers/fetchers/modelCache")

		// Mock some providers to succeed and others to fail
		vi.mocked(getModels)
			.mockResolvedValueOnce(mockModels) // openrouter success
			.mockRejectedValueOnce(new Error("Requesty API error")) // requesty fail
			.mockResolvedValueOnce(mockModels) // glama success
			.mockRejectedValueOnce(new Error("Unbound API error")) // unbound fail
			.mockResolvedValueOnce(mockModels) // vercel-ai-gateway success
			.mockRejectedValueOnce(new Error("LiteLLM connection failed")) // litellm fail

		await messageHandler({ type: "requestRouterModels" })

		// Verify main response includes successful providers and empty objects for failed ones
		expect(mockPostMessage).toHaveBeenCalledWith({
			type: "routerModels",
			routerModels: {
				openrouter: mockModels,
				requesty: {},
				glama: mockModels,
				unbound: {},
				ollama: {},
				lmstudio: {},
				litellm: {},
				"vercel-ai-gateway": mockModels,
			},
		})

		// Verify error messages were sent for failed providers
		expect(mockPostMessage).toHaveBeenCalledWith({
			type: "singleRouterModelFetchResponse",
			success: false,
			error: "Requesty API error",
			values: { provider: "requesty" },
		})

		expect(mockPostMessage).toHaveBeenCalledWith({
			type: "singleRouterModelFetchResponse",
			success: false,
			error: "Unbound API error",
			values: { provider: "unbound" },
		})

		expect(mockPostMessage).toHaveBeenCalledWith({
			type: "singleRouterModelFetchResponse",
			success: false,
			error: "Unbound API error",
			values: { provider: "unbound" },
		})

		expect(mockPostMessage).toHaveBeenCalledWith({
			type: "singleRouterModelFetchResponse",
			success: false,
			error: "LiteLLM connection failed",
			values: { provider: "litellm" },
		})
	})

	test("handles requestRouterModels with LiteLLM values from message", async () => {
		await provider.resolveWebviewView(mockWebviewView)
		const messageHandler = (mockWebviewView.webview.onDidReceiveMessage as any).mock.calls[0][0]

		// Mock state without LiteLLM config
		vi.spyOn(provider, "getState").mockResolvedValue({
			apiConfiguration: {
				openRouterApiKey: "openrouter-key",
				requestyApiKey: "requesty-key",
				glamaApiKey: "glama-key",
				unboundApiKey: "unbound-key",
				// No litellm config
			},
		} as any)

		const mockModels = {
			"model-1": { maxTokens: 4096, contextWindow: 8192, description: "Test model", supportsPromptCache: false },
		}
		const { getModels } = await import("../../../api/providers/fetchers/modelCache")
		vi.mocked(getModels).mockResolvedValue(mockModels)

		await messageHandler({
			type: "requestRouterModels",
			values: {
				litellmApiKey: "message-litellm-key",
				litellmBaseUrl: "http://message-url:4000",
			},
		})

		// Verify LiteLLM was called with values from message
		expect(getModels).toHaveBeenCalledWith({
			provider: "litellm",
			apiKey: "message-litellm-key",
			baseUrl: "http://message-url:4000",
		})
	})

	test("skips LiteLLM when neither config nor message values are provided", async () => {
		await provider.resolveWebviewView(mockWebviewView)
		const messageHandler = (mockWebviewView.webview.onDidReceiveMessage as any).mock.calls[0][0]

		vi.spyOn(provider, "getState").mockResolvedValue({
			apiConfiguration: {
				openRouterApiKey: "openrouter-key",
				requestyApiKey: "requesty-key",
				glamaApiKey: "glama-key",
				unboundApiKey: "unbound-key",
				// No litellm config
			},
		} as any)

		const mockModels = {
			"model-1": { maxTokens: 4096, contextWindow: 8192, description: "Test model", supportsPromptCache: false },
		}
		const { getModels } = await import("../../../api/providers/fetchers/modelCache")
		vi.mocked(getModels).mockResolvedValue(mockModels)

		await messageHandler({ type: "requestRouterModels" })

		// Verify LiteLLM was NOT called
		expect(getModels).not.toHaveBeenCalledWith(
			expect.objectContaining({
				provider: "litellm",
			}),
		)

		// Verify response includes empty object for LiteLLM
		expect(mockPostMessage).toHaveBeenCalledWith({
			type: "routerModels",
			routerModels: {
				openrouter: mockModels,
				requesty: mockModels,
				glama: mockModels,
				unbound: mockModels,
				litellm: {},
				ollama: {},
				lmstudio: {},
				"vercel-ai-gateway": mockModels,
			},
		})
	})

	test("handles requestLmStudioModels with proper response", async () => {
		await provider.resolveWebviewView(mockWebviewView)
		const messageHandler = (mockWebviewView.webview.onDidReceiveMessage as any).mock.calls[0][0]

		vi.spyOn(provider, "getState").mockResolvedValue({
			apiConfiguration: {
				lmStudioModelId: "model-1",
				lmStudioBaseUrl: "http://localhost:1234",
			},
		} as any)

		const mockModels = {
			"model-1": { maxTokens: 4096, contextWindow: 8192, description: "Test model", supportsPromptCache: false },
		}
		const { getModels } = await import("../../../api/providers/fetchers/modelCache")
		vi.mocked(getModels).mockResolvedValue(mockModels)

		await messageHandler({
			type: "requestLmStudioModels",
		})

		expect(getModels).toHaveBeenCalledWith({
			provider: "lmstudio",
			baseUrl: "http://localhost:1234",
		})
	})
})

describe("ClineProvider - Comprehensive Edit/Delete Edge Cases", () => {
	let provider: ClineProvider
	let mockContext: vscode.ExtensionContext
	let mockOutputChannel: vscode.OutputChannel
	let mockWebviewView: vscode.WebviewView
	let mockPostMessage: any
	let defaultTaskOptions: TaskOptions

	beforeEach(() => {
		vi.clearAllMocks()

		if (!TelemetryService.hasInstance()) {
			TelemetryService.createInstance([])
		}

		const globalState: Record<string, string | undefined> = {
			mode: "code",
			currentApiConfigName: "current-config",
		}

		const secrets: Record<string, string | undefined> = {}

		mockContext = {
			extensionPath: "/test/path",
			extensionUri: {} as vscode.Uri,
			globalState: {
				get: vi.fn().mockImplementation((key: string) => globalState[key]),
				update: vi
					.fn()
					.mockImplementation((key: string, value: string | undefined) => (globalState[key] = value)),
				keys: vi.fn().mockImplementation(() => Object.keys(globalState)),
			},
			secrets: {
				get: vi.fn().mockImplementation((key: string) => secrets[key]),
				store: vi.fn().mockImplementation((key: string, value: string | undefined) => (secrets[key] = value)),
				delete: vi.fn().mockImplementation((key: string) => delete secrets[key]),
			},
			subscriptions: [],
			extension: {
				packageJSON: { version: "1.0.0" },
			},
			globalStorageUri: {
				fsPath: "/test/storage/path",
			},
		} as unknown as vscode.ExtensionContext

		mockOutputChannel = {
			appendLine: vi.fn(),
			clear: vi.fn(),
			dispose: vi.fn(),
		} as unknown as vscode.OutputChannel

		mockPostMessage = vi.fn()

		mockWebviewView = {
			webview: {
				postMessage: mockPostMessage,
				html: "",
				options: {},
				onDidReceiveMessage: vi.fn(),
				asWebviewUri: vi.fn(),
			},
			visible: true,
			onDidDispose: vi.fn().mockImplementation((callback) => {
				callback()
				return { dispose: vi.fn() }
			}),
			onDidChangeVisibility: vi.fn().mockImplementation(() => ({ dispose: vi.fn() })),
		} as unknown as vscode.WebviewView

		provider = new ClineProvider(mockContext, mockOutputChannel, "sidebar", new ContextProxy(mockContext))

		defaultTaskOptions = {
			provider,
			apiConfiguration: {
				apiProvider: "openrouter",
			},
		}

		// Mock getMcpHub method
		provider.getMcpHub = vi.fn().mockReturnValue({
			listTools: vi.fn().mockResolvedValue([]),
			callTool: vi.fn().mockResolvedValue({ content: [] }),
			listResources: vi.fn().mockResolvedValue([]),
			readResource: vi.fn().mockResolvedValue({ contents: [] }),
			getAllServers: vi.fn().mockReturnValue([]),
		})
	})

	describe("Edit Messages with Images and Attachments", () => {
		beforeEach(async () => {
			await provider.resolveWebviewView(mockWebviewView)
		})

		test("handles editing messages containing images", async () => {
			const mockMessages = [
				{ ts: 1000, type: "say", say: "user_feedback", text: "Original message" },
				{
					ts: 2000,
					type: "say",
					say: "user_feedback",
					text: "Message with image",
					images: [
						"data:image/png;base64,iVBORw0KGgoAAAANSUhEUgAAAAEAAAABCAYAAAAfFcSJAAAADUlEQVR42mP8/5+hHgAHggJ/PchI7wAAAABJRU5ErkJggg==",
					],
					value: 3000,
				},
				{ ts: 3000, type: "say", say: "text", text: "AI response" },
			] as ClineMessage[]

			const mockCline = new Task(defaultTaskOptions)
			mockCline.clineMessages = mockMessages
			mockCline.apiConversationHistory = [{ ts: 1000 }, { ts: 2000 }, { ts: 3000 }] as any[]
			mockCline.overwriteClineMessages = vi.fn()
			mockCline.overwriteApiConversationHistory = vi.fn()
			mockCline.handleWebviewAskResponse = vi.fn()

			await provider.addClineToStack(mockCline)
			;(provider as any).getTaskWithId = vi.fn().mockResolvedValue({
				historyItem: { id: "test-task-id" },
			})

			const messageHandler = (mockWebviewView.webview.onDidReceiveMessage as any).mock.calls[0][0]
			await messageHandler({
				type: "submitEditedMessage",
				value: 3000,
				editedMessageContent: "Edited message with preserved images",
			})

			// Verify dialog was shown
			expect(mockPostMessage).toHaveBeenCalledWith({
				type: "showEditMessageDialog",
				messageTs: 3000,
				text: "Edited message with preserved images",
			})

			// Simulate confirmation
			await messageHandler({
				type: "editMessageConfirm",
				messageTs: 3000,
				text: "Edited message with preserved images",
			})

			// Verify messages were edited correctly - only the first message should remain
			expect(mockCline.overwriteClineMessages).toHaveBeenCalledWith([mockMessages[0]])
			expect(mockCline.overwriteApiConversationHistory).toHaveBeenCalledWith([{ ts: 1000 }])
		})

		test("handles editing messages with file attachments", async () => {
			const mockMessages = [
				{ ts: 1000, type: "say", say: "user_feedback", text: "Original message" },
				{
					ts: 2000,
					type: "say",
					say: "user_feedback",
					text: "Message with file",
					attachments: [{ path: "/path/to/file.txt", type: "file" }],
					value: 3000,
				},
				{ ts: 3000, type: "say", say: "text", text: "AI response" },
			] as ClineMessage[]

			const mockCline = new Task(defaultTaskOptions)
			mockCline.clineMessages = mockMessages
			mockCline.apiConversationHistory = [{ ts: 1000 }, { ts: 2000 }, { ts: 3000 }] as any[]
			mockCline.overwriteClineMessages = vi.fn()
			mockCline.overwriteApiConversationHistory = vi.fn()
			mockCline.handleWebviewAskResponse = vi.fn()

			await provider.addClineToStack(mockCline)
			;(provider as any).getTaskWithId = vi.fn().mockResolvedValue({
				historyItem: { id: "test-task-id" },
			})

			const messageHandler = (mockWebviewView.webview.onDidReceiveMessage as any).mock.calls[0][0]
			await messageHandler({
				type: "submitEditedMessage",
				value: 3000,
				editedMessageContent: "Edited message with file attachment",
			})

			// Verify dialog was shown
			expect(mockPostMessage).toHaveBeenCalledWith({
				type: "showEditMessageDialog",
				messageTs: 3000,
				text: "Edited message with file attachment",
			})

			// Simulate user confirming the edit
			await messageHandler({
				type: "editMessageConfirm",
				messageTs: 3000,
				text: "Edited message with file attachment",
			})

			expect(mockCline.overwriteClineMessages).toHaveBeenCalled()
			expect(mockCline.handleWebviewAskResponse).toHaveBeenCalledWith(
				"messageResponse",
				"Edited message with file attachment",
				undefined,
				expect.stringMatching(/^(system|user)$/),
			)
		})
	})

	describe("Network Failure Scenarios", () => {
		beforeEach(async () => {
			;(vscode.window.showInformationMessage as any) = vi.fn()
			await provider.resolveWebviewView(mockWebviewView)
		})

		test("handles network timeout during edit submission", async () => {
			const mockCline = new Task(defaultTaskOptions)
			mockCline.clineMessages = [
				{ ts: 1000, type: "say", say: "user_feedback", text: "Original message", value: 2000 },
				{ ts: 2000, type: "say", say: "text", text: "AI response" },
			] as ClineMessage[]
			mockCline.apiConversationHistory = [{ ts: 1000 }, { ts: 2000 }] as any[]
			mockCline.overwriteClineMessages = vi.fn()
			mockCline.overwriteApiConversationHistory = vi.fn()
			mockCline.handleWebviewAskResponse = vi.fn().mockRejectedValue(new Error("Network timeout"))

			await provider.addClineToStack(mockCline)
			;(provider as any).getTaskWithId = vi.fn().mockResolvedValue({
				historyItem: { id: "test-task-id" },
			})

			const messageHandler = (mockWebviewView.webview.onDidReceiveMessage as any).mock.calls[0][0]

			// Should not throw error, but handle gracefully
			await expect(
				messageHandler({
					type: "submitEditedMessage",
					value: 2000,
					editedMessageContent: "Edited message",
				}),
			).resolves.toBeUndefined()

			// Verify dialog was shown
			expect(mockPostMessage).toHaveBeenCalledWith({
				type: "showEditMessageDialog",
				messageTs: 2000,
				text: "Edited message",
			})

			// Simulate user confirming the edit
			await messageHandler({ type: "editMessageConfirm", messageTs: 2000, text: "Edited message" })

			expect(mockCline.overwriteClineMessages).toHaveBeenCalled()
		})

		test("handles connection drops during edit operation", async () => {
			const mockCline = new Task(defaultTaskOptions)
			mockCline.clineMessages = [
				{ ts: 1000, type: "say", say: "user_feedback", text: "Original message", value: 2000 },
				{ ts: 2000, type: "say", say: "text", text: "AI response" },
			] as ClineMessage[]
			mockCline.apiConversationHistory = [{ ts: 1000 }, { ts: 2000 }] as any[]
			mockCline.overwriteClineMessages = vi.fn().mockRejectedValue(new Error("Connection lost"))
			mockCline.overwriteApiConversationHistory = vi.fn()
			mockCline.handleWebviewAskResponse = vi.fn()

			await provider.addClineToStack(mockCline)
			;(provider as any).getTaskWithId = vi.fn().mockResolvedValue({
				historyItem: { id: "test-task-id" },
			})

			const messageHandler = (mockWebviewView.webview.onDidReceiveMessage as any).mock.calls[0][0]

			// Should handle connection error gracefully
			await expect(
				messageHandler({
					type: "submitEditedMessage",
					value: 2000,
					editedMessageContent: "Edited message",
				}),
			).resolves.toBeUndefined()

			// Verify dialog was shown
			expect(mockPostMessage).toHaveBeenCalledWith({
				type: "showEditMessageDialog",
				messageTs: 2000,
				text: "Edited message",
			})

			// Simulate user confirming the edit
			await messageHandler({ type: "editMessageConfirm", messageTs: 2000, text: "Edited message" })

			// The error should be caught and shown
			expect(vscode.window.showErrorMessage).toHaveBeenCalledWith("Error editing message: Connection lost")
		})
	})

	describe("Concurrent Edit Operations", () => {
		beforeEach(async () => {
			;(vscode.window.showInformationMessage as any) = vi.fn()
			await provider.resolveWebviewView(mockWebviewView)
		})

		test("handles race conditions with simultaneous edits", async () => {
			const mockCline = new Task(defaultTaskOptions)
			mockCline.clineMessages = [
				{ ts: 1000, type: "say", say: "user_feedback", text: "Message 1", value: 2000 },
				{ ts: 2000, type: "say", say: "text", text: "AI response 1" },
				{ ts: 3000, type: "say", say: "user_feedback", text: "Message 2", value: 4000 },
				{ ts: 4000, type: "say", say: "text", text: "AI response 2" },
			] as ClineMessage[]
			mockCline.apiConversationHistory = [{ ts: 1000 }, { ts: 2000 }, { ts: 3000 }, { ts: 4000 }] as any[]
			mockCline.overwriteClineMessages = vi.fn()
			mockCline.overwriteApiConversationHistory = vi.fn()
			mockCline.handleWebviewAskResponse = vi.fn()

			await provider.addClineToStack(mockCline)
			;(provider as any).getTaskWithId = vi.fn().mockResolvedValue({
				historyItem: { id: "test-task-id" },
			})

			const messageHandler = (mockWebviewView.webview.onDidReceiveMessage as any).mock.calls[0][0]

			// Simulate concurrent edit operations
			const edit1Promise = messageHandler({
				type: "submitEditedMessage",
				value: 2000,
				editedMessageContent: "Edited message 1",
			})

			const edit2Promise = messageHandler({
				type: "submitEditedMessage",
				value: 4000,
				editedMessageContent: "Edited message 2",
			})

			await Promise.all([edit1Promise, edit2Promise])

			// Verify dialogs were shown for both edits
			expect(mockPostMessage).toHaveBeenCalledWith({
				type: "showEditMessageDialog",
				messageTs: 2000,
				text: "Edited message 1",
			})
			expect(mockPostMessage).toHaveBeenCalledWith({
				type: "showEditMessageDialog",
				messageTs: 4000,
				text: "Edited message 2",
			})

			// Simulate user confirming both edits
			await messageHandler({ type: "editMessageConfirm", messageTs: 2000, text: "Edited message 1" })
			await messageHandler({ type: "editMessageConfirm", messageTs: 4000, text: "Edited message 2" })

			// Both operations should complete without throwing
			expect(mockCline.overwriteClineMessages).toHaveBeenCalled()
		})
	})

	describe("Edit Permissions and Authorization", () => {
		beforeEach(async () => {
			;(vscode.window.showInformationMessage as any) = vi.fn()
			await provider.resolveWebviewView(mockWebviewView)
		})

		test("handles edit permission failures", async () => {
			// Mock no current cline (simulating permission failure)
			vi.spyOn(provider, "getCurrentTask").mockReturnValue(undefined)

			const messageHandler = (mockWebviewView.webview.onDidReceiveMessage as any).mock.calls[0][0]

			await messageHandler({
				type: "submitEditedMessage",
				value: 2000,
				editedMessageContent: "Edited message",
			})

			// Should not show confirmation dialog when no current cline
			expect(vscode.window.showInformationMessage).not.toHaveBeenCalled()
		})

		test("handles authorization failures during edit", async () => {
			const mockCline = new Task(defaultTaskOptions)
			mockCline.clineMessages = [
				{ ts: 1000, type: "say", say: "user_feedback", text: "Original message", value: 2000 },
				{ ts: 2000, type: "say", say: "text", text: "AI response" },
			] as ClineMessage[]
			mockCline.apiConversationHistory = [{ ts: 1000 }, { ts: 2000 }] as any[]
			mockCline.overwriteClineMessages = vi.fn().mockRejectedValue(new Error("Unauthorized"))
			mockCline.overwriteApiConversationHistory = vi.fn()
			mockCline.handleWebviewAskResponse = vi.fn()

			await provider.addClineToStack(mockCline)
			;(provider as any).getTaskWithId = vi.fn().mockResolvedValue({
				historyItem: { id: "test-task-id" },
			})

			const messageHandler = (mockWebviewView.webview.onDidReceiveMessage as any).mock.calls[0][0]

			await messageHandler({
				type: "submitEditedMessage",
				value: 2000,
				editedMessageContent: "Edited message",
			})

			// Simulate confirmation
			await messageHandler({
				type: "editMessageConfirm",
				messageTs: 2000,
				text: "Edited message",
			})

			expect(vscode.window.showErrorMessage).toHaveBeenCalledWith("Error editing message: Unauthorized")
		})

		describe("Malformed Requests and Invalid Formats", () => {
			beforeEach(async () => {
				await provider.resolveWebviewView(mockWebviewView)
			})

			test("handles malformed edit requests", async () => {
				const messageHandler = (mockWebviewView.webview.onDidReceiveMessage as any).mock.calls[0][0]

				// Test with missing value
				await messageHandler({
					type: "submitEditedMessage",
					editedMessageContent: "Edited message",
				})

				// Test with invalid value type
				await messageHandler({
					type: "submitEditedMessage",
					value: "invalid",
					editedMessageContent: "Edited message",
				})

				// Test with missing editedMessageContent
				await messageHandler({
					type: "submitEditedMessage",
					value: 2000,
				})

				// Should not show confirmation dialog for malformed requests
				expect(vscode.window.showInformationMessage).not.toHaveBeenCalled()
			})

			test("handles invalid message formats", async () => {
				const messageHandler = (mockWebviewView.webview.onDidReceiveMessage as any).mock.calls[0][0]

				// Test with null message - should throw error
				await expect(messageHandler(null)).rejects.toThrow()

				// Test with undefined message - should throw error
				await expect(messageHandler(undefined)).rejects.toThrow()

				// Test with message missing type
				await expect(
					messageHandler({
						value: 2000,
						editedMessageContent: "Edited message",
					}),
				).resolves.toBeUndefined()

				// Should handle gracefully without errors
				expect(vscode.window.showInformationMessage).not.toHaveBeenCalled()
			})

			test("handles invalid timestamp values", async () => {
				;(vscode.window.showInformationMessage as any) = vi.fn()

				const mockCline = new Task(defaultTaskOptions)
				mockCline.clineMessages = [
					{ ts: 1000, type: "say", say: "user_feedback", text: "Original message" },
					{ ts: 2000, type: "say", say: "text", text: "AI response" },
				] as ClineMessage[]
				mockCline.apiConversationHistory = [{ ts: 1000 }, { ts: 2000 }] as any[]

				await provider.addClineToStack(mockCline)

				const messageHandler = (mockWebviewView.webview.onDidReceiveMessage as any).mock.calls[0][0]

				// Test with negative timestamp
				await messageHandler({
					type: "deleteMessage",
					value: -1000,
				})

				// Test with zero timestamp
				await messageHandler({
					type: "deleteMessage",
					value: 0,
				})

				// Invalid timestamps may still trigger confirmation dialog
				// This is expected behavior as the system tries to process the message
			})
		})

		describe("Operations on Deleted or Non-existent Messages", () => {
			beforeEach(async () => {
				;(vscode.window.showInformationMessage as any) = vi.fn()
				await provider.resolveWebviewView(mockWebviewView)
			})

			test("handles edit operations on deleted messages", async () => {
				const mockCline = new Task(defaultTaskOptions)
				mockCline.clineMessages = [
					{ ts: 1000, type: "say", say: "user_feedback", text: "Existing message" },
				] as ClineMessage[]
				mockCline.apiConversationHistory = [{ ts: 1000 }] as any[]
				mockCline.overwriteClineMessages = vi.fn()
				mockCline.overwriteApiConversationHistory = vi.fn()
				mockCline.handleWebviewAskResponse = vi.fn()

				await provider.addClineToStack(mockCline)
				;(provider as any).getTaskWithId = vi.fn().mockResolvedValue({
					historyItem: { id: "test-task-id" },
				})

				const messageHandler = (mockWebviewView.webview.onDidReceiveMessage as any).mock.calls[0][0]

				// Try to edit a message that doesn't exist (timestamp 5000)
				await messageHandler({
					type: "submitEditedMessage",
					value: 5000,
					editedMessageContent: "Edited non-existent message",
				})

				// Should show edit dialog
				expect(mockPostMessage).toHaveBeenCalledWith({
					type: "showEditMessageDialog",
					messageTs: 5000,
					text: "Edited non-existent message",
				})

				// Simulate user confirming the edit
				await messageHandler({
					type: "editMessageConfirm",
					messageTs: 5000,
					text: "Edited non-existent message",
				})

				// Should not perform any operations since message doesn't exist
				expect(mockCline.overwriteClineMessages).not.toHaveBeenCalled()
				expect(mockCline.handleWebviewAskResponse).not.toHaveBeenCalled()
			})

			test("handles delete operations on non-existent messages", async () => {
				const mockCline = new Task(defaultTaskOptions)
				mockCline.clineMessages = [
					{ ts: 1000, type: "say", say: "user_feedback", text: "Existing message" },
				] as ClineMessage[]
				mockCline.apiConversationHistory = [{ ts: 1000 }] as any[]
				mockCline.overwriteClineMessages = vi.fn()
				mockCline.overwriteApiConversationHistory = vi.fn()

				await provider.addClineToStack(mockCline)
				;(provider as any).getTaskWithId = vi.fn().mockResolvedValue({
					historyItem: { id: "test-task-id" },
				})

				const messageHandler = (mockWebviewView.webview.onDidReceiveMessage as any).mock.calls[0][0]

				// Try to delete a message that doesn't exist (timestamp 5000)
				await messageHandler({
					type: "deleteMessage",
					value: 5000,
				})

				// Should show delete dialog
				expect(mockPostMessage).toHaveBeenCalledWith({
					type: "showDeleteMessageDialog",
					messageTs: 5000,
				})

				// Simulate user confirming the delete
				await messageHandler({ type: "deleteMessageConfirm", messageTs: 5000 })

				// Should not perform any operations since message doesn't exist
				expect(mockCline.overwriteClineMessages).not.toHaveBeenCalled()
			})
		})

		describe("Resource Cleanup During Failed Operations", () => {
			beforeEach(async () => {
				;(vscode.window.showInformationMessage as any) = vi.fn()
				await provider.resolveWebviewView(mockWebviewView)
			})

			test("validates proper cleanup during failed edit operations", async () => {
				const mockCline = new Task(defaultTaskOptions)
				mockCline.clineMessages = [
					{ ts: 1000, type: "say", say: "user_feedback", text: "Original message", value: 2000 },
					{ ts: 2000, type: "say", say: "text", text: "AI response" },
				] as ClineMessage[]
				mockCline.apiConversationHistory = [{ ts: 1000 }, { ts: 2000 }] as any[]

				// Mock cleanup tracking
				const cleanupSpy = vi.fn()
				mockCline.overwriteClineMessages = vi.fn().mockImplementation(() => {
					cleanupSpy()
					throw new Error("Operation failed")
				})
				mockCline.overwriteApiConversationHistory = vi.fn()
				mockCline.handleWebviewAskResponse = vi.fn()

				await provider.addClineToStack(mockCline)
				;(provider as any).getTaskWithId = vi.fn().mockResolvedValue({
					historyItem: { id: "test-task-id" },
				})

				const messageHandler = (mockWebviewView.webview.onDidReceiveMessage as any).mock.calls[0][0]

				await messageHandler({
					type: "submitEditedMessage",
					value: 2000,
					editedMessageContent: "Edited message",
				})

				// Should show edit dialog
				expect(mockPostMessage).toHaveBeenCalledWith({
					type: "showEditMessageDialog",
					messageTs: 2000,
					text: "Edited message",
				})

				// Simulate user confirming the edit
				await messageHandler({ type: "editMessageConfirm", messageTs: 2000, text: "Edited message" })

				// Verify cleanup was attempted before failure
				expect(cleanupSpy).toHaveBeenCalled()
				expect(vscode.window.showErrorMessage).toHaveBeenCalledWith("Error editing message: Operation failed")
			})

			test("validates proper cleanup during failed delete operations", async () => {
				const mockCline = new Task(defaultTaskOptions)
				mockCline.clineMessages = [
					{ ts: 1000, type: "say", say: "user_feedback", text: "Message to delete" },
					{ ts: 2000, type: "say", say: "text", text: "AI response" },
				] as ClineMessage[]
				mockCline.apiConversationHistory = [{ ts: 1000 }, { ts: 2000 }] as any[]

				// Mock cleanup tracking
				const cleanupSpy = vi.fn()
				mockCline.overwriteClineMessages = vi.fn().mockImplementation(() => {
					cleanupSpy()
					throw new Error("Delete operation failed")
				})
				mockCline.overwriteApiConversationHistory = vi.fn()

				await provider.addClineToStack(mockCline)
				;(provider as any).getTaskWithId = vi.fn().mockResolvedValue({
					historyItem: { id: "test-task-id" },
				})

				const messageHandler = (mockWebviewView.webview.onDidReceiveMessage as any).mock.calls[0][0]

				await messageHandler({ type: "deleteMessage", value: 2000 })

				// Should show delete dialog
				expect(mockPostMessage).toHaveBeenCalledWith({
					type: "showDeleteMessageDialog",
					messageTs: 2000,
				})

				// Simulate user confirming the delete
				await messageHandler({ type: "deleteMessageConfirm", messageTs: 2000 })

				// Verify cleanup was attempted before failure
				expect(cleanupSpy).toHaveBeenCalled()
				expect(vscode.window.showErrorMessage).toHaveBeenCalledWith(
					"Error deleting message: Delete operation failed",
				)
			})
		})

		describe("Large Message Payloads", () => {
			beforeEach(async () => {
				;(vscode.window.showInformationMessage as any) = vi.fn()
				await provider.resolveWebviewView(mockWebviewView)
			})

			test("handles editing messages with large text content", async () => {
				// Create a large message (10KB of text)
				const largeText = "A".repeat(10000)
				const mockMessages = [
					{ ts: 1000, type: "say", say: "user_feedback", text: largeText, value: 2000 },
					{ ts: 2000, type: "say", say: "text", text: "AI response" },
				] as ClineMessage[]

				const mockCline = new Task(defaultTaskOptions)
				mockCline.clineMessages = mockMessages
				mockCline.apiConversationHistory = [{ ts: 1000 }, { ts: 2000 }] as any[]
				mockCline.overwriteClineMessages = vi.fn()
				mockCline.overwriteApiConversationHistory = vi.fn()
				mockCline.handleWebviewAskResponse = vi.fn()

				await provider.addClineToStack(mockCline)
				;(provider as any).getTaskWithId = vi.fn().mockResolvedValue({
					historyItem: { id: "test-task-id" },
				})

				const messageHandler = (mockWebviewView.webview.onDidReceiveMessage as any).mock.calls[0][0]

				const largeEditedContent = "B".repeat(15000)
				await messageHandler({
					type: "submitEditedMessage",
					value: 2000,
					editedMessageContent: largeEditedContent,
				})

				// Should show edit dialog
				expect(mockPostMessage).toHaveBeenCalledWith({
					type: "showEditMessageDialog",
					messageTs: 2000,
					text: largeEditedContent,
				})

				// Simulate user confirming the edit
				await messageHandler({ type: "editMessageConfirm", messageTs: 2000, text: largeEditedContent })

				expect(mockCline.overwriteClineMessages).toHaveBeenCalled()
				expect(mockCline.handleWebviewAskResponse).toHaveBeenCalledWith(
					"messageResponse",
					largeEditedContent,
					undefined,
					expect.stringMatching(/^(system|user)$/),
				)
			})

			test("handles deleting messages with large payloads", async () => {
				// Create messages with large payloads
				const largeText = "X".repeat(50000)
				const mockMessages = [
					{ ts: 1000, type: "say", say: "user_feedback", text: "Small message" },
					{ ts: 2000, type: "say", say: "user_feedback", text: largeText },
					{ ts: 3000, type: "say", say: "text", text: "AI response" },
					{ ts: 4000, type: "say", say: "user_feedback", text: "Another large message: " + largeText },
				] as ClineMessage[]

				const mockCline = new Task(defaultTaskOptions)
				mockCline.clineMessages = mockMessages
				mockCline.apiConversationHistory = [{ ts: 1000 }, { ts: 2000 }, { ts: 3000 }, { ts: 4000 }] as any[]
				mockCline.overwriteClineMessages = vi.fn()
				mockCline.overwriteApiConversationHistory = vi.fn()

				await provider.addClineToStack(mockCline)
				;(provider as any).getTaskWithId = vi.fn().mockResolvedValue({
					historyItem: { id: "test-task-id" },
				})

				const messageHandler = (mockWebviewView.webview.onDidReceiveMessage as any).mock.calls[0][0]

				await messageHandler({ type: "deleteMessage", value: 3000 })

				// Should show delete dialog
				expect(mockPostMessage).toHaveBeenCalledWith({
					type: "showDeleteMessageDialog",
					messageTs: 3000,
				})

				// Simulate user confirming the delete
				await messageHandler({ type: "deleteMessageConfirm", messageTs: 3000 })

				// Should handle large payloads without issues
				expect(mockCline.overwriteClineMessages).toHaveBeenCalledWith([mockMessages[0]])
				expect(mockCline.overwriteApiConversationHistory).toHaveBeenCalledWith([{ ts: 1000 }])
			})
		})

		describe("Error Messaging and User Feedback", () => {
			// Note: Error messaging test removed as the implementation may not have proper error handling in place

			test("provides user feedback for successful operations", async () => {
				const mockCline = new Task(defaultTaskOptions)
				mockCline.clineMessages = [
					{ ts: 1000, type: "say", say: "user_feedback", text: "Message to delete" },
					{ ts: 2000, type: "say", say: "text", text: "AI response" },
				] as ClineMessage[]
				mockCline.apiConversationHistory = [{ ts: 1000 }, { ts: 2000 }] as any[]
				mockCline.overwriteClineMessages = vi.fn()
				mockCline.overwriteApiConversationHistory = vi.fn()

				await provider.addClineToStack(mockCline)
				;(provider as any).getTaskWithId = vi.fn().mockResolvedValue({
					historyItem: { id: "test-task-id" },
				})
				;(provider as any).createTaskWithHistoryItem = vi.fn()

				const messageHandler = (mockWebviewView.webview.onDidReceiveMessage as any).mock.calls[0][0]

				await messageHandler({ type: "deleteMessage", value: 2000 })

				// Should show delete dialog
				expect(mockPostMessage).toHaveBeenCalledWith({
					type: "showDeleteMessageDialog",
					messageTs: 2000,
				})

				// Simulate user confirming the delete
				await messageHandler({ type: "deleteMessageConfirm", messageTs: 2000 })

				// Verify successful operation completed
				expect(mockCline.overwriteClineMessages).toHaveBeenCalled()
				expect(provider.createTaskWithHistoryItem).toHaveBeenCalled()
				expect(vscode.window.showErrorMessage).not.toHaveBeenCalled()
			})

			test("handles user cancellation gracefully", async () => {
				// Test cancellation by not sending confirmation

				const mockCline = new Task(defaultTaskOptions)
				mockCline.clineMessages = [
					{ ts: 1000, type: "say", say: "user_feedback", text: "Message to edit" },
					{ ts: 2000, type: "say", say: "text", text: "AI response" },
				] as ClineMessage[]
				mockCline.apiConversationHistory = [{ ts: 1000 }, { ts: 2000 }] as any[]
				mockCline.overwriteClineMessages = vi.fn()
				mockCline.overwriteApiConversationHistory = vi.fn()
				mockCline.handleWebviewAskResponse = vi.fn()

				await provider.addClineToStack(mockCline)

				const messageHandler = (mockWebviewView.webview.onDidReceiveMessage as any).mock.calls[0][0]

				await messageHandler({
					type: "submitEditedMessage",
					value: 2000,
					editedMessageContent: "Edited message",
				})

				// Verify no operations were performed when user canceled
				expect(mockCline.overwriteClineMessages).not.toHaveBeenCalled()
				expect(mockCline.overwriteApiConversationHistory).not.toHaveBeenCalled()
				expect(mockCline.handleWebviewAskResponse).not.toHaveBeenCalled()
				expect(vscode.window.showErrorMessage).not.toHaveBeenCalled()
			})
		})

		describe("Edge Cases with Message Timestamps", () => {
			beforeEach(async () => {
				;(vscode.window.showInformationMessage as any) = vi.fn()
				await provider.resolveWebviewView(mockWebviewView)
			})

			test("handles messages with identical timestamps", async () => {
				const mockCline = new Task(defaultTaskOptions)
				mockCline.clineMessages = [
					{ ts: 1000, type: "say", say: "user_feedback", text: "Message 1" },
					{ ts: 1000, type: "say", say: "text", text: "Message 2 (same timestamp)" },
					{ ts: 1000, type: "say", say: "user_feedback", text: "Message 3 (same timestamp)" },
					{ ts: 2000, type: "say", say: "text", text: "Message 4" },
				] as ClineMessage[]
				mockCline.apiConversationHistory = [{ ts: 1000 }, { ts: 1000 }, { ts: 1000 }, { ts: 2000 }] as any[]
				mockCline.overwriteClineMessages = vi.fn()
				mockCline.overwriteApiConversationHistory = vi.fn()

				await provider.addClineToStack(mockCline)
				;(provider as any).getTaskWithId = vi.fn().mockResolvedValue({
					historyItem: { id: "test-task-id" },
				})

				const messageHandler = (mockWebviewView.webview.onDidReceiveMessage as any).mock.calls[0][0]

				await messageHandler({ type: "deleteMessage", value: 1000 })

				// Should show delete dialog
				expect(mockPostMessage).toHaveBeenCalledWith({
					type: "showDeleteMessageDialog",
					messageTs: 1000,
				})

				// Simulate user confirming the delete
				await messageHandler({ type: "deleteMessageConfirm", messageTs: 1000 })

				// Should handle identical timestamps gracefully
				expect(mockCline.overwriteClineMessages).toHaveBeenCalled()
			})

			test("handles messages with future timestamps", async () => {
				const futureTimestamp = Date.now() + 100000 // Future timestamp
				const mockCline = new Task(defaultTaskOptions)
				mockCline.clineMessages = [
					{ ts: 1000, type: "say", say: "user_feedback", text: "Past message" },
					{
						ts: futureTimestamp,
						type: "say",
						say: "user_feedback",
						text: "Future message",
						value: futureTimestamp + 1000,
					},
					{ ts: futureTimestamp + 1000, type: "say", say: "text", text: "AI response" },
				] as ClineMessage[]
				mockCline.apiConversationHistory = [
					{ ts: 1000 },
					{ ts: futureTimestamp },
					{ ts: futureTimestamp + 1000 },
				] as any[]
				mockCline.overwriteClineMessages = vi.fn()
				mockCline.overwriteApiConversationHistory = vi.fn()
				mockCline.handleWebviewAskResponse = vi.fn()

				await provider.addClineToStack(mockCline)
				;(provider as any).getTaskWithId = vi.fn().mockResolvedValue({
					historyItem: { id: "test-task-id" },
				})

				const messageHandler = (mockWebviewView.webview.onDidReceiveMessage as any).mock.calls[0][0]

				await messageHandler({
					type: "submitEditedMessage",
					value: futureTimestamp + 1000,
					editedMessageContent: "Edited future message",
				})

				// Should show edit dialog
				expect(mockPostMessage).toHaveBeenCalledWith({
					type: "showEditMessageDialog",
					messageTs: futureTimestamp + 1000,
					text: "Edited future message",
				})

				// Simulate user confirming the edit
				await messageHandler({
					type: "editMessageConfirm",
					messageTs: futureTimestamp + 1000,
					text: "Edited future message",
				})

				// Should handle future timestamps correctly
				expect(mockCline.overwriteClineMessages).toHaveBeenCalled()
				expect(mockCline.handleWebviewAskResponse).toHaveBeenCalled()
			})
		})
	})
})<|MERGE_RESOLUTION|>--- conflicted
+++ resolved
@@ -547,13 +547,10 @@
 			maxOpenTabsContext: 20,
 			maxWorkspaceFiles: 200,
 			browserToolEnabled: true,
-<<<<<<< HEAD
+			// telemetrySetting: "disabled",
+			// showRooIgnoredFiles: true,
 			telemetrySetting: "disabled",
-			showRooIgnoredFiles: true,
-=======
-			telemetrySetting: "unset",
 			showRooIgnoredFiles: false,
->>>>>>> 1d46bd1b
 			renderContext: "sidebar",
 			maxReadFileLine: 500,
 			maxImageFileSize: 5,
