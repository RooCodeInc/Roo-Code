--- conflicted
+++ resolved
@@ -686,14 +686,8 @@
 			// Trigger clearTask message
 			await messageHandler({ type: "clearTask" })
 
-<<<<<<< HEAD
-			// Verify finishSubTask was called (not clearTask)
-			expect(finishSubTaskSpy).toHaveBeenCalledWith("tasks.canceled", "test-task-id")
-			expect(clearTaskSpy).not.toHaveBeenCalled()
-=======
 			// Verify clearTask was called (delegation happens via metadata, not finishSubTask)
 			expect(clearTaskSpy).toHaveBeenCalled()
->>>>>>> e682c039
 			expect(postStateToWebviewSpy).toHaveBeenCalled()
 		})
 
