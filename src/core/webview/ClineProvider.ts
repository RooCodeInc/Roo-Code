--- conflicted
+++ resolved
@@ -995,8 +995,8 @@
 			checkpointTimeout,
 			fuzzyMatchThreshold,
 			experiments,
-			cloudUserInfo,
-			taskSyncEnabled,
+			// cloudUserInfo,
+			// taskSyncEnabled,
 		} = await this.getState()
 
 		const task = new Task({
@@ -1015,7 +1015,8 @@
 			taskNumber: historyItem.number,
 			workspacePath: historyItem.workspace,
 			onCreated: this.taskCreationCallback,
-			enableBridge: BridgeOrchestrator.isEnabled(cloudUserInfo, taskSyncEnabled),
+			enableBridge: false,
+			// enableBridge: BridgeOrchestrator.isEnabled(cloudUserInfo, taskSyncEnabled),
 		})
 
 		if (isRehydratingCurrentTask) {
@@ -2397,11 +2398,8 @@
 			taskSyncEnabled: false,
 			includeCurrentTime: stateValues.includeCurrentTime ?? true,
 			includeCurrentCost: stateValues.includeCurrentCost ?? true,
-<<<<<<< HEAD
-=======
 			maxGitStatusFiles: stateValues.maxGitStatusFiles ?? 0,
-			taskSyncEnabled,
->>>>>>> e742511d
+			// taskSyncEnabled,
 			remoteControlEnabled: (() => {
 				return false
 				// try {
