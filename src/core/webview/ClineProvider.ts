import os from "os"
import * as path from "path"
import fs from "fs/promises"
import EventEmitter from "events"

import { Anthropic } from "@anthropic-ai/sdk"
import delay from "delay"
import axios from "axios"
import pWaitFor from "p-wait-for"
import * as vscode from "vscode"
import { jwtDecode } from "jwt-decode"

import {
	type TaskProviderLike,
	type TaskProviderEvents,
	type GlobalState,
	type ProviderName,
	type ProviderSettings,
	type RooCodeSettings,
	type ProviderSettingsEntry,
	type StaticAppProperties,
	type DynamicAppProperties,
	type CloudAppProperties,
	type TaskProperties,
	type GitProperties,
	type TelemetryProperties,
	type TelemetryPropertiesProvider,
	type CodeActionId,
	type CodeActionName,
	type TerminalActionId,
	type TerminalActionPromptType,
	type HistoryItem,
	type CloudUserInfo,
	// type CloudOrganizationMembership,
	type CreateTaskOptions,
	type TokenUsage,
	RooCodeEventName,
	requestyDefaultModelId,
	openRouterDefaultModelId,
	glamaDefaultModelId,
	DEFAULT_TERMINAL_OUTPUT_CHARACTER_LIMIT,
	DEFAULT_WRITE_DELAY_MS,
	ORGANIZATION_ALLOW_ALL,
	DEFAULT_MODES,
	DEFAULT_FILE_READ_CHARACTER_LIMIT,
	DEFAULT_CHECKPOINT_TIMEOUT_SECONDS,
	getModelId,
	MAX_WORKSPACE_FILES,
} from "@roo-code/types"
import { TelemetryService } from "@roo-code/telemetry"
import { CloudService, BridgeOrchestrator } from "@roo-code/cloud"

import { Package } from "../../shared/package"
import { findLast } from "../../shared/array"
import { supportPrompt, type SupportPromptType } from "../../shared/support-prompt"
import { GlobalFileNames } from "../../shared/globalFileNames"
import type { ExtensionMessage, ExtensionState, MarketplaceInstalledMetadata } from "../../shared/ExtensionMessage"
import { Mode, defaultModeSlug, getModeBySlug, ZgsmCodeMode } from "../../shared/modes"
import { experimentDefault } from "../../shared/experiments"
import { formatLanguage } from "../../shared/language"
import { WebviewMessage } from "../../shared/WebviewMessage"
import { EMBEDDING_MODEL_PROFILES } from "../../shared/embeddingModels"
import { ProfileValidator } from "../../shared/ProfileValidator"

import { Terminal } from "../../integrations/terminal/Terminal"
import { downloadTask } from "../../integrations/misc/export-markdown"
import { getTheme } from "../../integrations/theme/getTheme"
import WorkspaceTracker from "../../integrations/workspace/WorkspaceTracker"

import { McpHub } from "../../services/mcp/McpHub"
import { McpServerManager } from "../../services/mcp/McpServerManager"
import { MarketplaceManager } from "../../services/marketplace"
import { ShadowCheckpointService } from "../../services/checkpoints/ShadowCheckpointService"
import { CodeIndexManager } from "../../services/code-index/manager"
import type { IndexProgressUpdate } from "../../services/code-index/interfaces/manager"
import { MdmService } from "../../services/mdm/MdmService"

import { fileExistsAtPath } from "../../utils/fs"
import { setTtsEnabled, setTtsSpeed } from "../../utils/tts"
import { getWorkspaceGitInfo } from "../../utils/git"
import { getWorkspacePath, toRelativePath } from "../../utils/path"
import { OrganizationAllowListViolationError } from "../../utils/errors"

import { setPanel } from "../../activate/registerCommands"

import { t } from "../../i18n"

import { buildApiHandler } from "../../api"
import { forceFullModelDetailsLoad, hasLoadedFullDetails } from "../../api/providers/fetchers/lmstudio"

import { ContextProxy } from "../config/ContextProxy"
import { ProviderSettingsManager } from "../config/ProviderSettingsManager"
import { CustomModesManager } from "../config/CustomModesManager"
import { Task } from "../task/Task"
import { getSystemPromptFilePath } from "../prompts/sections/custom-system-prompt"

import { webviewMessageHandler } from "./webviewMessageHandler"
// import type { ClineMessage } from "@roo-code/types"
// import { readApiMessages, saveApiMessages, saveTaskMessages } from "../task-persistence"
import { getNonce } from "./getNonce"
import { getUri } from "./getUri"
import { ZgsmAuthCommands } from "../costrict/auth"
import { generateNewSessionClientId, getClientId } from "../../utils/getClientId"
import { defaultCodebaseIndexEnabled } from "../../services/code-index/constants"
import { CodeReviewService, ReviewTargetType } from "../costrict/code-review"
import { defaultLang } from "../../utils/language"
import ZgsmCodebaseIndexManager from "../costrict/codebase-index"
import { sendZgsmCloseWindow } from "../costrict/auth/ipc"
import { REQUESTY_BASE_URL } from "../../shared/utils/requesty"

/**
 * https://github.com/microsoft/vscode-webview-ui-toolkit-samples/blob/main/default/weather-webview/src/providers/WeatherViewProvider.ts
 * https://github.com/KumarVariable/vscode-extension-sidebar-html/blob/master/src/customSidebarViewProvider.ts
 */

export type ClineProviderEvents = {
	clineCreated: [cline: Task]
}

interface PendingEditOperation {
	messageTs: number
	editedContent: string
	images?: string[]
	messageIndex: number
	apiConversationHistoryIndex: number
	timeoutId: NodeJS.Timeout
	createdAt: number
}

export class ClineProvider
	extends EventEmitter<TaskProviderEvents>
	implements vscode.WebviewViewProvider, TelemetryPropertiesProvider, TaskProviderLike
{
	// Used in package.json as the view's id. This value cannot be changed due
	// to how VSCode caches views based on their id, and updating the id would
	// break existing instances of the extension.
	public static readonly sideBarId = `${Package.name}.SidebarProvider`
	public static readonly tabPanelId = `${Package.name}.TabPanelProvider`
	private static activeInstances: Set<ClineProvider> = new Set()
	private disposables: vscode.Disposable[] = []
	private webviewDisposables: vscode.Disposable[] = []
	private view?: vscode.WebviewView | vscode.WebviewPanel
	private clineStack: Task[] = []
	private codeIndexStatusSubscription?: vscode.Disposable
	private codeIndexManager?: CodeIndexManager
	private _workspaceTracker?: WorkspaceTracker // workSpaceTracker read-only for access outside this class
	protected mcpHub?: McpHub // Change from private to protected
	private marketplaceManager: MarketplaceManager
	private mdmService?: MdmService
	private zgsmAuthCommands?: ZgsmAuthCommands
	private taskCreationCallback: (task: Task) => void
	private taskEventListeners: WeakMap<Task, Array<() => void>> = new WeakMap()
	private currentWorkspacePath: string | undefined

	private recentTasksCache?: string[]
	private pendingOperations: Map<string, PendingEditOperation> = new Map()
	private static readonly PENDING_OPERATION_TIMEOUT_MS = 30000 // 30 seconds

	private cloudOrganizationsCache: CloudOrganizationMembership[] | null = null
	private cloudOrganizationsCacheTimestamp: number | null = null
	private static readonly CLOUD_ORGANIZATIONS_CACHE_DURATION_MS = 5 * 1000 // 5 seconds

	public isViewLaunched = false
	public settingsImportedAt?: number
	public readonly latestAnnouncementId = "nov-2025-v3.30.0-pr-fixer" // v3.30.0 PR Fixer announcement
	public readonly providerSettingsManager: ProviderSettingsManager
	public readonly customModesManager: CustomModesManager

	constructor(
		readonly context: vscode.ExtensionContext,
		private readonly outputChannel: vscode.OutputChannel,
		private readonly renderContext: "sidebar" | "editor" = "sidebar",
		public readonly contextProxy: ContextProxy,
		mdmService?: MdmService,
	) {
		super()
		this.currentWorkspacePath = getWorkspacePath()

		ClineProvider.activeInstances.add(this)

		this.mdmService = mdmService
		this.updateGlobalState("codebaseIndexModels", EMBEDDING_MODEL_PROFILES)

		// Start configuration loading (which might trigger indexing) in the background.
		// Don't await, allowing activation to continue immediately.

		// Register this provider with the telemetry service to enable it to add
		// properties like mode and provider.
		TelemetryService.instance.setProvider(this)

		this._workspaceTracker = new WorkspaceTracker(this)

		this.providerSettingsManager = new ProviderSettingsManager(this.context)

		this.customModesManager = new CustomModesManager(this.context, async () => {
			await this.postStateToWebview()
		})

		// Initialize MCP Hub through the singleton manager
		McpServerManager.getInstance(this.context, this)
			.then((hub) => {
				this.mcpHub = hub
				this.mcpHub.registerClient()
			})
			.catch((error) => {
				this.log(`Failed to initialize MCP Hub: ${error}`)
			})

		this.marketplaceManager = new MarketplaceManager(this.context, this.customModesManager)

		// Forward <most> task events to the provider.
		// We do something fairly similar for the IPC-based API.
		this.taskCreationCallback = (instance: Task) => {
			this.emit(RooCodeEventName.TaskCreated, instance)

			// Create named listener functions so we can remove them later.
			const onTaskStarted = () => this.emit(RooCodeEventName.TaskStarted, instance.taskId)
			const onTaskCompleted = (taskId: string, tokenUsage: any, toolUsage: any) =>
				this.emit(RooCodeEventName.TaskCompleted, taskId, tokenUsage, toolUsage)
			const onTaskAborted = async () => {
				this.emit(RooCodeEventName.TaskAborted, instance.taskId)

				try {
					// Only rehydrate on genuine streaming failures.
					// User-initiated cancels are handled by cancelTask().
					if (instance.abortReason === "streaming_failed") {
						// Defensive safeguard: if another path already replaced this instance, skip
						const current = this.getCurrentTask()
						if (current && current.instanceId !== instance.instanceId) {
							this.log(
								`[onTaskAborted] Skipping rehydrate: current instance ${current.instanceId} != aborted ${instance.instanceId}`,
							)
							return
						}

						const { historyItem } = await this.getTaskWithId(instance.taskId)
						const rootTask = instance.rootTask
						const parentTask = instance.parentTask
						await this.createTaskWithHistoryItem({ ...historyItem, rootTask, parentTask })
					}
				} catch (error) {
					this.log(
						`[onTaskAborted] Failed to rehydrate after streaming failure: ${
							error instanceof Error ? error.message : String(error)
						}`,
					)
				}
			}
			const onTaskFocused = () => this.emit(RooCodeEventName.TaskFocused, instance.taskId)
			const onTaskUnfocused = () => this.emit(RooCodeEventName.TaskUnfocused, instance.taskId)
			const onTaskActive = (taskId: string) => this.emit(RooCodeEventName.TaskActive, taskId)
			const onTaskInteractive = (taskId: string) => this.emit(RooCodeEventName.TaskInteractive, taskId)
			const onTaskResumable = (taskId: string) => this.emit(RooCodeEventName.TaskResumable, taskId)
			const onTaskIdle = (taskId: string) => this.emit(RooCodeEventName.TaskIdle, taskId)
			const onTaskPaused = (taskId: string) => this.emit(RooCodeEventName.TaskPaused, taskId)
			const onTaskUnpaused = (taskId: string) => this.emit(RooCodeEventName.TaskUnpaused, taskId)
			const onTaskSpawned = (taskId: string) => this.emit(RooCodeEventName.TaskSpawned, taskId)
			const onTaskUserMessage = (taskId: string) => this.emit(RooCodeEventName.TaskUserMessage, taskId)
			const onTaskTokenUsageUpdated = (taskId: string, tokenUsage: TokenUsage) =>
				this.emit(RooCodeEventName.TaskTokenUsageUpdated, taskId, tokenUsage)

			// Attach the listeners.
			instance.on(RooCodeEventName.TaskStarted, onTaskStarted)
			instance.on(RooCodeEventName.TaskCompleted, onTaskCompleted)
			instance.on(RooCodeEventName.TaskAborted, onTaskAborted)
			instance.on(RooCodeEventName.TaskFocused, onTaskFocused)
			instance.on(RooCodeEventName.TaskUnfocused, onTaskUnfocused)
			instance.on(RooCodeEventName.TaskActive, onTaskActive)
			instance.on(RooCodeEventName.TaskInteractive, onTaskInteractive)
			instance.on(RooCodeEventName.TaskResumable, onTaskResumable)
			instance.on(RooCodeEventName.TaskIdle, onTaskIdle)
			instance.on(RooCodeEventName.TaskPaused, onTaskPaused)
			instance.on(RooCodeEventName.TaskUnpaused, onTaskUnpaused)
			instance.on(RooCodeEventName.TaskSpawned, onTaskSpawned)
			instance.on(RooCodeEventName.TaskUserMessage, onTaskUserMessage)
			instance.on(RooCodeEventName.TaskTokenUsageUpdated, onTaskTokenUsageUpdated)

			// Store the cleanup functions for later removal.
			this.taskEventListeners.set(instance, [
				() => instance.off(RooCodeEventName.TaskStarted, onTaskStarted),
				() => instance.off(RooCodeEventName.TaskCompleted, onTaskCompleted),
				() => instance.off(RooCodeEventName.TaskAborted, onTaskAborted),
				() => instance.off(RooCodeEventName.TaskFocused, onTaskFocused),
				() => instance.off(RooCodeEventName.TaskUnfocused, onTaskUnfocused),
				() => instance.off(RooCodeEventName.TaskActive, onTaskActive),
				() => instance.off(RooCodeEventName.TaskInteractive, onTaskInteractive),
				() => instance.off(RooCodeEventName.TaskResumable, onTaskResumable),
				() => instance.off(RooCodeEventName.TaskIdle, onTaskIdle),
				() => instance.off(RooCodeEventName.TaskUserMessage, onTaskUserMessage),
				() => instance.off(RooCodeEventName.TaskPaused, onTaskPaused),
				() => instance.off(RooCodeEventName.TaskUnpaused, onTaskUnpaused),
				() => instance.off(RooCodeEventName.TaskSpawned, onTaskSpawned),
				() => instance.off(RooCodeEventName.TaskTokenUsageUpdated, onTaskTokenUsageUpdated),
			])
		}

		// // Initialize Roo Code Cloud profile sync.
		// if (CloudService.hasInstance()) {
		// 	this.initializeCloudProfileSync().catch((error) => {
		// 		this.log(`Failed to initialize cloud profile sync: ${error}`)
		// 	})
		// } else {
		// 	this.log("CloudService not ready, deferring cloud profile sync")
		// }
	}

	/**
	 * Override EventEmitter's on method to match TaskProviderLike interface
	 */
	override on<K extends keyof TaskProviderEvents>(
		event: K,
		listener: (...args: TaskProviderEvents[K]) => void | Promise<void>,
	): this {
		return super.on(event, listener as any)
	}

	/**
	 * Override EventEmitter's off method to match TaskProviderLike interface
	 */
	override off<K extends keyof TaskProviderEvents>(
		event: K,
		listener: (...args: TaskProviderEvents[K]) => void | Promise<void>,
	): this {
		return super.off(event, listener as any)
	}

	/**
	 * Initialize cloud profile synchronization
	 */
	private async initializeCloudProfileSync() {
		try {
			// Check if authenticated and sync profiles
			if (CloudService.hasInstance() && CloudService.instance.isAuthenticated()) {
				await this.syncCloudProfiles()
			}

			// Set up listener for future updates
			if (CloudService.hasInstance()) {
				CloudService.instance.on("settings-updated", this.handleCloudSettingsUpdate)
			}
		} catch (error) {
			this.log(`Error in initializeCloudProfileSync: ${error}`)
		}
	}

	/**
	 * Handle cloud settings updates
	 */
	private handleCloudSettingsUpdate = async () => {
		try {
			await this.syncCloudProfiles()
		} catch (error) {
			this.log(`Error handling cloud settings update: ${error}`)
		}
	}

	/**
	 * Synchronize cloud profiles with local profiles.
	 */
	private async syncCloudProfiles() {
		try {
			const settings = CloudService.instance.getOrganizationSettings()

			if (!settings?.providerProfiles) {
				return
			}

			const currentApiConfigName = this.getGlobalState("currentApiConfigName")

			const result = await this.providerSettingsManager.syncCloudProfiles(
				settings.providerProfiles,
				currentApiConfigName,
			)

			if (result.hasChanges) {
				// Update list.
				await this.updateGlobalState("listApiConfigMeta", await this.providerSettingsManager.listConfig())

				if (result.activeProfileChanged && result.activeProfileId) {
					// Reload full settings for new active profile.
					const profile = await this.providerSettingsManager.getProfile({
						id: result.activeProfileId,
					})
					await this.activateProviderProfile({ name: profile.name })
				}

				await this.postStateToWebview()
			}
		} catch (error) {
			this.log(`Error syncing cloud profiles: ${error}`)
		}
	}

	// /**
	//  * Initialize cloud profile synchronization when CloudService is ready
	//  * This method is called externally after CloudService has been initialized
	//  */
	// public async initializeCloudProfileSyncWhenReady(): Promise<void> {
	// 	try {
	// 		if (CloudService.hasInstance() && CloudService.instance.isAuthenticated()) {
	// 			await this.syncCloudProfiles()
	// 		}

	// 		if (CloudService.hasInstance()) {
	// 			CloudService.instance.off("settings-updated", this.handleCloudSettingsUpdate)
	// 			CloudService.instance.on("settings-updated", this.handleCloudSettingsUpdate)
	// 		}
	// 	} catch (error) {
	// 		this.log(`Failed to initialize cloud profile sync when ready: ${error}`)
	// 	}
	// }

	// Adds a new Task instance to clineStack, marking the start of a new task.
	// The instance is pushed to the top of the stack (LIFO order).
	// When the task is completed, the top instance is removed, reactivating the
	// previous task.
	async addClineToStack(task: Task) {
		// Add this cline instance into the stack that represents the order of
		// all the called tasks.
		this.clineStack.push(task)
		task.emit(RooCodeEventName.TaskFocused)

		// Perform special setup provider specific tasks.
		await this.performPreparationTasks(task)

		// Ensure getState() resolves correctly.
		const state = await this.getState()

		if (!state || typeof state.mode !== "string") {
			throw new Error(t("common:errors.retrieve_current_mode"))
		}
	}

	async performPreparationTasks(cline: Task) {
		// LMStudio: We need to force model loading in order to read its context
		// size; we do it now since we're starting a task with that model selected.
		if (cline.apiConfiguration && cline.apiConfiguration.apiProvider === "lmstudio") {
			try {
				if (!hasLoadedFullDetails(cline.apiConfiguration.lmStudioModelId!)) {
					await forceFullModelDetailsLoad(
						cline.apiConfiguration.lmStudioBaseUrl ?? "http://localhost:1234",
						cline.apiConfiguration.lmStudioModelId!,
					)
				}
			} catch (error) {
				this.log(`Failed to load full model details for LM Studio: ${error}`)
				vscode.window.showErrorMessage(error.message)
			}
		}
	}

	// Removes and destroys the top Cline instance (the current finished task),
	// activating the previous one (resuming the parent task).
	async removeClineFromStack() {
		if (this.clineStack.length === 0) {
			return
		}

		// Pop the top Cline instance from the stack.
		let task = this.clineStack.pop()

		if (task) {
			task.emit(RooCodeEventName.TaskUnfocused)

			try {
				// Abort the running task and set isAbandoned to true so
				// all running promises will exit as well.
				await task.abortTask(true)
			} catch (e) {
				this.log(
					`[ClineProvider#removeClineFromStack] abortTask() failed ${task.taskId}.${task.instanceId}: ${e.message}`,
				)
			}

			// Remove event listeners before clearing the reference.
			const cleanupFunctions = this.taskEventListeners.get(task)

			if (cleanupFunctions) {
				cleanupFunctions.forEach((cleanup) => cleanup())
				this.taskEventListeners.delete(task)
			}

			// Make sure no reference kept, once promises end it will be
			// garbage collected.
			task = undefined
		}
	}

	getTaskStackSize(): number {
		return this.clineStack.length
	}

	public getCurrentTaskStack(): string[] {
		return this.clineStack.map((cline) => cline.taskId)
	}

	// Remove the current task/cline instance (at the top of the stack), so this
	// task is finished and resume the previous task/cline instance (if it
	// exists).
	// This is used when a subtask is finished and the parent task needs to be
	// resumed.
	async finishSubTask(lastMessage: string) {
		// Remove the last cline instance from the stack (this is the finished
		// subtask).
		await this.removeClineFromStack()
		// Resume the last cline instance in the stack (if it exists - this is
		// the 'parent' calling task).
		await this.getCurrentTask()?.completeSubtask(lastMessage)
	}
	// Pending Edit Operations Management

	/**
	 * Sets a pending edit operation with automatic timeout cleanup
	 */
	public setPendingEditOperation(
		operationId: string,
		editData: {
			messageTs: number
			editedContent: string
			images?: string[]
			messageIndex: number
			apiConversationHistoryIndex: number
		},
	): void {
		// Clear any existing operation with the same ID
		this.clearPendingEditOperation(operationId)

		// Create timeout for automatic cleanup
		const timeoutId = setTimeout(() => {
			this.clearPendingEditOperation(operationId)
			this.log(`[setPendingEditOperation] Automatically cleared stale pending operation: ${operationId}`)
		}, ClineProvider.PENDING_OPERATION_TIMEOUT_MS)

		// Store the operation
		this.pendingOperations.set(operationId, {
			...editData,
			timeoutId,
			createdAt: Date.now(),
		})

		this.log(`[setPendingEditOperation] Set pending operation: ${operationId}`)
	}

	/**
	 * Gets a pending edit operation by ID
	 */
	private getPendingEditOperation(operationId: string): PendingEditOperation | undefined {
		return this.pendingOperations.get(operationId)
	}

	/**
	 * Clears a specific pending edit operation
	 */
	private clearPendingEditOperation(operationId: string): boolean {
		const operation = this.pendingOperations.get(operationId)
		if (operation) {
			clearTimeout(operation.timeoutId)
			this.pendingOperations.delete(operationId)
			this.log(`[clearPendingEditOperation] Cleared pending operation: ${operationId}`)
			return true
		}
		return false
	}

	/**
	 * Clears all pending edit operations
	 */
	private clearAllPendingEditOperations(): void {
		for (const [operationId, operation] of this.pendingOperations) {
			clearTimeout(operation.timeoutId)
		}
		this.pendingOperations.clear()
		this.log(`[clearAllPendingEditOperations] Cleared all pending operations`)
	}

	/*
	VSCode extensions use the disposable pattern to clean up resources when the sidebar/editor tab is closed by the user or system. This applies to event listening, commands, interacting with the UI, etc.
	- https://vscode-docs.readthedocs.io/en/stable/extensions/patterns-and-principles/
	- https://github.com/microsoft/vscode-extension-samples/blob/main/webview-sample/src/extension.ts
	*/
	private clearWebviewResources() {
		while (this.webviewDisposables.length) {
			const x = this.webviewDisposables.pop()
			if (x) {
				x.dispose()
			}
		}
	}

	async dispose() {
		this.log("Disposing ClineProvider...")

		// Clear all tasks from the stack.
		while (this.clineStack.length > 0) {
			await this.removeClineFromStack()
		}

		this.log("Cleared all tasks")

		// Clear all pending edit operations to prevent memory leaks
		this.clearAllPendingEditOperations()
		this.log("Cleared pending operations")

		if (this.view && "dispose" in this.view) {
			this.view.dispose()
			this.log("Disposed webview")
		}

		this.clearWebviewResources()

		// Clean up cloud service event listener
		if (CloudService.hasInstance()) {
			CloudService.instance.off("settings-updated", this.handleCloudSettingsUpdate)
		}

		while (this.disposables.length) {
			const x = this.disposables.pop()

			if (x) {
				x.dispose()
			}
		}

		this._workspaceTracker?.dispose()
		this._workspaceTracker = undefined
		await this.mcpHub?.unregisterClient()
		this.mcpHub = undefined
		this.marketplaceManager?.cleanup()
		this.customModesManager?.dispose()
		this.log("Disposed all disposables")
		ClineProvider.activeInstances.delete(this)

		// Clean up any event listeners attached to this provider
		this.removeAllListeners()

		McpServerManager.unregisterProvider(this)
	}

	public static getVisibleInstance(): ClineProvider | undefined {
		return findLast(Array.from(this.activeInstances), (instance) => instance.view?.visible === true)
	}
	public static getAllInstance(): ClineProvider | undefined {
		return Array.from(this.activeInstances)[0]
	}

	public static async getInstance(): Promise<ClineProvider | undefined> {
		let visibleProvider = ClineProvider.getVisibleInstance()

		// If no visible provider, try to show the sidebar view
		if (!visibleProvider) {
			await vscode.commands.executeCommand(`${Package.name}.SidebarProvider.focus`)
			// Wait briefly for the view to become visible
			await delay(100)
			visibleProvider = ClineProvider.getVisibleInstance()
		}

		// If still no visible provider, return
		if (!visibleProvider) {
			return
		}

		return visibleProvider
	}

	public static async isActiveTask(): Promise<boolean> {
		const visibleProvider = await ClineProvider.getInstance()

		if (!visibleProvider) {
			return false
		}

		// Check if there is a cline instance in the stack (if this provider has an active task)
		if (visibleProvider.getCurrentTask()) {
			return true
		}

		return false
	}

	public static async handleCodeAction(
		command: CodeActionId,
		promptType: CodeActionName,
		params: Record<string, string | any[]>,
	): Promise<void> {
		// Capture telemetry for code action usage
		TelemetryService.instance.captureCodeActionUsed(promptType)

		const visibleProvider = await ClineProvider.getInstance()

		if (!visibleProvider) {
			return
		}

		const { customSupportPrompts, apiConfiguration } = await visibleProvider.getState()
		if (promptType === "ZGSM_CODE_REVIEW") {
			if (apiConfiguration.apiProvider !== "zgsm") {
				vscode.window.showInformationMessage(t("common:review.tip.api_provider_not_support"))
				return
			}
			const reviewInstance = CodeReviewService.getInstance()
			reviewInstance.setProvider(visibleProvider)
			const filePath = toRelativePath(params.filePath as string, visibleProvider.cwd)
			const chatMessage = supportPrompt.create("ADD_TO_CONTEXT", {
				filePath,
				startLine: Number(params.startLine) + 1 + "",
				endLine: Number(params.endLine) + 1 + "",
				selectedText: params.selectedText,
			})
			reviewInstance.createReviewTask(chatMessage, [
				{
					type: ReviewTargetType.CODE,
					file_path: toRelativePath(params.filePath as string, visibleProvider.cwd),
					line_range: [Number(params.startLine), Number(params.endLine)],
				},
			])
			return
		}

		// TODO: Improve type safety for promptType.
		const prompt = supportPrompt.create(promptType as SupportPromptType, params, customSupportPrompts)

		if (command === "addToContext") {
			const { pathOnly, selectedText } = supportPrompt.createPathWithSelectedText(
				promptType as SupportPromptType,
				params,
				customSupportPrompts,
			)

			await visibleProvider.postMessageToWebview({
				type: "invoke",
				invoke: "setChatBoxMessage",
				text: pathOnly.length > 0 ? `${pathOnly} ` : "",
				selectText: selectedText,
			})
			await visibleProvider.postMessageToWebview({ type: "action", action: "focusInput" })
			return
		}

		await visibleProvider.createTask(prompt)
	}

	public static async handleTerminalAction(
		command: TerminalActionId,
		promptType: TerminalActionPromptType,
		params: Record<string, string | any[]>,
	): Promise<void> {
		TelemetryService.instance.captureCodeActionUsed(promptType)

		const visibleProvider = await ClineProvider.getInstance()

		if (!visibleProvider) {
			return
		}

		const { customSupportPrompts } = await visibleProvider.getState()
		const prompt = supportPrompt.create(promptType, params, customSupportPrompts)

		if (command === "terminalAddToContext") {
			await visibleProvider.postMessageToWebview({
				type: "invoke",
				invoke: "setChatBoxMessage",
				text: `${prompt}\n\n`,
			})
			await visibleProvider.postMessageToWebview({ type: "action", action: "focusInput" })
			return
		}

		try {
			await visibleProvider.createTask(prompt)
		} catch (error) {
			if (error instanceof OrganizationAllowListViolationError) {
				// Errors from terminal commands seem to get swallowed / ignored.
				vscode.window.showErrorMessage(error.message)
			}

			throw error
		}
	}

	public static async handleWorkflowAction(
		type: SupportPromptType,
		params: Record<string, string | any[]>,
		mode: string,
	): Promise<void> {
		const visibleProvider = await ClineProvider.getInstance()

		if (!visibleProvider) {
			return
		}
		const { customSupportPrompts } = await visibleProvider.getState()

		const prompt = supportPrompt.create(type, params, customSupportPrompts)

		TelemetryService.instance.captureCodeActionUsed(prompt)

		await visibleProvider.setMode(mode)

		try {
			await visibleProvider.createTask(prompt, undefined, undefined, { zgsmWorkflowMode: mode })
		} catch (error) {
			if (error instanceof OrganizationAllowListViolationError) {
				// Errors from terminal commands seem to get swallowed / ignored.
				vscode.window.showErrorMessage(error.message)
			}

			throw error
		}
	}

	async resolveWebviewView(webviewView: vscode.WebviewView | vscode.WebviewPanel) {
		this.view = webviewView
		const inTabMode = "onDidChangeViewState" in webviewView

		if (inTabMode) {
			setPanel(webviewView, "tab")
		} else if ("onDidChangeVisibility" in webviewView) {
			setPanel(webviewView, "sidebar")
		}

		// Initialize out-of-scope variables that need to receive persistent
		// global state values.
		this.getState().then(
			({
				terminalShellIntegrationTimeout = Terminal.defaultShellIntegrationTimeout,
				terminalShellIntegrationDisabled = false,
				terminalCommandDelay = 150,
				terminalZshClearEolMark = true,
				terminalZshOhMy = false,
				terminalZshP10k = false,
				terminalPowershellCounter = false,
				terminalZdotdir = false,
			}) => {
				Terminal.setShellIntegrationTimeout(terminalShellIntegrationTimeout)
				Terminal.setShellIntegrationDisabled(terminalShellIntegrationDisabled)
				Terminal.setCommandDelay(terminalCommandDelay)
				Terminal.setTerminalZshClearEolMark(terminalZshClearEolMark)
				Terminal.setTerminalZshOhMy(terminalZshOhMy)
				Terminal.setTerminalZshP10k(terminalZshP10k)
				Terminal.setPowershellCounter(terminalPowershellCounter)
				Terminal.setTerminalZdotdir(terminalZdotdir)
			},
		)

		this.getState().then(({ ttsEnabled }) => {
			setTtsEnabled(ttsEnabled ?? false)
		})

		this.getState().then(({ ttsSpeed }) => {
			setTtsSpeed(ttsSpeed ?? 1)
		})

		// Set up webview options with proper resource roots
		const resourceRoots = [this.contextProxy.extensionUri]

		// Add workspace folders to allow access to workspace files
		if (vscode.workspace.workspaceFolders) {
			resourceRoots.push(...vscode.workspace.workspaceFolders.map((folder) => folder.uri))
		}

		webviewView.webview.options = {
			enableScripts: true,
			localResourceRoots: resourceRoots,
		}

		webviewView.webview.html =
			this.contextProxy.extensionMode === vscode.ExtensionMode.Development
				? await this.getHMRHtmlContent(webviewView.webview)
				: await this.getHtmlContent(webviewView.webview)

		// Sets up an event listener to listen for messages passed from the webview view context
		// and executes code based on the message that is received.
		this.setWebviewMessageListener(webviewView.webview)

		// Initialize code index status subscription for the current workspace.
		this.updateCodeIndexStatusSubscription()

		// Listen for active editor changes to update code index status for the
		// current workspace.
		const activeEditorSubscription = vscode.window.onDidChangeActiveTextEditor(() => {
			// Update subscription when workspace might have changed.
			this.updateCodeIndexStatusSubscription()
		})
		this.webviewDisposables.push(activeEditorSubscription)

		// Listen for when the panel becomes visible.
		// https://github.com/microsoft/vscode-discussions/discussions/840
		if ("onDidChangeViewState" in webviewView) {
			// WebviewView and WebviewPanel have all the same properties except
			// for this visibility listener panel.
			const viewStateDisposable = webviewView.onDidChangeViewState(() => {
				if (this.view?.visible) {
					this.postMessageToWebview({ type: "action", action: "didBecomeVisible" })
				}
			})

			this.webviewDisposables.push(viewStateDisposable)
		} else if ("onDidChangeVisibility" in webviewView) {
			// sidebar
			const visibilityDisposable = webviewView.onDidChangeVisibility(() => {
				if (this.view?.visible) {
					this.postMessageToWebview({ type: "action", action: "didBecomeVisible" })
				}
			})

			this.webviewDisposables.push(visibilityDisposable)
		}

		// Listen for when the view is disposed
		// This happens when the user closes the view or when the view is closed programmatically
		webviewView.onDidDispose(
			async () => {
				if (inTabMode) {
					this.log("Disposing ClineProvider instance for tab view")
					await this.dispose()
				} else {
					this.log("Clearing webview resources for sidebar view")
					this.clearWebviewResources()
					// Reset current workspace manager reference when view is disposed
					this.codeIndexManager = undefined
				}
			},
			null,
			this.disposables,
		)

		// Listen for when color changes
		const configDisposable = vscode.workspace.onDidChangeConfiguration(async (e) => {
			if (e && e.affectsConfiguration("workbench.colorTheme")) {
				// Sends latest theme name to webview
				await this.postMessageToWebview({ type: "theme", text: JSON.stringify(await getTheme()) })
			}
		})
		this.webviewDisposables.push(configDisposable)

		// If the extension is starting a new session, clear previous task state.
		await this.removeClineFromStack()
	}

	public async createTaskWithHistoryItem(historyItem: HistoryItem & { rootTask?: Task; parentTask?: Task }) {
		// Check if we're rehydrating the current task to avoid flicker
		const currentTask = this.getCurrentTask()
		const isRehydratingCurrentTask = currentTask && currentTask.taskId === historyItem.id

		if (!isRehydratingCurrentTask) {
			await this.removeClineFromStack()
		}

		// If the history item has a saved mode, restore it and its associated API configuration.
		if (historyItem.mode) {
			// Validate that the mode still exists
			const customModes = await this.customModesManager.getCustomModes()
			const modeExists = getModeBySlug(historyItem.mode, customModes) !== undefined

			if (!modeExists) {
				// Mode no longer exists, fall back to default mode.
				this.log(
					`Mode '${historyItem.mode}' from history no longer exists. Falling back to default mode '${defaultModeSlug}'.`,
				)
				historyItem.mode = defaultModeSlug
			}

			await this.updateGlobalState("mode", historyItem.mode)

			// Load the saved API config for the restored mode if it exists.
			const savedConfigId = await this.providerSettingsManager.getModeConfigId(historyItem.mode)
			const listApiConfig = await this.providerSettingsManager.listConfig()

			// Update listApiConfigMeta first to ensure UI has latest data.
			await this.updateGlobalState("listApiConfigMeta", listApiConfig)

			// If this mode has a saved config, use it.
			if (savedConfigId) {
				const profile = listApiConfig.find(({ id }) => id === savedConfigId)

				if (profile?.name) {
					try {
						await this.activateProviderProfile({ name: profile.name })
					} catch (error) {
						// Log the error but continue with task restoration.
						this.log(
							`Failed to restore API configuration for mode '${historyItem.mode}': ${
								error instanceof Error ? error.message : String(error)
							}. Continuing with default configuration.`,
						)
						// The task will continue with the current/default configuration.
					}
				}
			}
		}

		const {
			apiConfiguration,
			diffEnabled: enableDiff,
			enableCheckpoints,
			useZgsmCustomConfig,
			checkpointTimeout,
			fuzzyMatchThreshold,
			experiments,
			cloudUserInfo,
			taskSyncEnabled,
		} = await this.getState()

		const task = new Task({
			provider: this,
			apiConfiguration,
			enableDiff,
			enableCheckpoints,
			useZgsmCustomConfig,
			checkpointTimeout,
			fuzzyMatchThreshold,
			consecutiveMistakeLimit: apiConfiguration.consecutiveMistakeLimit,
			historyItem,
			experiments,
			rootTask: historyItem.rootTask,
			parentTask: historyItem.parentTask,
			taskNumber: historyItem.number,
			workspacePath: historyItem.workspace,
			onCreated: this.taskCreationCallback,
			enableBridge: BridgeOrchestrator.isEnabled(cloudUserInfo, taskSyncEnabled),
		})

		if (isRehydratingCurrentTask) {
			// Replace the current task in-place to avoid UI flicker
			const stackIndex = this.clineStack.length - 1

			// Properly dispose of the old task to ensure garbage collection
			const oldTask = this.clineStack[stackIndex]

			// Abort the old task to stop running processes and mark as abandoned
			try {
				await oldTask.abortTask(true)
			} catch (e) {
				this.log(
					`[createTaskWithHistoryItem] abortTask() failed for old task ${oldTask.taskId}.${oldTask.instanceId}: ${e.message}`,
				)
			}

			// Remove event listeners from the old task
			const cleanupFunctions = this.taskEventListeners.get(oldTask)
			if (cleanupFunctions) {
				cleanupFunctions.forEach((cleanup) => cleanup())
				this.taskEventListeners.delete(oldTask)
			}

			// Replace the task in the stack
			this.clineStack[stackIndex] = task
			task.emit(RooCodeEventName.TaskFocused)

			// Perform preparation tasks and set up event listeners
			await this.performPreparationTasks(task)

			this.log(
				`[createTaskWithHistoryItem] rehydrated task ${task.taskId}.${task.instanceId} in-place (flicker-free)`,
			)
		} else {
			await this.addClineToStack(task)

			this.log(
				`[createTaskWithHistoryItem] ${task.parentTask ? "child" : "parent"} task ${task.taskId}.${task.instanceId} instantiated`,
			)
		}

		// Check if there's a pending edit after checkpoint restoration
		const operationId = `task-${task.taskId}`
		const pendingEdit = this.getPendingEditOperation(operationId)
		if (pendingEdit) {
			this.clearPendingEditOperation(operationId) // Clear the pending edit

			this.log(`[createTaskWithHistoryItem] Processing pending edit after checkpoint restoration`)

			// Process the pending edit after a short delay to ensure the task is fully initialized
			setTimeout(async () => {
				try {
					// Find the message index in the restored state
					const { messageIndex, apiConversationHistoryIndex } = (() => {
						const messageIndex = task.clineMessages.findIndex((msg) => msg.ts === pendingEdit.messageTs)
						const apiConversationHistoryIndex = task.apiConversationHistory.findIndex(
							(msg) => msg.ts === pendingEdit.messageTs,
						)
						return { messageIndex, apiConversationHistoryIndex }
					})()

					if (messageIndex !== -1) {
						// Remove the target message and all subsequent messages
						await task.overwriteClineMessages(task.clineMessages.slice(0, messageIndex))

						if (apiConversationHistoryIndex !== -1) {
							await task.overwriteApiConversationHistory(
								task.apiConversationHistory.slice(0, apiConversationHistoryIndex),
							)
						}

						// Process the edited message
						await task.handleWebviewAskResponse(
							"messageResponse",
							pendingEdit.editedContent,
							pendingEdit.images,
						)
					}
				} catch (error) {
					this.log(`[createTaskWithHistoryItem] Error processing pending edit: ${error}`)
				}
			}, 100) // Small delay to ensure task is fully ready
		}

		return task
	}

	public async postMessageToWebview(message: ExtensionMessage) {
		await this.view?.webview.postMessage(message)
	}

	private async getHMRHtmlContent(webview: vscode.Webview): Promise<string> {
		let localPort = "5173"

		try {
			const fs = require("fs")
			const path = require("path")
			const portFilePath = path.resolve(__dirname, "../../.vite-port")

			if (fs.existsSync(portFilePath)) {
				localPort = fs.readFileSync(portFilePath, "utf8").trim()
				console.log(`[ClineProvider:Vite] Using Vite server port from ${portFilePath}: ${localPort}`)
			} else {
				console.log(
					`[ClineProvider:Vite] Port file not found at ${portFilePath}, using default port: ${localPort}`,
				)
			}
		} catch (err) {
			console.error("[ClineProvider:Vite] Failed to read Vite port file:", err)
		}

		const localServerUrl = `localhost:${localPort}`

		// Check if local dev server is running.
		try {
			await axios.get(`http://${localServerUrl}`)
		} catch (error) {
			vscode.window.showErrorMessage(t("common:errors.hmr_not_running"))
			return this.getHtmlContent(webview)
		}

		const nonce = getNonce()

		// Get the OpenRouter base URL from configuration
		const { apiConfiguration } = await this.getState()
		const openRouterBaseUrl = apiConfiguration.openRouterBaseUrl || "https://openrouter.ai"
		// Extract the domain for CSP
		const openRouterDomain = openRouterBaseUrl.match(/^(https?:\/\/[^\/]+)/)?.[1] || "https://openrouter.ai"

		const stylesUri = getUri(webview, this.contextProxy.extensionUri, [
			"webview-ui",
			"build",
			"assets",
			"index.css",
		])

		const codiconsUri = getUri(webview, this.contextProxy.extensionUri, ["assets", "codicons", "codicon.css"])
		const costrictUri = getUri(webview, this.contextProxy.extensionUri, ["assets", "costrict"])
		const materialIconsUri = getUri(webview, this.contextProxy.extensionUri, [
			"assets",
			"vscode-material-icons",
			"icons",
		])
		const imagesUri = getUri(webview, this.contextProxy.extensionUri, ["assets", "images"])
		const audioUri = getUri(webview, this.contextProxy.extensionUri, ["webview-ui", "audio"])

		const file = "src/index.tsx"
		const scriptUri = `http://${localServerUrl}/${file}`

		const reactRefresh = /*html*/ `
			<script nonce="${nonce}" type="module">
				import RefreshRuntime from "http://localhost:${localPort}/@react-refresh"
				RefreshRuntime.injectIntoGlobalHook(window)
				window.$RefreshReg$ = () => {}
				window.$RefreshSig$ = () => (type) => type
				window.__vite_plugin_react_preamble_installed__ = true
			</script>
		`

		const csp = [
			"default-src 'none'",
			`font-src ${webview.cspSource} data:`,
			`style-src ${webview.cspSource} 'unsafe-inline' https://* http://${localServerUrl} http://0.0.0.0:${localPort}`,
			`img-src ${webview.cspSource} https://storage.googleapis.com https://img.clerk.com data:`,
			`media-src ${webview.cspSource}`,
			`script-src 'unsafe-eval' ${webview.cspSource} https://* https://*.posthog.com http://${localServerUrl} http://0.0.0.0:${localPort} 'nonce-${nonce}'`,
			`connect-src ${webview.cspSource} ${openRouterDomain} https://* https://*.posthog.com ws://${localServerUrl} ws://0.0.0.0:${localPort} http://${localServerUrl} http://0.0.0.0:${localPort}`,
		]

		return /*html*/ `
			<!DOCTYPE html>
			<html lang="en">
				<head>
					<meta charset="utf-8">
					<meta name="viewport" content="width=device-width,initial-scale=1,shrink-to-fit=no">
					<meta http-equiv="Content-Security-Policy" content="${csp.join("; ")}">
					<link rel="stylesheet" type="text/css" href="${stylesUri}">
					<link href="${codiconsUri}" rel="stylesheet" />
					<script nonce="${nonce}">
						window.IMAGES_BASE_URI = "${imagesUri}"
						window.COSTRICT_BASE_URI = "${costrictUri}"
						window.AUDIO_BASE_URI = "${audioUri}"
						window.MATERIAL_ICONS_BASE_URI = "${materialIconsUri}"
					</script>
					<title>CoStrict</title>
				</head>
				<body>
					<div id="root"></div>
					${reactRefresh}
					<script type="module" src="${scriptUri}"></script>
				</body>
			</html>
		`
	}

	/**
	 * Defines and returns the HTML that should be rendered within the webview panel.
	 *
	 * @remarks This is also the place where references to the React webview build files
	 * are created and inserted into the webview HTML.
	 *
	 * @param webview A reference to the extension webview
	 * @param extensionUri The URI of the directory containing the extension
	 * @returns A template string literal containing the HTML that should be
	 * rendered within the webview panel
	 */
	private async getHtmlContent(webview: vscode.Webview): Promise<string> {
		// Get the local path to main script run in the webview,
		// then convert it to a uri we can use in the webview.

		// The CSS file from the React build output
		const stylesUri = getUri(webview, this.contextProxy.extensionUri, [
			"webview-ui",
			"build",
			"assets",
			"index.css",
		])

		const scriptUri = getUri(webview, this.contextProxy.extensionUri, ["webview-ui", "build", "assets", "index.js"])
		const codiconsUri = getUri(webview, this.contextProxy.extensionUri, ["assets", "codicons", "codicon.css"])
		const costrictUri = getUri(webview, this.contextProxy.extensionUri, ["assets", "costrict"])
		const materialIconsUri = getUri(webview, this.contextProxy.extensionUri, [
			"assets",
			"vscode-material-icons",
			"icons",
		])
		const imagesUri = getUri(webview, this.contextProxy.extensionUri, ["assets", "images"])
		const audioUri = getUri(webview, this.contextProxy.extensionUri, ["webview-ui", "audio"])

		// Use a nonce to only allow a specific script to be run.
		/*
		content security policy of your webview to only allow scripts that have a specific nonce
		create a content security policy meta tag so that only loading scripts with a nonce is allowed
		As your extension grows you will likely want to add custom styles, fonts, and/or images to your webview. If you do, you will need to update the content security policy meta tag to explicitly allow for these resources. E.g.
				<meta http-equiv="Content-Security-Policy" content="default-src 'none'; style-src ${webview.cspSource}; font-src ${webview.cspSource}; img-src ${webview.cspSource} https:; script-src 'nonce-${nonce}';">
		- 'unsafe-inline' is required for styles due to vscode-webview-toolkit's dynamic style injection
		- since we pass base64 images to the webview, we need to specify img-src ${webview.cspSource} data:;

		in meta tag we add nonce attribute: A cryptographic nonce (only used once) to allow scripts. The server must generate a unique nonce value each time it transmits a policy. It is critical to provide a nonce that cannot be guessed as bypassing a resource's policy is otherwise trivial.
		*/
		const nonce = getNonce()

		// Get the OpenRouter base URL from configuration
		const { apiConfiguration } = await this.getState()
		const openRouterBaseUrl = apiConfiguration.openRouterBaseUrl || "https://openrouter.ai"
		// Extract the domain for CSP
		const openRouterDomain = openRouterBaseUrl.match(/^(https?:\/\/[^\/]+)/)?.[1] || "https://openrouter.ai"

		// Tip: Install the es6-string-html VS Code extension to enable code highlighting below
		return /*html*/ `
        <!DOCTYPE html>
        <html lang="en">
          <head>
            <meta charset="utf-8">
            <meta name="viewport" content="width=device-width,initial-scale=1,shrink-to-fit=no">
            <meta name="theme-color" content="#000000">
            <meta http-equiv="Content-Security-Policy" content="default-src 'none'; font-src ${webview.cspSource} data:; style-src ${webview.cspSource} 'unsafe-inline'; img-src ${webview.cspSource} https://storage.googleapis.com https://img.clerk.com data:; media-src ${webview.cspSource}; script-src ${webview.cspSource} 'wasm-unsafe-eval' 'nonce-${nonce}' https://us-assets.i.posthog.com 'strict-dynamic'; connect-src ${webview.cspSource} ${openRouterDomain} https://avatars.githubusercontent.com https://openrouter.ai https://api.requesty.ai https://us.i.posthog.com https://us-assets.i.posthog.com;">
            <link rel="stylesheet" type="text/css" href="${stylesUri}">
			<link href="${codiconsUri}" rel="stylesheet" />
			<script nonce="${nonce}">
				window.IMAGES_BASE_URI = "${imagesUri}"
				window.COSTRICT_BASE_URI = "${costrictUri}"
				window.AUDIO_BASE_URI = "${audioUri}"
				window.MATERIAL_ICONS_BASE_URI = "${materialIconsUri}"
			</script>
            <title>CoStrict</title>
          </head>
          <body>
            <noscript>You need to enable JavaScript to run this app.</noscript>
            <div id="root"></div>
            <script nonce="${nonce}" type="module" src="${scriptUri}"></script>
          </body>
        </html>
      `
	}

	/**
	 * Sets up an event listener to listen for messages passed from the webview context and
	 * executes code based on the message that is received.
	 *
	 * @param webview A reference to the extension webview
	 */
	private setWebviewMessageListener(webview: vscode.Webview) {
		const onReceiveMessage = async (message: WebviewMessage) =>
			webviewMessageHandler(this, message, this.marketplaceManager)

		const messageDisposable = webview.onDidReceiveMessage(onReceiveMessage)
		this.webviewDisposables.push(messageDisposable)
	}

	/**
	 * Handle switching to a new mode, including updating the associated API configuration
	 * @param newMode The mode to switch to
	 */
	public async handleModeSwitch(newMode: Mode) {
		const task = this.getCurrentTask()

		if (task) {
			TelemetryService.instance.captureModeSwitch(task.taskId, newMode)
			task.emit(RooCodeEventName.TaskModeSwitched, task.taskId, newMode)

			try {
				// Update the task history with the new mode first.
				const history = this.getGlobalState("taskHistory") ?? []
				const taskHistoryItem = history.find((item) => item.id === task.taskId)

				if (taskHistoryItem) {
					taskHistoryItem.mode = newMode
					await this.updateTaskHistory(taskHistoryItem)
				}

				// Only update the task's mode after successful persistence.
				;(task as any)._taskMode = newMode
			} catch (error) {
				// If persistence fails, log the error but don't update the in-memory state.
				this.log(
					`Failed to persist mode switch for task ${task.taskId}: ${error instanceof Error ? error.message : String(error)}`,
				)

				// Optionally, we could emit an event to notify about the failure.
				// This ensures the in-memory state remains consistent with persisted state.
				throw error
			}
		}

		await this.updateGlobalState("mode", newMode)

		this.emit(RooCodeEventName.ModeChanged, newMode)

		// Load the saved API config for the new mode if it exists.
		const savedConfigId = await this.providerSettingsManager.getModeConfigId(newMode)
		const listApiConfig = await this.providerSettingsManager.listConfig()

		// Update listApiConfigMeta first to ensure UI has latest data.
		await this.updateGlobalState("listApiConfigMeta", listApiConfig)

		// If this mode has a saved config, use it.
		if (savedConfigId) {
			const profile = listApiConfig.find(({ id }) => id === savedConfigId)

			if (profile?.name) {
				await this.activateProviderProfile({ name: profile.name })
			}
		} else {
			// If no saved config for this mode, save current config as default.
			const currentApiConfigName = this.getGlobalState("currentApiConfigName")

			if (currentApiConfigName) {
				const config = listApiConfig.find((c) => c.name === currentApiConfigName)

				if (config?.id) {
					await this.providerSettingsManager.setModeConfig(newMode, config.id)
				}
			}
		}

		await this.postStateToWebview()
	}

	// Provider Profile Management

	/**
	 * Updates the current task's API handler.
	 * Rebuilds when:
	 * - provider or model changes, OR
	 * - explicitly forced (e.g., user-initiated profile switch/save to apply changed settings like headers/baseUrl/tier).
	 * Always synchronizes task.apiConfiguration with latest provider settings.
	 * @param providerSettings The new provider settings to apply
	 * @param options.forceRebuild Force rebuilding the API handler regardless of provider/model equality
	 */
	private updateTaskApiHandlerIfNeeded(
		providerSettings: ProviderSettings,
		options: { forceRebuild?: boolean } = {},
	): void {
		const task = this.getCurrentTask()
		if (!task) return

		const { forceRebuild = false } = options

		// Determine if we need to rebuild using the previous configuration snapshot
		const prevConfig = task.apiConfiguration
		const prevProvider = prevConfig?.apiProvider
		const prevModelId = prevConfig ? getModelId(prevConfig) : undefined
		const newProvider = providerSettings.apiProvider
		const newModelId = getModelId(providerSettings)
		const customApiConfigChanged = (
			[
				"openAiLegacyFormat",
				"includeMaxTokens",
				"openAiR1FormatEnabled",
				"azureApiVersion",
				"openAiUseAzure",
				"enableReasoningEffort",
			] as const
		).some(
			(
				key:
					| "openAiLegacyFormat"
					| "includeMaxTokens"
					| "openAiR1FormatEnabled"
					| "azureApiVersion"
					| "openAiUseAzure"
					| "enableReasoningEffort",
			) => {
				return prevConfig?.[key] !== providerSettings?.[key]
			},
		)

<<<<<<< HEAD
		if (prevProvider !== newProvider || prevModelId !== newModelId || customApiConfigChanged) {
=======
		if (forceRebuild || prevProvider !== newProvider || prevModelId !== newModelId) {
>>>>>>> bb6cac49
			task.api = buildApiHandler(providerSettings)
		}

		// Always sync the task's apiConfiguration with the latest provider settings.
		// Note: Task.apiConfiguration is declared readonly in types, so we cast to any for runtime update.
		;(task as any).apiConfiguration = providerSettings
	}

	getProviderProfileEntries(): ProviderSettingsEntry[] {
		return this.contextProxy.getValues().listApiConfigMeta || []
	}

	getProviderProfileEntry(name: string): ProviderSettingsEntry | undefined {
		return this.getProviderProfileEntries().find((profile) => profile.name === name)
	}

	public hasProviderProfileEntry(name: string): boolean {
		return !!this.getProviderProfileEntry(name)
	}

	async upsertProviderProfile(
		name: string,
		providerSettings: ProviderSettings,
		activate: boolean = true,
	): Promise<string | undefined> {
		try {
			// TODO: Do we need to be calling `activateProfile`? It's not
			// clear to me what the source of truth should be; in some cases
			// we rely on the `ContextProxy`'s data store and in other cases
			// we rely on the `ProviderSettingsManager`'s data store. It might
			// be simpler to unify these two.
			const id = await this.providerSettingsManager.saveConfig(name, providerSettings)

			if (activate) {
				const { mode } = await this.getState()

				// These promises do the following:
				// 1. Adds or updates the list of provider profiles.
				// 2. Sets the current provider profile.
				// 3. Sets the current mode's provider profile.
				// 4. Copies the provider settings to the context.
				//
				// Note: 1, 2, and 4 can be done in one `ContextProxy` call:
				// this.contextProxy.setValues({ ...providerSettings, listApiConfigMeta: ..., currentApiConfigName: ... })
				// We should probably switch to that and verify that it works.
				// I left the original implementation in just to be safe.
				await Promise.all([
					this.updateGlobalState("listApiConfigMeta", await this.providerSettingsManager.listConfig()),
					this.updateGlobalState("currentApiConfigName", name),
					this.providerSettingsManager.setModeConfig(mode, id),
					this.contextProxy.setProviderSettings(providerSettings),
				])

				// Change the provider for the current task.
				// TODO: We should rename `buildApiHandler` for clarity (e.g. `getProviderClient`).
				this.updateTaskApiHandlerIfNeeded(providerSettings, { forceRebuild: true })
			} else {
				await this.updateGlobalState("listApiConfigMeta", await this.providerSettingsManager.listConfig())
			}

			await this.postStateToWebview()
			return id
		} catch (error) {
			this.log(
				`Error create new api configuration: ${JSON.stringify(error, Object.getOwnPropertyNames(error), 2)}`,
			)

			vscode.window.showErrorMessage(t("common:errors.create_api_config"))
			return undefined
		}
	}

	async deleteProviderProfile(profileToDelete: ProviderSettingsEntry) {
		const globalSettings = this.contextProxy.getValues()
		let profileToActivate: string | undefined = globalSettings.currentApiConfigName

		if (profileToDelete.name === profileToActivate) {
			profileToActivate = this.getProviderProfileEntries().find(({ name }) => name !== profileToDelete.name)?.name
		}

		if (!profileToActivate) {
			throw new Error("You cannot delete the last profile")
		}

		const entries = this.getProviderProfileEntries().filter(({ name }) => name !== profileToDelete.name)

		await this.contextProxy.setValues({
			...globalSettings,
			currentApiConfigName: profileToActivate,
			listApiConfigMeta: entries,
		})

		await this.postStateToWebview()
	}

	async activateProviderProfile(args: { name: string } | { id: string }) {
		const { name, id, ...providerSettings } = await this.providerSettingsManager.activateProfile(args)

		// See `upsertProviderProfile` for a description of what this is doing.
		await Promise.all([
			this.contextProxy.setValue("listApiConfigMeta", await this.providerSettingsManager.listConfig()),
			this.contextProxy.setValue("currentApiConfigName", name),
			this.contextProxy.setProviderSettings(providerSettings),
		])

		const { mode } = await this.getState()

		if (id) {
			await this.providerSettingsManager.setModeConfig(mode, id)
		}
		// Change the provider for the current task.
		this.updateTaskApiHandlerIfNeeded(providerSettings, { forceRebuild: true })

		await this.postStateToWebview()

		if (providerSettings.apiProvider) {
			this.emit(RooCodeEventName.ProviderProfileChanged, { name, provider: providerSettings.apiProvider })
		}
	}

	async updateCustomInstructions(instructions?: string) {
		// User may be clearing the field.
		await this.updateGlobalState("customInstructions", instructions || undefined)
		await this.postStateToWebview()
	}

	// MCP

	async ensureMcpServersDirectoryExists(): Promise<string> {
		// Get platform-specific application data directory
		let mcpServersDir: string
		if (process.platform === "win32") {
			// Windows: %APPDATA%\Roo-Code\MCP
			mcpServersDir = path.join(os.homedir(), "AppData", "Roaming", "Costrict", "MCP")
		} else if (process.platform === "darwin") {
			// macOS: ~/Documents/Cline/MCP
			mcpServersDir = path.join(os.homedir(), "Documents", "Cline", "MCP")
		} else {
			// Linux: ~/.local/share/Cline/MCP
			mcpServersDir = path.join(os.homedir(), ".local", "share", "Costrict", "MCP")
		}

		try {
			await fs.mkdir(mcpServersDir, { recursive: true })
		} catch (error) {
			// Fallback to a relative path if directory creation fails
			return path.join(os.homedir(), ".roo-code", "mcp")
		}
		return mcpServersDir
	}

	async ensureSettingsDirectoryExists(): Promise<string> {
		const { getSettingsDirectoryPath } = await import("../../utils/storage")
		const globalStoragePath = this.contextProxy.globalStorageUri.fsPath
		return getSettingsDirectoryPath(globalStoragePath)
	}

	// OpenRouter

	async handleOpenRouterCallback(code: string) {
		let { apiConfiguration, currentApiConfigName = "default" } = await this.getState()

		let apiKey: string

		try {
			const baseUrl = apiConfiguration.openRouterBaseUrl || "https://openrouter.ai/api/v1"
			// Extract the base domain for the auth endpoint.
			const baseUrlDomain = baseUrl.match(/^(https?:\/\/[^\/]+)/)?.[1] || "https://openrouter.ai"
			const response = await axios.post(`${baseUrlDomain}/api/v1/auth/keys`, { code })

			if (response.data && response.data.key) {
				apiKey = response.data.key
			} else {
				throw new Error("Invalid response from OpenRouter API")
			}
		} catch (error) {
			this.log(
				`Error exchanging code for API key: ${JSON.stringify(error, Object.getOwnPropertyNames(error), 2)}`,
			)

			throw error
		}

		const newConfiguration: ProviderSettings = {
			...apiConfiguration,
			apiProvider: "openrouter",
			openRouterApiKey: apiKey,
			openRouterModelId: apiConfiguration?.openRouterModelId || openRouterDefaultModelId,
		}

		await this.upsertProviderProfile(currentApiConfigName, newConfiguration)
	}

	// Glama

	async handleGlamaCallback(code: string) {
		let apiKey: string

		try {
			const response = await axios.post("https://glama.ai/api/gateway/v1/auth/exchange-code", { code })

			if (response.data && response.data.apiKey) {
				apiKey = response.data.apiKey
			} else {
				throw new Error("Invalid response from Glama API")
			}
		} catch (error) {
			this.log(
				`Error exchanging code for API key: ${JSON.stringify(error, Object.getOwnPropertyNames(error), 2)}`,
			)

			throw error
		}

		const { apiConfiguration, currentApiConfigName = "default" } = await this.getState()

		const newConfiguration: ProviderSettings = {
			...apiConfiguration,
			apiProvider: "glama",
			glamaApiKey: apiKey,
			glamaModelId: apiConfiguration?.glamaModelId || glamaDefaultModelId,
		}

		await this.upsertProviderProfile(currentApiConfigName, newConfiguration)
	}

	// Requesty

	async handleRequestyCallback(code: string, baseUrl: string | null) {
		let { apiConfiguration } = await this.getState()

		const newConfiguration: ProviderSettings = {
			...apiConfiguration,
			apiProvider: "requesty",
			requestyApiKey: code,
			requestyModelId: apiConfiguration?.requestyModelId || requestyDefaultModelId,
		}

		// set baseUrl as undefined if we don't provide one
		// or if it is the default requesty url
		if (!baseUrl || baseUrl === REQUESTY_BASE_URL) {
			newConfiguration.requestyBaseUrl = undefined
		} else {
			newConfiguration.requestyBaseUrl = baseUrl
		}

		const profileName = `Requesty (${new Date().toLocaleString()})`
		await this.upsertProviderProfile(profileName, newConfiguration)
	}

	// Task history

	async getTaskWithId(id: string): Promise<{
		historyItem: HistoryItem
		taskDirPath: string
		apiConversationHistoryFilePath: string
		uiMessagesFilePath: string
		apiConversationHistory: Anthropic.MessageParam[]
	}> {
		const history = this.getGlobalState("taskHistory") ?? []
		const historyItem = history.find((item) => item.id === id)

		if (historyItem) {
			const { getTaskDirectoryPath } = await import("../../utils/storage")
			const globalStoragePath = this.contextProxy.globalStorageUri.fsPath
			const taskDirPath = await getTaskDirectoryPath(globalStoragePath, id)
			const apiConversationHistoryFilePath = path.join(taskDirPath, GlobalFileNames.apiConversationHistory)
			const uiMessagesFilePath = path.join(taskDirPath, GlobalFileNames.uiMessages)
			const fileExists = await fileExistsAtPath(apiConversationHistoryFilePath)

			if (fileExists) {
				const apiConversationHistory = JSON.parse(await fs.readFile(apiConversationHistoryFilePath, "utf8"))

				return {
					historyItem,
					taskDirPath,
					apiConversationHistoryFilePath,
					uiMessagesFilePath,
					apiConversationHistory,
				}
			}
		}

		// if we tried to get a task that doesn't exist, remove it from state
		// FIXME: this seems to happen sometimes when the json file doesnt save to disk for some reason
		await this.deleteTaskFromState(id)
		throw new Error("Task not found")
	}

	async showTaskWithId(id: string) {
		if (id !== this.getCurrentTask()?.taskId) {
			// Non-current task.
			const { historyItem } = await this.getTaskWithId(id)
			await this.createTaskWithHistoryItem(historyItem) // Clears existing task.
		}

		await this.postMessageToWebview({ type: "action", action: "chatButtonClicked" })
	}

	async exportTaskWithId(id: string) {
		const { historyItem, apiConversationHistory } = await this.getTaskWithId(id)
		await downloadTask(historyItem.ts, apiConversationHistory)
	}

	/* Condenses a task's message history to use fewer tokens. */
	async condenseTaskContext(taskId: string) {
		let task: Task | undefined
		for (let i = this.clineStack.length - 1; i >= 0; i--) {
			if (this.clineStack[i].taskId === taskId) {
				task = this.clineStack[i]
				break
			}
		}
		if (!task) {
			throw new Error(`Task with id ${taskId} not found in stack`)
		}
		await task.condenseContext()
		await this.postMessageToWebview({ type: "condenseTaskContextResponse", text: taskId })
	}

	// this function deletes a task from task hidtory, and deletes it's checkpoints and delete the task folder
	async deleteTaskWithId(id: string) {
		try {
			// get the task directory full path
			const { taskDirPath } = await this.getTaskWithId(id)

			// remove task from stack if it's the current task
			if (id === this.getCurrentTask()?.taskId) {
				// if we found the taskid to delete - call finish to abort this task and allow a new task to be started,
				// if we are deleting a subtask and parent task is still waiting for subtask to finish - it allows the parent to resume (this case should neve exist)
				await this.finishSubTask(t("common:tasks.deleted"))
			}

			// delete task from the task history state
			await this.deleteTaskFromState(id)

			// Delete associated shadow repository or branch.
			// TODO: Store `workspaceDir` in the `HistoryItem` object.
			const globalStorageDir = this.contextProxy.globalStorageUri.fsPath
			const workspaceDir = this.cwd

			try {
				await ShadowCheckpointService.deleteTask({ taskId: id, globalStorageDir, workspaceDir })
			} catch (error) {
				console.error(
					`[deleteTaskWithId${id}] failed to delete associated shadow repository or branch: ${error instanceof Error ? error.message : String(error)}`,
				)
			}

			// delete the entire task directory including checkpoints and all content
			try {
				await fs.rm(taskDirPath, { recursive: true, force: true })
				console.log(`[deleteTaskWithId${id}] removed task directory`)
			} catch (error) {
				console.error(
					`[deleteTaskWithId${id}] failed to remove task directory: ${error instanceof Error ? error.message : String(error)}`,
				)
			}
		} catch (error) {
			// If task is not found, just remove it from state
			if (error instanceof Error && error.message === "Task not found") {
				await this.deleteTaskFromState(id)
				return
			}
			throw error
		}
	}

	async deleteTaskFromState(id: string) {
		const taskHistory = this.getGlobalState("taskHistory") ?? []
		const updatedTaskHistory = taskHistory.filter((task) => task.id !== id)
		await this.updateGlobalState("taskHistory", updatedTaskHistory)
		this.recentTasksCache = undefined
		await this.postStateToWebview()
	}

	async refreshWorkspace() {
		this.currentWorkspacePath = getWorkspacePath()
		await this.postStateToWebview()
	}

	async postStateToWebview() {
		const state = await this.getStateToPostToWebview()
		this.postMessageToWebview({ type: "state", state })

		// Check MDM compliance and send user to account tab if not compliant
		// Only redirect if there's an actual MDM policy requiring authentication
		if (this.mdmService?.requiresCloudAuth() && !this.checkMdmCompliance()) {
			await this.postMessageToWebview({ type: "action", action: "cloudButtonClicked" })
		}
	}

	/**
	 * Fetches marketplace data on demand to avoid blocking main state updates
	 */
	async fetchMarketplaceData() {
		try {
			const [marketplaceResult, marketplaceInstalledMetadata] = await Promise.all([
				this.marketplaceManager.getMarketplaceItems().catch((error) => {
					console.error("Failed to fetch marketplace items:", error)
					return { organizationMcps: [], marketplaceItems: [], errors: [error.message] }
				}),
				this.marketplaceManager.getInstallationMetadata().catch((error) => {
					console.error("Failed to fetch installation metadata:", error)
					return { project: {}, global: {} } as MarketplaceInstalledMetadata
				}),
			])

			// Send marketplace data separately
			this.postMessageToWebview({
				type: "marketplaceData",
				organizationMcps: marketplaceResult.organizationMcps || [],
				marketplaceItems: marketplaceResult.marketplaceItems || [],
				marketplaceInstalledMetadata: marketplaceInstalledMetadata || { project: {}, global: {} },
				errors: marketplaceResult.errors,
			})
		} catch (error) {
			console.error("Failed to fetch marketplace data:", error)

			// Send empty data on error to prevent UI from hanging
			this.postMessageToWebview({
				type: "marketplaceData",
				organizationMcps: [],
				marketplaceItems: [],
				marketplaceInstalledMetadata: { project: {}, global: {} },
				errors: [error instanceof Error ? error.message : String(error)],
			})

			// Show user-friendly error notification for network issues
			if (error instanceof Error && error.message.includes("timeout")) {
				vscode.window.showWarningMessage(
					"Marketplace data could not be loaded due to network restrictions. Core functionality remains available.",
				)
			}
		}
	}

	/**
	 * Checks if there is a file-based system prompt override for the given mode
	 */
	async hasFileBasedSystemPromptOverride(mode: Mode): Promise<boolean> {
		const promptFilePath = getSystemPromptFilePath(this.cwd, mode)
		return await fileExistsAtPath(promptFilePath)
	}

	/**
	 * Merges allowed commands from global state and workspace configuration
	 * with proper validation and deduplication
	 */
	private mergeAllowedCommands(globalStateCommands?: string[]): string[] {
		return this.mergeCommandLists("allowedCommands", "allowed", globalStateCommands)
	}

	/**
	 * Merges denied commands from global state and workspace configuration
	 * with proper validation and deduplication
	 */
	private mergeDeniedCommands(globalStateCommands?: string[]): string[] {
		return this.mergeCommandLists("deniedCommands", "denied", globalStateCommands)
	}

	/**
	 * Common utility for merging command lists from global state and workspace configuration.
	 * Implements the Command Denylist feature's merging strategy with proper validation.
	 *
	 * @param configKey - VSCode workspace configuration key
	 * @param commandType - Type of commands for error logging
	 * @param globalStateCommands - Commands from global state
	 * @returns Merged and deduplicated command list
	 */
	private mergeCommandLists(
		configKey: "allowedCommands" | "deniedCommands",
		commandType: "allowed" | "denied",
		globalStateCommands?: string[],
	): string[] {
		try {
			// Validate and sanitize global state commands
			const validGlobalCommands = Array.isArray(globalStateCommands)
				? globalStateCommands.filter((cmd) => typeof cmd === "string" && cmd.trim().length > 0)
				: []

			// Get workspace configuration commands
			const workspaceCommands = vscode.workspace.getConfiguration(Package.name).get<string[]>(configKey) || []

			// Validate and sanitize workspace commands
			const validWorkspaceCommands = Array.isArray(workspaceCommands)
				? workspaceCommands.filter((cmd) => typeof cmd === "string" && cmd.trim().length > 0)
				: []

			// Combine and deduplicate commands
			// Global state takes precedence over workspace configuration
			const mergedCommands = [...new Set([...validGlobalCommands, ...validWorkspaceCommands])]

			return mergedCommands
		} catch (error) {
			console.error(`Error merging ${commandType} commands:`, error)
			// Return empty array as fallback to prevent crashes
			return []
		}
	}

	async getStateToPostToWebview(): Promise<ExtensionState> {
		const {
			apiConfiguration,
			lastShownAnnouncementId,
			customInstructions,
			alwaysAllowReadOnly,
			alwaysAllowReadOnlyOutsideWorkspace,
			alwaysAllowWrite,
			alwaysAllowWriteOutsideWorkspace,
			alwaysAllowWriteProtected,
			alwaysAllowExecute,
			allowedCommands,
			deniedCommands,
			alwaysAllowBrowser,
			alwaysAllowMcp,
			alwaysAllowModeSwitch,
			alwaysAllowSubtasks,
			alwaysAllowUpdateTodoList,
			allowedMaxRequests,
			allowedMaxCost,
			autoCondenseContext,
			autoCondenseContextPercent,
			soundEnabled,
			ttsEnabled,
			ttsSpeed,
			diffEnabled,
			enableCheckpoints,
			useZgsmCustomConfig,
			zgsmCodebaseIndexEnabled,
			checkpointTimeout,
			taskHistory,
			soundVolume,
			browserViewportSize,
			screenshotQuality,
			remoteBrowserHost,
			remoteBrowserEnabled,
			cachedChromeHostUrl,
			writeDelayMs,
			terminalOutputLineLimit,
			terminalOutputCharacterLimit,
			terminalShellIntegrationTimeout,
			terminalShellIntegrationDisabled,
			terminalCommandDelay,
			terminalPowershellCounter,
			terminalZshClearEolMark,
			terminalZshOhMy,
			terminalZshP10k,
			terminalZdotdir,
			fuzzyMatchThreshold,
			mcpEnabled,
			enableMcpServerCreation,
			alwaysApproveResubmit,
			requestDelaySeconds,
			currentApiConfigName,
			listApiConfigMeta,
			pinnedApiConfigs,
			zgsmCodeMode,
			mode,
			customModePrompts,
			customSupportPrompts,
			enhancementApiConfigId,
			autoApprovalEnabled,
			customModes,
			experiments,
			maxOpenTabsContext,
			maxWorkspaceFiles,
			browserToolEnabled,
			telemetrySetting,
			showRooIgnoredFiles,
			language,
			maxReadFileLine,
			maxReadCharacterLimit,
			maxImageFileSize,
			maxTotalImageSize,
			terminalCompressProgressBar,
			historyPreviewCollapsed,
			reasoningBlockCollapsed,
			apiRequestBlockHide,
			cloudUserInfo,
			cloudIsAuthenticated,
			sharingEnabled,
			organizationAllowList,
			organizationSettingsVersion,
			maxConcurrentFileReads,
			condensingApiConfigId,
			customCondensingPrompt,
			codebaseIndexConfig,
			codebaseIndexModels,
			profileThresholds,
			alwaysAllowFollowupQuestions,
			followupAutoApproveTimeoutMs,
			includeDiagnosticMessages,
			maxDiagnosticMessages,
			includeTaskHistoryInEnhance,
			includeCurrentTime,
			includeCurrentCost,
			taskSyncEnabled,
			remoteControlEnabled,
			openRouterImageApiKey,
			openRouterImageGenerationSelectedModel,
			openRouterUseMiddleOutTransform,
			featureRoomoteControlEnabled,
		} = await this.getState()

		// let cloudOrganizations: CloudOrganizationMembership[] = []

<<<<<<< HEAD
		// try {
		// 	if (!CloudService.instance.isCloudAgent) {
		// 		cloudOrganizations = await CloudService.instance.getOrganizationMemberships()
		// 	}
		// } catch (error) {
		// 	// Ignore this error.
		// }
=======
		try {
			if (!CloudService.instance.isCloudAgent) {
				const now = Date.now()

				if (
					this.cloudOrganizationsCache !== null &&
					this.cloudOrganizationsCacheTimestamp !== null &&
					now - this.cloudOrganizationsCacheTimestamp < ClineProvider.CLOUD_ORGANIZATIONS_CACHE_DURATION_MS
				) {
					cloudOrganizations = this.cloudOrganizationsCache!
				} else {
					cloudOrganizations = await CloudService.instance.getOrganizationMemberships()
					this.cloudOrganizationsCache = cloudOrganizations
					this.cloudOrganizationsCacheTimestamp = now
				}
			}
		} catch (error) {
			// Ignore this error.
		}
>>>>>>> bb6cac49

		const telemetryKey = process.env.POSTHOG_API_KEY
		const machineId = getClientId()
		const mergedAllowedCommands = this.mergeAllowedCommands(allowedCommands)
		const mergedDeniedCommands = this.mergeDeniedCommands(deniedCommands)
		const cwd = this.cwd

		// Check if there's a system prompt override for the current mode
		const currentMode = mode ?? defaultModeSlug
		const hasSystemPromptOverride = await this.hasFileBasedSystemPromptOverride(currentMode)

		return {
			version: this.context.extension?.packageJSON?.version ?? "",
			apiConfiguration,
			customInstructions,
			alwaysAllowReadOnly: alwaysAllowReadOnly ?? false,
			alwaysAllowReadOnlyOutsideWorkspace: alwaysAllowReadOnlyOutsideWorkspace ?? false,
			alwaysAllowWrite: alwaysAllowWrite ?? false,
			alwaysAllowWriteOutsideWorkspace: alwaysAllowWriteOutsideWorkspace ?? false,
			alwaysAllowWriteProtected: alwaysAllowWriteProtected ?? false,
			alwaysAllowExecute: alwaysAllowExecute ?? false,
			alwaysAllowBrowser: alwaysAllowBrowser ?? false,
			alwaysAllowMcp: alwaysAllowMcp ?? false,
			alwaysAllowModeSwitch: alwaysAllowModeSwitch ?? false,
			alwaysAllowSubtasks: alwaysAllowSubtasks ?? false,
			alwaysAllowUpdateTodoList: alwaysAllowUpdateTodoList ?? false,
			allowedMaxRequests,
			allowedMaxCost,
			autoCondenseContext: autoCondenseContext ?? true,
			autoCondenseContextPercent: autoCondenseContextPercent ?? 100,
			uriScheme: vscode.env.uriScheme,
			currentTaskItem: this.getCurrentTask()?.taskId
				? (taskHistory || []).find((item: HistoryItem) => item.id === this.getCurrentTask()?.taskId)
				: undefined,
			clineMessages: this.getCurrentTask()?.clineMessages || [],
			currentTaskTodos: this.getCurrentTask()?.todoList || [],
			messageQueue: this.getCurrentTask()?.messageQueueService?.messages ?? [],
			taskHistory: (taskHistory || [])
				.filter((item: HistoryItem) => item.ts && item.task)
				.sort((a: HistoryItem, b: HistoryItem) => b.ts - a.ts),
			soundEnabled: soundEnabled ?? false,
			ttsEnabled: ttsEnabled ?? false,
			ttsSpeed: ttsSpeed ?? 1.0,
			diffEnabled: diffEnabled ?? true,
			enableCheckpoints: enableCheckpoints ?? true,
			useZgsmCustomConfig: useZgsmCustomConfig ?? false,
			zgsmCodebaseIndexEnabled: zgsmCodebaseIndexEnabled ?? true,
			checkpointTimeout: checkpointTimeout ?? DEFAULT_CHECKPOINT_TIMEOUT_SECONDS,
			shouldShowAnnouncement:
				telemetrySetting !== "disabled" && lastShownAnnouncementId !== this.latestAnnouncementId,
			allowedCommands: mergedAllowedCommands,
			deniedCommands: mergedDeniedCommands,
			soundVolume: soundVolume ?? 0.5,
			browserViewportSize: browserViewportSize ?? "900x600",
			screenshotQuality: screenshotQuality ?? 75,
			remoteBrowserHost,
			remoteBrowserEnabled: remoteBrowserEnabled ?? false,
			cachedChromeHostUrl: cachedChromeHostUrl,
			writeDelayMs: writeDelayMs ?? DEFAULT_WRITE_DELAY_MS,
			terminalOutputLineLimit: terminalOutputLineLimit ?? 500,
			terminalOutputCharacterLimit: terminalOutputCharacterLimit ?? DEFAULT_TERMINAL_OUTPUT_CHARACTER_LIMIT,
			terminalShellIntegrationTimeout: terminalShellIntegrationTimeout ?? Terminal.defaultShellIntegrationTimeout,
			terminalShellIntegrationDisabled: terminalShellIntegrationDisabled ?? false,
			terminalCommandDelay: terminalCommandDelay ?? 150,
			terminalPowershellCounter: terminalPowershellCounter ?? false,
			terminalZshClearEolMark: terminalZshClearEolMark ?? true,
			terminalZshOhMy: terminalZshOhMy ?? false,
			terminalZshP10k: terminalZshP10k ?? false,
			terminalZdotdir: terminalZdotdir ?? false,
			fuzzyMatchThreshold: fuzzyMatchThreshold ?? 1.0,
			mcpEnabled: mcpEnabled ?? true,
			enableMcpServerCreation: enableMcpServerCreation ?? true,
			alwaysApproveResubmit: alwaysApproveResubmit ?? false,
			requestDelaySeconds: requestDelaySeconds ?? 10,
			currentApiConfigName: currentApiConfigName ?? "default",
			listApiConfigMeta: listApiConfigMeta ?? [],
			pinnedApiConfigs: pinnedApiConfigs ?? {},
			mode: mode ?? defaultModeSlug,
			zgsmCodeMode: zgsmCodeMode ?? "vibe",
			customModePrompts: customModePrompts ?? {},
			customSupportPrompts: customSupportPrompts ?? {},
			enhancementApiConfigId,
			autoApprovalEnabled: autoApprovalEnabled ?? false,
			customModes,
			experiments: experiments ?? experimentDefault,
			mcpServers: this.mcpHub?.getAllServers() ?? [],
			maxOpenTabsContext: maxOpenTabsContext ?? 20,
			maxWorkspaceFiles: maxWorkspaceFiles ?? MAX_WORKSPACE_FILES,
			cwd,
			browserToolEnabled: browserToolEnabled ?? true,
			telemetrySetting,
			telemetryKey,
			machineId,
			showRooIgnoredFiles: showRooIgnoredFiles ?? false,
			language: language ?? formatLanguage(await defaultLang()),
			renderContext: this.renderContext,
			maxReadFileLine: maxReadFileLine ?? 500,
			maxReadCharacterLimit: maxReadCharacterLimit ?? DEFAULT_FILE_READ_CHARACTER_LIMIT,
			maxImageFileSize: maxImageFileSize ?? 5,
			maxTotalImageSize: maxTotalImageSize ?? 20,
			maxConcurrentFileReads: maxConcurrentFileReads ?? 5,
			settingsImportedAt: this.settingsImportedAt,
			terminalCompressProgressBar: terminalCompressProgressBar ?? true,
			hasSystemPromptOverride,
			historyPreviewCollapsed: historyPreviewCollapsed ?? false,
			reasoningBlockCollapsed: reasoningBlockCollapsed ?? true,
			apiRequestBlockHide: apiRequestBlockHide ?? true,
			cloudUserInfo,
			cloudIsAuthenticated: cloudIsAuthenticated ?? false,
			// cloudOrganizations,
			sharingEnabled: sharingEnabled ?? false,
			organizationAllowList,
			organizationSettingsVersion,
			condensingApiConfigId,
			customCondensingPrompt,
			codebaseIndexModels: codebaseIndexModels ?? EMBEDDING_MODEL_PROFILES,
			codebaseIndexConfig: {
				codebaseIndexEnabled: codebaseIndexConfig?.codebaseIndexEnabled ?? defaultCodebaseIndexEnabled,
				codebaseIndexQdrantUrl: codebaseIndexConfig?.codebaseIndexQdrantUrl ?? "http://localhost:6333",
				codebaseIndexEmbedderProvider: codebaseIndexConfig?.codebaseIndexEmbedderProvider ?? "openai",
				codebaseIndexEmbedderBaseUrl: codebaseIndexConfig?.codebaseIndexEmbedderBaseUrl ?? "",
				codebaseIndexEmbedderModelId: codebaseIndexConfig?.codebaseIndexEmbedderModelId ?? "",
				codebaseIndexEmbedderModelDimension: codebaseIndexConfig?.codebaseIndexEmbedderModelDimension ?? 1536,
				codebaseIndexOpenAiCompatibleBaseUrl: codebaseIndexConfig?.codebaseIndexOpenAiCompatibleBaseUrl,
				codebaseIndexSearchMaxResults: codebaseIndexConfig?.codebaseIndexSearchMaxResults,
				codebaseIndexSearchMinScore: codebaseIndexConfig?.codebaseIndexSearchMinScore,
			},
			// Only set mdmCompliant if there's an actual MDM policy
			// undefined means no MDM policy, true means compliant, false means non-compliant
			mdmCompliant: this.mdmService?.requiresCloudAuth() ? this.checkMdmCompliance() : undefined,
			profileThresholds: profileThresholds ?? {},
			// cloudApiUrl: getRooCodeApiUrl(),
			hasOpenedModeSelector: this.getGlobalState("hasOpenedModeSelector") ?? false,
			alwaysAllowFollowupQuestions: alwaysAllowFollowupQuestions ?? false,
			followupAutoApproveTimeoutMs: followupAutoApproveTimeoutMs ?? 60000,
			includeDiagnosticMessages: includeDiagnosticMessages ?? true,
			maxDiagnosticMessages: maxDiagnosticMessages ?? 50,
			includeTaskHistoryInEnhance: includeTaskHistoryInEnhance ?? true,
			includeCurrentTime: includeCurrentTime ?? true,
			includeCurrentCost: includeCurrentCost ?? true,
			taskSyncEnabled,
			remoteControlEnabled,
			openRouterImageApiKey,
			openRouterImageGenerationSelectedModel,
			openRouterUseMiddleOutTransform,
			featureRoomoteControlEnabled,
		}
	}

	/**
	 * Storage
	 * https://dev.to/kompotkot/how-to-use-secretstorage-in-your-vscode-extensions-2hco
	 * https://www.eliostruyf.com/devhack-code-extension-storage-options/
	 */

	async getState(): Promise<
		Omit<
			ExtensionState,
			| "clineMessages"
			| "renderContext"
			| "hasOpenedModeSelector"
			| "version"
			| "shouldShowAnnouncement"
			| "hasSystemPromptOverride"
		>
	> {
		const stateValues = this.contextProxy.getValues()
		const customModes = await this.customModesManager.getCustomModes()

		// Determine apiProvider with the same logic as before.
		const apiProvider: ProviderName = stateValues.apiProvider ? stateValues.apiProvider : "zgsm"

		// Build the apiConfiguration object combining state values and secrets.
		const providerSettings = this.contextProxy.getProviderSettings()

		// Ensure apiProvider is set properly if not already in state
		if (!providerSettings.apiProvider) {
			providerSettings.apiProvider = apiProvider
		}

		let organizationAllowList = ORGANIZATION_ALLOW_ALL

		// try {
		// 	organizationAllowList = await CloudService.instance.getAllowList()
		// } catch (error) {
		// 	console.error(
		// 		`[getState] failed to get organization allow list: ${error instanceof Error ? error.message : String(error)}`,
		// 	)
		// }

		let cloudUserInfo: CloudUserInfo | null = null

		// try {
		// 	cloudUserInfo = CloudService.instance.getUserInfo()
		// } catch (error) {
		// 	console.error(
		// 		`[getState] failed to get cloud user info: ${error instanceof Error ? error.message : String(error)}`,
		// 	)
		// }

		let cloudIsAuthenticated: boolean = false

		// try {
		// 	cloudIsAuthenticated = CloudService.instance.isAuthenticated()
		// } catch (error) {
		// 	console.error(
		// 		`[getState] failed to get cloud authentication state: ${error instanceof Error ? error.message : String(error)}`,
		// 	)
		// }

		let sharingEnabled: boolean = false

		// try {
		// 	sharingEnabled = await CloudService.instance.canShareTask()
		// } catch (error) {
		// 	console.error(
		// 		`[getState] failed to get sharing enabled state: ${error instanceof Error ? error.message : String(error)}`,
		// 	)
		// }

		let organizationSettingsVersion: number = -1

		// try {
		// 	if (CloudService.hasInstance()) {
		// 		const settings = CloudService.instance.getOrganizationSettings()
		// 		organizationSettingsVersion = settings?.version ?? -1
		// 	}
		// } catch (error) {
		// 	console.error(
		// 		`[getState] failed to get organization settings version: ${error instanceof Error ? error.message : String(error)}`,
		// 	)
		// }

		// let taskSyncEnabled: boolean = false

		// try {
		// 	taskSyncEnabled = CloudService.instance.isTaskSyncEnabled()
		// } catch (error) {
		// 	console.error(
		// 		`[getState] failed to get task sync enabled state: ${error instanceof Error ? error.message : String(error)}`,
		// 	)
		// }

		// Return the same structure as before.
		providerSettings.openAiHeaders = providerSettings.openAiHeaders ?? {}
		return {
			apiConfiguration: providerSettings,
			lastShownAnnouncementId: stateValues.lastShownAnnouncementId,
			customInstructions: stateValues.customInstructions,
			apiModelId: stateValues.apiModelId,
			alwaysAllowReadOnly: stateValues.alwaysAllowReadOnly ?? false,
			alwaysAllowReadOnlyOutsideWorkspace: stateValues.alwaysAllowReadOnlyOutsideWorkspace ?? false,
			alwaysAllowWrite: stateValues.alwaysAllowWrite ?? false,
			alwaysAllowWriteOutsideWorkspace: stateValues.alwaysAllowWriteOutsideWorkspace ?? false,
			alwaysAllowWriteProtected: stateValues.alwaysAllowWriteProtected ?? false,
			alwaysAllowExecute: stateValues.alwaysAllowExecute ?? false,
			alwaysAllowBrowser: stateValues.alwaysAllowBrowser ?? false,
			alwaysAllowMcp: stateValues.alwaysAllowMcp ?? false,
			alwaysAllowModeSwitch: stateValues.alwaysAllowModeSwitch ?? false,
			alwaysAllowSubtasks: stateValues.alwaysAllowSubtasks ?? false,
			alwaysAllowFollowupQuestions: stateValues.alwaysAllowFollowupQuestions ?? false,
			alwaysAllowUpdateTodoList: stateValues.alwaysAllowUpdateTodoList ?? false,
			followupAutoApproveTimeoutMs: stateValues.followupAutoApproveTimeoutMs ?? 60000,
			diagnosticsEnabled: stateValues.diagnosticsEnabled ?? true,
			allowedMaxRequests: stateValues.allowedMaxRequests,
			allowedMaxCost: stateValues.allowedMaxCost,
			autoCondenseContext: stateValues.autoCondenseContext ?? true,
			autoCondenseContextPercent: stateValues.autoCondenseContextPercent ?? 100,
			taskHistory: stateValues.taskHistory ?? [],
			allowedCommands: stateValues.allowedCommands,
			deniedCommands: stateValues.deniedCommands,
			soundEnabled: stateValues.soundEnabled ?? false,
			ttsEnabled: stateValues.ttsEnabled ?? false,
			ttsSpeed: stateValues.ttsSpeed ?? 1.0,
			diffEnabled: stateValues.diffEnabled ?? true,
			enableCheckpoints: stateValues.enableCheckpoints ?? true,
			useZgsmCustomConfig: stateValues.useZgsmCustomConfig ?? false,
			zgsmCodebaseIndexEnabled: stateValues.zgsmCodebaseIndexEnabled ?? true,
			checkpointTimeout: stateValues.checkpointTimeout ?? DEFAULT_CHECKPOINT_TIMEOUT_SECONDS,
			soundVolume: stateValues.soundVolume,
			browserViewportSize: stateValues.browserViewportSize ?? "900x600",
			screenshotQuality: stateValues.screenshotQuality ?? 75,
			remoteBrowserHost: stateValues.remoteBrowserHost,
			remoteBrowserEnabled: stateValues.remoteBrowserEnabled ?? false,
			cachedChromeHostUrl: stateValues.cachedChromeHostUrl as string | undefined,
			fuzzyMatchThreshold: stateValues.fuzzyMatchThreshold ?? 1.0,
			writeDelayMs: stateValues.writeDelayMs ?? DEFAULT_WRITE_DELAY_MS,
			terminalOutputLineLimit: stateValues.terminalOutputLineLimit ?? 500,
			terminalOutputCharacterLimit:
				stateValues.terminalOutputCharacterLimit ?? DEFAULT_TERMINAL_OUTPUT_CHARACTER_LIMIT,
			terminalShellIntegrationTimeout:
				stateValues.terminalShellIntegrationTimeout ?? Terminal.defaultShellIntegrationTimeout,
			terminalShellIntegrationDisabled: stateValues.terminalShellIntegrationDisabled ?? false,
			terminalCommandDelay: stateValues.terminalCommandDelay ?? 150,
			terminalPowershellCounter: stateValues.terminalPowershellCounter ?? false,
			terminalZshClearEolMark: stateValues.terminalZshClearEolMark ?? true,
			terminalZshOhMy: stateValues.terminalZshOhMy ?? false,
			terminalZshP10k: stateValues.terminalZshP10k ?? false,
			terminalZdotdir: stateValues.terminalZdotdir ?? false,
			terminalCompressProgressBar: stateValues.terminalCompressProgressBar ?? true,
			mode: stateValues.mode ?? defaultModeSlug,
			zgsmCodeMode: stateValues.zgsmCodeMode ?? "vibe",
			language: stateValues.language ?? formatLanguage(await defaultLang()),
			mcpEnabled: stateValues.mcpEnabled ?? true,
			enableMcpServerCreation: stateValues.enableMcpServerCreation ?? true,
			mcpServers: this.mcpHub?.getAllServers() ?? [],
			alwaysApproveResubmit: stateValues.alwaysApproveResubmit ?? false,
			requestDelaySeconds: Math.max(5, stateValues.requestDelaySeconds ?? 10),
			currentApiConfigName: stateValues.currentApiConfigName ?? "default",
			listApiConfigMeta: stateValues.listApiConfigMeta ?? [],
			pinnedApiConfigs: stateValues.pinnedApiConfigs ?? {},
			modeApiConfigs: stateValues.modeApiConfigs ?? ({} as Record<Mode, string>),
			customModePrompts: stateValues.customModePrompts ?? {},
			customSupportPrompts: stateValues.customSupportPrompts ?? {},
			enhancementApiConfigId: stateValues.enhancementApiConfigId,
			experiments: stateValues.experiments ?? experimentDefault,
			autoApprovalEnabled: stateValues.autoApprovalEnabled ?? false,
			customModes,
			maxOpenTabsContext: stateValues.maxOpenTabsContext ?? 20,
			maxWorkspaceFiles: stateValues.maxWorkspaceFiles ?? MAX_WORKSPACE_FILES,
			openRouterUseMiddleOutTransform: stateValues.openRouterUseMiddleOutTransform,
			browserToolEnabled: stateValues.browserToolEnabled ?? true,
			telemetrySetting: stateValues.telemetrySetting || "unset",
			showRooIgnoredFiles: stateValues.showRooIgnoredFiles ?? false,
			maxReadFileLine: stateValues.maxReadFileLine ?? 500,
			maxReadCharacterLimit: stateValues.maxReadCharacterLimit ?? DEFAULT_FILE_READ_CHARACTER_LIMIT,
			maxImageFileSize: stateValues.maxImageFileSize ?? 5,
			maxTotalImageSize: stateValues.maxTotalImageSize ?? 20,
			maxConcurrentFileReads: stateValues.maxConcurrentFileReads ?? 5,
			historyPreviewCollapsed: stateValues.historyPreviewCollapsed ?? false,
			reasoningBlockCollapsed: stateValues.reasoningBlockCollapsed ?? true,
			apiRequestBlockHide: stateValues.apiRequestBlockHide ?? true,
			cloudUserInfo,
			cloudIsAuthenticated,
			sharingEnabled,
			organizationAllowList,
			organizationSettingsVersion,
			condensingApiConfigId: stateValues.condensingApiConfigId,
			customCondensingPrompt: stateValues.customCondensingPrompt,
			codebaseIndexModels: stateValues.codebaseIndexModels ?? EMBEDDING_MODEL_PROFILES,
			codebaseIndexConfig: {
				codebaseIndexEnabled:
					stateValues.codebaseIndexConfig?.codebaseIndexEnabled ?? defaultCodebaseIndexEnabled,
				codebaseIndexQdrantUrl:
					stateValues.codebaseIndexConfig?.codebaseIndexQdrantUrl ?? "http://localhost:6333",
				codebaseIndexEmbedderProvider:
					stateValues.codebaseIndexConfig?.codebaseIndexEmbedderProvider ?? "openai",
				codebaseIndexEmbedderBaseUrl: stateValues.codebaseIndexConfig?.codebaseIndexEmbedderBaseUrl ?? "",
				codebaseIndexEmbedderModelId: stateValues.codebaseIndexConfig?.codebaseIndexEmbedderModelId ?? "",
				codebaseIndexEmbedderModelDimension:
					stateValues.codebaseIndexConfig?.codebaseIndexEmbedderModelDimension,
				codebaseIndexOpenAiCompatibleBaseUrl:
					stateValues.codebaseIndexConfig?.codebaseIndexOpenAiCompatibleBaseUrl,
				codebaseIndexSearchMaxResults: stateValues.codebaseIndexConfig?.codebaseIndexSearchMaxResults,
				codebaseIndexSearchMinScore: stateValues.codebaseIndexConfig?.codebaseIndexSearchMinScore,
			},
			profileThresholds: stateValues.profileThresholds ?? {},
			includeDiagnosticMessages: stateValues.includeDiagnosticMessages ?? true,
			maxDiagnosticMessages: stateValues.maxDiagnosticMessages ?? 50,
			includeTaskHistoryInEnhance: stateValues.includeTaskHistoryInEnhance ?? true,
			taskSyncEnabled: false,
			includeCurrentTime: stateValues.includeCurrentTime ?? true,
			includeCurrentCost: stateValues.includeCurrentCost ?? true,
			remoteControlEnabled: (() => {
				return false
				// try {
				// 	const cloudSettings = CloudService.instance.getUserSettings()
				// 	return cloudSettings?.settings?.extensionBridgeEnabled ?? false
				// } catch (error) {
				// 	console.error(
				// 		`[getState] failed to get remote control setting from cloud: ${error instanceof Error ? error.message : String(error)}`,
				// 	)
				// 	return false
				// }
			})(),
			openRouterImageApiKey: stateValues.openRouterImageApiKey,
			openRouterImageGenerationSelectedModel: stateValues.openRouterImageGenerationSelectedModel,
			featureRoomoteControlEnabled: (() => {
				return false
				// try {
				// 	const userSettings = CloudService.instance.getUserSettings()
				// 	const hasOrganization = cloudUserInfo && cloudUserInfo["organizationId"] != null
				// 	return hasOrganization || (userSettings?.features?.roomoteControlEnabled ?? false)
				// } catch (error) {
				// 	console.error(
				// 		`[getState] failed to get featureRoomoteControlEnabled: ${error instanceof Error ? error.message : String(error)}`,
				// 	)
				// 	return false
				// }
			})(),
			errorCode: stateValues.errorCode ?? {},
		}
	}

	async updateTaskHistory(item: HistoryItem): Promise<HistoryItem[]> {
		const history = (this.getGlobalState("taskHistory") as HistoryItem[] | undefined) || []
		const existingItemIndex = history.findIndex((h) => h.id === item.id)

		if (existingItemIndex !== -1) {
			history[existingItemIndex] = item
		} else {
			history.push(item)
		}

		await this.updateGlobalState("taskHistory", history)
		this.recentTasksCache = undefined

		return history
	}

	// ContextProxy

	// @deprecated - Use `ContextProxy#setValue` instead.
	private async updateGlobalState<K extends keyof GlobalState>(key: K, value: GlobalState[K]) {
		await this.contextProxy.setValue(key, value)
	}

	// @deprecated - Use `ContextProxy#getValue` instead.
	private getGlobalState<K extends keyof GlobalState>(key: K) {
		return this.contextProxy.getValue(key)
	}

	public async setValue<K extends keyof RooCodeSettings>(key: K, value: RooCodeSettings[K]) {
		await this.contextProxy.setValue(key, value)
	}

	public getValue<K extends keyof RooCodeSettings>(key: K) {
		return this.contextProxy.getValue(key)
	}

	public getValues() {
		return this.contextProxy.getValues()
	}

	public async setValues(values: RooCodeSettings) {
		await this.contextProxy.setValues(values)
	}

	async fixCodebase() {
		let answer = await vscode.window.showInformationMessage(
			t("common:confirmation.reset_codebase"),
			{ modal: true },
			t("common:answers.yes"),
		)

		if (answer !== t("common:answers.yes")) {
			return
		}
		try {
			// ZgsmCodebaseIndexManager.getInstance()
			const zgsmCodebaseIndexManager = ZgsmCodebaseIndexManager.getInstance()
			await zgsmCodebaseIndexManager.stopHealthCheck()
			await zgsmCodebaseIndexManager.stopExistingClient()

			const codebaseHomeDir = path.join(os.homedir(), ".costrict")
			const codebaseIndexDirs = [
				path.join(codebaseHomeDir, "bin"),
				path.join(codebaseHomeDir, "cache"),
				path.join(codebaseHomeDir, "logs"),
				path.join(codebaseHomeDir, "package"),
				path.join(codebaseHomeDir, "run"),
				path.join(codebaseHomeDir, "share"),
			]

			for (const codebaseIndexDir of codebaseIndexDirs) {
				try {
					await fs.rm(codebaseIndexDir, { recursive: true, force: true })
				} catch (error) {
					this.log(
						`Failed to remove ${codebaseIndexDir}: ${error instanceof Error ? error.message : String(error)}`,
					)
				}
			}

			sendZgsmCloseWindow(generateNewSessionClientId())
			await delay(1000)
			await vscode.commands.executeCommand("workbench.action.closeWindow")
		} catch (error) {
			vscode.window.showErrorMessage(
				`Failed to reset codebase: ${error instanceof Error ? error.message : String(error)}`,
			)
		}
	}

	// dev

	async resetState() {
		const answer = await vscode.window.showInformationMessage(
			t("common:confirmation.reset_state"),
			{ modal: true },
			t("common:answers.yes"),
		)

		if (answer !== t("common:answers.yes")) {
			return
		}

		// // Log out from cloud if authenticated
		// if (CloudService.hasInstance()) {
		// 	try {
		// 		await CloudService.instance.logout()
		// 	} catch (error) {
		// 		this.log(
		// 			`Failed to logout from cloud during reset: ${error instanceof Error ? error.message : String(error)}`,
		// 		)
		// 		// Continue with reset even if logout fails
		// 	}
		// }

		await this.contextProxy.resetAllState()
		await this.providerSettingsManager.resetAllConfigs()
		await this.customModesManager.resetCustomModes()
		await this.removeClineFromStack()
		await this.postStateToWebview()
		await this.postMessageToWebview({ type: "action", action: "chatButtonClicked" })
		await this.clearHistory()
	}

	// history
	async clearHistory() {
		const { getStorageBasePath } = await import("../../utils/storage")
		const basePath = await getStorageBasePath(this.contextProxy.globalStorageUri.fsPath)
		const taskDir = path.join(basePath, "tasks")
		await fs.rm(taskDir, { recursive: true, force: true })
		const homeDir = os.homedir()
		const versionDir = path.join(homeDir, ".costrict", "share")
		const versionFilePath = path.join(versionDir, "version.json")
		await fs.rm(versionFilePath, { recursive: true, force: true })
	}

	// logging

	public log(message: string, type: "info" | "error" = "info", id: string = "") {
		const logMessage = `[${new Date().toLocaleString()}] [${type}]${id ? ` [${id}] ` : ""} ${message}`
		this.outputChannel.appendLine(logMessage)
	}

	// getters

	public get workspaceTracker(): WorkspaceTracker | undefined {
		return this._workspaceTracker
	}

	get viewLaunched() {
		return this.isViewLaunched
	}

	get messages() {
		return this.getCurrentTask()?.clineMessages || []
	}

	public getMcpHub(): McpHub | undefined {
		return this.mcpHub
	}

	/**
	 * Check if the current state is compliant with MDM policy
	 * @returns true if compliant or no MDM policy exists, false if MDM policy exists and user is non-compliant
	 */
	public checkMdmCompliance(): boolean {
		if (!this.mdmService) {
			return true // No MDM service, allow operation
		}

		const compliance = this.mdmService.isCompliant()

		if (!compliance.compliant) {
			return false
		}

		return true
	}

	public async remoteControlEnabled(enabled: boolean) {
		if (!enabled) {
			await BridgeOrchestrator.disconnect()
			return
		}

		const userInfo = CloudService.instance.getUserInfo()

		if (!userInfo) {
			this.log("[ClineProvider#remoteControlEnabled] Failed to get user info, disconnecting")
			await BridgeOrchestrator.disconnect()
			return
		}

		const config = await CloudService.instance.cloudAPI?.bridgeConfig().catch(() => undefined)

		if (!config) {
			this.log("[ClineProvider#remoteControlEnabled] Failed to get bridge config")
			return
		}

		await BridgeOrchestrator.connectOrDisconnect(userInfo, enabled, {
			...config,
			provider: this,
			sessionId: generateNewSessionClientId(),
			isCloudAgent: CloudService.instance.isCloudAgent,
		})

		const bridge = BridgeOrchestrator.getInstance()

		if (bridge) {
			const currentTask = this.getCurrentTask()

			if (currentTask && !currentTask.enableBridge) {
				try {
					currentTask.enableBridge = true
					await BridgeOrchestrator.subscribeToTask(currentTask)
				} catch (error) {
					const message = `[ClineProvider#remoteControlEnabled] BridgeOrchestrator.subscribeToTask() failed: ${error instanceof Error ? error.message : String(error)}`
					this.log(message)
					console.error(message)
				}
			}
		} else {
			for (const task of this.clineStack) {
				if (task.enableBridge) {
					try {
						await BridgeOrchestrator.getInstance()?.unsubscribeFromTask(task.taskId)
					} catch (error) {
						const message = `[ClineProvider#remoteControlEnabled] BridgeOrchestrator#unsubscribeFromTask() failed: ${error instanceof Error ? error.message : String(error)}`
						this.log(message)
						console.error(message)
					}
				}
			}
		}
	}

	/**
	 * Gets the CodeIndexManager for the current active workspace
	 * @returns CodeIndexManager instance for the current workspace or the default one
	 */
	public getCurrentWorkspaceCodeIndexManager(): CodeIndexManager | undefined {
		return CodeIndexManager.getInstance(this.context)
	}

	/**
	 * Updates the code index status subscription to listen to the current workspace manager
	 */
	private updateCodeIndexStatusSubscription(): void {
		// Get the current workspace manager
		const currentManager = this.getCurrentWorkspaceCodeIndexManager()

		// If the manager hasn't changed, no need to update subscription
		if (currentManager === this.codeIndexManager) {
			return
		}

		// Dispose the old subscription if it exists
		if (this.codeIndexStatusSubscription) {
			this.codeIndexStatusSubscription.dispose()
			this.codeIndexStatusSubscription = undefined
		}

		// Update the current workspace manager reference
		this.codeIndexManager = currentManager

		// Subscribe to the new manager's progress updates if it exists
		if (currentManager) {
			this.codeIndexStatusSubscription = currentManager.onProgressUpdate((update: IndexProgressUpdate) => {
				// Only send updates if this manager is still the current one
				if (currentManager === this.getCurrentWorkspaceCodeIndexManager()) {
					// Get the full status from the manager to ensure we have all fields correctly formatted
					const fullStatus = currentManager.getCurrentStatus()
					this.postMessageToWebview({
						type: "indexingStatusUpdate",
						values: fullStatus,
					})
				}
			})

			if (this.view) {
				this.webviewDisposables.push(this.codeIndexStatusSubscription)
			}

			// Send initial status for the current workspace
			this.postMessageToWebview({
				type: "indexingStatusUpdate",
				values: currentManager.getCurrentStatus(),
			})
		}
	}

	/**
	 * TaskProviderLike, TelemetryPropertiesProvider
	 */

	public getCurrentTask(): Task | undefined {
		if (this.clineStack.length === 0) {
			return undefined
		}

		return this.clineStack[this.clineStack.length - 1]
	}

	public getRecentTasks(): string[] {
		if (this.recentTasksCache) {
			return this.recentTasksCache
		}

		const history = this.getGlobalState("taskHistory") ?? []
		const workspaceTasks: HistoryItem[] = []

		for (const item of history) {
			if (!item.ts || !item.task || item.workspace !== this.cwd) {
				continue
			}

			workspaceTasks.push(item)
		}

		if (workspaceTasks.length === 0) {
			this.recentTasksCache = []
			return this.recentTasksCache
		}

		workspaceTasks.sort((a, b) => b.ts - a.ts)
		let recentTaskIds: string[] = []

		if (workspaceTasks.length >= 100) {
			// If we have at least 100 tasks, return tasks from the last 7 days.
			const sevenDaysAgo = Date.now() - 7 * 24 * 60 * 60 * 1000

			for (const item of workspaceTasks) {
				// Stop when we hit tasks older than 7 days.
				if (item.ts < sevenDaysAgo) {
					break
				}

				recentTaskIds.push(item.id)
			}
		} else {
			// Otherwise, return the most recent 100 tasks (or all if less than 100).
			recentTaskIds = workspaceTasks.slice(0, Math.min(100, workspaceTasks.length)).map((item) => item.id)
		}

		this.recentTasksCache = recentTaskIds
		return this.recentTasksCache
	}

	// When initializing a new task, (not from history but from a tool command
	// new_task) there is no need to remove the previous task since the new
	// task is a subtask of the previous one, and when it finishes it is removed
	// from the stack and the caller is resumed in this way we can have a chain
	// of tasks, each one being a sub task of the previous one until the main
	// task is finished.
	public async createTask(
		text?: string,
		images?: string[],
		parentTask?: Task,
		options: CreateTaskOptions = {},
		configuration: RooCodeSettings = {},
	): Promise<Task> {
		if (configuration) {
			await this.setValues(configuration)

			if (configuration.allowedCommands) {
				await vscode.workspace
					.getConfiguration(Package.name)
					.update("allowedCommands", configuration.allowedCommands, vscode.ConfigurationTarget.Global)
			}

			if (configuration.deniedCommands) {
				await vscode.workspace
					.getConfiguration(Package.name)
					.update("deniedCommands", configuration.deniedCommands, vscode.ConfigurationTarget.Global)
			}

			if (configuration.commandExecutionTimeout !== undefined) {
				await vscode.workspace
					.getConfiguration(Package.name)
					.update(
						"commandExecutionTimeout",
						configuration.commandExecutionTimeout,
						vscode.ConfigurationTarget.Global,
					)
			}

			if (configuration.currentApiConfigName) {
				await this.setProviderProfile(configuration.currentApiConfigName)
			}
		}

		const {
			apiConfiguration,
			organizationAllowList,
			diffEnabled: enableDiff,
			enableCheckpoints,
			checkpointTimeout,
			fuzzyMatchThreshold,
			experiments,
			cloudUserInfo,
			remoteControlEnabled,
		} = await this.getState()

		if (!ProfileValidator.isProfileAllowed(apiConfiguration, organizationAllowList)) {
			throw new OrganizationAllowListViolationError(t("common:errors.violated_organization_allowlist"))
		}

		const task = new Task({
			provider: this,
			apiConfiguration,
			enableDiff,
			enableCheckpoints,
			checkpointTimeout,
			fuzzyMatchThreshold,
			consecutiveMistakeLimit: apiConfiguration.consecutiveMistakeLimit,
			task: text,
			images,
			experiments,
			rootTask: this.clineStack.length > 0 ? this.clineStack[0] : undefined,
			parentTask,
			taskNumber: this.clineStack.length + 1,
			onCreated: this.taskCreationCallback,
			enableBridge: BridgeOrchestrator.isEnabled(cloudUserInfo, remoteControlEnabled),
			initialTodos: options.initialTodos,
			...options,
		})

		await this.addClineToStack(task)

		this.log(
			`[createTask] ${task.parentTask ? "child" : "parent"} task ${task.taskId}.${task.instanceId} instantiated`,
		)

		return task
	}

	public async cancelTask(): Promise<void> {
		const task = this.getCurrentTask()

		if (!task) {
			return
		}

		console.log(`[cancelTask] cancelling task ${task.taskId}.${task.instanceId}`)

		const { historyItem, uiMessagesFilePath } = await this.getTaskWithId(task.taskId)

		// Preserve parent and root task information for history item.
		const rootTask = task.rootTask
		const parentTask = task.parentTask

		// Mark this as a user-initiated cancellation so provider-only rehydration can occur
		task.abortReason = "user_cancelled"

		// Capture the current instance to detect if rehydrate already occurred elsewhere
		const originalInstanceId = task.instanceId

		// Begin abort (non-blocking)
		task.abortTask()

		// Immediately mark the original instance as abandoned to prevent any residual activity
		task.abandoned = true

		await pWaitFor(
			() =>
				this.getCurrentTask()! === undefined ||
				this.getCurrentTask()!.isStreaming === false ||
				this.getCurrentTask()!.didFinishAbortingStream ||
				// If only the first chunk is processed, then there's no
				// need to wait for graceful abort (closes edits, browser,
				// etc).
				this.getCurrentTask()!.isWaitingForFirstChunk,
			{
				timeout: 3_000,
			},
		).catch(() => {
			console.error("Failed to abort task")
		})
		task?.api?.cancelChat?.(task.abortReason)

		// Defensive safeguard: if current instance already changed, skip rehydrate
		const current = this.getCurrentTask()
		if (current && current.instanceId !== originalInstanceId) {
			this.log(
				`[cancelTask] Skipping rehydrate: current instance ${current.instanceId} != original ${originalInstanceId}`,
			)
			return
		}

		// Final race check before rehydrate to avoid duplicate rehydration
		{
			const currentAfterCheck = this.getCurrentTask()
			if (currentAfterCheck && currentAfterCheck.instanceId !== originalInstanceId) {
				this.log(
					`[cancelTask] Skipping rehydrate after final check: current instance ${currentAfterCheck.instanceId} != original ${originalInstanceId}`,
				)
				return
			}
		}

		// Clears task again, so we need to abortTask manually above.
		await this.createTaskWithHistoryItem({ ...historyItem, rootTask, parentTask })
	}

	// Clear the current task without treating it as a subtask.
	// This is used when the user cancels a task that is not a subtask.
	public async clearTask(): Promise<void> {
		if (this.clineStack.length > 0) {
			const task = this.clineStack[this.clineStack.length - 1]
			console.log(`[clearTask] clearing task ${task.taskId}.${task.instanceId}`)
			await this.removeClineFromStack()
		}
	}

	public resumeTask(taskId: string): void {
		// Use the existing showTaskWithId method which handles both current and
		// historical tasks.
		this.showTaskWithId(taskId).catch((error) => {
			this.log(`Failed to resume task ${taskId}: ${error.message}`)
		})
	}

	// Modes

	public async getModes(): Promise<{ slug: string; name: string }[]> {
		try {
			const customModes = await this.customModesManager.getCustomModes()
			return [...DEFAULT_MODES, ...customModes].map(({ slug, name }) => ({ slug, name }))
		} catch (error) {
			return DEFAULT_MODES.map(({ slug, name }) => ({ slug, name }))
		}
	}

	public async getMode(): Promise<string> {
		const { mode } = await this.getState()
		return mode
	}

	public async setMode(mode: string): Promise<void> {
		await this.setValues({ mode })
	}

	public async setZgsmCodeMode(zgsmCodeMode: ZgsmCodeMode): Promise<void> {
		await this.setValues({ zgsmCodeMode })
		await this.postStateToWebview()
	}

	// Provider Profiles

	public async getProviderProfiles(): Promise<{ name: string; provider?: string }[]> {
		const { listApiConfigMeta = [] } = await this.getState()
		return listApiConfigMeta.map((profile) => ({ name: profile.name, provider: profile.apiProvider }))
	}

	public async getProviderProfile(): Promise<string> {
		const { currentApiConfigName = "default" } = await this.getState()
		return currentApiConfigName
	}

	public async setProviderProfile(name: string): Promise<void> {
		await this.activateProviderProfile({ name })
	}

	// Telemetry

	private _appProperties?: StaticAppProperties
	private _gitProperties?: GitProperties

	private getAppProperties(): StaticAppProperties {
		if (!this._appProperties) {
			const packageJSON = this.context.extension?.packageJSON

			this._appProperties = {
				appName: packageJSON?.name ?? Package.name,
				appVersion: packageJSON?.version ?? Package.version,
				vscodeVersion: vscode.version,
				platform: process.platform,
				editorName: vscode.env.appName,
			}
		}

		return this._appProperties
	}

	public get appProperties(): StaticAppProperties {
		return this._appProperties ?? this.getAppProperties()
	}

	private getCloudProperties(): CloudAppProperties {
		let cloudIsAuthenticated: boolean | undefined

		try {
			if (CloudService.hasInstance()) {
				cloudIsAuthenticated = CloudService.instance.isAuthenticated()
			}
		} catch (error) {
			// Silently handle errors to avoid breaking telemetry collection.
			this.log(`[getTelemetryProperties] Failed to get cloud auth state: ${error}`)
		}

		return {
			cloudIsAuthenticated,
		}
	}

	private async getTaskProperties(): Promise<DynamicAppProperties & TaskProperties> {
		const { language = "en", mode, apiConfiguration } = await this.getState()

		const task = this.getCurrentTask()
		const todoList = task?.todoList
		let todos: { total: number; completed: number; inProgress: number; pending: number } | undefined

		if (todoList && todoList.length > 0) {
			todos = {
				total: todoList.length,
				completed: todoList.filter((todo) => todo.status === "completed").length,
				inProgress: todoList.filter((todo) => todo.status === "in_progress").length,
				pending: todoList.filter((todo) => todo.status === "pending").length,
			}
		}

		let userInfo: { userName?: string } | undefined = {}
		const { zgsmAccessToken } = apiConfiguration
		if (zgsmAccessToken) {
			const decoded = jwtDecode(zgsmAccessToken)
			userInfo = {
				userName: (decoded as any).displayName || "",
			}
		}

		// Return all properties including git info - clients will filter as needed
		return {
			language,
			mode,
			taskId: task?.taskId,
			parentTaskId: task?.parentTask?.taskId,
			apiProvider: apiConfiguration?.apiProvider,
			modelId: task?.api?.getModel().id,
			diffStrategy: task?.diffStrategy?.getName(),
			isSubtask: task ? !!task.parentTask : undefined,
			...userInfo,
			...(todos && { todos }),
		}
	}

	private async getGitProperties(): Promise<GitProperties> {
		if (!this._gitProperties) {
			this._gitProperties = await getWorkspaceGitInfo()
		}

		return this._gitProperties
	}

	public get gitProperties(): GitProperties | undefined {
		return this._gitProperties
	}

	public async getTelemetryProperties(): Promise<TelemetryProperties> {
		return {
			...this.getAppProperties(),
			...this.getCloudProperties(),
			...(await this.getTaskProperties()),
			...(await this.getGitProperties()),
		}
	}

	public get cwd() {
		return this.currentWorkspacePath || getWorkspacePath()
	}
	public getZgsmAuthCommands() {
		return this.zgsmAuthCommands
	}

	public setZgsmAuthCommands(zgsmAuthCommands: ZgsmAuthCommands) {
		this.zgsmAuthCommands = zgsmAuthCommands
	}

	/**
	 * Convert a file path to a webview-accessible URI
	 * This method safely converts file paths to URIs that can be loaded in the webview
	 *
	 * @param filePath - The absolute file path to convert
	 * @returns The webview URI string, or the original file URI if conversion fails
	 * @throws {Error} When webview is not available
	 * @throws {TypeError} When file path is invalid
	 */
	public convertToWebviewUri(filePath: string): string {
		try {
			const fileUri = vscode.Uri.file(filePath)

			// Check if we have a webview available
			if (this.view?.webview) {
				const webviewUri = this.view.webview.asWebviewUri(fileUri)
				return webviewUri.toString()
			}

			// Specific error for no webview available
			const error = new Error("No webview available for URI conversion")
			console.error(error.message)
			// Fallback to file URI if no webview available
			return fileUri.toString()
		} catch (error) {
			// More specific error handling
			if (error instanceof TypeError) {
				console.error("Invalid file path provided for URI conversion:", error)
			} else {
				console.error("Failed to convert to webview URI:", error)
			}
			// Return file URI as fallback
			return vscode.Uri.file(filePath).toString()
		}
	}
}<|MERGE_RESOLUTION|>--- conflicted
+++ resolved
@@ -156,9 +156,9 @@
 	private pendingOperations: Map<string, PendingEditOperation> = new Map()
 	private static readonly PENDING_OPERATION_TIMEOUT_MS = 30000 // 30 seconds
 
-	private cloudOrganizationsCache: CloudOrganizationMembership[] | null = null
-	private cloudOrganizationsCacheTimestamp: number | null = null
-	private static readonly CLOUD_ORGANIZATIONS_CACHE_DURATION_MS = 5 * 1000 // 5 seconds
+	// private cloudOrganizationsCache: CloudOrganizationMembership[] | null = null
+	// private cloudOrganizationsCacheTimestamp: number | null = null
+	// private static readonly CLOUD_ORGANIZATIONS_CACHE_DURATION_MS = 5 * 1000 // 5 seconds
 
 	public isViewLaunched = false
 	public settingsImportedAt?: number
@@ -1404,34 +1404,9 @@
 		const prevModelId = prevConfig ? getModelId(prevConfig) : undefined
 		const newProvider = providerSettings.apiProvider
 		const newModelId = getModelId(providerSettings)
-		const customApiConfigChanged = (
-			[
-				"openAiLegacyFormat",
-				"includeMaxTokens",
-				"openAiR1FormatEnabled",
-				"azureApiVersion",
-				"openAiUseAzure",
-				"enableReasoningEffort",
-			] as const
-		).some(
-			(
-				key:
-					| "openAiLegacyFormat"
-					| "includeMaxTokens"
-					| "openAiR1FormatEnabled"
-					| "azureApiVersion"
-					| "openAiUseAzure"
-					| "enableReasoningEffort",
-			) => {
-				return prevConfig?.[key] !== providerSettings?.[key]
-			},
-		)
-
-<<<<<<< HEAD
-		if (prevProvider !== newProvider || prevModelId !== newModelId || customApiConfigChanged) {
-=======
+
+		// if (prevProvider !== newProvider || prevModelId !== newModelId || customApiConfigChanged) {
 		if (forceRebuild || prevProvider !== newProvider || prevModelId !== newModelId) {
->>>>>>> bb6cac49
 			task.api = buildApiHandler(providerSettings)
 		}
 
@@ -2039,35 +2014,25 @@
 
 		// let cloudOrganizations: CloudOrganizationMembership[] = []
 
-<<<<<<< HEAD
 		// try {
 		// 	if (!CloudService.instance.isCloudAgent) {
-		// 		cloudOrganizations = await CloudService.instance.getOrganizationMemberships()
+		// 		const now = Date.now()
+
+		// 		if (
+		// 			this.cloudOrganizationsCache !== null &&
+		// 			this.cloudOrganizationsCacheTimestamp !== null &&
+		// 			now - this.cloudOrganizationsCacheTimestamp < ClineProvider.CLOUD_ORGANIZATIONS_CACHE_DURATION_MS
+		// 		) {
+		// 			cloudOrganizations = this.cloudOrganizationsCache!
+		// 		} else {
+		// 			cloudOrganizations = await CloudService.instance.getOrganizationMemberships()
+		// 			this.cloudOrganizationsCache = cloudOrganizations
+		// 			this.cloudOrganizationsCacheTimestamp = now
+		// 		}
 		// 	}
 		// } catch (error) {
 		// 	// Ignore this error.
 		// }
-=======
-		try {
-			if (!CloudService.instance.isCloudAgent) {
-				const now = Date.now()
-
-				if (
-					this.cloudOrganizationsCache !== null &&
-					this.cloudOrganizationsCacheTimestamp !== null &&
-					now - this.cloudOrganizationsCacheTimestamp < ClineProvider.CLOUD_ORGANIZATIONS_CACHE_DURATION_MS
-				) {
-					cloudOrganizations = this.cloudOrganizationsCache!
-				} else {
-					cloudOrganizations = await CloudService.instance.getOrganizationMemberships()
-					this.cloudOrganizationsCache = cloudOrganizations
-					this.cloudOrganizationsCacheTimestamp = now
-				}
-			}
-		} catch (error) {
-			// Ignore this error.
-		}
->>>>>>> bb6cac49
 
 		const telemetryKey = process.env.POSTHOG_API_KEY
 		const machineId = getClientId()
