import { Anthropic } from "@anthropic-ai/sdk"
import delay from "delay"
import axios from "axios"
import EventEmitter from "events"
import fs from "fs/promises"
import os from "os"
import pWaitFor from "p-wait-for"
import * as path from "path"
import { Terminal } from "../../integrations/terminal/Terminal"
import * as vscode from "vscode"

import { setPanel } from "../../activate/registerCommands"
import { ApiConfiguration, ApiProvider, ModelInfo, API_CONFIG_KEYS } from "../../shared/api"
import { findLast } from "../../shared/array"
import { supportPrompt } from "../../shared/support-prompt"
import { GlobalFileNames } from "../../shared/globalFileNames"
import {
	SecretKey,
	GlobalStateKey,
	SECRET_KEYS,
	GLOBAL_STATE_KEYS,
	ConfigurationValues,
} from "../../shared/globalState"
import { HistoryItem } from "../../shared/HistoryItem"
import { ApiConfigMeta, ExtensionMessage } from "../../shared/ExtensionMessage"
import { checkoutDiffPayloadSchema, checkoutRestorePayloadSchema, WebviewMessage } from "../../shared/WebviewMessage"
import { Mode, PromptComponent, defaultModeSlug, ModeConfig } from "../../shared/modes"
import { checkExistKey } from "../../shared/checkExistApiConfig"
import { EXPERIMENT_IDS, experiments as Experiments, experimentDefault, ExperimentId } from "../../shared/experiments"
import { formatLanguage } from "../../shared/language"
import { Terminal, TERMINAL_SHELL_INTEGRATION_TIMEOUT } from "../../integrations/terminal/Terminal"
import { downloadTask } from "../../integrations/misc/export-markdown"
import { openFile, openImage } from "../../integrations/misc/open-file"
import { selectImages } from "../../integrations/misc/process-images"
import { getTheme } from "../../integrations/theme/getTheme"
import WorkspaceTracker from "../../integrations/workspace/WorkspaceTracker"
import { McpHub } from "../../services/mcp/McpHub"
import { McpServerManager } from "../../services/mcp/McpServerManager"
import { ShadowCheckpointService } from "../../services/checkpoints/ShadowCheckpointService"
import { BrowserSession } from "../../services/browser/BrowserSession"
import { discoverChromeInstances } from "../../services/browser/browserDiscovery"
import { fileExistsAtPath } from "../../utils/fs"
import { playSound, setSoundEnabled, setSoundVolume } from "../../utils/sound"
import { playTts, setTtsEnabled, setTtsSpeed } from "../../utils/tts"
import { singleCompletionHandler } from "../../utils/single-completion-handler"
import { searchCommits } from "../../utils/git"
import { getDiffStrategy } from "../diff/DiffStrategy"
import { SYSTEM_PROMPT } from "../prompts/system"
import { ConfigManager } from "../config/ConfigManager"
import { CustomModesManager } from "../config/CustomModesManager"
import { ContextProxy } from "../contextProxy"
import { buildApiHandler } from "../../api"
import { getOpenRouterModels } from "../../api/providers/openrouter"
import { getGlamaModels } from "../../api/providers/glama"
import { getUnboundModels } from "../../api/providers/unbound"
import { getRequestyModels } from "../../api/providers/requesty"
import { getOpenAiModels } from "../../api/providers/openai"
import { getOllamaModels } from "../../api/providers/ollama"
import { getVsCodeLmModels } from "../../api/providers/vscode-lm"
import { getLmStudioModels } from "../../api/providers/lmstudio"
import { ACTION_NAMES } from "../CodeActionProvider"
import { Cline, ClineOptions } from "../Cline"
import { openMention } from "../mentions"
import { getNonce } from "./getNonce"
import { getUri } from "./getUri"
import { telemetryService } from "../../services/telemetry/TelemetryService"
import { TelemetrySetting } from "../../shared/TelemetrySetting"
import { getWorkspacePath } from "../../utils/path"

/**
 * https://github.com/microsoft/vscode-webview-ui-toolkit-samples/blob/main/default/weather-webview/src/providers/WeatherViewProvider.ts
 * https://github.com/KumarVariable/vscode-extension-sidebar-html/blob/master/src/customSidebarViewProvider.ts
 */

export type ClineProviderEvents = {
	clineAdded: [cline: Cline]
}

export class ClineProvider extends EventEmitter<ClineProviderEvents> implements vscode.WebviewViewProvider {
	public static readonly sideBarId = "roo-cline.SidebarProvider" // used in package.json as the view's id. This value cannot be changed due to how vscode caches views based on their id, and updating the id would break existing instances of the extension.
	public static readonly tabPanelId = "roo-cline.TabPanelProvider"
	private static activeInstances: Set<ClineProvider> = new Set()
	private disposables: vscode.Disposable[] = []
	private view?: vscode.WebviewView | vscode.WebviewPanel
	private isViewLaunched = false
	private clineStack: Cline[] = []
	private workspaceTracker?: WorkspaceTracker
	protected mcpHub?: McpHub // Change from private to protected
	private latestAnnouncementId = "mar-7-2025-3-8" // update to some unique identifier when we add a new announcement
	private contextProxy: ContextProxy
	configManager: ConfigManager
	customModesManager: CustomModesManager
	get cwd() {
		return getWorkspacePath()
	}
	constructor(
		readonly context: vscode.ExtensionContext,
		private readonly outputChannel: vscode.OutputChannel,
		private readonly renderContext: "sidebar" | "editor" = "sidebar",
	) {
		super()

		this.outputChannel.appendLine("ClineProvider instantiated")
		this.contextProxy = new ContextProxy(context)
		ClineProvider.activeInstances.add(this)

		// Register this provider with the telemetry service to enable it to add properties like mode and provider
		telemetryService.setProvider(this)

		this.workspaceTracker = new WorkspaceTracker(this)
		this.configManager = new ConfigManager(this.context)
		this.customModesManager = new CustomModesManager(this.context, async () => {
			await this.postStateToWebview()
		})

		// Initialize MCP Hub through the singleton manager
		McpServerManager.getInstance(this.context, this)
			.then((hub) => {
				this.mcpHub = hub
			})
			.catch((error) => {
				this.outputChannel.appendLine(`Failed to initialize MCP Hub: ${error}`)
			})
	}

	// Adds a new Cline instance to clineStack, marking the start of a new task.
	// The instance is pushed to the top of the stack (LIFO order).
	// When the task is completed, the top instance is removed, reactivating the previous task.
	async addClineToStack(cline: Cline) {
		console.log(`[subtasks] adding task ${cline.taskId}.${cline.instanceId} to stack`)

		// Add this cline instance into the stack that represents the order of all the called tasks.
		this.clineStack.push(cline)

		this.emit("clineAdded", cline)

		// Ensure getState() resolves correctly.
		const state = await this.getState()

		if (!state || typeof state.mode !== "string") {
			throw new Error("Error failed to retrieve current mode from state.")
		}
	}

	// Removes and destroys the top Cline instance (the current finished task),
	// activating the previous one (resuming the parent task).
	async removeClineFromStack() {
		if (this.clineStack.length === 0) {
			return
		}

		// Pop the top Cline instance from the stack.
		var cline = this.clineStack.pop()

		if (cline) {
			console.log(`[subtasks] removing task ${cline.taskId}.${cline.instanceId} from stack`)

			try {
				// Abort the running task and set isAbandoned to true so
				// all running promises will exit as well.
				await cline.abortTask(true)
			} catch (e) {
				this.log(
					`[subtasks] encountered error while aborting task ${cline.taskId}.${cline.instanceId}: ${e.message}`,
				)
			}

			// Make sure no reference kept, once promises end it will be
			// garbage collected.
			cline = undefined
		}
	}

	// returns the current cline object in the stack (the top one)
	// if the stack is empty, returns undefined
	getCurrentCline(): Cline | undefined {
		if (this.clineStack.length === 0) {
			return undefined
		}
		return this.clineStack[this.clineStack.length - 1]
	}

	// returns the current clineStack length (how many cline objects are in the stack)
	getClineStackSize(): number {
		return this.clineStack.length
	}

	public getCurrentTaskStack(): string[] {
		return this.clineStack.map((cline) => cline.taskId)
	}

	// remove the current task/cline instance (at the top of the stack), ao this task is finished
	// and resume the previous task/cline instance (if it exists)
	// this is used when a sub task is finished and the parent task needs to be resumed
	async finishSubTask(lastMessage?: string) {
		console.log(`[subtasks] finishing subtask ${lastMessage}`)
		// remove the last cline instance from the stack (this is the finished sub task)
		await this.removeClineFromStack()
		// resume the last cline instance in the stack (if it exists - this is the 'parnt' calling task)
		this.getCurrentCline()?.resumePausedTask(lastMessage)
	}

	/*
	VSCode extensions use the disposable pattern to clean up resources when the sidebar/editor tab is closed by the user or system. This applies to event listening, commands, interacting with the UI, etc.
	- https://vscode-docs.readthedocs.io/en/stable/extensions/patterns-and-principles/
	- https://github.com/microsoft/vscode-extension-samples/blob/main/webview-sample/src/extension.ts
	*/
	async dispose() {
		this.outputChannel.appendLine("Disposing ClineProvider...")
		await this.removeClineFromStack()
		this.outputChannel.appendLine("Cleared task")

		if (this.view && "dispose" in this.view) {
			this.view.dispose()
			this.outputChannel.appendLine("Disposed webview")
		}

		while (this.disposables.length) {
			const x = this.disposables.pop()

			if (x) {
				x.dispose()
			}
		}

		this.workspaceTracker?.dispose()
		this.workspaceTracker = undefined
		this.mcpHub?.dispose()
		this.mcpHub = undefined
		this.customModesManager?.dispose()
		this.outputChannel.appendLine("Disposed all disposables")
		ClineProvider.activeInstances.delete(this)

		// Unregister from McpServerManager
		McpServerManager.unregisterProvider(this)
	}

	public static getVisibleInstance(): ClineProvider | undefined {
		return findLast(Array.from(this.activeInstances), (instance) => instance.view?.visible === true)
	}

	public static async getInstance(): Promise<ClineProvider | undefined> {
		let visibleProvider = ClineProvider.getVisibleInstance()

		// If no visible provider, try to show the sidebar view
		if (!visibleProvider) {
			await vscode.commands.executeCommand("roo-cline.SidebarProvider.focus")
			// Wait briefly for the view to become visible
			await delay(100)
			visibleProvider = ClineProvider.getVisibleInstance()
		}

		// If still no visible provider, return
		if (!visibleProvider) {
			return
		}

		return visibleProvider
	}

	public static async isActiveTask(): Promise<boolean> {
		const visibleProvider = await ClineProvider.getInstance()
		if (!visibleProvider) {
			return false
		}

		// check if there is a cline instance in the stack (if this provider has an active task)
		if (visibleProvider.getCurrentCline()) {
			return true
		}

		return false
	}

	public static async handleCodeAction(
		command: string,
		promptType: keyof typeof ACTION_NAMES,
		params: Record<string, string | any[]>,
	): Promise<void> {
		const visibleProvider = await ClineProvider.getInstance()

		if (!visibleProvider) {
			return
		}

		const { customSupportPrompts } = await visibleProvider.getState()

		const prompt = supportPrompt.create(promptType, params, customSupportPrompts)

		if (command.endsWith("addToContext")) {
			await visibleProvider.postMessageToWebview({
				type: "invoke",
				invoke: "setChatBoxMessage",
				text: prompt,
			})

			return
		}

		if (visibleProvider.getCurrentCline() && command.endsWith("InCurrentTask")) {
			await visibleProvider.postMessageToWebview({ type: "invoke", invoke: "sendMessage", text: prompt })
			return
		}

		await visibleProvider.initClineWithTask(prompt)
	}

	public static async handleTerminalAction(
		command: string,
		promptType: "TERMINAL_ADD_TO_CONTEXT" | "TERMINAL_FIX" | "TERMINAL_EXPLAIN",
		params: Record<string, string | any[]>,
	): Promise<void> {
		const visibleProvider = await ClineProvider.getInstance()
		if (!visibleProvider) {
			return
		}

		const { customSupportPrompts } = await visibleProvider.getState()

		const prompt = supportPrompt.create(promptType, params, customSupportPrompts)

		if (command.endsWith("AddToContext")) {
			await visibleProvider.postMessageToWebview({
				type: "invoke",
				invoke: "setChatBoxMessage",
				text: prompt,
			})
			return
		}

		if (visibleProvider.getCurrentCline() && command.endsWith("InCurrentTask")) {
			await visibleProvider.postMessageToWebview({
				type: "invoke",
				invoke: "sendMessage",
				text: prompt,
			})
			return
		}

		await visibleProvider.initClineWithTask(prompt)
	}

	async resolveWebviewView(webviewView: vscode.WebviewView | vscode.WebviewPanel) {
		this.outputChannel.appendLine("Resolving webview view")

		if (!this.contextProxy.isInitialized) {
			await this.contextProxy.initialize()
		}

		this.view = webviewView

		// Set panel reference according to webview type
		if ("onDidChangeViewState" in webviewView) {
			// Tag page type
			setPanel(webviewView, "tab")
		} else if ("onDidChangeVisibility" in webviewView) {
			// Sidebar Type
			setPanel(webviewView, "sidebar")
		}

		// Initialize out-of-scope variables that need to recieve persistent global state values
		this.getState().then(({ soundEnabled, terminalShellIntegrationTimeout }) => {
			setSoundEnabled(soundEnabled ?? false)
<<<<<<< HEAD
			Terminal.setShellIntegrationTimeout(terminalShellIntegrationTimeout ?? TERMINAL_SHELL_INTEGRATION_TIMEOUT)
=======
			Terminal.setShellIntegrationTimeout(terminalShellIntegrationTimeout ?? 4000)
		})

		// Initialize tts enabled state
		this.getState().then(({ ttsEnabled }) => {
			setTtsEnabled(ttsEnabled ?? false)
>>>>>>> 6301e904
		})

		webviewView.webview.options = {
			// Allow scripts in the webview
			enableScripts: true,
			localResourceRoots: [this.contextProxy.extensionUri],
		}

		webviewView.webview.html =
			this.contextProxy.extensionMode === vscode.ExtensionMode.Development
				? await this.getHMRHtmlContent(webviewView.webview)
				: this.getHtmlContent(webviewView.webview)

		// Sets up an event listener to listen for messages passed from the webview view context
		// and executes code based on the message that is recieved
		this.setWebviewMessageListener(webviewView.webview)

		// Logs show up in bottom panel > Debug Console
		//console.log("registering listener")

		// Listen for when the panel becomes visible
		// https://github.com/microsoft/vscode-discussions/discussions/840
		if ("onDidChangeViewState" in webviewView) {
			// WebviewView and WebviewPanel have all the same properties except for this visibility listener
			// panel
			webviewView.onDidChangeViewState(
				() => {
					if (this.view?.visible) {
						this.postMessageToWebview({ type: "action", action: "didBecomeVisible" })
					}
				},
				null,
				this.disposables,
			)
		} else if ("onDidChangeVisibility" in webviewView) {
			// sidebar
			webviewView.onDidChangeVisibility(
				() => {
					if (this.view?.visible) {
						this.postMessageToWebview({ type: "action", action: "didBecomeVisible" })
					}
				},
				null,
				this.disposables,
			)
		}

		// Listen for when the view is disposed
		// This happens when the user closes the view or when the view is closed programmatically
		webviewView.onDidDispose(
			async () => {
				await this.dispose()
			},
			null,
			this.disposables,
		)

		// Listen for when color changes
		vscode.workspace.onDidChangeConfiguration(
			async (e) => {
				if (e && e.affectsConfiguration("workbench.colorTheme")) {
					// Sends latest theme name to webview
					await this.postMessageToWebview({ type: "theme", text: JSON.stringify(await getTheme()) })
				}
			},
			null,
			this.disposables,
		)

		// If the extension is starting a new session, clear previous task state.
		await this.removeClineFromStack()

		this.outputChannel.appendLine("Webview view resolved")
	}

	public async initClineWithSubTask(parent: Cline, task?: string, images?: string[]) {
		return this.initClineWithTask(task, images, parent)
	}

	// when initializing a new task, (not from history but from a tool command new_task) there is no need to remove the previouse task
	// since the new task is a sub task of the previous one, and when it finishes it is removed from the stack and the caller is resumed
	// in this way we can have a chain of tasks, each one being a sub task of the previous one until the main task is finished
	public async initClineWithTask(task?: string, images?: string[], parentTask?: Cline) {
		const {
			apiConfiguration,
			customModePrompts,
			diffEnabled: enableDiff,
			enableCheckpoints,
			checkpointStorage,
			fuzzyMatchThreshold,
			mode,
			customInstructions: globalInstructions,
			experiments,
		} = await this.getState()

		const modePrompt = customModePrompts?.[mode] as PromptComponent
		const effectiveInstructions = [globalInstructions, modePrompt?.customInstructions].filter(Boolean).join("\n\n")

		const cline = new Cline({
			provider: this,
			apiConfiguration,
			customInstructions: effectiveInstructions,
			enableDiff,
			enableCheckpoints,
			checkpointStorage,
			fuzzyMatchThreshold,
			task,
			images,
			experiments,
			rootTask: this.clineStack.length > 0 ? this.clineStack[0] : undefined,
			parentTask,
			taskNumber: this.clineStack.length + 1,
		})

		await this.addClineToStack(cline)
		this.log(
			`[subtasks] ${cline.parentTask ? "child" : "parent"} task ${cline.taskId}.${cline.instanceId} instantiated`,
		)
		return cline
	}

	public async initClineWithHistoryItem(historyItem: HistoryItem & { rootTask?: Cline; parentTask?: Cline }) {
		await this.removeClineFromStack()

		const {
			apiConfiguration,
			customModePrompts,
			diffEnabled: enableDiff,
			enableCheckpoints,
			checkpointStorage,
			fuzzyMatchThreshold,
			mode,
			customInstructions: globalInstructions,
			experiments,
		} = await this.getState()

		const modePrompt = customModePrompts?.[mode] as PromptComponent
		const effectiveInstructions = [globalInstructions, modePrompt?.customInstructions].filter(Boolean).join("\n\n")

		const taskId = historyItem.id
		const globalStorageDir = this.contextProxy.globalStorageUri.fsPath
		const workspaceDir = this.cwd

		const checkpoints: Pick<ClineOptions, "enableCheckpoints" | "checkpointStorage"> = {
			enableCheckpoints,
			checkpointStorage,
		}

		if (enableCheckpoints) {
			try {
				checkpoints.checkpointStorage = await ShadowCheckpointService.getTaskStorage({
					taskId,
					globalStorageDir,
					workspaceDir,
				})

				this.log(
					`[ClineProvider#initClineWithHistoryItem] Using ${checkpoints.checkpointStorage} storage for ${taskId}`,
				)
			} catch (error) {
				checkpoints.enableCheckpoints = false
				this.log(`[ClineProvider#initClineWithHistoryItem] Error getting task storage: ${error.message}`)
			}
		}

		const cline = new Cline({
			provider: this,
			apiConfiguration,
			customInstructions: effectiveInstructions,
			enableDiff,
			...checkpoints,
			fuzzyMatchThreshold,
			historyItem,
			experiments,
			rootTask: historyItem.rootTask,
			parentTask: historyItem.parentTask,
			taskNumber: historyItem.number,
		})

		await this.addClineToStack(cline)
		this.log(
			`[subtasks] ${cline.parentTask ? "child" : "parent"} task ${cline.taskId}.${cline.instanceId} instantiated`,
		)
		return cline
	}

	public async postMessageToWebview(message: ExtensionMessage) {
		await this.view?.webview.postMessage(message)
	}

	private async getHMRHtmlContent(webview: vscode.Webview): Promise<string> {
		const localPort = "5173"
		const localServerUrl = `localhost:${localPort}`

		// Check if local dev server is running.
		try {
			await axios.get(`http://${localServerUrl}`)
		} catch (error) {
			vscode.window.showErrorMessage(
				"Local development server is not running, HMR will not work. Please run 'npm run dev' before launching the extension to enable HMR.",
			)

			return this.getHtmlContent(webview)
		}

		const nonce = getNonce()
		const stylesUri = getUri(webview, this.contextProxy.extensionUri, [
			"webview-ui",
			"build",
			"assets",
			"index.css",
		])
		const codiconsUri = getUri(webview, this.contextProxy.extensionUri, [
			"node_modules",
			"@vscode",
			"codicons",
			"dist",
			"codicon.css",
		])

		const file = "src/index.tsx"
		const scriptUri = `http://${localServerUrl}/${file}`

		const reactRefresh = /*html*/ `
			<script nonce="${nonce}" type="module">
				import RefreshRuntime from "http://localhost:${localPort}/@react-refresh"
				RefreshRuntime.injectIntoGlobalHook(window)
				window.$RefreshReg$ = () => {}
				window.$RefreshSig$ = () => (type) => type
				window.__vite_plugin_react_preamble_installed__ = true
			</script>
		`

		const csp = [
			"default-src 'none'",
			`font-src ${webview.cspSource}`,
			`style-src ${webview.cspSource} 'unsafe-inline' https://* http://${localServerUrl} http://0.0.0.0:${localPort}`,
			`img-src ${webview.cspSource} data:`,
			`script-src 'unsafe-eval' https://* https://*.posthog.com http://${localServerUrl} http://0.0.0.0:${localPort} 'nonce-${nonce}'`,
			`connect-src https://* https://*.posthog.com ws://${localServerUrl} ws://0.0.0.0:${localPort} http://${localServerUrl} http://0.0.0.0:${localPort}`,
		]

		return /*html*/ `
			<!DOCTYPE html>
			<html lang="en">
				<head>
					<meta charset="utf-8">
					<meta name="viewport" content="width=device-width,initial-scale=1,shrink-to-fit=no">
					<meta http-equiv="Content-Security-Policy" content="${csp.join("; ")}">
					<link rel="stylesheet" type="text/css" href="${stylesUri}">
					<link href="${codiconsUri}" rel="stylesheet" />
					<title>Roo Code</title>
				</head>
				<body>
					<div id="root"></div>
					${reactRefresh}
					<script type="module" src="${scriptUri}"></script>
				</body>
			</html>
		`
	}

	/**
	 * Defines and returns the HTML that should be rendered within the webview panel.
	 *
	 * @remarks This is also the place where references to the React webview build files
	 * are created and inserted into the webview HTML.
	 *
	 * @param webview A reference to the extension webview
	 * @param extensionUri The URI of the directory containing the extension
	 * @returns A template string literal containing the HTML that should be
	 * rendered within the webview panel
	 */
	private getHtmlContent(webview: vscode.Webview): string {
		// Get the local path to main script run in the webview,
		// then convert it to a uri we can use in the webview.

		// The CSS file from the React build output
		const stylesUri = getUri(webview, this.contextProxy.extensionUri, [
			"webview-ui",
			"build",
			"assets",
			"index.css",
		])
		// The JS file from the React build output
		const scriptUri = getUri(webview, this.contextProxy.extensionUri, ["webview-ui", "build", "assets", "index.js"])

		// The codicon font from the React build output
		// https://github.com/microsoft/vscode-extension-samples/blob/main/webview-codicons-sample/src/extension.ts
		// we installed this package in the extension so that we can access it how its intended from the extension (the font file is likely bundled in vscode), and we just import the css fileinto our react app we don't have access to it
		// don't forget to add font-src ${webview.cspSource};
		const codiconsUri = getUri(webview, this.contextProxy.extensionUri, [
			"node_modules",
			"@vscode",
			"codicons",
			"dist",
			"codicon.css",
		])

		// const scriptUri = webview.asWebviewUri(vscode.Uri.joinPath(this._extensionUri, "assets", "main.js"))

		// const styleResetUri = webview.asWebviewUri(vscode.Uri.joinPath(this._extensionUri, "assets", "reset.css"))
		// const styleVSCodeUri = webview.asWebviewUri(vscode.Uri.joinPath(this._extensionUri, "assets", "vscode.css"))

		// // Same for stylesheet
		// const stylesheetUri = webview.asWebviewUri(vscode.Uri.joinPath(this._extensionUri, "assets", "main.css"))

		// Use a nonce to only allow a specific script to be run.
		/*
		content security policy of your webview to only allow scripts that have a specific nonce
		create a content security policy meta tag so that only loading scripts with a nonce is allowed
		As your extension grows you will likely want to add custom styles, fonts, and/or images to your webview. If you do, you will need to update the content security policy meta tag to explicity allow for these resources. E.g.
				<meta http-equiv="Content-Security-Policy" content="default-src 'none'; style-src ${webview.cspSource}; font-src ${webview.cspSource}; img-src ${webview.cspSource} https:; script-src 'nonce-${nonce}';">
		- 'unsafe-inline' is required for styles due to vscode-webview-toolkit's dynamic style injection
		- since we pass base64 images to the webview, we need to specify img-src ${webview.cspSource} data:;

		in meta tag we add nonce attribute: A cryptographic nonce (only used once) to allow scripts. The server must generate a unique nonce value each time it transmits a policy. It is critical to provide a nonce that cannot be guessed as bypassing a resource's policy is otherwise trivial.
		*/
		const nonce = getNonce()

		// Tip: Install the es6-string-html VS Code extension to enable code highlighting below
		return /*html*/ `
        <!DOCTYPE html>
        <html lang="en">
          <head>
            <meta charset="utf-8">
            <meta name="viewport" content="width=device-width,initial-scale=1,shrink-to-fit=no">
            <meta name="theme-color" content="#000000">
            <meta http-equiv="Content-Security-Policy" content="default-src 'none'; font-src ${webview.cspSource}; style-src ${webview.cspSource} 'unsafe-inline'; img-src ${webview.cspSource} data:; script-src 'nonce-${nonce}' https://us-assets.i.posthog.com; connect-src https://us.i.posthog.com https://us-assets.i.posthog.com;">
            <link rel="stylesheet" type="text/css" href="${stylesUri}">
			<link href="${codiconsUri}" rel="stylesheet" />
            <title>Roo Code</title>
          </head>
          <body>
            <noscript>You need to enable JavaScript to run this app.</noscript>
            <div id="root"></div>
            <script nonce="${nonce}" type="module" src="${scriptUri}"></script>
          </body>
        </html>
      `
	}

	/**
	 * Sets up an event listener to listen for messages passed from the webview context and
	 * executes code based on the message that is recieved.
	 *
	 * @param webview A reference to the extension webview
	 */
	private setWebviewMessageListener(webview: vscode.Webview) {
		webview.onDidReceiveMessage(
			async (message: WebviewMessage) => {
				switch (message.type) {
					case "webviewDidLaunch":
						// Load custom modes first
						const customModes = await this.customModesManager.getCustomModes()
						await this.updateGlobalState("customModes", customModes)

						this.postStateToWebview()
						this.workspaceTracker?.initializeFilePaths() // don't await

						getTheme().then((theme) =>
							this.postMessageToWebview({ type: "theme", text: JSON.stringify(theme) }),
						)

						// If MCP Hub is already initialized, update the webview with current server list
						if (this.mcpHub) {
							this.postMessageToWebview({
								type: "mcpServers",
								mcpServers: this.mcpHub.getAllServers(),
							})
						}

						const cacheDir = await this.ensureCacheDirectoryExists()

						// Post last cached models in case the call to endpoint fails.
						this.readModelsFromCache(GlobalFileNames.openRouterModels).then((openRouterModels) => {
							if (openRouterModels) {
								this.postMessageToWebview({ type: "openRouterModels", openRouterModels })
							}
						})

						// GUI relies on model info to be up-to-date to provide
						// the most accurate pricing, so we need to fetch the
						// latest details on launch.
						// We do this for all users since many users switch
						// between api providers and if they were to switch back
						// to OpenRouter it would be showing outdated model info
						// if we hadn't retrieved the latest at this point
						// (see normalizeApiConfiguration > openrouter).
						const { apiConfiguration: currentApiConfig } = await this.getState()
						getOpenRouterModels(currentApiConfig).then(async (openRouterModels) => {
							if (Object.keys(openRouterModels).length > 0) {
								await fs.writeFile(
									path.join(cacheDir, GlobalFileNames.openRouterModels),
									JSON.stringify(openRouterModels),
								)
								await this.postMessageToWebview({ type: "openRouterModels", openRouterModels })

								// Update model info in state (this needs to be
								// done here since we don't want to update state
								// while settings is open, and we may refresh
								// models there).
								const { apiConfiguration } = await this.getState()

								if (apiConfiguration.openRouterModelId) {
									await this.updateGlobalState(
										"openRouterModelInfo",
										openRouterModels[apiConfiguration.openRouterModelId],
									)
									await this.postStateToWebview()
								}
							}
						})

						this.readModelsFromCache(GlobalFileNames.glamaModels).then((glamaModels) => {
							if (glamaModels) {
								this.postMessageToWebview({ type: "glamaModels", glamaModels })
							}
						})

						getGlamaModels().then(async (glamaModels) => {
							if (Object.keys(glamaModels).length > 0) {
								await fs.writeFile(
									path.join(cacheDir, GlobalFileNames.glamaModels),
									JSON.stringify(glamaModels),
								)
								await this.postMessageToWebview({ type: "glamaModels", glamaModels })

								const { apiConfiguration } = await this.getState()

								if (apiConfiguration.glamaModelId) {
									await this.updateGlobalState(
										"glamaModelInfo",
										glamaModels[apiConfiguration.glamaModelId],
									)
									await this.postStateToWebview()
								}
							}
						})

						this.readModelsFromCache(GlobalFileNames.unboundModels).then((unboundModels) => {
							if (unboundModels) {
								this.postMessageToWebview({ type: "unboundModels", unboundModels })
							}
						})

						getUnboundModels().then(async (unboundModels) => {
							if (Object.keys(unboundModels).length > 0) {
								await fs.writeFile(
									path.join(cacheDir, GlobalFileNames.unboundModels),
									JSON.stringify(unboundModels),
								)
								await this.postMessageToWebview({ type: "unboundModels", unboundModels })

								const { apiConfiguration } = await this.getState()

								if (apiConfiguration?.unboundModelId) {
									await this.updateGlobalState(
										"unboundModelInfo",
										unboundModels[apiConfiguration.unboundModelId],
									)
									await this.postStateToWebview()
								}
							}
						})

						this.readModelsFromCache(GlobalFileNames.requestyModels).then((requestyModels) => {
							if (requestyModels) {
								this.postMessageToWebview({ type: "requestyModels", requestyModels })
							}
						})

						getRequestyModels().then(async (requestyModels) => {
							if (Object.keys(requestyModels).length > 0) {
								await fs.writeFile(
									path.join(cacheDir, GlobalFileNames.requestyModels),
									JSON.stringify(requestyModels),
								)
								await this.postMessageToWebview({ type: "requestyModels", requestyModels })

								const { apiConfiguration } = await this.getState()

								if (apiConfiguration.requestyModelId) {
									await this.updateGlobalState(
										"requestyModelInfo",
										requestyModels[apiConfiguration.requestyModelId],
									)
									await this.postStateToWebview()
								}
							}
						})

						this.configManager
							.listConfig()
							.then(async (listApiConfig) => {
								if (!listApiConfig) {
									return
								}

								if (listApiConfig.length === 1) {
									// check if first time init then sync with exist config
									if (!checkExistKey(listApiConfig[0])) {
										const { apiConfiguration } = await this.getState()
										await this.configManager.saveConfig(
											listApiConfig[0].name ?? "default",
											apiConfiguration,
										)
										listApiConfig[0].apiProvider = apiConfiguration.apiProvider
									}
								}

								const currentConfigName = (await this.getGlobalState("currentApiConfigName")) as string

								if (currentConfigName) {
									if (!(await this.configManager.hasConfig(currentConfigName))) {
										// current config name not valid, get first config in list
										await this.updateGlobalState("currentApiConfigName", listApiConfig?.[0]?.name)
										if (listApiConfig?.[0]?.name) {
											const apiConfig = await this.configManager.loadConfig(
												listApiConfig?.[0]?.name,
											)

											await Promise.all([
												this.updateGlobalState("listApiConfigMeta", listApiConfig),
												this.postMessageToWebview({ type: "listApiConfig", listApiConfig }),
												this.updateApiConfiguration(apiConfig),
											])
											await this.postStateToWebview()
											return
										}
									}
								}

								await Promise.all([
									await this.updateGlobalState("listApiConfigMeta", listApiConfig),
									await this.postMessageToWebview({ type: "listApiConfig", listApiConfig }),
								])
							})
							.catch((error) =>
								this.outputChannel.appendLine(
									`Error list api configuration: ${JSON.stringify(error, Object.getOwnPropertyNames(error), 2)}`,
								),
							)

						// If user already opted in to telemetry, enable telemetry service
						this.getStateToPostToWebview().then((state) => {
							const { telemetrySetting } = state
							const isOptedIn = telemetrySetting === "enabled"
							telemetryService.updateTelemetryState(isOptedIn)
						})

						this.isViewLaunched = true
						break
					case "newTask":
						// Code that should run in response to the hello message command
						//vscode.window.showInformationMessage(message.text!)

						// Send a message to our webview.
						// You can send any JSON serializable data.
						// Could also do this in extension .ts
						//this.postMessageToWebview({ type: "text", text: `Extension: ${Date.now()}` })
						// initializing new instance of Cline will make sure that any agentically running promises in old instance don't affect our new task. this essentially creates a fresh slate for the new task
						await this.initClineWithTask(message.text, message.images)
						break
					case "apiConfiguration":
						if (message.apiConfiguration) {
							await this.updateApiConfiguration(message.apiConfiguration)
						}
						await this.postStateToWebview()
						break
					case "customInstructions":
						await this.updateCustomInstructions(message.text)
						break
					case "alwaysAllowReadOnly":
						await this.updateGlobalState("alwaysAllowReadOnly", message.bool ?? undefined)
						await this.postStateToWebview()
						break
					case "alwaysAllowWrite":
						await this.updateGlobalState("alwaysAllowWrite", message.bool ?? undefined)
						await this.postStateToWebview()
						break
					case "alwaysAllowExecute":
						await this.updateGlobalState("alwaysAllowExecute", message.bool ?? undefined)
						await this.postStateToWebview()
						break
					case "alwaysAllowBrowser":
						await this.updateGlobalState("alwaysAllowBrowser", message.bool ?? undefined)
						await this.postStateToWebview()
						break
					case "alwaysAllowMcp":
						await this.updateGlobalState("alwaysAllowMcp", message.bool)
						await this.postStateToWebview()
						break
					case "alwaysAllowModeSwitch":
						await this.updateGlobalState("alwaysAllowModeSwitch", message.bool)
						await this.postStateToWebview()
						break
					case "alwaysAllowSubtasks":
						await this.updateGlobalState("alwaysAllowSubtasks", message.bool)
						await this.postStateToWebview()
						break
					case "askResponse":
						this.getCurrentCline()?.handleWebviewAskResponse(
							message.askResponse!,
							message.text,
							message.images,
						)
						break
					case "clearTask":
						// clear task resets the current session and allows for a new task to be started, if this session is a subtask - it allows the parent task to be resumed
						await this.finishSubTask(`Task error: It was stopped and canceled by the user.`)
						await this.postStateToWebview()
						break
					case "didShowAnnouncement":
						await this.updateGlobalState("lastShownAnnouncementId", this.latestAnnouncementId)
						await this.postStateToWebview()
						break
					case "selectImages":
						const images = await selectImages()
						await this.postMessageToWebview({ type: "selectedImages", images })
						break
					case "exportCurrentTask":
						const currentTaskId = this.getCurrentCline()?.taskId
						if (currentTaskId) {
							this.exportTaskWithId(currentTaskId)
						}
						break
					case "showTaskWithId":
						this.showTaskWithId(message.text!)
						break
					case "deleteTaskWithId":
						this.deleteTaskWithId(message.text!)
						break
					case "exportTaskWithId":
						this.exportTaskWithId(message.text!)
						break
					case "resetState":
						await this.resetState()
						break
					case "refreshOpenRouterModels": {
						const { apiConfiguration: configForRefresh } = await this.getState()
						const openRouterModels = await getOpenRouterModels(configForRefresh)

						if (Object.keys(openRouterModels).length > 0) {
							const cacheDir = await this.ensureCacheDirectoryExists()
							await fs.writeFile(
								path.join(cacheDir, GlobalFileNames.openRouterModels),
								JSON.stringify(openRouterModels),
							)
							await this.postMessageToWebview({ type: "openRouterModels", openRouterModels })
						}

						break
					}
					case "refreshGlamaModels":
						const glamaModels = await getGlamaModels()

						if (Object.keys(glamaModels).length > 0) {
							const cacheDir = await this.ensureCacheDirectoryExists()
							await fs.writeFile(
								path.join(cacheDir, GlobalFileNames.glamaModels),
								JSON.stringify(glamaModels),
							)
							await this.postMessageToWebview({ type: "glamaModels", glamaModels })
						}

						break
					case "refreshUnboundModels":
						const unboundModels = await getUnboundModels()

						if (Object.keys(unboundModels).length > 0) {
							const cacheDir = await this.ensureCacheDirectoryExists()
							await fs.writeFile(
								path.join(cacheDir, GlobalFileNames.unboundModels),
								JSON.stringify(unboundModels),
							)
							await this.postMessageToWebview({ type: "unboundModels", unboundModels })
						}

						break
					case "refreshRequestyModels":
						const requestyModels = await getRequestyModels()

						if (Object.keys(requestyModels).length > 0) {
							const cacheDir = await this.ensureCacheDirectoryExists()
							await fs.writeFile(
								path.join(cacheDir, GlobalFileNames.requestyModels),
								JSON.stringify(requestyModels),
							)
							await this.postMessageToWebview({ type: "requestyModels", requestyModels })
						}

						break
					case "refreshOpenAiModels":
						if (message?.values?.baseUrl && message?.values?.apiKey) {
							const openAiModels = await getOpenAiModels(
								message?.values?.baseUrl,
								message?.values?.apiKey,
							)
							this.postMessageToWebview({ type: "openAiModels", openAiModels })
						}

						break
					case "requestOllamaModels":
						const ollamaModels = await getOllamaModels(message.text)
						// TODO: Cache like we do for OpenRouter, etc?
						this.postMessageToWebview({ type: "ollamaModels", ollamaModels })
						break
					case "requestLmStudioModels":
						const lmStudioModels = await getLmStudioModels(message.text)
						// TODO: Cache like we do for OpenRouter, etc?
						this.postMessageToWebview({ type: "lmStudioModels", lmStudioModels })
						break
					case "requestVsCodeLmModels":
						const vsCodeLmModels = await getVsCodeLmModels()
						// TODO: Cache like we do for OpenRouter, etc?
						this.postMessageToWebview({ type: "vsCodeLmModels", vsCodeLmModels })
						break
					case "openImage":
						openImage(message.text!)
						break
					case "openFile":
						openFile(message.text!, message.values as { create?: boolean; content?: string })
						break
					case "openMention":
						openMention(message.text)
						break
					case "checkpointDiff":
						const result = checkoutDiffPayloadSchema.safeParse(message.payload)

						if (result.success) {
							await this.getCurrentCline()?.checkpointDiff(result.data)
						}

						break
					case "checkpointRestore": {
						const result = checkoutRestorePayloadSchema.safeParse(message.payload)

						if (result.success) {
							await this.cancelTask()

							try {
								await pWaitFor(() => this.getCurrentCline()?.isInitialized === true, { timeout: 3_000 })
							} catch (error) {
								vscode.window.showErrorMessage("Timed out when attempting to restore checkpoint.")
							}

							try {
								await this.getCurrentCline()?.checkpointRestore(result.data)
							} catch (error) {
								vscode.window.showErrorMessage("Failed to restore checkpoint.")
							}
						}

						break
					}
					case "cancelTask":
						await this.cancelTask()
						break
					case "allowedCommands":
						await this.context.globalState.update("allowedCommands", message.commands)
						// Also update workspace settings
						await vscode.workspace
							.getConfiguration("roo-cline")
							.update("allowedCommands", message.commands, vscode.ConfigurationTarget.Global)
						break
					case "openMcpSettings": {
						const mcpSettingsFilePath = await this.mcpHub?.getMcpSettingsFilePath()
						if (mcpSettingsFilePath) {
							openFile(mcpSettingsFilePath)
						}
						break
					}
					case "openProjectMcpSettings": {
						if (!vscode.workspace.workspaceFolders?.length) {
							vscode.window.showErrorMessage("Please open a project folder first")
							return
						}

						const workspaceFolder = vscode.workspace.workspaceFolders[0]
						const rooDir = path.join(workspaceFolder.uri.fsPath, ".roo")
						const mcpPath = path.join(rooDir, "mcp.json")

						try {
							await fs.mkdir(rooDir, { recursive: true })
							const exists = await fileExistsAtPath(mcpPath)
							if (!exists) {
								await fs.writeFile(mcpPath, JSON.stringify({ mcpServers: {} }, null, 2))
							}
							await openFile(mcpPath)
						} catch (error) {
							vscode.window.showErrorMessage(`Failed to create or open .roo/mcp.json: ${error}`)
						}
						break
					}
					case "openCustomModesSettings": {
						const customModesFilePath = await this.customModesManager.getCustomModesFilePath()
						if (customModesFilePath) {
							openFile(customModesFilePath)
						}
						break
					}
					case "deleteMcpServer": {
						if (!message.serverName) {
							break
						}

						try {
							this.outputChannel.appendLine(`Attempting to delete MCP server: ${message.serverName}`)
							await this.mcpHub?.deleteServer(message.serverName)
							this.outputChannel.appendLine(`Successfully deleted MCP server: ${message.serverName}`)
						} catch (error) {
							const errorMessage = error instanceof Error ? error.message : String(error)
							this.outputChannel.appendLine(`Failed to delete MCP server: ${errorMessage}`)
							// Error messages are already handled by McpHub.deleteServer
						}
						break
					}
					case "restartMcpServer": {
						try {
							await this.mcpHub?.restartConnection(message.text!)
						} catch (error) {
							this.outputChannel.appendLine(
								`Failed to retry connection for ${message.text}: ${JSON.stringify(error, Object.getOwnPropertyNames(error), 2)}`,
							)
						}
						break
					}
					case "toggleToolAlwaysAllow": {
						try {
							await this.mcpHub?.toggleToolAlwaysAllow(
								message.serverName!,
								message.toolName!,
								message.alwaysAllow!,
							)
						} catch (error) {
							this.outputChannel.appendLine(
								`Failed to toggle auto-approve for tool ${message.toolName}: ${JSON.stringify(error, Object.getOwnPropertyNames(error), 2)}`,
							)
						}
						break
					}
					case "toggleMcpServer": {
						try {
							await this.mcpHub?.toggleServerDisabled(message.serverName!, message.disabled!)
						} catch (error) {
							this.outputChannel.appendLine(
								`Failed to toggle MCP server ${message.serverName}: ${JSON.stringify(error, Object.getOwnPropertyNames(error), 2)}`,
							)
						}
						break
					}
					case "mcpEnabled":
						const mcpEnabled = message.bool ?? true
						await this.updateGlobalState("mcpEnabled", mcpEnabled)
						await this.postStateToWebview()
						break
					case "enableMcpServerCreation":
						await this.updateGlobalState("enableMcpServerCreation", message.bool ?? true)
						await this.postStateToWebview()
						break
					case "playSound":
						if (message.audioType) {
							const soundPath = path.join(this.context.extensionPath, "audio", `${message.audioType}.wav`)
							playSound(soundPath)
						}
						break
					case "soundEnabled":
						const soundEnabled = message.bool ?? true
						await this.updateGlobalState("soundEnabled", soundEnabled)
						setSoundEnabled(soundEnabled) // Add this line to update the sound utility
						await this.postStateToWebview()
						break
					case "soundVolume":
						const soundVolume = message.value ?? 0.5
						await this.updateGlobalState("soundVolume", soundVolume)
						setSoundVolume(soundVolume)
						await this.postStateToWebview()
						break
					case "ttsEnabled":
						const ttsEnabled = message.bool ?? true
						await this.updateGlobalState("ttsEnabled", ttsEnabled)
						setTtsEnabled(ttsEnabled) // Add this line to update the tts utility
						await this.postStateToWebview()
						break
					case "ttsSpeed":
						const ttsSpeed = message.value ?? 1.0
						await this.updateGlobalState("ttsSpeed", ttsSpeed)
						setTtsSpeed(ttsSpeed)
						await this.postStateToWebview()
						break
					case "playTts":
						if (message.text) {
							playTts(message.text)
						}
						break
					case "diffEnabled":
						const diffEnabled = message.bool ?? true
						await this.updateGlobalState("diffEnabled", diffEnabled)
						await this.postStateToWebview()
						break
					case "enableCheckpoints":
						const enableCheckpoints = message.bool ?? true
						await this.updateGlobalState("enableCheckpoints", enableCheckpoints)
						await this.postStateToWebview()
						break
					case "checkpointStorage":
						console.log(`[ClineProvider] checkpointStorage: ${message.text}`)
						const checkpointStorage = message.text ?? "task"
						await this.updateGlobalState("checkpointStorage", checkpointStorage)
						await this.postStateToWebview()
						break
					case "browserViewportSize":
						const browserViewportSize = message.text ?? "900x600"
						await this.updateGlobalState("browserViewportSize", browserViewportSize)
						await this.postStateToWebview()
						break
					case "remoteBrowserHost":
						await this.updateGlobalState("remoteBrowserHost", message.text)
						await this.postStateToWebview()
						break
					case "remoteBrowserEnabled":
						// Store the preference in global state
						// remoteBrowserEnabled now means "enable remote browser connection"
						await this.updateGlobalState("remoteBrowserEnabled", message.bool ?? false)
						// If disabling remote browser connection, clear the remoteBrowserHost
						if (!message.bool) {
							await this.updateGlobalState("remoteBrowserHost", undefined)
						}
						await this.postStateToWebview()
						break
					case "testBrowserConnection":
						try {
							const browserSession = new BrowserSession(this.context)
							// If no text is provided, try auto-discovery
							if (!message.text) {
								try {
									const discoveredHost = await discoverChromeInstances()
									if (discoveredHost) {
										// Test the connection to the discovered host
										const result = await browserSession.testConnection(discoveredHost)
										// Send the result back to the webview
										await this.postMessageToWebview({
											type: "browserConnectionResult",
											success: result.success,
											text: `Auto-discovered and tested connection to Chrome at ${discoveredHost}: ${result.message}`,
											values: { endpoint: result.endpoint },
										})
									} else {
										await this.postMessageToWebview({
											type: "browserConnectionResult",
											success: false,
											text: "No Chrome instances found on the network. Make sure Chrome is running with remote debugging enabled (--remote-debugging-port=9222).",
										})
									}
								} catch (error) {
									await this.postMessageToWebview({
										type: "browserConnectionResult",
										success: false,
										text: `Error during auto-discovery: ${error instanceof Error ? error.message : String(error)}`,
									})
								}
							} else {
								// Test the provided URL
								const result = await browserSession.testConnection(message.text)

								// Send the result back to the webview
								await this.postMessageToWebview({
									type: "browserConnectionResult",
									success: result.success,
									text: result.message,
									values: { endpoint: result.endpoint },
								})
							}
						} catch (error) {
							await this.postMessageToWebview({
								type: "browserConnectionResult",
								success: false,
								text: `Error testing connection: ${error instanceof Error ? error.message : String(error)}`,
							})
						}
						break
					case "discoverBrowser":
						try {
							const discoveredHost = await discoverChromeInstances()

							if (discoveredHost) {
								// Don't update the remoteBrowserHost state when auto-discovering
								// This way we don't override the user's preference

								// Test the connection to get the endpoint
								const browserSession = new BrowserSession(this.context)
								const result = await browserSession.testConnection(discoveredHost)

								// Send the result back to the webview
								await this.postMessageToWebview({
									type: "browserConnectionResult",
									success: true,
									text: `Successfully discovered and connected to Chrome at ${discoveredHost}`,
									values: { endpoint: result.endpoint },
								})
							} else {
								await this.postMessageToWebview({
									type: "browserConnectionResult",
									success: false,
									text: "No Chrome instances found on the network. Make sure Chrome is running with remote debugging enabled (--remote-debugging-port=9222).",
								})
							}
						} catch (error) {
							await this.postMessageToWebview({
								type: "browserConnectionResult",
								success: false,
								text: `Error discovering browser: ${error instanceof Error ? error.message : String(error)}`,
							})
						}
						break
					case "fuzzyMatchThreshold":
						await this.updateGlobalState("fuzzyMatchThreshold", message.value)
						await this.postStateToWebview()
						break
					case "alwaysApproveResubmit":
						await this.updateGlobalState("alwaysApproveResubmit", message.bool ?? false)
						await this.postStateToWebview()
						break
					case "requestDelaySeconds":
						await this.updateGlobalState("requestDelaySeconds", message.value ?? 5)
						await this.postStateToWebview()
						break
					case "rateLimitSeconds":
						await this.updateGlobalState("rateLimitSeconds", message.value ?? 0)
						await this.postStateToWebview()
						break
					case "writeDelayMs":
						await this.updateGlobalState("writeDelayMs", message.value)
						await this.postStateToWebview()
						break
					case "terminalOutputLineLimit":
						await this.updateGlobalState("terminalOutputLineLimit", message.value)
						await this.postStateToWebview()
						break
					case "terminalShellIntegrationTimeout":
						await this.updateGlobalState("terminalShellIntegrationTimeout", message.value)
						await this.postStateToWebview()
						if (message.value !== undefined) {
							Terminal.setShellIntegrationTimeout(message.value)
						}
						break
					case "mode":
						await this.handleModeSwitch(message.text as Mode)
						break
					case "updateSupportPrompt":
						try {
							if (Object.keys(message?.values ?? {}).length === 0) {
								return
							}

							const existingPrompts = (await this.getGlobalState("customSupportPrompts")) || {}

							const updatedPrompts = {
								...existingPrompts,
								...message.values,
							}

							await this.updateGlobalState("customSupportPrompts", updatedPrompts)
							await this.postStateToWebview()
						} catch (error) {
							this.outputChannel.appendLine(
								`Error update support prompt: ${JSON.stringify(error, Object.getOwnPropertyNames(error), 2)}`,
							)
							vscode.window.showErrorMessage("Failed to update support prompt")
						}
						break
					case "resetSupportPrompt":
						try {
							if (!message?.text) {
								return
							}

							const existingPrompts = ((await this.getGlobalState("customSupportPrompts")) ||
								{}) as Record<string, any>

							const updatedPrompts = {
								...existingPrompts,
							}

							updatedPrompts[message.text] = undefined

							await this.updateGlobalState("customSupportPrompts", updatedPrompts)
							await this.postStateToWebview()
						} catch (error) {
							this.outputChannel.appendLine(
								`Error reset support prompt: ${JSON.stringify(error, Object.getOwnPropertyNames(error), 2)}`,
							)
							vscode.window.showErrorMessage("Failed to reset support prompt")
						}
						break
					case "updatePrompt":
						if (message.promptMode && message.customPrompt !== undefined) {
							const existingPrompts = (await this.getGlobalState("customModePrompts")) || {}

							const updatedPrompts = {
								...existingPrompts,
								[message.promptMode]: message.customPrompt,
							}

							await this.updateGlobalState("customModePrompts", updatedPrompts)

							// Get current state and explicitly include customModePrompts
							const currentState = await this.getState()

							const stateWithPrompts = {
								...currentState,
								customModePrompts: updatedPrompts,
							}

							// Post state with prompts
							this.view?.webview.postMessage({
								type: "state",
								state: stateWithPrompts,
							})
						}
						break
					case "deleteMessage": {
						const answer = await vscode.window.showInformationMessage(
							"What would you like to delete?",
							{ modal: true },
							"Just this message",
							"This and all subsequent messages",
						)
						if (
							(answer === "Just this message" || answer === "This and all subsequent messages") &&
							this.getCurrentCline() &&
							typeof message.value === "number" &&
							message.value
						) {
							const timeCutoff = message.value - 1000 // 1 second buffer before the message to delete
							const messageIndex = this.getCurrentCline()!.clineMessages.findIndex(
								(msg) => msg.ts && msg.ts >= timeCutoff,
							)
							const apiConversationHistoryIndex =
								this.getCurrentCline()?.apiConversationHistory.findIndex(
									(msg) => msg.ts && msg.ts >= timeCutoff,
								)

							if (messageIndex !== -1) {
								const { historyItem } = await this.getTaskWithId(this.getCurrentCline()!.taskId)

								if (answer === "Just this message") {
									// Find the next user message first
									const nextUserMessage = this.getCurrentCline()!
										.clineMessages.slice(messageIndex + 1)
										.find((msg) => msg.type === "say" && msg.say === "user_feedback")

									// Handle UI messages
									if (nextUserMessage) {
										// Find absolute index of next user message
										const nextUserMessageIndex = this.getCurrentCline()!.clineMessages.findIndex(
											(msg) => msg === nextUserMessage,
										)
										// Keep messages before current message and after next user message
										await this.getCurrentCline()!.overwriteClineMessages([
											...this.getCurrentCline()!.clineMessages.slice(0, messageIndex),
											...this.getCurrentCline()!.clineMessages.slice(nextUserMessageIndex),
										])
									} else {
										// If no next user message, keep only messages before current message
										await this.getCurrentCline()!.overwriteClineMessages(
											this.getCurrentCline()!.clineMessages.slice(0, messageIndex),
										)
									}

									// Handle API messages
									if (apiConversationHistoryIndex !== -1) {
										if (nextUserMessage && nextUserMessage.ts) {
											// Keep messages before current API message and after next user message
											await this.getCurrentCline()!.overwriteApiConversationHistory([
												...this.getCurrentCline()!.apiConversationHistory.slice(
													0,
													apiConversationHistoryIndex,
												),
												...this.getCurrentCline()!.apiConversationHistory.filter(
													(msg) => msg.ts && msg.ts >= nextUserMessage.ts,
												),
											])
										} else {
											// If no next user message, keep only messages before current API message
											await this.getCurrentCline()!.overwriteApiConversationHistory(
												this.getCurrentCline()!.apiConversationHistory.slice(
													0,
													apiConversationHistoryIndex,
												),
											)
										}
									}
								} else if (answer === "This and all subsequent messages") {
									// Delete this message and all that follow
									await this.getCurrentCline()!.overwriteClineMessages(
										this.getCurrentCline()!.clineMessages.slice(0, messageIndex),
									)
									if (apiConversationHistoryIndex !== -1) {
										await this.getCurrentCline()!.overwriteApiConversationHistory(
											this.getCurrentCline()!.apiConversationHistory.slice(
												0,
												apiConversationHistoryIndex,
											),
										)
									}
								}

								await this.initClineWithHistoryItem(historyItem)
							}
						}
						break
					}
					case "screenshotQuality":
						await this.updateGlobalState("screenshotQuality", message.value)
						await this.postStateToWebview()
						break
					case "maxOpenTabsContext":
						const tabCount = Math.min(Math.max(0, message.value ?? 20), 500)
						await this.updateGlobalState("maxOpenTabsContext", tabCount)
						await this.postStateToWebview()
						break
					case "maxWorkspaceFiles":
						const fileCount = Math.min(Math.max(0, message.value ?? 200), 500)
						await this.updateGlobalState("maxWorkspaceFiles", fileCount)
						await this.postStateToWebview()
						break
					case "browserToolEnabled":
						await this.updateGlobalState("browserToolEnabled", message.bool ?? true)
						await this.postStateToWebview()
						break
					case "language":
						await this.updateGlobalState("language", message.text)
						await this.postStateToWebview()
						break
					case "showRooIgnoredFiles":
						await this.updateGlobalState("showRooIgnoredFiles", message.bool ?? true)
						await this.postStateToWebview()
						break
					case "enhancementApiConfigId":
						await this.updateGlobalState("enhancementApiConfigId", message.text)
						await this.postStateToWebview()
						break
					case "enableCustomModeCreation":
						await this.updateGlobalState("enableCustomModeCreation", message.bool ?? true)
						await this.postStateToWebview()
						break
					case "autoApprovalEnabled":
						await this.updateGlobalState("autoApprovalEnabled", message.bool ?? false)
						await this.postStateToWebview()
						break
					case "enhancePrompt":
						if (message.text) {
							try {
								const {
									apiConfiguration,
									customSupportPrompts,
									listApiConfigMeta,
									enhancementApiConfigId,
								} = await this.getState()

								// Try to get enhancement config first, fall back to current config
								let configToUse: ApiConfiguration = apiConfiguration
								if (enhancementApiConfigId) {
									const config = listApiConfigMeta?.find(
										(c: ApiConfigMeta) => c.id === enhancementApiConfigId,
									)
									if (config?.name) {
										const loadedConfig = await this.configManager.loadConfig(config.name)
										if (loadedConfig.apiProvider) {
											configToUse = loadedConfig
										}
									}
								}

								const enhancedPrompt = await singleCompletionHandler(
									configToUse,
									supportPrompt.create(
										"ENHANCE",
										{
											userInput: message.text,
										},
										customSupportPrompts,
									),
								)

								await this.postMessageToWebview({
									type: "enhancedPrompt",
									text: enhancedPrompt,
								})
							} catch (error) {
								this.outputChannel.appendLine(
									`Error enhancing prompt: ${JSON.stringify(error, Object.getOwnPropertyNames(error), 2)}`,
								)
								vscode.window.showErrorMessage("Failed to enhance prompt")
								await this.postMessageToWebview({
									type: "enhancedPrompt",
								})
							}
						}
						break
					case "getSystemPrompt":
						try {
							const systemPrompt = await generateSystemPrompt(message)

							await this.postMessageToWebview({
								type: "systemPrompt",
								text: systemPrompt,
								mode: message.mode,
							})
						} catch (error) {
							this.outputChannel.appendLine(
								`Error getting system prompt:  ${JSON.stringify(error, Object.getOwnPropertyNames(error), 2)}`,
							)
							vscode.window.showErrorMessage("Failed to get system prompt")
						}
						break
					case "copySystemPrompt":
						try {
							const systemPrompt = await generateSystemPrompt(message)

							await vscode.env.clipboard.writeText(systemPrompt)
							await vscode.window.showInformationMessage("System prompt successfully copied to clipboard")
						} catch (error) {
							this.outputChannel.appendLine(
								`Error getting system prompt:  ${JSON.stringify(error, Object.getOwnPropertyNames(error), 2)}`,
							)
							vscode.window.showErrorMessage("Failed to get system prompt")
						}
						break
					case "searchCommits": {
						const cwd = this.cwd
						if (cwd) {
							try {
								const commits = await searchCommits(message.query || "", cwd)
								await this.postMessageToWebview({
									type: "commitSearchResults",
									commits,
								})
							} catch (error) {
								this.outputChannel.appendLine(
									`Error searching commits: ${JSON.stringify(error, Object.getOwnPropertyNames(error), 2)}`,
								)
								vscode.window.showErrorMessage("Failed to search commits")
							}
						}
						break
					}
					case "saveApiConfiguration":
						if (message.text && message.apiConfiguration) {
							try {
								await this.configManager.saveConfig(message.text, message.apiConfiguration)
								const listApiConfig = await this.configManager.listConfig()
								await this.updateGlobalState("listApiConfigMeta", listApiConfig)
							} catch (error) {
								this.outputChannel.appendLine(
									`Error save api configuration: ${JSON.stringify(error, Object.getOwnPropertyNames(error), 2)}`,
								)
								vscode.window.showErrorMessage("Failed to save api configuration")
							}
						}
						break
					case "upsertApiConfiguration":
						if (message.text && message.apiConfiguration) {
							try {
								await this.configManager.saveConfig(message.text, message.apiConfiguration)
								const listApiConfig = await this.configManager.listConfig()

								await Promise.all([
									this.updateGlobalState("listApiConfigMeta", listApiConfig),
									this.updateApiConfiguration(message.apiConfiguration),
									this.updateGlobalState("currentApiConfigName", message.text),
								])

								await this.postStateToWebview()
							} catch (error) {
								this.outputChannel.appendLine(
									`Error create new api configuration: ${JSON.stringify(error, Object.getOwnPropertyNames(error), 2)}`,
								)
								vscode.window.showErrorMessage("Failed to create api configuration")
							}
						}
						break
					case "renameApiConfiguration":
						if (message.values && message.apiConfiguration) {
							try {
								const { oldName, newName } = message.values

								if (oldName === newName) {
									break
								}

								await this.configManager.saveConfig(newName, message.apiConfiguration)
								await this.configManager.deleteConfig(oldName)

								const listApiConfig = await this.configManager.listConfig()
								const config = listApiConfig?.find((c) => c.name === newName)

								// Update listApiConfigMeta first to ensure UI has latest data
								await this.updateGlobalState("listApiConfigMeta", listApiConfig)

								await Promise.all([this.updateGlobalState("currentApiConfigName", newName)])

								await this.postStateToWebview()
							} catch (error) {
								this.outputChannel.appendLine(
									`Error rename api configuration: ${JSON.stringify(error, Object.getOwnPropertyNames(error), 2)}`,
								)
								vscode.window.showErrorMessage("Failed to rename api configuration")
							}
						}
						break
					case "loadApiConfiguration":
						if (message.text) {
							try {
								const apiConfig = await this.configManager.loadConfig(message.text)
								const listApiConfig = await this.configManager.listConfig()

								await Promise.all([
									this.updateGlobalState("listApiConfigMeta", listApiConfig),
									this.updateGlobalState("currentApiConfigName", message.text),
									this.updateApiConfiguration(apiConfig),
								])

								await this.postStateToWebview()
							} catch (error) {
								this.outputChannel.appendLine(
									`Error load api configuration: ${JSON.stringify(error, Object.getOwnPropertyNames(error), 2)}`,
								)
								vscode.window.showErrorMessage("Failed to load api configuration")
							}
						}
						break
					case "deleteApiConfiguration":
						if (message.text) {
							const answer = await vscode.window.showInformationMessage(
								"Are you sure you want to delete this configuration profile?",
								{ modal: true },
								"Yes",
							)

							if (answer !== "Yes") {
								break
							}

							try {
								await this.configManager.deleteConfig(message.text)
								const listApiConfig = await this.configManager.listConfig()

								// Update listApiConfigMeta first to ensure UI has latest data
								await this.updateGlobalState("listApiConfigMeta", listApiConfig)

								// If this was the current config, switch to first available
								const currentApiConfigName = await this.getGlobalState("currentApiConfigName")
								if (message.text === currentApiConfigName && listApiConfig?.[0]?.name) {
									const apiConfig = await this.configManager.loadConfig(listApiConfig[0].name)
									await Promise.all([
										this.updateGlobalState("currentApiConfigName", listApiConfig[0].name),
										this.updateApiConfiguration(apiConfig),
									])
								}

								await this.postStateToWebview()
							} catch (error) {
								this.outputChannel.appendLine(
									`Error delete api configuration: ${JSON.stringify(error, Object.getOwnPropertyNames(error), 2)}`,
								)
								vscode.window.showErrorMessage("Failed to delete api configuration")
							}
						}
						break
					case "getListApiConfiguration":
						try {
							const listApiConfig = await this.configManager.listConfig()
							await this.updateGlobalState("listApiConfigMeta", listApiConfig)
							this.postMessageToWebview({ type: "listApiConfig", listApiConfig })
						} catch (error) {
							this.outputChannel.appendLine(
								`Error get list api configuration: ${JSON.stringify(error, Object.getOwnPropertyNames(error), 2)}`,
							)
							vscode.window.showErrorMessage("Failed to get list api configuration")
						}
						break
					case "updateExperimental": {
						if (!message.values) {
							break
						}

						const updatedExperiments = {
							...((await this.getGlobalState("experiments")) ?? experimentDefault),
							...message.values,
						} as Record<ExperimentId, boolean>

						await this.updateGlobalState("experiments", updatedExperiments)

						// Update diffStrategy in current Cline instance if it exists
						if (message.values[EXPERIMENT_IDS.DIFF_STRATEGY] !== undefined && this.getCurrentCline()) {
							await this.getCurrentCline()!.updateDiffStrategy(
								Experiments.isEnabled(updatedExperiments, EXPERIMENT_IDS.DIFF_STRATEGY),
								Experiments.isEnabled(updatedExperiments, EXPERIMENT_IDS.MULTI_SEARCH_AND_REPLACE),
							)
						}

						await this.postStateToWebview()
						break
					}
					case "updateMcpTimeout":
						if (message.serverName && typeof message.timeout === "number") {
							try {
								await this.mcpHub?.updateServerTimeout(message.serverName, message.timeout)
							} catch (error) {
								this.outputChannel.appendLine(
									`Failed to update timeout for ${message.serverName}: ${JSON.stringify(error, Object.getOwnPropertyNames(error), 2)}`,
								)
								vscode.window.showErrorMessage("Failed to update server timeout")
							}
						}
						break
					case "updateCustomMode":
						if (message.modeConfig) {
							await this.customModesManager.updateCustomMode(message.modeConfig.slug, message.modeConfig)
							// Update state after saving the mode
							const customModes = await this.customModesManager.getCustomModes()
							await this.updateGlobalState("customModes", customModes)
							await this.updateGlobalState("mode", message.modeConfig.slug)
							await this.postStateToWebview()
						}
						break
					case "deleteCustomMode":
						if (message.slug) {
							const answer = await vscode.window.showInformationMessage(
								"Are you sure you want to delete this custom mode?",
								{ modal: true },
								"Yes",
							)

							if (answer !== "Yes") {
								break
							}

							await this.customModesManager.deleteCustomMode(message.slug)
							// Switch back to default mode after deletion
							await this.updateGlobalState("mode", defaultModeSlug)
							await this.postStateToWebview()
						}
						break
					case "humanRelayResponse":
						if (message.requestId && message.text) {
							vscode.commands.executeCommand("roo-cline.handleHumanRelayResponse", {
								requestId: message.requestId,
								text: message.text,
								cancelled: false,
							})
						}
						break

					case "humanRelayCancel":
						if (message.requestId) {
							vscode.commands.executeCommand("roo-cline.handleHumanRelayResponse", {
								requestId: message.requestId,
								cancelled: true,
							})
						}
						break

					case "telemetrySetting": {
						const telemetrySetting = message.text as TelemetrySetting
						await this.updateGlobalState("telemetrySetting", telemetrySetting)
						const isOptedIn = telemetrySetting === "enabled"
						telemetryService.updateTelemetryState(isOptedIn)
						await this.postStateToWebview()
						break
					}
				}
			},
			null,
			this.disposables,
		)

		const generateSystemPrompt = async (message: WebviewMessage) => {
			const {
				apiConfiguration,
				customModePrompts,
				customInstructions,
				browserViewportSize,
				diffEnabled,
				mcpEnabled,
				fuzzyMatchThreshold,
				experiments,
				enableMcpServerCreation,
				browserToolEnabled,
			} = await this.getState()

			// Create diffStrategy based on current model and settings
			const diffStrategy = getDiffStrategy(
				apiConfiguration.apiModelId || apiConfiguration.openRouterModelId || "",
				fuzzyMatchThreshold,
				Experiments.isEnabled(experiments, EXPERIMENT_IDS.DIFF_STRATEGY),
			)
			const cwd = this.cwd

			const mode = message.mode ?? defaultModeSlug
			const customModes = await this.customModesManager.getCustomModes()

			const rooIgnoreInstructions = this.getCurrentCline()?.rooIgnoreController?.getInstructions()

			// Determine if browser tools can be used based on model support and user settings
			const modelSupportsComputerUse = this.getCurrentCline()?.api.getModel().info.supportsComputerUse ?? false
			const canUseBrowserTool = modelSupportsComputerUse && (browserToolEnabled ?? true)

			const systemPrompt = await SYSTEM_PROMPT(
				this.context,
				cwd,
				canUseBrowserTool,
				mcpEnabled ? this.mcpHub : undefined,
				diffStrategy,
				browserViewportSize ?? "900x600",
				mode,
				customModePrompts,
				customModes,
				customInstructions,
				diffEnabled,
				experiments,
				enableMcpServerCreation,
				rooIgnoreInstructions,
			)
			return systemPrompt
		}
	}

	/**
	 * Handle switching to a new mode, including updating the associated API configuration
	 * @param newMode The mode to switch to
	 */
	public async handleModeSwitch(newMode: Mode) {
		// Capture mode switch telemetry event
		const currentTaskId = this.getCurrentCline()?.taskId
		if (currentTaskId) {
			telemetryService.captureModeSwitch(currentTaskId, newMode)
		}

		await this.updateGlobalState("mode", newMode)

		// Load the saved API config for the new mode if it exists
		const savedConfigId = await this.configManager.getModeConfigId(newMode)
		const listApiConfig = await this.configManager.listConfig()

		// Update listApiConfigMeta first to ensure UI has latest data
		await this.updateGlobalState("listApiConfigMeta", listApiConfig)

		// If this mode has a saved config, use it
		if (savedConfigId) {
			const config = listApiConfig?.find((c) => c.id === savedConfigId)
			if (config?.name) {
				const apiConfig = await this.configManager.loadConfig(config.name)
				await Promise.all([
					this.updateGlobalState("currentApiConfigName", config.name),
					this.updateApiConfiguration(apiConfig),
				])
			}
		} else {
			// If no saved config for this mode, save current config as default
			const currentApiConfigName = await this.getGlobalState("currentApiConfigName")
			if (currentApiConfigName) {
				const config = listApiConfig?.find((c) => c.name === currentApiConfigName)
				if (config?.id) {
					await this.configManager.setModeConfig(newMode, config.id)
				}
			}
		}

		await this.postStateToWebview()
	}

	private async updateApiConfiguration(apiConfiguration: ApiConfiguration) {
		// Update mode's default config.
		const { mode } = await this.getState()

		if (mode) {
			const currentApiConfigName = await this.getGlobalState("currentApiConfigName")
			const listApiConfig = await this.configManager.listConfig()
			const config = listApiConfig?.find((c) => c.name === currentApiConfigName)

			if (config?.id) {
				await this.configManager.setModeConfig(mode, config.id)
			}
		}

		await this.contextProxy.setApiConfiguration(apiConfiguration)

		if (this.getCurrentCline()) {
			this.getCurrentCline()!.api = buildApiHandler(apiConfiguration)
		}
	}

	async cancelTask() {
		const cline = this.getCurrentCline()

		if (!cline) {
			return
		}

		console.log(`[subtasks] cancelling task ${cline.taskId}.${cline.instanceId}`)

		const { historyItem } = await this.getTaskWithId(cline.taskId)
		// Preserve parent and root task information for history item.
		const rootTask = cline.rootTask
		const parentTask = cline.parentTask

		cline.abortTask()

		await pWaitFor(
			() =>
				this.getCurrentCline()! === undefined ||
				this.getCurrentCline()!.isStreaming === false ||
				this.getCurrentCline()!.didFinishAbortingStream ||
				// If only the first chunk is processed, then there's no
				// need to wait for graceful abort (closes edits, browser,
				// etc).
				this.getCurrentCline()!.isWaitingForFirstChunk,
			{
				timeout: 3_000,
			},
		).catch(() => {
			console.error("Failed to abort task")
		})

		if (this.getCurrentCline()) {
			// 'abandoned' will prevent this Cline instance from affecting
			// future Cline instances. This may happen if its hanging on a
			// streaming request.
			this.getCurrentCline()!.abandoned = true
		}

		// Clears task again, so we need to abortTask manually above.
		await this.initClineWithHistoryItem({ ...historyItem, rootTask, parentTask })
	}

	async updateCustomInstructions(instructions?: string) {
		// User may be clearing the field.
		await this.updateGlobalState("customInstructions", instructions || undefined)

		if (this.getCurrentCline()) {
			this.getCurrentCline()!.customInstructions = instructions || undefined
		}

		await this.postStateToWebview()
	}

	// MCP

	async ensureMcpServersDirectoryExists(): Promise<string> {
		// Get platform-specific application data directory
		let mcpServersDir: string
		if (process.platform === "win32") {
			// Windows: %APPDATA%\Roo-Code\MCP
			mcpServersDir = path.join(os.homedir(), "AppData", "Roaming", "Roo-Code", "MCP")
		} else if (process.platform === "darwin") {
			// macOS: ~/Documents/Cline/MCP
			mcpServersDir = path.join(os.homedir(), "Documents", "Cline", "MCP")
		} else {
			// Linux: ~/.local/share/Cline/MCP
			mcpServersDir = path.join(os.homedir(), ".local", "share", "Roo-Code", "MCP")
		}

		try {
			await fs.mkdir(mcpServersDir, { recursive: true })
		} catch (error) {
			// Fallback to a relative path if directory creation fails
			return path.join(os.homedir(), ".roo-code", "mcp")
		}
		return mcpServersDir
	}

	async ensureSettingsDirectoryExists(): Promise<string> {
		const settingsDir = path.join(this.contextProxy.globalStorageUri.fsPath, "settings")
		await fs.mkdir(settingsDir, { recursive: true })
		return settingsDir
	}

	private async ensureCacheDirectoryExists() {
		const cacheDir = path.join(this.contextProxy.globalStorageUri.fsPath, "cache")
		await fs.mkdir(cacheDir, { recursive: true })
		return cacheDir
	}

	private async readModelsFromCache(filename: string): Promise<Record<string, ModelInfo> | undefined> {
		const filePath = path.join(await this.ensureCacheDirectoryExists(), filename)
		const fileExists = await fileExistsAtPath(filePath)

		if (fileExists) {
			const fileContents = await fs.readFile(filePath, "utf8")
			return JSON.parse(fileContents)
		}

		return undefined
	}

	// OpenRouter

	async handleOpenRouterCallback(code: string) {
		let apiKey: string
		try {
			const { apiConfiguration } = await this.getState()
			const baseUrl = apiConfiguration.openRouterBaseUrl || "https://openrouter.ai/api/v1"
			// Extract the base domain for the auth endpoint
			const baseUrlDomain = baseUrl.match(/^(https?:\/\/[^\/]+)/)?.[1] || "https://openrouter.ai"
			const response = await axios.post(`${baseUrlDomain}/api/v1/auth/keys`, { code })
			if (response.data && response.data.key) {
				apiKey = response.data.key
			} else {
				throw new Error("Invalid response from OpenRouter API")
			}
		} catch (error) {
			this.outputChannel.appendLine(
				`Error exchanging code for API key: ${JSON.stringify(error, Object.getOwnPropertyNames(error), 2)}`,
			)
			throw error
		}

		const openrouter: ApiProvider = "openrouter"
		await this.contextProxy.setValues({
			apiProvider: openrouter,
			openRouterApiKey: apiKey,
		})

		await this.postStateToWebview()
		if (this.getCurrentCline()) {
			this.getCurrentCline()!.api = buildApiHandler({ apiProvider: openrouter, openRouterApiKey: apiKey })
		}
		// await this.postMessageToWebview({ type: "action", action: "settingsButtonClicked" }) // bad ux if user is on welcome
	}

	// Glama

	async handleGlamaCallback(code: string) {
		let apiKey: string
		try {
			const response = await axios.post("https://glama.ai/api/gateway/v1/auth/exchange-code", { code })
			if (response.data && response.data.apiKey) {
				apiKey = response.data.apiKey
			} else {
				throw new Error("Invalid response from Glama API")
			}
		} catch (error) {
			this.outputChannel.appendLine(
				`Error exchanging code for API key: ${JSON.stringify(error, Object.getOwnPropertyNames(error), 2)}`,
			)
			throw error
		}

		const glama: ApiProvider = "glama"
		await this.contextProxy.setValues({
			apiProvider: glama,
			glamaApiKey: apiKey,
		})
		await this.postStateToWebview()
		if (this.getCurrentCline()) {
			this.getCurrentCline()!.api = buildApiHandler({
				apiProvider: glama,
				glamaApiKey: apiKey,
			})
		}
		// await this.postMessageToWebview({ type: "action", action: "settingsButtonClicked" }) // bad ux if user is on welcome
	}

	// Task history

	async getTaskWithId(id: string): Promise<{
		historyItem: HistoryItem
		taskDirPath: string
		apiConversationHistoryFilePath: string
		uiMessagesFilePath: string
		apiConversationHistory: Anthropic.MessageParam[]
	}> {
		const history = ((await this.getGlobalState("taskHistory")) as HistoryItem[] | undefined) || []
		const historyItem = history.find((item) => item.id === id)
		if (!historyItem) {
			throw new Error("Task not found in history")
		}

		const taskDirPath = path.join(this.contextProxy.globalStorageUri.fsPath, "tasks", id)
		const apiConversationHistoryFilePath = path.join(taskDirPath, GlobalFileNames.apiConversationHistory)
		const uiMessagesFilePath = path.join(taskDirPath, GlobalFileNames.uiMessages)

		const fileExists = await fileExistsAtPath(apiConversationHistoryFilePath)
		if (!fileExists) {
			// Instead of silently deleting, throw a specific error
			throw new Error("TASK_FILES_MISSING")
		}

		const apiConversationHistory = JSON.parse(await fs.readFile(apiConversationHistoryFilePath, "utf8"))
		return {
			historyItem,
			taskDirPath,
			apiConversationHistoryFilePath,
			uiMessagesFilePath,
			apiConversationHistory,
		}
	}

	async showTaskWithId(id: string) {
		if (id !== this.getCurrentCline()?.taskId) {
			try {
				const { historyItem } = await this.getTaskWithId(id)
				await this.initClineWithHistoryItem(historyItem)
			} catch (error) {
				if (error.message === "TASK_FILES_MISSING") {
					const response = await vscode.window.showWarningMessage(
						"This task's files are missing. Would you like to remove it from the task list?",
						"Remove",
						"Keep",
					)

					if (response === "Remove") {
						await this.deleteTaskFromState(id)
						await this.postStateToWebview()
					}
					return
				}
				throw error
			}
		}

		await this.postMessageToWebview({ type: "action", action: "chatButtonClicked" })
	}

	async exportTaskWithId(id: string) {
		const { historyItem, apiConversationHistory } = await this.getTaskWithId(id)
		await downloadTask(historyItem.ts, apiConversationHistory)
	}

	// this function deletes a task from task hidtory, and deletes it's checkpoints and delete the task folder
	async deleteTaskWithId(id: string) {
		// get the task directory full path
		const { taskDirPath } = await this.getTaskWithId(id)

		// remove task from stack if it's the current task
		if (id === this.getCurrentCline()?.taskId) {
			// if we found the taskid to delete - call finish to abort this task and allow a new task to be started,
			// if we are deleting a subtask and parent task is still waiting for subtask to finish - it allows the parent to resume (this case should neve exist)
			await this.finishSubTask(`Task failure: It was stopped and deleted by the user.`)
		}

		// delete task from the task history state
		await this.deleteTaskFromState(id)

		// Delete associated shadow repository or branch.
		// TODO: Store `workspaceDir` in the `HistoryItem` object.
		const globalStorageDir = this.contextProxy.globalStorageUri.fsPath
		const workspaceDir = this.cwd

		try {
			await ShadowCheckpointService.deleteTask({ taskId: id, globalStorageDir, workspaceDir })
		} catch (error) {
			console.error(
				`[deleteTaskWithId${id}] failed to delete associated shadow repository or branch: ${error instanceof Error ? error.message : String(error)}`,
			)
		}

		// delete the entire task directory including checkpoints and all content
		try {
			await fs.rm(taskDirPath, { recursive: true, force: true })
			console.log(`[deleteTaskWithId${id}] removed task directory`)
		} catch (error) {
			console.error(
				`[deleteTaskWithId${id}] failed to remove task directory: ${error instanceof Error ? error.message : String(error)}`,
			)
		}
	}

	async deleteTaskFromState(id: string) {
		// Remove the task from history
		const taskHistory = ((await this.getGlobalState("taskHistory")) as HistoryItem[]) || []
		const updatedTaskHistory = taskHistory.filter((task) => task.id !== id)
		await this.updateGlobalState("taskHistory", updatedTaskHistory)

		// Notify the webview that the task has been deleted
		await this.postStateToWebview()
	}

	async postStateToWebview() {
		const state = await this.getStateToPostToWebview()
		this.postMessageToWebview({ type: "state", state })
	}

	async getStateToPostToWebview() {
		const {
			apiConfiguration,
			lastShownAnnouncementId,
			customInstructions,
			alwaysAllowReadOnly,
			alwaysAllowWrite,
			alwaysAllowExecute,
			alwaysAllowBrowser,
			alwaysAllowMcp,
			alwaysAllowModeSwitch,
			alwaysAllowSubtasks,
			soundEnabled,
			ttsEnabled,
			ttsSpeed,
			diffEnabled,
			enableCheckpoints,
			checkpointStorage,
			taskHistory,
			soundVolume,
			browserViewportSize,
			screenshotQuality,
			remoteBrowserHost,
			remoteBrowserEnabled,
			writeDelayMs,
			terminalOutputLineLimit,
			terminalShellIntegrationTimeout,
			fuzzyMatchThreshold,
			mcpEnabled,
			enableMcpServerCreation,
			alwaysApproveResubmit,
			requestDelaySeconds,
			rateLimitSeconds,
			currentApiConfigName,
			listApiConfigMeta,
			mode,
			customModePrompts,
			customSupportPrompts,
			enhancementApiConfigId,
			autoApprovalEnabled,
			experiments,
			maxOpenTabsContext,
			maxWorkspaceFiles,
			browserToolEnabled,
			telemetrySetting,
			showRooIgnoredFiles,
			language,
		} = await this.getState()

		const telemetryKey = process.env.POSTHOG_API_KEY
		const machineId = vscode.env.machineId
		const allowedCommands = vscode.workspace.getConfiguration("roo-cline").get<string[]>("allowedCommands") || []
<<<<<<< HEAD
		const cwd = vscode.workspace.workspaceFolders?.map((folder) => folder.uri.fsPath).at(0) || ""
=======

		const cwd = this.cwd
>>>>>>> 6301e904

		return {
			version: this.context.extension?.packageJSON?.version ?? "",
			apiConfiguration,
			customInstructions,
			alwaysAllowReadOnly: alwaysAllowReadOnly ?? false,
			alwaysAllowWrite: alwaysAllowWrite ?? false,
			alwaysAllowExecute: alwaysAllowExecute ?? false,
			alwaysAllowBrowser: alwaysAllowBrowser ?? false,
			alwaysAllowMcp: alwaysAllowMcp ?? false,
			alwaysAllowModeSwitch: alwaysAllowModeSwitch ?? false,
			alwaysAllowSubtasks: alwaysAllowSubtasks ?? false,
			uriScheme: vscode.env.uriScheme,
			currentTaskItem: this.getCurrentCline()?.taskId
				? (taskHistory || []).find((item: HistoryItem) => item.id === this.getCurrentCline()?.taskId)
				: undefined,
			clineMessages: this.getCurrentCline()?.clineMessages || [],
			taskHistory: (taskHistory || [])
				.filter((item: HistoryItem) => item.ts && item.task)
				.sort((a: HistoryItem, b: HistoryItem) => b.ts - a.ts),
			soundEnabled: soundEnabled ?? false,
			ttsEnabled: ttsEnabled ?? false,
			ttsSpeed: ttsSpeed ?? 1.0,
			diffEnabled: diffEnabled ?? true,
			enableCheckpoints: enableCheckpoints ?? true,
			checkpointStorage: checkpointStorage ?? "task",
			shouldShowAnnouncement:
				telemetrySetting !== "unset" && lastShownAnnouncementId !== this.latestAnnouncementId,
			allowedCommands,
			soundVolume: soundVolume ?? 0.5,
			browserViewportSize: browserViewportSize ?? "900x600",
			screenshotQuality: screenshotQuality ?? 75,
			remoteBrowserHost,
			remoteBrowserEnabled: remoteBrowserEnabled ?? false,
			writeDelayMs: writeDelayMs ?? 1000,
			terminalOutputLineLimit: terminalOutputLineLimit ?? 500,
<<<<<<< HEAD
			terminalShellIntegrationTimeout: terminalShellIntegrationTimeout ?? TERMINAL_SHELL_INTEGRATION_TIMEOUT,
=======
			terminalShellIntegrationTimeout: terminalShellIntegrationTimeout ?? 4000,
>>>>>>> 6301e904
			fuzzyMatchThreshold: fuzzyMatchThreshold ?? 1.0,
			mcpEnabled: mcpEnabled ?? true,
			enableMcpServerCreation: enableMcpServerCreation ?? true,
			alwaysApproveResubmit: alwaysApproveResubmit ?? false,
			requestDelaySeconds: requestDelaySeconds ?? 10,
			rateLimitSeconds: rateLimitSeconds ?? 0,
			currentApiConfigName: currentApiConfigName ?? "default",
			listApiConfigMeta: listApiConfigMeta ?? [],
			mode: mode ?? defaultModeSlug,
			customModePrompts: customModePrompts ?? {},
			customSupportPrompts: customSupportPrompts ?? {},
			enhancementApiConfigId,
			autoApprovalEnabled: autoApprovalEnabled ?? false,
			customModes: await this.customModesManager.getCustomModes(),
			experiments: experiments ?? experimentDefault,
			mcpServers: this.mcpHub?.getAllServers() ?? [],
			maxOpenTabsContext: maxOpenTabsContext ?? 20,
			maxWorkspaceFiles: maxWorkspaceFiles ?? 200,
			cwd,
			browserToolEnabled: browserToolEnabled ?? true,
			telemetrySetting,
			telemetryKey,
			machineId,
			showRooIgnoredFiles: showRooIgnoredFiles ?? true,
			language,
			renderContext: this.renderContext,
		}
	}

	// Caching mechanism to keep track of webview messages + API conversation history per provider instance

	/*
	Now that we use retainContextWhenHidden, we don't have to store a cache of cline messages in the user's state, but we could to reduce memory footprint in long conversations.

	- We have to be careful of what state is shared between ClineProvider instances since there could be multiple instances of the extension running at once. For example when we cached cline messages using the same key, two instances of the extension could end up using the same key and overwriting each other's messages.
	- Some state does need to be shared between the instances, i.e. the API key--however there doesn't seem to be a good way to notfy the other instances that the API key has changed.

	We need to use a unique identifier for each ClineProvider instance's message cache since we could be running several instances of the extension outside of just the sidebar i.e. in editor panels.

	// conversation history to send in API requests

	/*
	It seems that some API messages do not comply with vscode state requirements. Either the Anthropic library is manipulating these values somehow in the backend in a way thats creating cyclic references, or the API returns a function or a Symbol as part of the message content.
	VSCode docs about state: "The value must be JSON-stringifyable ... value — A value. MUST not contain cyclic references."
	For now we'll store the conversation history in memory, and if we need to store in state directly we'd need to do a manual conversion to ensure proper json stringification.
	*/

	// getApiConversationHistory(): Anthropic.MessageParam[] {
	// 	// const history = (await this.getGlobalState(
	// 	// 	this.getApiConversationHistoryStateKey()
	// 	// )) as Anthropic.MessageParam[]
	// 	// return history || []
	// 	return this.apiConversationHistory
	// }

	// setApiConversationHistory(history: Anthropic.MessageParam[] | undefined) {
	// 	// await this.updateGlobalState(this.getApiConversationHistoryStateKey(), history)
	// 	this.apiConversationHistory = history || []
	// }

	// addMessageToApiConversationHistory(message: Anthropic.MessageParam): Anthropic.MessageParam[] {
	// 	// const history = await this.getApiConversationHistory()
	// 	// history.push(message)
	// 	// await this.setApiConversationHistory(history)
	// 	// return history
	// 	this.apiConversationHistory.push(message)
	// 	return this.apiConversationHistory
	// }

	/*
	Storage
	https://dev.to/kompotkot/how-to-use-secretstorage-in-your-vscode-extensions-2hco
	https://www.eliostruyf.com/devhack-code-extension-storage-options/
	*/

	async getState() {
		// Create an object to store all fetched values
		const stateValues: Record<GlobalStateKey | SecretKey, any> = {} as Record<GlobalStateKey | SecretKey, any>
		const secretValues: Record<SecretKey, any> = {} as Record<SecretKey, any>

		// Create promise arrays for global state and secrets
		const statePromises = GLOBAL_STATE_KEYS.map((key) => this.getGlobalState(key))
		const secretPromises = SECRET_KEYS.map((key) => this.getSecret(key))

		// Add promise for custom modes which is handled separately
		const customModesPromise = this.customModesManager.getCustomModes()

		let idx = 0
		const valuePromises = await Promise.all([...statePromises, ...secretPromises, customModesPromise])

		// Populate stateValues and secretValues
		GLOBAL_STATE_KEYS.forEach((key, _) => {
			stateValues[key] = valuePromises[idx]
			idx = idx + 1
		})

		SECRET_KEYS.forEach((key, index) => {
			secretValues[key] = valuePromises[idx]
			idx = idx + 1
		})

		let customModes = valuePromises[idx] as ModeConfig[] | undefined

		// Determine apiProvider with the same logic as before
		let apiProvider: ApiProvider
		if (stateValues.apiProvider) {
			apiProvider = stateValues.apiProvider
		} else {
			// Either new user or legacy user that doesn't have the apiProvider stored in state
			// (If they're using OpenRouter or Bedrock, then apiProvider state will exist)
			if (secretValues.apiKey) {
				apiProvider = "anthropic"
			} else {
				// New users should default to openrouter
				apiProvider = "openrouter"
			}
		}

		// Build the apiConfiguration object combining state values and secrets
		// Using the dynamic approach with API_CONFIG_KEYS
		const apiConfiguration: ApiConfiguration = {
			// Dynamically add all API-related keys from stateValues
			...Object.fromEntries(API_CONFIG_KEYS.map((key) => [key, stateValues[key]])),
			// Add all secrets
			...secretValues,
		}

		// Ensure apiProvider is set properly if not already in state
		if (!apiConfiguration.apiProvider) {
			apiConfiguration.apiProvider = apiProvider
		}

		// Return the same structure as before
		return {
			apiConfiguration,
			lastShownAnnouncementId: stateValues.lastShownAnnouncementId,
			customInstructions: stateValues.customInstructions,
			alwaysAllowReadOnly: stateValues.alwaysAllowReadOnly ?? false,
			alwaysAllowWrite: stateValues.alwaysAllowWrite ?? false,
			alwaysAllowExecute: stateValues.alwaysAllowExecute ?? false,
			alwaysAllowBrowser: stateValues.alwaysAllowBrowser ?? false,
			alwaysAllowMcp: stateValues.alwaysAllowMcp ?? false,
			alwaysAllowModeSwitch: stateValues.alwaysAllowModeSwitch ?? false,
			alwaysAllowSubtasks: stateValues.alwaysAllowSubtasks ?? false,
			taskHistory: stateValues.taskHistory,
			allowedCommands: stateValues.allowedCommands,
			soundEnabled: stateValues.soundEnabled ?? false,
			ttsEnabled: stateValues.ttsEnabled ?? false,
			ttsSpeed: stateValues.ttsSpeed ?? 1.0,
			diffEnabled: stateValues.diffEnabled ?? true,
			enableCheckpoints: stateValues.enableCheckpoints ?? true,
			checkpointStorage: stateValues.checkpointStorage ?? "task",
			soundVolume: stateValues.soundVolume,
			browserViewportSize: stateValues.browserViewportSize ?? "900x600",
			screenshotQuality: stateValues.screenshotQuality ?? 75,
			remoteBrowserHost: stateValues.remoteBrowserHost,
			remoteBrowserEnabled: stateValues.remoteBrowserEnabled ?? false,
			fuzzyMatchThreshold: stateValues.fuzzyMatchThreshold ?? 1.0,
			writeDelayMs: stateValues.writeDelayMs ?? 1000,
			terminalOutputLineLimit: stateValues.terminalOutputLineLimit ?? 500,
<<<<<<< HEAD
			terminalShellIntegrationTimeout:
				stateValues.terminalShellIntegrationTimeout ?? TERMINAL_SHELL_INTEGRATION_TIMEOUT,
=======
			terminalShellIntegrationTimeout: stateValues.terminalShellIntegrationTimeout ?? 4000,
>>>>>>> 6301e904
			mode: stateValues.mode ?? defaultModeSlug,
			language: stateValues.language ?? formatLanguage(vscode.env.language),
			mcpEnabled: stateValues.mcpEnabled ?? true,
			enableMcpServerCreation: stateValues.enableMcpServerCreation ?? true,
			alwaysApproveResubmit: stateValues.alwaysApproveResubmit ?? false,
			requestDelaySeconds: Math.max(5, stateValues.requestDelaySeconds ?? 10),
			rateLimitSeconds: stateValues.rateLimitSeconds ?? 0,
			currentApiConfigName: stateValues.currentApiConfigName ?? "default",
			listApiConfigMeta: stateValues.listApiConfigMeta ?? [],
			modeApiConfigs: stateValues.modeApiConfigs ?? ({} as Record<Mode, string>),
			customModePrompts: stateValues.customModePrompts ?? {},
			customSupportPrompts: stateValues.customSupportPrompts ?? {},
			enhancementApiConfigId: stateValues.enhancementApiConfigId,
			experiments: stateValues.experiments ?? experimentDefault,
			autoApprovalEnabled: stateValues.autoApprovalEnabled ?? false,
			customModes,
			maxOpenTabsContext: stateValues.maxOpenTabsContext ?? 20,
			maxWorkspaceFiles: stateValues.maxWorkspaceFiles ?? 200,
			openRouterUseMiddleOutTransform: stateValues.openRouterUseMiddleOutTransform ?? true,
			browserToolEnabled: stateValues.browserToolEnabled ?? true,
			telemetrySetting: stateValues.telemetrySetting || "unset",
			showRooIgnoredFiles: stateValues.showRooIgnoredFiles ?? true,
		}
	}

	async updateTaskHistory(item: HistoryItem): Promise<HistoryItem[]> {
		const history = ((await this.getGlobalState("taskHistory")) as HistoryItem[] | undefined) || []
		const existingItemIndex = history.findIndex((h) => h.id === item.id)

		if (existingItemIndex !== -1) {
			history[existingItemIndex] = item
		} else {
			history.push(item)
		}
		await this.updateGlobalState("taskHistory", history)
		return history
	}

	// global

	public async updateGlobalState(key: GlobalStateKey, value: any) {
		await this.contextProxy.updateGlobalState(key, value)
	}

	public async getGlobalState(key: GlobalStateKey) {
		return await this.contextProxy.getGlobalState(key)
	}

	// secrets

	public async storeSecret(key: SecretKey, value?: string) {
		await this.contextProxy.storeSecret(key, value)
	}

	private async getSecret(key: SecretKey) {
		return await this.contextProxy.getSecret(key)
	}

	// global + secret

	public async setValues(values: Partial<ConfigurationValues>) {
		await this.contextProxy.setValues(values)
	}

	// dev

	async resetState() {
		const answer = await vscode.window.showInformationMessage(
			"Are you sure you want to reset all state and secret storage in the extension? This cannot be undone.",
			{ modal: true },
			"Yes",
		)

		if (answer !== "Yes") {
			return
		}

		await this.contextProxy.resetAllState()
		await this.configManager.resetAllConfigs()
		await this.customModesManager.resetCustomModes()
		await this.removeClineFromStack()
		await this.postStateToWebview()
		await this.postMessageToWebview({ type: "action", action: "chatButtonClicked" })
	}

	// logging

	public log(message: string) {
		this.outputChannel.appendLine(message)
		console.log(message)
	}

	// integration tests

	get viewLaunched() {
		return this.isViewLaunched
	}

	get messages() {
		return this.getCurrentCline()?.clineMessages || []
	}

	// Add public getter
	public getMcpHub(): McpHub | undefined {
		return this.mcpHub
	}

	/**
	 * Returns properties to be included in every telemetry event
	 * This method is called by the telemetry service to get context information
	 * like the current mode, API provider, etc.
	 */
	public async getTelemetryProperties(): Promise<Record<string, any>> {
		const { mode, apiConfiguration, language } = await this.getState()
		const appVersion = this.context.extension?.packageJSON?.version
		const vscodeVersion = vscode.version
		const platform = process.platform

		const properties: Record<string, any> = {
			vscodeVersion,
			platform,
		}

		// Add extension version
		if (appVersion) {
			properties.appVersion = appVersion
		}

		// Add language
		if (language) {
			properties.language = language
		}

		// Add current mode
		if (mode) {
			properties.mode = mode
		}

		// Add API provider
		if (apiConfiguration?.apiProvider) {
			properties.apiProvider = apiConfiguration.apiProvider
		}

		// Add model ID if available
		const currentCline = this.getCurrentCline()
		if (currentCline?.api) {
			const { id: modelId } = currentCline.api.getModel()
			if (modelId) {
				properties.modelId = modelId
			}
		}

		if (currentCline?.diffStrategy) {
			properties.diffStrategy = currentCline.diffStrategy.getName()
		}

		return properties
	}

	async validateTaskHistory() {
		const history = ((await this.getGlobalState("taskHistory")) as HistoryItem[] | undefined) || []
		const validTasks: HistoryItem[] = []

		for (const item of history) {
			const taskDirPath = path.join(this.contextProxy.globalStorageUri.fsPath, "tasks", item.id)
			const apiConversationHistoryFilePath = path.join(taskDirPath, GlobalFileNames.apiConversationHistory)

			if (await fileExistsAtPath(apiConversationHistoryFilePath)) {
				validTasks.push(item)
			}
		}

		if (validTasks.length !== history.length) {
			await this.updateGlobalState("taskHistory", validTasks)
			await this.postStateToWebview()

			const removedCount = history.length - validTasks.length
			if (removedCount > 0) {
				await vscode.window.showInformationMessage(
					`Cleaned up ${removedCount} task(s) with missing files from history.`,
				)
			}
		}
	}
}<|MERGE_RESOLUTION|>--- conflicted
+++ resolved
@@ -6,7 +6,6 @@
 import os from "os"
 import pWaitFor from "p-wait-for"
 import * as path from "path"
-import { Terminal } from "../../integrations/terminal/Terminal"
 import * as vscode from "vscode"
 
 import { setPanel } from "../../activate/registerCommands"
@@ -361,16 +360,12 @@
 		// Initialize out-of-scope variables that need to recieve persistent global state values
 		this.getState().then(({ soundEnabled, terminalShellIntegrationTimeout }) => {
 			setSoundEnabled(soundEnabled ?? false)
-<<<<<<< HEAD
 			Terminal.setShellIntegrationTimeout(terminalShellIntegrationTimeout ?? TERMINAL_SHELL_INTEGRATION_TIMEOUT)
-=======
-			Terminal.setShellIntegrationTimeout(terminalShellIntegrationTimeout ?? 4000)
 		})
 
 		// Initialize tts enabled state
 		this.getState().then(({ ttsEnabled }) => {
 			setTtsEnabled(ttsEnabled ?? false)
->>>>>>> 6301e904
 		})
 
 		webviewView.webview.options = {
@@ -2410,12 +2405,7 @@
 		const telemetryKey = process.env.POSTHOG_API_KEY
 		const machineId = vscode.env.machineId
 		const allowedCommands = vscode.workspace.getConfiguration("roo-cline").get<string[]>("allowedCommands") || []
-<<<<<<< HEAD
-		const cwd = vscode.workspace.workspaceFolders?.map((folder) => folder.uri.fsPath).at(0) || ""
-=======
-
 		const cwd = this.cwd
->>>>>>> 6301e904
 
 		return {
 			version: this.context.extension?.packageJSON?.version ?? "",
@@ -2452,11 +2442,7 @@
 			remoteBrowserEnabled: remoteBrowserEnabled ?? false,
 			writeDelayMs: writeDelayMs ?? 1000,
 			terminalOutputLineLimit: terminalOutputLineLimit ?? 500,
-<<<<<<< HEAD
 			terminalShellIntegrationTimeout: terminalShellIntegrationTimeout ?? TERMINAL_SHELL_INTEGRATION_TIMEOUT,
-=======
-			terminalShellIntegrationTimeout: terminalShellIntegrationTimeout ?? 4000,
->>>>>>> 6301e904
 			fuzzyMatchThreshold: fuzzyMatchThreshold ?? 1.0,
 			mcpEnabled: mcpEnabled ?? true,
 			enableMcpServerCreation: enableMcpServerCreation ?? true,
@@ -2617,12 +2603,8 @@
 			fuzzyMatchThreshold: stateValues.fuzzyMatchThreshold ?? 1.0,
 			writeDelayMs: stateValues.writeDelayMs ?? 1000,
 			terminalOutputLineLimit: stateValues.terminalOutputLineLimit ?? 500,
-<<<<<<< HEAD
 			terminalShellIntegrationTimeout:
 				stateValues.terminalShellIntegrationTimeout ?? TERMINAL_SHELL_INTEGRATION_TIMEOUT,
-=======
-			terminalShellIntegrationTimeout: stateValues.terminalShellIntegrationTimeout ?? 4000,
->>>>>>> 6301e904
 			mode: stateValues.mode ?? defaultModeSlug,
 			language: stateValues.language ?? formatLanguage(vscode.env.language),
 			mcpEnabled: stateValues.mcpEnabled ?? true,
