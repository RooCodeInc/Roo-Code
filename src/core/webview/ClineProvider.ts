--- conflicted
+++ resolved
@@ -2345,31 +2345,16 @@
 
 	// this function deletes a task from task hidtory, and deletes it's checkpoints and delete the task folder
 	async deleteTaskWithId(id: string) {
-<<<<<<< HEAD
-		// get the task directory full path
-		const { taskDirPath } = await this.getTaskWithId(id)
-
-		// remove task from stack if it's the current task
-		if (id === this.getCurrentCline()?.taskId) {
-			// if we found the taskid to delete - call finish to abort this task and allow a new task to be started,
-			// if we are deleting a subtask and parent task is still waiting for subtask to finish - it allows the parent to resume (this case should neve exist)
-			await this.finishSubTask(t("common:tasks.deleted"))
-		}
-
-		// delete task from the task history state
-		await this.deleteTaskFromState(id)
-=======
 		try {
-			// Try to get the task directory full path
+			// get the task directory full path
 			const { taskDirPath } = await this.getTaskWithId(id)
 
 			// remove task from stack if it's the current task
 			if (id === this.getCurrentCline()?.taskId) {
 				// if we found the taskid to delete - call finish to abort this task and allow a new task to be started,
 				// if we are deleting a subtask and parent task is still waiting for subtask to finish - it allows the parent to resume (this case should neve exist)
-				await this.finishSubTask(`Task failure: It was stopped and deleted by the user.`)
+				await this.finishSubTask(t("common:tasks.deleted"))
 			}
->>>>>>> 3b116a2b
 
 			// delete task from the task history state
 			await this.deleteTaskFromState(id)
@@ -2379,15 +2364,6 @@
 			const globalStorageDir = this.contextProxy.globalStorageUri.fsPath
 			const workspaceDir = this.cwd
 
-<<<<<<< HEAD
-		try {
-			await ShadowCheckpointService.deleteTask({ taskId: id, globalStorageDir, workspaceDir })
-		} catch (error) {
-			console.error(
-				`[deleteTaskWithId${id}] ${t("common:errors.failed_delete_repo", { error: error instanceof Error ? error.message : String(error) })}`,
-			)
-		}
-=======
 			try {
 				await ShadowCheckpointService.deleteTask({ taskId: id, globalStorageDir, workspaceDir })
 			} catch (error) {
@@ -2395,7 +2371,6 @@
 					`[deleteTaskWithId${id}] failed to delete associated shadow repository or branch: ${error instanceof Error ? error.message : String(error)}`,
 				)
 			}
->>>>>>> 3b116a2b
 
 			// delete the entire task directory including checkpoints and all content
 			try {
@@ -2407,18 +2382,12 @@
 				)
 			}
 		} catch (error) {
-<<<<<<< HEAD
-			console.error(
-				`[deleteTaskWithId${id}] ${t("common:errors.failed_remove_directory", { error: error instanceof Error ? error.message : String(error) })}`,
-			)
-=======
 			// If task is not found, just remove it from state
 			if (error instanceof Error && error.message === "Task not found") {
 				await this.deleteTaskFromState(id)
 				return
 			}
 			throw error
->>>>>>> 3b116a2b
 		}
 	}
 
