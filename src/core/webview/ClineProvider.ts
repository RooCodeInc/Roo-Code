--- conflicted
+++ resolved
@@ -2372,12 +2372,7 @@
 			autoApprovalEnabled: stateValues.autoApprovalEnabled ?? false,
 			customModes,
 			maxOpenTabsContext: stateValues.maxOpenTabsContext ?? 20,
-<<<<<<< HEAD
 			maxWorkspaceFiles: stateValues.maxWorkspaceFiles ?? MAX_WORKSPACE_FILES,
-			openRouterUseMiddleOutTransform: stateValues.openRouterUseMiddleOutTransform,
-=======
-			maxWorkspaceFiles: stateValues.maxWorkspaceFiles ?? 200,
->>>>>>> a510223a
 			browserToolEnabled: stateValues.browserToolEnabled ?? true,
 			telemetrySetting: stateValues.telemetrySetting || "unset",
 			showRooIgnoredFiles: stateValues.showRooIgnoredFiles ?? false,
