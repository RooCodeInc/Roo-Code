import { Anthropic } from "@anthropic-ai/sdk"
import delay from "delay"
import axios from "axios"
import EventEmitter from "events"
import fs from "fs/promises"
import os from "os"
import pWaitFor from "p-wait-for"
import * as path from "path"
import * as vscode from "vscode"

<<<<<<< HEAD
import { ApiConfiguration, ApiProvider, ModelInfo, PEARAI_URL } from "../../shared/api"
=======
import { changeLanguage, t } from "../../i18n"
import { setPanel } from "../../activate/registerCommands"
import { ApiConfiguration, ApiProvider, ModelInfo, API_CONFIG_KEYS } from "../../shared/api"
>>>>>>> e075fbfa
import { findLast } from "../../shared/array"
import { supportPrompt } from "../../shared/support-prompt"
import { GlobalFileNames } from "../../shared/globalFileNames"
import {
	SecretKey,
	GlobalStateKey,
	SECRET_KEYS,
	GLOBAL_STATE_KEYS,
	ConfigurationValues,
} from "../../shared/globalState"
import { HistoryItem } from "../../shared/HistoryItem"
import { ApiConfigMeta, ExtensionMessage } from "../../shared/ExtensionMessage"
import { checkoutDiffPayloadSchema, checkoutRestorePayloadSchema, WebviewMessage } from "../../shared/WebviewMessage"
import { Mode, PromptComponent, defaultModeSlug, ModeConfig } from "../../shared/modes"
import { checkExistKey } from "../../shared/checkExistApiConfig"
import { EXPERIMENT_IDS, experiments as Experiments, experimentDefault, ExperimentId } from "../../shared/experiments"
import { formatLanguage } from "../../shared/language"
import { Terminal, TERMINAL_SHELL_INTEGRATION_TIMEOUT } from "../../integrations/terminal/Terminal"
import { downloadTask } from "../../integrations/misc/export-markdown"
import { openFile, openImage } from "../../integrations/misc/open-file"
import { selectImages } from "../../integrations/misc/process-images"
import { getTheme } from "../../integrations/theme/getTheme"
import WorkspaceTracker from "../../integrations/workspace/WorkspaceTracker"
import { McpHub } from "../../services/mcp/McpHub"
import { SYSTEM_PROMPT } from "../prompts/system"
import { McpServerManager } from "../../services/mcp/McpServerManager"
import { ShadowCheckpointService } from "../../services/checkpoints/ShadowCheckpointService"
import { BrowserSession } from "../../services/browser/BrowserSession"
import { discoverChromeInstances } from "../../services/browser/browserDiscovery"
import { searchWorkspaceFiles } from "../../services/search/file-search"
import { fileExistsAtPath } from "../../utils/fs"
import { playSound, setSoundEnabled, setSoundVolume } from "../../utils/sound"
import { playTts, setTtsEnabled, setTtsSpeed, stopTts } from "../../utils/tts"
import { singleCompletionHandler } from "../../utils/single-completion-handler"
import { searchCommits } from "../../utils/git"
import { getDiffStrategy } from "../diff/DiffStrategy"
import { ConfigManager } from "../config/ConfigManager"
import { CustomModesManager } from "../config/CustomModesManager"
import { ContextProxy } from "../contextProxy"
import { buildApiHandler } from "../../api"
import { getOpenRouterModels } from "../../api/providers/openrouter"
import { getGlamaModels } from "../../api/providers/glama"
import { getUnboundModels } from "../../api/providers/unbound"
import { getRequestyModels } from "../../api/providers/requesty"
import { getOpenAiModels } from "../../api/providers/openai"
import { getOllamaModels } from "../../api/providers/ollama"
import { getVsCodeLmModels } from "../../api/providers/vscode-lm"
import { getLmStudioModels } from "../../api/providers/lmstudio"
import { ACTION_NAMES } from "../CodeActionProvider"
import { Cline, ClineOptions } from "../Cline"
import { openMention } from "../mentions"
import { getNonce } from "./getNonce"
import { getUri } from "./getUri"
import { telemetryService } from "../../services/telemetry/TelemetryService"
import { TelemetrySetting } from "../../shared/TelemetrySetting"
import { getWorkspacePath } from "../../utils/path"

/*
https://github.com/microsoft/vscode-webview-ui-toolkit-samples/blob/main/default/weather-webview/src/providers/WeatherViewProvider.ts

https://github.com/KumarVariable/vscode-extension-sidebar-html/blob/master/src/customSidebarViewProvider.ts
*/

/**
 * https://github.com/microsoft/vscode-webview-ui-toolkit-samples/blob/main/default/weather-webview/src/providers/WeatherViewProvider.ts
 * https://github.com/KumarVariable/vscode-extension-sidebar-html/blob/master/src/customSidebarViewProvider.ts
 */

<<<<<<< HEAD
export class ClineProvider implements vscode.WebviewViewProvider {
	public static readonly sideBarId = "pearai-roo-cline.SidebarProvider" // used in package.json as the view's id. This value cannot be changed due to how vscode caches views based on their id, and updating the id would break existing instances of the extension.
=======
export type ClineProviderEvents = {
	clineAdded: [cline: Cline]
}

export class ClineProvider extends EventEmitter<ClineProviderEvents> implements vscode.WebviewViewProvider {
	public static readonly sideBarId = "roo-cline.SidebarProvider" // used in package.json as the view's id. This value cannot be changed due to how vscode caches views based on their id, and updating the id would break existing instances of the extension.
>>>>>>> e075fbfa
	public static readonly tabPanelId = "roo-cline.TabPanelProvider"
	private static activeInstances: Set<ClineProvider> = new Set()
	private disposables: vscode.Disposable[] = []
	private view?: vscode.WebviewView | vscode.WebviewPanel
	private isViewLaunched = false
	private clineStack: Cline[] = []
	private workspaceTracker?: WorkspaceTracker
	protected mcpHub?: McpHub // Change from private to protected
	private latestAnnouncementId = "mar-20-2025-3-10" // update to some unique identifier when we add a new announcement
	private contextProxy: ContextProxy
	configManager: ConfigManager
	customModesManager: CustomModesManager
	get cwd() {
		return getWorkspacePath()
	}
	constructor(
		readonly context: vscode.ExtensionContext,
		private readonly outputChannel: vscode.OutputChannel,
		private readonly renderContext: "sidebar" | "editor" = "sidebar",
	) {
		super()

		this.outputChannel.appendLine("ClineProvider instantiated")
		this.contextProxy = new ContextProxy(context)
		ClineProvider.activeInstances.add(this)

		// Register this provider with the telemetry service to enable it to add properties like mode and provider
		telemetryService.setProvider(this)

		this.workspaceTracker = new WorkspaceTracker(this)
		this.configManager = new ConfigManager(this.context)
		this.customModesManager = new CustomModesManager(this.context, async () => {
			await this.postStateToWebview()
		})

		// Initialize MCP Hub through the singleton manager
		McpServerManager.getInstance(this.context, this)
			.then((hub) => {
				this.mcpHub = hub
			})
			.catch((error) => {
				this.outputChannel.appendLine(`Failed to initialize MCP Hub: ${error}`)
			})
	}

	// Adds a new Cline instance to clineStack, marking the start of a new task.
	// The instance is pushed to the top of the stack (LIFO order).
	// When the task is completed, the top instance is removed, reactivating the previous task.
	async addClineToStack(cline: Cline) {
		console.log(`[subtasks] adding task ${cline.taskId}.${cline.instanceId} to stack`)

		// Add this cline instance into the stack that represents the order of all the called tasks.
		this.clineStack.push(cline)

		this.emit("clineAdded", cline)

		// Ensure getState() resolves correctly.
		const state = await this.getState()

		if (!state || typeof state.mode !== "string") {
			throw new Error(t("common:errors.retrieve_current_mode"))
		}
	}

	// Removes and destroys the top Cline instance (the current finished task),
	// activating the previous one (resuming the parent task).
	async removeClineFromStack() {
		if (this.clineStack.length === 0) {
			return
		}

		// Pop the top Cline instance from the stack.
		var cline = this.clineStack.pop()

		if (cline) {
			console.log(`[subtasks] removing task ${cline.taskId}.${cline.instanceId} from stack`)

			try {
				// Abort the running task and set isAbandoned to true so
				// all running promises will exit as well.
				await cline.abortTask(true)
			} catch (e) {
				this.log(
					`[subtasks] encountered error while aborting task ${cline.taskId}.${cline.instanceId}: ${e.message}`,
				)
			}

			// Make sure no reference kept, once promises end it will be
			// garbage collected.
			cline = undefined
		}
	}

	// returns the current cline object in the stack (the top one)
	// if the stack is empty, returns undefined
	getCurrentCline(): Cline | undefined {
		if (this.clineStack.length === 0) {
			return undefined
		}
		return this.clineStack[this.clineStack.length - 1]
	}

	// returns the current clineStack length (how many cline objects are in the stack)
	getClineStackSize(): number {
		return this.clineStack.length
	}

	public getCurrentTaskStack(): string[] {
		return this.clineStack.map((cline) => cline.taskId)
	}

	// remove the current task/cline instance (at the top of the stack), ao this task is finished
	// and resume the previous task/cline instance (if it exists)
	// this is used when a sub task is finished and the parent task needs to be resumed
	async finishSubTask(lastMessage?: string) {
		console.log(`[subtasks] finishing subtask ${lastMessage}`)
		// remove the last cline instance from the stack (this is the finished sub task)
		await this.removeClineFromStack()
		// resume the last cline instance in the stack (if it exists - this is the 'parnt' calling task)
		this.getCurrentCline()?.resumePausedTask(lastMessage)
	}

	/*
	VSCode extensions use the disposable pattern to clean up resources when the sidebar/editor tab is closed by the user or system. This applies to event listening, commands, interacting with the UI, etc.
	- https://vscode-docs.readthedocs.io/en/stable/extensions/patterns-and-principles/
	- https://github.com/microsoft/vscode-extension-samples/blob/main/webview-sample/src/extension.ts
	*/
	async dispose() {
		this.outputChannel.appendLine("Disposing ClineProvider...")
		await this.removeClineFromStack()
		this.outputChannel.appendLine("Cleared task")

		if (this.view && "dispose" in this.view) {
			this.view.dispose()
			this.outputChannel.appendLine("Disposed webview")
		}

		while (this.disposables.length) {
			const x = this.disposables.pop()

			if (x) {
				x.dispose()
			}
		}

		this.workspaceTracker?.dispose()
		this.workspaceTracker = undefined
		this.mcpHub?.dispose()
		this.mcpHub = undefined
		this.customModesManager?.dispose()
		this.outputChannel.appendLine("Disposed all disposables")
		ClineProvider.activeInstances.delete(this)

		// Unregister from McpServerManager
		McpServerManager.unregisterProvider(this)
	}

	public static getVisibleInstance(): ClineProvider | undefined {
		return findLast(Array.from(this.activeInstances), (instance) => instance.view?.visible === true)
	}

	public static async getInstance(): Promise<ClineProvider | undefined> {
		let visibleProvider = ClineProvider.getVisibleInstance()

		// If no visible provider, try to show the sidebar view
		if (!visibleProvider) {
			await vscode.commands.executeCommand("pearai-roo-cline.SidebarProvider.focus")
			// Wait briefly for the view to become visible
			await delay(100)
			visibleProvider = ClineProvider.getVisibleInstance()
		}

		// If still no visible provider, return
		if (!visibleProvider) {
			return
		}

		return visibleProvider
	}

	public static async isActiveTask(): Promise<boolean> {
		const visibleProvider = await ClineProvider.getInstance()
		if (!visibleProvider) {
			return false
		}

		// check if there is a cline instance in the stack (if this provider has an active task)
		if (visibleProvider.getCurrentCline()) {
			return true
		}

		return false
	}

	public static async handleCodeAction(
		command: string,
		promptType: keyof typeof ACTION_NAMES,
		params: Record<string, string | any[]>,
	): Promise<void> {
		const visibleProvider = await ClineProvider.getInstance()

		if (!visibleProvider) {
			return
		}

		const { customSupportPrompts } = await visibleProvider.getState()

		const prompt = supportPrompt.create(promptType, params, customSupportPrompts)

		if (command.endsWith("addToContext")) {
			await visibleProvider.postMessageToWebview({
				type: "invoke",
				invoke: "setChatBoxMessage",
				text: prompt,
			})

			return
		}

		if (visibleProvider.getCurrentCline() && command.endsWith("InCurrentTask")) {
			await visibleProvider.postMessageToWebview({ type: "invoke", invoke: "sendMessage", text: prompt })
			return
		}

		await visibleProvider.initClineWithTask(prompt)
	}

	public static async handleTerminalAction(
		command: string,
		promptType: "TERMINAL_ADD_TO_CONTEXT" | "TERMINAL_FIX" | "TERMINAL_EXPLAIN",
		params: Record<string, string | any[]>,
	): Promise<void> {
		const visibleProvider = await ClineProvider.getInstance()
		if (!visibleProvider) {
			return
		}

		const { customSupportPrompts } = await visibleProvider.getState()

		const prompt = supportPrompt.create(promptType, params, customSupportPrompts)

		if (command.endsWith("AddToContext")) {
			await visibleProvider.postMessageToWebview({
				type: "invoke",
				invoke: "setChatBoxMessage",
				text: prompt,
			})
			return
		}

		if (visibleProvider.getCurrentCline() && command.endsWith("InCurrentTask")) {
			await visibleProvider.postMessageToWebview({
				type: "invoke",
				invoke: "sendMessage",
				text: prompt,
			})
			return
		}

		await visibleProvider.initClineWithTask(prompt)
	}

	async resolveWebviewView(webviewView: vscode.WebviewView | vscode.WebviewPanel) {
		this.outputChannel.appendLine("Resolving webview view")

		if (!this.contextProxy.isInitialized) {
			await this.contextProxy.initialize()
		}

		this.view = webviewView

		// Set panel reference according to webview type
		if ("onDidChangeViewState" in webviewView) {
			// Tag page type
			setPanel(webviewView, "tab")
		} else if ("onDidChangeVisibility" in webviewView) {
			// Sidebar Type
			setPanel(webviewView, "sidebar")
		}

		// Initialize out-of-scope variables that need to recieve persistent global state values
		this.getState().then(({ soundEnabled, terminalShellIntegrationTimeout }) => {
			setSoundEnabled(soundEnabled ?? false)
			Terminal.setShellIntegrationTimeout(terminalShellIntegrationTimeout ?? TERMINAL_SHELL_INTEGRATION_TIMEOUT)
		})

		// Initialize tts enabled state
		this.getState().then(({ ttsEnabled }) => {
			setTtsEnabled(ttsEnabled ?? false)
		})

		// Initialize tts speed state
		this.getState().then(({ ttsSpeed }) => {
			setTtsSpeed(ttsSpeed ?? 1)
		})

		webviewView.webview.options = {
			// Allow scripts in the webview
			enableScripts: true,
			localResourceRoots: [this.contextProxy.extensionUri],
		}

		webviewView.webview.html =
			this.contextProxy.extensionMode === vscode.ExtensionMode.Development
				? await this.getHMRHtmlContent(webviewView.webview)
				: this.getHtmlContent(webviewView.webview)

		// Sets up an event listener to listen for messages passed from the webview view context
		// and executes code based on the message that is recieved
		this.setWebviewMessageListener(webviewView.webview)

		// Logs show up in bottom panel > Debug Console
		//console.log("registering listener")

		// Listen for when the panel becomes visible
		// https://github.com/microsoft/vscode-discussions/discussions/840
		if ("onDidChangeViewState" in webviewView) {
			// WebviewView and WebviewPanel have all the same properties except for this visibility listener
			// panel
			webviewView.onDidChangeViewState(
				() => {
					if (this.view?.visible) {
						this.postMessageToWebview({ type: "action", action: "didBecomeVisible" })
					}
				},
				null,
				this.disposables,
			)
		} else if ("onDidChangeVisibility" in webviewView) {
			// sidebar
			webviewView.onDidChangeVisibility(
				() => {
					if (this.view?.visible) {
						this.postMessageToWebview({ type: "action", action: "didBecomeVisible" })
					}
				},
				null,
				this.disposables,
			)
		}

		// Listen for when the view is disposed
		// This happens when the user closes the view or when the view is closed programmatically
		webviewView.onDidDispose(
			async () => {
				await this.dispose()
			},
			null,
			this.disposables,
		)

		// Listen for when color changes
		vscode.workspace.onDidChangeConfiguration(
			async (e) => {
				if (e && e.affectsConfiguration("workbench.colorTheme")) {
					// Sends latest theme name to webview
					await this.postMessageToWebview({ type: "theme", text: JSON.stringify(await getTheme()) })
				}
			},
			null,
			this.disposables,
		)

		// If the extension is starting a new session, clear previous task state.
		await this.removeClineFromStack()

		this.outputChannel.appendLine("Webview view resolved")
	}

	public async initClineWithSubTask(parent: Cline, task?: string, images?: string[]) {
		return this.initClineWithTask(task, images, parent)
	}

	// when initializing a new task, (not from history but from a tool command new_task) there is no need to remove the previouse task
	// since the new task is a sub task of the previous one, and when it finishes it is removed from the stack and the caller is resumed
	// in this way we can have a chain of tasks, each one being a sub task of the previous one until the main task is finished
	public async initClineWithTask(task?: string, images?: string[], parentTask?: Cline) {
		const {
			apiConfiguration,
			customModePrompts,
			diffEnabled: enableDiff,
			enableCheckpoints,
			checkpointStorage,
			fuzzyMatchThreshold,
			mode,
			customInstructions: globalInstructions,
			experiments,
		} = await this.getState()

		const modePrompt = customModePrompts?.[mode] as PromptComponent
		const effectiveInstructions = [globalInstructions, modePrompt?.customInstructions].filter(Boolean).join("\n\n")

		const cline = new Cline({
			provider: this,
			apiConfiguration,
			customInstructions: effectiveInstructions,
			enableDiff,
			enableCheckpoints,
			checkpointStorage,
			fuzzyMatchThreshold,
			task,
			images,
			experiments,
			rootTask: this.clineStack.length > 0 ? this.clineStack[0] : undefined,
			parentTask,
			taskNumber: this.clineStack.length + 1,
		})

		await this.addClineToStack(cline)
		this.log(
			`[subtasks] ${cline.parentTask ? "child" : "parent"} task ${cline.taskId}.${cline.instanceId} instantiated`,
		)
		return cline
	}

	public async initClineWithHistoryItem(historyItem: HistoryItem & { rootTask?: Cline; parentTask?: Cline }) {
		await this.removeClineFromStack()

		const {
			apiConfiguration,
			customModePrompts,
			diffEnabled: enableDiff,
			enableCheckpoints,
			checkpointStorage,
			fuzzyMatchThreshold,
			mode,
			customInstructions: globalInstructions,
			experiments,
		} = await this.getState()

		const modePrompt = customModePrompts?.[mode] as PromptComponent
		const effectiveInstructions = [globalInstructions, modePrompt?.customInstructions].filter(Boolean).join("\n\n")

		const taskId = historyItem.id
		const globalStorageDir = this.contextProxy.globalStorageUri.fsPath
		const workspaceDir = this.cwd

		const checkpoints: Pick<ClineOptions, "enableCheckpoints" | "checkpointStorage"> = {
			enableCheckpoints,
			checkpointStorage,
		}

		if (enableCheckpoints) {
			try {
				checkpoints.checkpointStorage = await ShadowCheckpointService.getTaskStorage({
					taskId,
					globalStorageDir,
					workspaceDir,
				})

				this.log(
					`[ClineProvider#initClineWithHistoryItem] Using ${checkpoints.checkpointStorage} storage for ${taskId}`,
				)
			} catch (error) {
				checkpoints.enableCheckpoints = false
				this.log(`[ClineProvider#initClineWithHistoryItem] Error getting task storage: ${error.message}`)
			}
		}

		const cline = new Cline({
			provider: this,
			apiConfiguration,
			customInstructions: effectiveInstructions,
			enableDiff,
			...checkpoints,
			fuzzyMatchThreshold,
			historyItem,
			experiments,
			rootTask: historyItem.rootTask,
			parentTask: historyItem.parentTask,
			taskNumber: historyItem.number,
		})

		await this.addClineToStack(cline)
		this.log(
			`[subtasks] ${cline.parentTask ? "child" : "parent"} task ${cline.taskId}.${cline.instanceId} instantiated`,
		)
		return cline
	}

	public async postMessageToWebview(message: ExtensionMessage) {
		await this.view?.webview.postMessage(message)
	}

	private async getHMRHtmlContent(webview: vscode.Webview): Promise<string> {
		const localPort = "5174"
		const localServerUrl = `localhost:${localPort}`

		// Check if local dev server is running.
		try {
			await axios.get(`http://${localServerUrl}`)
		} catch (error) {
			vscode.window.showErrorMessage(t("common:errors.hmr_not_running"))

			return this.getHtmlContent(webview)
		}

		const nonce = getNonce()

		const stylesUri = getUri(webview, this.contextProxy.extensionUri, [
			"webview-ui",
			"build",
			"assets",
			"index.css",
		])

		const codiconsUri = getUri(webview, this.contextProxy.extensionUri, [
			"node_modules",
			"@vscode",
			"codicons",
			"dist",
			"codicon.css",
		])

		const file = "src/index.tsx"
		const scriptUri = `http://${localServerUrl}/${file}`

		const reactRefresh = /*html*/ `
			<script nonce="${nonce}" type="module">
				import RefreshRuntime from "http://localhost:${localPort}/@react-refresh"
				RefreshRuntime.injectIntoGlobalHook(window)
				window.$RefreshReg$ = () => {}
				window.$RefreshSig$ = () => (type) => type
				window.__vite_plugin_react_preamble_installed__ = true
			</script>
		`

		const csp = [
			"default-src 'none'",
			`font-src ${webview.cspSource}`,
			`style-src ${webview.cspSource} 'unsafe-inline' https://* http://${localServerUrl} http://0.0.0.0:${localPort}`,
			`img-src ${webview.cspSource} data:`,
<<<<<<< HEAD
			`script-src 'unsafe-eval' https://* http://${localServerUrl} http://0.0.0.0:${localPort} 'nonce-${nonce}'`,
			`connect-src https://* ws://${localServerUrl} ws://0.0.0.0:${localPort} http://${localServerUrl} http://0.0.0.0:${localPort} http://localhost:8000 http://0.0.0.0:8000 https://stingray-app-gb2an.ondigitalocean.app`,
=======
			`script-src 'unsafe-eval' https://* https://*.posthog.com http://${localServerUrl} http://0.0.0.0:${localPort} 'nonce-${nonce}'`,
			`connect-src https://* https://*.posthog.com ws://${localServerUrl} ws://0.0.0.0:${localPort} http://${localServerUrl} http://0.0.0.0:${localPort}`,
>>>>>>> e075fbfa
		]

		return /*html*/ `
			<!DOCTYPE html>
			<html lang="en">
				<head>
					<meta charset="utf-8">
					<meta name="viewport" content="width=device-width,initial-scale=1,shrink-to-fit=no">
					<meta http-equiv="Content-Security-Policy" content="${csp.join("; ")}">
					<link rel="stylesheet" type="text/css" href="${stylesUri}">
					<link href="${codiconsUri}" rel="stylesheet" />
					<title>Roo Code</title>
				</head>
				<body>
					<div id="root"></div>
					${reactRefresh}
					<script type="module" src="${scriptUri}"></script>
				</body>
			</html>
		`
	}

	/**
	 * Defines and returns the HTML that should be rendered within the webview panel.
	 *
	 * @remarks This is also the place where references to the React webview build files
	 * are created and inserted into the webview HTML.
	 *
	 * @param webview A reference to the extension webview
	 * @param extensionUri The URI of the directory containing the extension
	 * @returns A template string literal containing the HTML that should be
	 * rendered within the webview panel
	 */
	private getHtmlContent(webview: vscode.Webview): string {
		// Get the local path to main script run in the webview,
		// then convert it to a uri we can use in the webview.

		// The CSS file from the React build output
		const stylesUri = getUri(webview, this.contextProxy.extensionUri, [
			"webview-ui",
			"build",
			"assets",
			"index.css",
		])
		// The JS file from the React build output
		const scriptUri = getUri(webview, this.contextProxy.extensionUri, ["webview-ui", "build", "assets", "index.js"])

		// The codicon font from the React build output
		// https://github.com/microsoft/vscode-extension-samples/blob/main/webview-codicons-sample/src/extension.ts
		// we installed this package in the extension so that we can access it how its intended from the extension (the font file is likely bundled in vscode), and we just import the css fileinto our react app we don't have access to it
		// don't forget to add font-src ${webview.cspSource};
		const codiconsUri = getUri(webview, this.contextProxy.extensionUri, [
			"node_modules",
			"@vscode",
			"codicons",
			"dist",
			"codicon.css",
		])

		// const scriptUri = webview.asWebviewUri(vscode.Uri.joinPath(this._extensionUri, "assets", "main.js"))

		// const styleResetUri = webview.asWebviewUri(vscode.Uri.joinPath(this._extensionUri, "assets", "reset.css"))
		// const styleVSCodeUri = webview.asWebviewUri(vscode.Uri.joinPath(this._extensionUri, "assets", "vscode.css"))

		// // Same for stylesheet
		// const stylesheetUri = webview.asWebviewUri(vscode.Uri.joinPath(this._extensionUri, "assets", "main.css"))

		// Use a nonce to only allow a specific script to be run.
		/*
		content security policy of your webview to only allow scripts that have a specific nonce
		create a content security policy meta tag so that only loading scripts with a nonce is allowed
		As your extension grows you will likely want to add custom styles, fonts, and/or images to your webview. If you do, you will need to update the content security policy meta tag to explicity allow for these resources. E.g.
				<meta http-equiv="Content-Security-Policy" content="default-src 'none'; style-src ${webview.cspSource}; font-src ${webview.cspSource}; img-src ${webview.cspSource} https:; script-src 'nonce-${nonce}';">
		- 'unsafe-inline' is required for styles due to vscode-webview-toolkit's dynamic style injection
		- since we pass base64 images to the webview, we need to specify img-src ${webview.cspSource} data:;

		in meta tag we add nonce attribute: A cryptographic nonce (only used once) to allow scripts. The server must generate a unique nonce value each time it transmits a policy. It is critical to provide a nonce that cannot be guessed as bypassing a resource's policy is otherwise trivial.
		*/
		const nonce = getNonce()

		// Tip: Install the es6-string-html VS Code extension to enable code highlighting below
		return /*html*/ `
        <!DOCTYPE html>
        <html lang="en">
          <head>
            <meta charset="utf-8">
            <meta name="viewport" content="width=device-width,initial-scale=1,shrink-to-fit=no">
            <meta name="theme-color" content="#000000">
<<<<<<< HEAD
            <meta http-equiv="Content-Security-Policy" content="default-src 'none'; font-src ${webview.cspSource}; style-src ${webview.cspSource} 'unsafe-inline'; img-src ${webview.cspSource} data:; script-src 'nonce-${nonce}'; connect-src ${webview.cspSource} https://stingray-app-gb2an.ondigitalocean.app;">
=======
            <meta http-equiv="Content-Security-Policy" content="default-src 'none'; font-src ${webview.cspSource}; style-src ${webview.cspSource} 'unsafe-inline'; img-src ${webview.cspSource} data:; script-src 'nonce-${nonce}' https://us-assets.i.posthog.com; connect-src https://openrouter.ai https://us.i.posthog.com https://us-assets.i.posthog.com;">
>>>>>>> e075fbfa
            <link rel="stylesheet" type="text/css" href="${stylesUri}">
			<link href="${codiconsUri}" rel="stylesheet" />
            <title>Roo Code</title>
          </head>
          <body>
            <noscript>You need to enable JavaScript to run this app.</noscript>
            <div id="root"></div>
            <script nonce="${nonce}" type="module" src="${scriptUri}"></script>
          </body>
        </html>
      `
	}

	/**
	 * Sets up an event listener to listen for messages passed from the webview context and
	 * executes code based on the message that is recieved.
	 *
	 * @param webview A reference to the extension webview
	 */
	private setWebviewMessageListener(webview: vscode.Webview) {
		webview.onDidReceiveMessage(
			async (message: WebviewMessage) => {
				switch (message.type) {
					case "webviewDidLaunch":
						// Load custom modes first
						const customModes = await this.customModesManager.getCustomModes()
						await this.updateGlobalState("customModes", customModes)

						this.postStateToWebview()
						this.workspaceTracker?.initializeFilePaths() // don't await

						getTheme().then((theme) =>
							this.postMessageToWebview({ type: "theme", text: JSON.stringify(theme) }),
						)

						// If MCP Hub is already initialized, update the webview with current server list
						if (this.mcpHub) {
							this.postMessageToWebview({
								type: "mcpServers",
								mcpServers: this.mcpHub.getAllServers(),
							})
						}

						const cacheDir = await this.ensureCacheDirectoryExists()

						// Post last cached models in case the call to endpoint fails.
						this.readModelsFromCache(GlobalFileNames.openRouterModels).then((openRouterModels) => {
							if (openRouterModels) {
								this.postMessageToWebview({ type: "openRouterModels", openRouterModels })
							}
						})

						// GUI relies on model info to be up-to-date to provide
						// the most accurate pricing, so we need to fetch the
						// latest details on launch.
						// We do this for all users since many users switch
						// between api providers and if they were to switch back
						// to OpenRouter it would be showing outdated model info
						// if we hadn't retrieved the latest at this point
						// (see normalizeApiConfiguration > openrouter).
						const { apiConfiguration: currentApiConfig } = await this.getState()
						getOpenRouterModels(currentApiConfig).then(async (openRouterModels) => {
							if (Object.keys(openRouterModels).length > 0) {
								await fs.writeFile(
									path.join(cacheDir, GlobalFileNames.openRouterModels),
									JSON.stringify(openRouterModels),
								)
								await this.postMessageToWebview({ type: "openRouterModels", openRouterModels })

								// Update model info in state (this needs to be
								// done here since we don't want to update state
								// while settings is open, and we may refresh
								// models there).
								const { apiConfiguration } = await this.getState()

								if (apiConfiguration.openRouterModelId) {
									await this.updateGlobalState(
										"openRouterModelInfo",
										openRouterModels[apiConfiguration.openRouterModelId],
									)
									await this.postStateToWebview()
								}
							}
						})

						this.readModelsFromCache(GlobalFileNames.glamaModels).then((glamaModels) => {
							if (glamaModels) {
								this.postMessageToWebview({ type: "glamaModels", glamaModels })
							}
						})

						getGlamaModels().then(async (glamaModels) => {
							if (Object.keys(glamaModels).length > 0) {
								await fs.writeFile(
									path.join(cacheDir, GlobalFileNames.glamaModels),
									JSON.stringify(glamaModels),
								)
								await this.postMessageToWebview({ type: "glamaModels", glamaModels })

								const { apiConfiguration } = await this.getState()

								if (apiConfiguration.glamaModelId) {
									await this.updateGlobalState(
										"glamaModelInfo",
										glamaModels[apiConfiguration.glamaModelId],
									)
									await this.postStateToWebview()
								}
							}
						})

						this.readModelsFromCache(GlobalFileNames.unboundModels).then((unboundModels) => {
							if (unboundModels) {
								this.postMessageToWebview({ type: "unboundModels", unboundModels })
							}
						})

						getUnboundModels().then(async (unboundModels) => {
							if (Object.keys(unboundModels).length > 0) {
								await fs.writeFile(
									path.join(cacheDir, GlobalFileNames.unboundModels),
									JSON.stringify(unboundModels),
								)
								await this.postMessageToWebview({ type: "unboundModels", unboundModels })

								const { apiConfiguration } = await this.getState()

								if (apiConfiguration?.unboundModelId) {
									await this.updateGlobalState(
										"unboundModelInfo",
										unboundModels[apiConfiguration.unboundModelId],
									)
									await this.postStateToWebview()
								}
							}
						})

						this.readModelsFromCache(GlobalFileNames.requestyModels).then((requestyModels) => {
							if (requestyModels) {
								this.postMessageToWebview({ type: "requestyModels", requestyModels })
							}
						})

						getRequestyModels().then(async (requestyModels) => {
							if (Object.keys(requestyModels).length > 0) {
								await fs.writeFile(
									path.join(cacheDir, GlobalFileNames.requestyModels),
									JSON.stringify(requestyModels),
								)
								await this.postMessageToWebview({ type: "requestyModels", requestyModels })

								const { apiConfiguration } = await this.getState()

								if (apiConfiguration.requestyModelId) {
									await this.updateGlobalState(
										"requestyModelInfo",
										requestyModels[apiConfiguration.requestyModelId],
									)
									await this.postStateToWebview()
								}
							}
						})

						this.configManager
							.listConfig()
							.then(async (listApiConfig) => {
								if (!listApiConfig) {
									return
								}

								if (listApiConfig.length === 1) {
									// check if first time init then sync with exist config
									if (!checkExistKey(listApiConfig[0])) {
										const { apiConfiguration } = await this.getState()
										await this.configManager.saveConfig(
											listApiConfig[0].name ?? "default",
											apiConfiguration,
										)
										listApiConfig[0].apiProvider = apiConfiguration.apiProvider
									}
								}

								const currentConfigName = (await this.getGlobalState("currentApiConfigName")) as string

								if (currentConfigName) {
									if (!(await this.configManager.hasConfig(currentConfigName))) {
										// current config name not valid, get first config in list
										await this.updateGlobalState("currentApiConfigName", listApiConfig?.[0]?.name)
										if (listApiConfig?.[0]?.name) {
											const apiConfig = await this.configManager.loadConfig(
												listApiConfig?.[0]?.name,
											)

											await Promise.all([
												this.updateGlobalState("listApiConfigMeta", listApiConfig),
												this.postMessageToWebview({ type: "listApiConfig", listApiConfig }),
												this.updateApiConfiguration(apiConfig),
											])
											await this.postStateToWebview()
											return
										}
									}
								}

								await Promise.all([
									await this.updateGlobalState("listApiConfigMeta", listApiConfig),
									await this.postMessageToWebview({ type: "listApiConfig", listApiConfig }),
								])
							})
							.catch((error) =>
								this.outputChannel.appendLine(
									`Error list api configuration: ${JSON.stringify(error, Object.getOwnPropertyNames(error), 2)}`,
								),
							)

						// If user already opted in to telemetry, enable telemetry service
						this.getStateToPostToWebview().then((state) => {
							const { telemetrySetting } = state
							const isOptedIn = telemetrySetting === "enabled"
							telemetryService.updateTelemetryState(isOptedIn)
						})

						this.isViewLaunched = true
						break
					case "newTask":
						// Code that should run in response to the hello message command
						//vscode.window.showInformationMessage(message.text!)

						// Send a message to our webview.
						// You can send any JSON serializable data.
						// Could also do this in extension .ts
						//this.postMessageToWebview({ type: "text", text: `Extension: ${Date.now()}` })
						// initializing new instance of Cline will make sure that any agentically running promises in old instance don't affect our new task. this essentially creates a fresh slate for the new task
						await this.initClineWithTask(message.text, message.images)
						break
					case "apiConfiguration":
						if (message.apiConfiguration) {
							await this.updateApiConfiguration(message.apiConfiguration)
						}
						await this.postStateToWebview()
						break
					case "customInstructions":
						await this.updateCustomInstructions(message.text)
						break
					case "alwaysAllowReadOnly":
						await this.updateGlobalState("alwaysAllowReadOnly", message.bool ?? undefined)
						await this.postStateToWebview()
						break
					case "alwaysAllowWrite":
						await this.updateGlobalState("alwaysAllowWrite", message.bool ?? undefined)
						await this.postStateToWebview()
						break
					case "alwaysAllowExecute":
						await this.updateGlobalState("alwaysAllowExecute", message.bool ?? undefined)
						await this.postStateToWebview()
						break
					case "alwaysAllowBrowser":
						await this.updateGlobalState("alwaysAllowBrowser", message.bool ?? undefined)
						await this.postStateToWebview()
						break
					case "alwaysAllowMcp":
						await this.updateGlobalState("alwaysAllowMcp", message.bool)
						await this.postStateToWebview()
						break
					case "alwaysAllowModeSwitch":
						await this.updateGlobalState("alwaysAllowModeSwitch", message.bool)
						await this.postStateToWebview()
						break
					case "alwaysAllowSubtasks":
						await this.updateGlobalState("alwaysAllowSubtasks", message.bool)
						await this.postStateToWebview()
						break
					case "askResponse":
						this.getCurrentCline()?.handleWebviewAskResponse(
							message.askResponse!,
							message.text,
							message.images,
						)
						break
					case "clearTask":
						// clear task resets the current session and allows for a new task to be started, if this session is a subtask - it allows the parent task to be resumed
						await this.finishSubTask(t("common:tasks.canceled"))
						await this.postStateToWebview()
						break
					case "didShowAnnouncement":
						await this.updateGlobalState("lastShownAnnouncementId", this.latestAnnouncementId)
						await this.postStateToWebview()
						break
					case "selectImages":
						const images = await selectImages()
						await this.postMessageToWebview({ type: "selectedImages", images })
						break
					case "exportCurrentTask":
						const currentTaskId = this.getCurrentCline()?.taskId
						if (currentTaskId) {
							this.exportTaskWithId(currentTaskId)
						}
						break
					case "showTaskWithId":
						this.showTaskWithId(message.text!)
						break
					case "deleteTaskWithId":
						this.deleteTaskWithId(message.text!)
						break
					case "deleteMultipleTasksWithIds": {
						const ids = message.ids
						if (Array.isArray(ids)) {
							// Process in batches of 20 (or another reasonable number)
							const batchSize = 20
							const results = []

							// Only log start and end of the operation
							console.log(`Batch deletion started: ${ids.length} tasks total`)

							for (let i = 0; i < ids.length; i += batchSize) {
								const batch = ids.slice(i, i + batchSize)

								const batchPromises = batch.map(async (id) => {
									try {
										await this.deleteTaskWithId(id)
										return { id, success: true }
									} catch (error) {
										// Keep error logging for debugging purposes
										console.log(
											`Failed to delete task ${id}: ${error instanceof Error ? error.message : String(error)}`,
										)
										return { id, success: false }
									}
								})

								// Process each batch in parallel but wait for completion before starting the next batch
								const batchResults = await Promise.all(batchPromises)
								results.push(...batchResults)

								// Update the UI after each batch to show progress
								await this.postStateToWebview()
							}

							// Log final results
							const successCount = results.filter((r) => r.success).length
							const failCount = results.length - successCount
							console.log(
								`Batch deletion completed: ${successCount}/${ids.length} tasks successful, ${failCount} tasks failed`,
							)
						}
						break
					}
					case "exportTaskWithId":
						this.exportTaskWithId(message.text!)
						break
					case "resetState":
						await this.resetState()
						break
					case "refreshOpenRouterModels": {
						const { apiConfiguration: configForRefresh } = await this.getState()
						const openRouterModels = await getOpenRouterModels(configForRefresh)

						if (Object.keys(openRouterModels).length > 0) {
							const cacheDir = await this.ensureCacheDirectoryExists()
							await fs.writeFile(
								path.join(cacheDir, GlobalFileNames.openRouterModels),
								JSON.stringify(openRouterModels),
							)
							await this.postMessageToWebview({ type: "openRouterModels", openRouterModels })
						}

						break
					}
					case "refreshGlamaModels":
						const glamaModels = await getGlamaModels()

						if (Object.keys(glamaModels).length > 0) {
							const cacheDir = await this.ensureCacheDirectoryExists()
							await fs.writeFile(
								path.join(cacheDir, GlobalFileNames.glamaModels),
								JSON.stringify(glamaModels),
							)
							await this.postMessageToWebview({ type: "glamaModels", glamaModels })
						}

						break
					case "refreshUnboundModels":
						const unboundModels = await getUnboundModels()

						if (Object.keys(unboundModels).length > 0) {
							const cacheDir = await this.ensureCacheDirectoryExists()
							await fs.writeFile(
								path.join(cacheDir, GlobalFileNames.unboundModels),
								JSON.stringify(unboundModels),
							)
							await this.postMessageToWebview({ type: "unboundModels", unboundModels })
						}

						break
					case "refreshRequestyModels":
						const requestyModels = await getRequestyModels()

						if (Object.keys(requestyModels).length > 0) {
							const cacheDir = await this.ensureCacheDirectoryExists()
							await fs.writeFile(
								path.join(cacheDir, GlobalFileNames.requestyModels),
								JSON.stringify(requestyModels),
							)
							await this.postMessageToWebview({ type: "requestyModels", requestyModels })
						}

						break
					case "refreshOpenAiModels":
						if (message?.values?.baseUrl && message?.values?.apiKey) {
							const openAiModels = await getOpenAiModels(
								message?.values?.baseUrl,
								message?.values?.apiKey,
							)
							this.postMessageToWebview({ type: "openAiModels", openAiModels })
						}

						break
					case "requestOllamaModels":
						const ollamaModels = await getOllamaModels(message.text)
						// TODO: Cache like we do for OpenRouter, etc?
						this.postMessageToWebview({ type: "ollamaModels", ollamaModels })
						break
					case "requestLmStudioModels":
						const lmStudioModels = await getLmStudioModels(message.text)
						// TODO: Cache like we do for OpenRouter, etc?
						this.postMessageToWebview({ type: "lmStudioModels", lmStudioModels })
						break
					case "requestVsCodeLmModels":
						const vsCodeLmModels = await getVsCodeLmModels()
						// TODO: Cache like we do for OpenRouter, etc?
						this.postMessageToWebview({ type: "vsCodeLmModels", vsCodeLmModels })
						break
					case "openImage":
						openImage(message.text!)
						break
					case "openFile":
						openFile(message.text!, message.values as { create?: boolean; content?: string })
						break
					case "openMention":
						openMention(message.text)
						break
					case "checkpointDiff":
						const result = checkoutDiffPayloadSchema.safeParse(message.payload)

						if (result.success) {
							await this.getCurrentCline()?.checkpointDiff(result.data)
						}

						break
					case "checkpointRestore": {
						const result = checkoutRestorePayloadSchema.safeParse(message.payload)

						if (result.success) {
							await this.cancelTask()

							try {
								await pWaitFor(() => this.getCurrentCline()?.isInitialized === true, { timeout: 3_000 })
							} catch (error) {
								vscode.window.showErrorMessage(t("common:errors.checkpoint_timeout"))
							}

							try {
								await this.getCurrentCline()?.checkpointRestore(result.data)
							} catch (error) {
								vscode.window.showErrorMessage(t("common:errors.checkpoint_failed"))
							}
						}

						break
					}
					case "cancelTask":
						await this.cancelTask()
						break
					case "allowedCommands":
						await this.context.globalState.update("allowedCommands", message.commands)
						// Also update workspace settings
						await vscode.workspace
							.getConfiguration("roo-cline")
							.update("allowedCommands", message.commands, vscode.ConfigurationTarget.Global)
						break
					case "openMcpSettings": {
						const mcpSettingsFilePath = await this.mcpHub?.getMcpSettingsFilePath()
						if (mcpSettingsFilePath) {
							openFile(mcpSettingsFilePath)
						}
						break
					}
					case "openCustomModesSettings": {
						const customModesFilePath = await this.customModesManager.getCustomModesFilePath()
						if (customModesFilePath) {
							openFile(customModesFilePath)
						}
						break
					}
					case "deleteMcpServer": {
						if (!message.serverName) {
							break
						}

						try {
							this.outputChannel.appendLine(`Attempting to delete MCP server: ${message.serverName}`)
							await this.mcpHub?.deleteServer(message.serverName)
							this.outputChannel.appendLine(`Successfully deleted MCP server: ${message.serverName}`)
						} catch (error) {
							const errorMessage = error instanceof Error ? error.message : String(error)
							this.outputChannel.appendLine(`Failed to delete MCP server: ${errorMessage}`)
							// Error messages are already handled by McpHub.deleteServer
						}
						break
					}
					case "restartMcpServer": {
						try {
							await this.mcpHub?.restartConnection(message.text!)
						} catch (error) {
							this.outputChannel.appendLine(
								`Failed to retry connection for ${message.text}: ${JSON.stringify(error, Object.getOwnPropertyNames(error), 2)}`,
							)
						}
						break
					}
					case "toggleToolAlwaysAllow": {
						try {
							await this.mcpHub?.toggleToolAlwaysAllow(
								message.serverName!,
								message.toolName!,
								message.alwaysAllow!,
							)
						} catch (error) {
							this.outputChannel.appendLine(
								`Failed to toggle auto-approve for tool ${message.toolName}: ${JSON.stringify(error, Object.getOwnPropertyNames(error), 2)}`,
							)
						}
						break
					}
					case "toggleMcpServer": {
						try {
							await this.mcpHub?.toggleServerDisabled(message.serverName!, message.disabled!)
						} catch (error) {
							this.outputChannel.appendLine(
								`Failed to toggle MCP server ${message.serverName}: ${JSON.stringify(error, Object.getOwnPropertyNames(error), 2)}`,
							)
						}
						break
					}
					case "mcpEnabled":
						const mcpEnabled = message.bool ?? true
						await this.updateGlobalState("mcpEnabled", mcpEnabled)
						await this.postStateToWebview()
						break
					case "enableMcpServerCreation":
						await this.updateGlobalState("enableMcpServerCreation", message.bool ?? true)
						await this.postStateToWebview()
						break
					case "playSound":
						if (message.audioType) {
							const soundPath = path.join(this.context.extensionPath, "audio", `${message.audioType}.wav`)
							playSound(soundPath)
						}
						break
					case "soundEnabled":
						const soundEnabled = message.bool ?? true
						await this.updateGlobalState("soundEnabled", soundEnabled)
						setSoundEnabled(soundEnabled) // Add this line to update the sound utility
						await this.postStateToWebview()
						break
					case "soundVolume":
						const soundVolume = message.value ?? 0.5
						await this.updateGlobalState("soundVolume", soundVolume)
						setSoundVolume(soundVolume)
						await this.postStateToWebview()
						break
					case "ttsEnabled":
						const ttsEnabled = message.bool ?? true
						await this.updateGlobalState("ttsEnabled", ttsEnabled)
						setTtsEnabled(ttsEnabled) // Add this line to update the tts utility
						await this.postStateToWebview()
						break
					case "ttsSpeed":
						const ttsSpeed = message.value ?? 1.0
						await this.updateGlobalState("ttsSpeed", ttsSpeed)
						setTtsSpeed(ttsSpeed)
						await this.postStateToWebview()
						break
					case "playTts":
						if (message.text) {
							playTts(message.text, {
								onStart: () => this.postMessageToWebview({ type: "ttsStart", text: message.text }),
								onStop: () => this.postMessageToWebview({ type: "ttsStop", text: message.text }),
							})
						}
						break
					case "stopTts":
						stopTts()
						break
					case "diffEnabled":
						const diffEnabled = message.bool ?? true
						await this.updateGlobalState("diffEnabled", diffEnabled)
						await this.postStateToWebview()
						break
					case "enableCheckpoints":
						const enableCheckpoints = message.bool ?? true
						await this.updateGlobalState("enableCheckpoints", enableCheckpoints)
						await this.postStateToWebview()
						break
					case "checkpointStorage":
						console.log(`[ClineProvider] checkpointStorage: ${message.text}`)
						const checkpointStorage = message.text ?? "task"
						await this.updateGlobalState("checkpointStorage", checkpointStorage)
						await this.postStateToWebview()
						break
					case "browserViewportSize":
						const browserViewportSize = message.text ?? "900x600"
						await this.updateGlobalState("browserViewportSize", browserViewportSize)
						await this.postStateToWebview()
						break
					case "remoteBrowserHost":
						await this.updateGlobalState("remoteBrowserHost", message.text)
						await this.postStateToWebview()
						break
					case "remoteBrowserEnabled":
						// Store the preference in global state
						// remoteBrowserEnabled now means "enable remote browser connection"
						await this.updateGlobalState("remoteBrowserEnabled", message.bool ?? false)
						// If disabling remote browser connection, clear the remoteBrowserHost
						if (!message.bool) {
							await this.updateGlobalState("remoteBrowserHost", undefined)
						}
						await this.postStateToWebview()
						break
					case "testBrowserConnection":
						try {
							const browserSession = new BrowserSession(this.context)
							// If no text is provided, try auto-discovery
							if (!message.text) {
								try {
									const discoveredHost = await discoverChromeInstances()
									if (discoveredHost) {
										// Test the connection to the discovered host
										const result = await browserSession.testConnection(discoveredHost)
										// Send the result back to the webview
										await this.postMessageToWebview({
											type: "browserConnectionResult",
											success: result.success,
											text: `Auto-discovered and tested connection to Chrome at ${discoveredHost}: ${result.message}`,
											values: { endpoint: result.endpoint },
										})
									} else {
										await this.postMessageToWebview({
											type: "browserConnectionResult",
											success: false,
											text: "No Chrome instances found on the network. Make sure Chrome is running with remote debugging enabled (--remote-debugging-port=9222).",
										})
									}
								} catch (error) {
									await this.postMessageToWebview({
										type: "browserConnectionResult",
										success: false,
										text: `Error during auto-discovery: ${error instanceof Error ? error.message : String(error)}`,
									})
								}
							} else {
								// Test the provided URL
								const result = await browserSession.testConnection(message.text)

								// Send the result back to the webview
								await this.postMessageToWebview({
									type: "browserConnectionResult",
									success: result.success,
									text: result.message,
									values: { endpoint: result.endpoint },
								})
							}
						} catch (error) {
							await this.postMessageToWebview({
								type: "browserConnectionResult",
								success: false,
								text: `Error testing connection: ${error instanceof Error ? error.message : String(error)}`,
							})
						}
						break
					case "discoverBrowser":
						try {
							const discoveredHost = await discoverChromeInstances()

							if (discoveredHost) {
								// Don't update the remoteBrowserHost state when auto-discovering
								// This way we don't override the user's preference

								// Test the connection to get the endpoint
								const browserSession = new BrowserSession(this.context)
								const result = await browserSession.testConnection(discoveredHost)

								// Send the result back to the webview
								await this.postMessageToWebview({
									type: "browserConnectionResult",
									success: true,
									text: `Successfully discovered and connected to Chrome at ${discoveredHost}`,
									values: { endpoint: result.endpoint },
								})
							} else {
								await this.postMessageToWebview({
									type: "browserConnectionResult",
									success: false,
									text: "No Chrome instances found on the network. Make sure Chrome is running with remote debugging enabled (--remote-debugging-port=9222).",
								})
							}
						} catch (error) {
							await this.postMessageToWebview({
								type: "browserConnectionResult",
								success: false,
								text: `Error discovering browser: ${error instanceof Error ? error.message : String(error)}`,
							})
						}
						break
					case "fuzzyMatchThreshold":
						await this.updateGlobalState("fuzzyMatchThreshold", message.value)
						await this.postStateToWebview()
						break
					case "alwaysApproveResubmit":
						await this.updateGlobalState("alwaysApproveResubmit", message.bool ?? false)
						await this.postStateToWebview()
						break
					case "requestDelaySeconds":
						await this.updateGlobalState("requestDelaySeconds", message.value ?? 5)
						await this.postStateToWebview()
						break
					case "rateLimitSeconds":
						await this.updateGlobalState("rateLimitSeconds", message.value ?? 0)
						await this.postStateToWebview()
						break
					case "writeDelayMs":
						await this.updateGlobalState("writeDelayMs", message.value)
						await this.postStateToWebview()
						break
					case "terminalOutputLineLimit":
						await this.updateGlobalState("terminalOutputLineLimit", message.value)
						await this.postStateToWebview()
						break
					case "terminalShellIntegrationTimeout":
						await this.updateGlobalState("terminalShellIntegrationTimeout", message.value)
						await this.postStateToWebview()
						if (message.value !== undefined) {
							Terminal.setShellIntegrationTimeout(message.value)
						}
						break
					case "mode":
						await this.handleModeSwitch(message.text as Mode)
						break
					case "updateSupportPrompt":
						try {
							if (Object.keys(message?.values ?? {}).length === 0) {
								return
							}

							const existingPrompts = (await this.getGlobalState("customSupportPrompts")) || {}

							const updatedPrompts = {
								...existingPrompts,
								...message.values,
							}

							await this.updateGlobalState("customSupportPrompts", updatedPrompts)
							await this.postStateToWebview()
						} catch (error) {
							this.outputChannel.appendLine(
								`Error update support prompt: ${JSON.stringify(error, Object.getOwnPropertyNames(error), 2)}`,
							)
							vscode.window.showErrorMessage(t("common:errors.update_support_prompt"))
						}
						break
					case "resetSupportPrompt":
						try {
							if (!message?.text) {
								return
							}

							const existingPrompts = ((await this.getGlobalState("customSupportPrompts")) ||
								{}) as Record<string, any>

							const updatedPrompts = {
								...existingPrompts,
							}

							updatedPrompts[message.text] = undefined

							await this.updateGlobalState("customSupportPrompts", updatedPrompts)
							await this.postStateToWebview()
						} catch (error) {
							this.outputChannel.appendLine(
								`Error reset support prompt: ${JSON.stringify(error, Object.getOwnPropertyNames(error), 2)}`,
							)
							vscode.window.showErrorMessage(t("common:errors.reset_support_prompt"))
						}
						break
					case "updatePrompt":
						if (message.promptMode && message.customPrompt !== undefined) {
							const existingPrompts = (await this.getGlobalState("customModePrompts")) || {}

							const updatedPrompts = {
								...existingPrompts,
								[message.promptMode]: message.customPrompt,
							}

							await this.updateGlobalState("customModePrompts", updatedPrompts)

							// Get current state and explicitly include customModePrompts
							const currentState = await this.getState()

							const stateWithPrompts = {
								...currentState,
								customModePrompts: updatedPrompts,
							}

							// Post state with prompts
							this.view?.webview.postMessage({
								type: "state",
								state: stateWithPrompts,
							})
						}
						break
					case "deleteMessage": {
						const answer = await vscode.window.showInformationMessage(
							t("common:confirmation.delete_message"),
							{ modal: true },
							t("common:confirmation.just_this_message"),
							t("common:confirmation.this_and_subsequent"),
						)
						if (
							(answer === t("common:confirmation.just_this_message") ||
								answer === t("common:confirmation.this_and_subsequent")) &&
							this.getCurrentCline() &&
							typeof message.value === "number" &&
							message.value
						) {
							const timeCutoff = message.value - 1000 // 1 second buffer before the message to delete
							const messageIndex = this.getCurrentCline()!.clineMessages.findIndex(
								(msg) => msg.ts && msg.ts >= timeCutoff,
							)
							const apiConversationHistoryIndex =
								this.getCurrentCline()?.apiConversationHistory.findIndex(
									(msg) => msg.ts && msg.ts >= timeCutoff,
								)

							if (messageIndex !== -1) {
								const { historyItem } = await this.getTaskWithId(this.getCurrentCline()!.taskId)

								if (answer === t("common:confirmation.just_this_message")) {
									// Find the next user message first
									const nextUserMessage = this.getCurrentCline()!
										.clineMessages.slice(messageIndex + 1)
										.find((msg) => msg.type === "say" && msg.say === "user_feedback")

									// Handle UI messages
									if (nextUserMessage) {
										// Find absolute index of next user message
										const nextUserMessageIndex = this.getCurrentCline()!.clineMessages.findIndex(
											(msg) => msg === nextUserMessage,
										)
										// Keep messages before current message and after next user message
										await this.getCurrentCline()!.overwriteClineMessages([
											...this.getCurrentCline()!.clineMessages.slice(0, messageIndex),
											...this.getCurrentCline()!.clineMessages.slice(nextUserMessageIndex),
										])
									} else {
										// If no next user message, keep only messages before current message
										await this.getCurrentCline()!.overwriteClineMessages(
											this.getCurrentCline()!.clineMessages.slice(0, messageIndex),
										)
									}

									// Handle API messages
									if (apiConversationHistoryIndex !== -1) {
										if (nextUserMessage && nextUserMessage.ts) {
											// Keep messages before current API message and after next user message
											await this.getCurrentCline()!.overwriteApiConversationHistory([
												...this.getCurrentCline()!.apiConversationHistory.slice(
													0,
													apiConversationHistoryIndex,
												),
												...this.getCurrentCline()!.apiConversationHistory.filter(
													(msg) => msg.ts && msg.ts >= nextUserMessage.ts,
												),
											])
										} else {
											// If no next user message, keep only messages before current API message
											await this.getCurrentCline()!.overwriteApiConversationHistory(
												this.getCurrentCline()!.apiConversationHistory.slice(
													0,
													apiConversationHistoryIndex,
												),
											)
										}
									}
								} else if (answer === t("common:confirmation.this_and_subsequent")) {
									// Delete this message and all that follow
									await this.getCurrentCline()!.overwriteClineMessages(
										this.getCurrentCline()!.clineMessages.slice(0, messageIndex),
									)
									if (apiConversationHistoryIndex !== -1) {
										await this.getCurrentCline()!.overwriteApiConversationHistory(
											this.getCurrentCline()!.apiConversationHistory.slice(
												0,
												apiConversationHistoryIndex,
											),
										)
									}
								}

								await this.initClineWithHistoryItem(historyItem)
							}
						}
						break
					}
					case "screenshotQuality":
						await this.updateGlobalState("screenshotQuality", message.value)
						await this.postStateToWebview()
						break
					case "maxOpenTabsContext":
						const tabCount = Math.min(Math.max(0, message.value ?? 20), 500)
						await this.updateGlobalState("maxOpenTabsContext", tabCount)
						await this.postStateToWebview()
						break
					case "maxWorkspaceFiles":
						const fileCount = Math.min(Math.max(0, message.value ?? 200), 500)
						await this.updateGlobalState("maxWorkspaceFiles", fileCount)
						await this.postStateToWebview()
						break
					case "browserToolEnabled":
						await this.updateGlobalState("browserToolEnabled", message.bool ?? true)
						await this.postStateToWebview()
						break
					case "language":
						changeLanguage(message.text ?? "en")
						await this.updateGlobalState("language", message.text)
						await this.postStateToWebview()
						break
					case "showRooIgnoredFiles":
						await this.updateGlobalState("showRooIgnoredFiles", message.bool ?? true)
						await this.postStateToWebview()
						break
					case "maxReadFileLine":
						await this.updateGlobalState("maxReadFileLine", message.value)
						await this.postStateToWebview()
						break
					case "enhancementApiConfigId":
						await this.updateGlobalState("enhancementApiConfigId", message.text)
						await this.postStateToWebview()
						break
					case "enableCustomModeCreation":
						await this.updateGlobalState("enableCustomModeCreation", message.bool ?? true)
						await this.postStateToWebview()
						break
					case "autoApprovalEnabled":
						await this.updateGlobalState("autoApprovalEnabled", message.bool ?? false)
						await this.postStateToWebview()
						break
					case "enhancePrompt":
						if (message.text) {
							try {
								const {
									apiConfiguration,
									customSupportPrompts,
									listApiConfigMeta,
									enhancementApiConfigId,
								} = await this.getState()

								// Try to get enhancement config first, fall back to current config
								let configToUse: ApiConfiguration = apiConfiguration
								if (enhancementApiConfigId) {
									const config = listApiConfigMeta?.find(
										(c: ApiConfigMeta) => c.id === enhancementApiConfigId,
									)
									if (config?.name) {
										const loadedConfig = await this.configManager.loadConfig(config.name)
										if (loadedConfig.apiProvider) {
											configToUse = loadedConfig
										}
									}
								}

								const enhancedPrompt = await singleCompletionHandler(
									configToUse,
									supportPrompt.create(
										"ENHANCE",
										{
											userInput: message.text,
										},
										customSupportPrompts,
									),
								)

								await this.postMessageToWebview({
									type: "enhancedPrompt",
									text: enhancedPrompt,
								})
							} catch (error) {
								this.outputChannel.appendLine(
									`Error enhancing prompt: ${JSON.stringify(error, Object.getOwnPropertyNames(error), 2)}`,
								)
								vscode.window.showErrorMessage(t("common:errors.enhance_prompt"))
								await this.postMessageToWebview({
									type: "enhancedPrompt",
								})
							}
						}
						break
					case "getSystemPrompt":
						try {
							const systemPrompt = await generateSystemPrompt(message)

							await this.postMessageToWebview({
								type: "systemPrompt",
								text: systemPrompt,
								mode: message.mode,
							})
						} catch (error) {
							this.outputChannel.appendLine(
								`Error getting system prompt:  ${JSON.stringify(error, Object.getOwnPropertyNames(error), 2)}`,
							)
							vscode.window.showErrorMessage(t("common:errors.get_system_prompt"))
						}
						break
					case "copySystemPrompt":
						try {
							const systemPrompt = await generateSystemPrompt(message)

							await vscode.env.clipboard.writeText(systemPrompt)
							await vscode.window.showInformationMessage(t("common:info.clipboard_copy"))
						} catch (error) {
							this.outputChannel.appendLine(
								`Error getting system prompt:  ${JSON.stringify(error, Object.getOwnPropertyNames(error), 2)}`,
							)
							vscode.window.showErrorMessage(t("common:errors.get_system_prompt"))
						}
						break
					case "searchCommits": {
						const cwd = this.cwd
						if (cwd) {
							try {
								const commits = await searchCommits(message.query || "", cwd)
								await this.postMessageToWebview({
									type: "commitSearchResults",
									commits,
								})
							} catch (error) {
								this.outputChannel.appendLine(
									`Error searching commits: ${JSON.stringify(error, Object.getOwnPropertyNames(error), 2)}`,
								)
								vscode.window.showErrorMessage(t("common:errors.search_commits"))
							}
						}
						break
					}
					case "searchFiles": {
						const workspacePath = getWorkspacePath()

						if (!workspacePath) {
							// Handle case where workspace path is not available
							await this.postMessageToWebview({
								type: "fileSearchResults",
								results: [],
								requestId: message.requestId,
								error: "No workspace path available",
							})
							break
						}
						try {
							// Call file search service with query from message
							const results = await searchWorkspaceFiles(
								message.query || "",
								workspacePath,
								20, // Use default limit, as filtering is now done in the backend
							)

							// Send results back to webview
							await this.postMessageToWebview({
								type: "fileSearchResults",
								results,
								requestId: message.requestId,
							})
						} catch (error) {
							const errorMessage = error instanceof Error ? error.message : String(error)

							// Send error response to webview
							await this.postMessageToWebview({
								type: "fileSearchResults",
								results: [],
								error: errorMessage,
								requestId: message.requestId,
							})
						}
						break
					}
					case "saveApiConfiguration":
						if (message.text && message.apiConfiguration) {
							try {
								await this.configManager.saveConfig(message.text, message.apiConfiguration)
								const listApiConfig = await this.configManager.listConfig()
								await this.updateGlobalState("listApiConfigMeta", listApiConfig)
							} catch (error) {
								this.outputChannel.appendLine(
									`Error save api configuration: ${JSON.stringify(error, Object.getOwnPropertyNames(error), 2)}`,
								)
								vscode.window.showErrorMessage(t("common:errors.save_api_config"))
							}
						}
						break
					case "upsertApiConfiguration":
						if (message.text && message.apiConfiguration) {
							try {
								await this.configManager.saveConfig(message.text, message.apiConfiguration)
								const listApiConfig = await this.configManager.listConfig()

								await Promise.all([
									this.updateGlobalState("listApiConfigMeta", listApiConfig),
									this.updateApiConfiguration(message.apiConfiguration),
									this.updateGlobalState("currentApiConfigName", message.text),
								])

								await this.postStateToWebview()
							} catch (error) {
								this.outputChannel.appendLine(
									`Error create new api configuration: ${JSON.stringify(error, Object.getOwnPropertyNames(error), 2)}`,
								)
								vscode.window.showErrorMessage(t("common:errors.create_api_config"))
							}
						}
						break
					case "renameApiConfiguration":
						if (message.values && message.apiConfiguration) {
							try {
								const { oldName, newName } = message.values

								if (oldName === newName) {
									break
								}

								await this.configManager.saveConfig(newName, message.apiConfiguration)
								await this.configManager.deleteConfig(oldName)

								const listApiConfig = await this.configManager.listConfig()
								const config = listApiConfig?.find((c) => c.name === newName)

								// Update listApiConfigMeta first to ensure UI has latest data
								await this.updateGlobalState("listApiConfigMeta", listApiConfig)

								await Promise.all([this.updateGlobalState("currentApiConfigName", newName)])

								await this.postStateToWebview()
							} catch (error) {
								this.outputChannel.appendLine(
									`Error rename api configuration: ${JSON.stringify(error, Object.getOwnPropertyNames(error), 2)}`,
								)
								vscode.window.showErrorMessage(t("common:errors.rename_api_config"))
							}
						}
						break
					case "loadApiConfiguration":
						if (message.text) {
							try {
								const apiConfig = await this.configManager.loadConfig(message.text)
								const listApiConfig = await this.configManager.listConfig()

								await Promise.all([
									this.updateGlobalState("listApiConfigMeta", listApiConfig),
									this.updateGlobalState("currentApiConfigName", message.text),
									this.updateApiConfiguration(apiConfig),
								])

								await this.postStateToWebview()
							} catch (error) {
								this.outputChannel.appendLine(
									`Error load api configuration: ${JSON.stringify(error, Object.getOwnPropertyNames(error), 2)}`,
								)
								vscode.window.showErrorMessage(t("common:errors.load_api_config"))
							}
						}
						break
					case "deleteApiConfiguration":
						if (message.text) {
							const answer = await vscode.window.showInformationMessage(
								t("common:confirmation.delete_config_profile"),
								{ modal: true },
								t("common:answers.yes"),
							)

							if (answer !== t("common:answers.yes")) {
								break
							}

							try {
								await this.configManager.deleteConfig(message.text)
								const listApiConfig = await this.configManager.listConfig()

								// Update listApiConfigMeta first to ensure UI has latest data
								await this.updateGlobalState("listApiConfigMeta", listApiConfig)

								// If this was the current config, switch to first available
								const currentApiConfigName = await this.getGlobalState("currentApiConfigName")
								if (message.text === currentApiConfigName && listApiConfig?.[0]?.name) {
									const apiConfig = await this.configManager.loadConfig(listApiConfig[0].name)
									await Promise.all([
										this.updateGlobalState("currentApiConfigName", listApiConfig[0].name),
										this.updateApiConfiguration(apiConfig),
									])
								}

								await this.postStateToWebview()
							} catch (error) {
								this.outputChannel.appendLine(
									`Error delete api configuration: ${JSON.stringify(error, Object.getOwnPropertyNames(error), 2)}`,
								)
								vscode.window.showErrorMessage(t("common:errors.delete_api_config"))
							}
						}
						break
					case "getListApiConfiguration":
						try {
							const listApiConfig = await this.configManager.listConfig()
							await this.updateGlobalState("listApiConfigMeta", listApiConfig)
							this.postMessageToWebview({ type: "listApiConfig", listApiConfig })
						} catch (error) {
							this.outputChannel.appendLine(
								`Error get list api configuration: ${JSON.stringify(error, Object.getOwnPropertyNames(error), 2)}`,
							)
							vscode.window.showErrorMessage(t("common:errors.list_api_config"))
						}
						break
					case "updateExperimental": {
						if (!message.values) {
							break
						}

						const updatedExperiments = {
							...((await this.getGlobalState("experiments")) ?? experimentDefault),
							...message.values,
						} as Record<ExperimentId, boolean>

						await this.updateGlobalState("experiments", updatedExperiments)

						// Update diffStrategy in current Cline instance if it exists
						if (message.values[EXPERIMENT_IDS.DIFF_STRATEGY] !== undefined && this.getCurrentCline()) {
							await this.getCurrentCline()!.updateDiffStrategy(
								Experiments.isEnabled(updatedExperiments, EXPERIMENT_IDS.DIFF_STRATEGY),
								Experiments.isEnabled(updatedExperiments, EXPERIMENT_IDS.MULTI_SEARCH_AND_REPLACE),
							)
						}

						await this.postStateToWebview()
						break
					}
					case "updateMcpTimeout":
						if (message.serverName && typeof message.timeout === "number") {
							try {
								await this.mcpHub?.updateServerTimeout(message.serverName, message.timeout)
							} catch (error) {
								this.outputChannel.appendLine(
									`Failed to update timeout for ${message.serverName}: ${JSON.stringify(error, Object.getOwnPropertyNames(error), 2)}`,
								)
								vscode.window.showErrorMessage(t("common:errors.update_server_timeout"))
							}
						}
						break
					case "updateCustomMode":
						if (message.modeConfig) {
							await this.customModesManager.updateCustomMode(message.modeConfig.slug, message.modeConfig)
							// Update state after saving the mode
							const customModes = await this.customModesManager.getCustomModes()
							await this.updateGlobalState("customModes", customModes)
							await this.updateGlobalState("mode", message.modeConfig.slug)
							await this.postStateToWebview()
						}
						break
					case "deleteCustomMode":
						if (message.slug) {
							const answer = await vscode.window.showInformationMessage(
								t("common:confirmation.delete_custom_mode"),
								{ modal: true },
								t("common:answers.yes"),
							)

							if (answer !== t("common:answers.yes")) {
								break
							}

							await this.customModesManager.deleteCustomMode(message.slug)
							// Switch back to default mode after deletion
							await this.updateGlobalState("mode", defaultModeSlug)
							await this.postStateToWebview()
						}
						break
<<<<<<< HEAD
					case "openPearAiAuth":
						const extensionUrl = `${vscode.env.uriScheme}://pearai.pearai/auth`
						const callbackUri = await vscode.env.asExternalUri(vscode.Uri.parse(extensionUrl))

						await vscode.env.openExternal(
							await vscode.env.asExternalUri(
								vscode.Uri.parse(
									`https://trypear.ai/signin?callback=${callbackUri.toString()}`, // Change to localhost if running locally
								),
							),
						)
						break
=======
					case "humanRelayResponse":
						if (message.requestId && message.text) {
							vscode.commands.executeCommand("roo-cline.handleHumanRelayResponse", {
								requestId: message.requestId,
								text: message.text,
								cancelled: false,
							})
						}
						break

					case "humanRelayCancel":
						if (message.requestId) {
							vscode.commands.executeCommand("roo-cline.handleHumanRelayResponse", {
								requestId: message.requestId,
								cancelled: true,
							})
						}
						break

					case "telemetrySetting": {
						const telemetrySetting = message.text as TelemetrySetting
						await this.updateGlobalState("telemetrySetting", telemetrySetting)
						const isOptedIn = telemetrySetting === "enabled"
						telemetryService.updateTelemetryState(isOptedIn)
						await this.postStateToWebview()
						break
					}
>>>>>>> e075fbfa
				}
			},
			null,
			this.disposables,
		)

		const generateSystemPrompt = async (message: WebviewMessage) => {
			const {
				apiConfiguration,
				customModePrompts,
				customInstructions,
				browserViewportSize,
				diffEnabled,
				mcpEnabled,
				fuzzyMatchThreshold,
				experiments,
				enableMcpServerCreation,
				browserToolEnabled,
				language,
			} = await this.getState()

			// Create diffStrategy based on current model and settings
			const diffStrategy = getDiffStrategy(
				apiConfiguration.apiModelId || apiConfiguration.openRouterModelId || "",
				fuzzyMatchThreshold,
				Experiments.isEnabled(experiments, EXPERIMENT_IDS.DIFF_STRATEGY),
			)
			const cwd = this.cwd

			const mode = message.mode ?? defaultModeSlug
			const customModes = await this.customModesManager.getCustomModes()

			const rooIgnoreInstructions = this.getCurrentCline()?.rooIgnoreController?.getInstructions()

			// Determine if browser tools can be used based on model support and user settings
			const modelSupportsComputerUse = this.getCurrentCline()?.api.getModel().info.supportsComputerUse ?? false
			const canUseBrowserTool = modelSupportsComputerUse && (browserToolEnabled ?? true)

			const systemPrompt = await SYSTEM_PROMPT(
				this.context,
				cwd,
				canUseBrowserTool,
				mcpEnabled ? this.mcpHub : undefined,
				diffStrategy,
				browserViewportSize ?? "900x600",
				mode,
				customModePrompts,
				customModes,
				customInstructions,
				diffEnabled,
				experiments,
				enableMcpServerCreation,
				language,
				rooIgnoreInstructions,
			)
			return systemPrompt
		}
	}

	/**
	 * Handle switching to a new mode, including updating the associated API configuration
	 * @param newMode The mode to switch to
	 */
	public async handleModeSwitch(newMode: Mode) {
		// Capture mode switch telemetry event
		const currentTaskId = this.getCurrentCline()?.taskId
		if (currentTaskId) {
			telemetryService.captureModeSwitch(currentTaskId, newMode)
		}

		await this.updateGlobalState("mode", newMode)

		// Load the saved API config for the new mode if it exists
		const savedConfigId = await this.configManager.getModeConfigId(newMode)
		const listApiConfig = await this.configManager.listConfig()

		// Update listApiConfigMeta first to ensure UI has latest data
		await this.updateGlobalState("listApiConfigMeta", listApiConfig)

		// If this mode has a saved config, use it
		if (savedConfigId) {
			const config = listApiConfig?.find((c) => c.id === savedConfigId)
			if (config?.name) {
				const apiConfig = await this.configManager.loadConfig(config.name)
				await Promise.all([
					this.updateGlobalState("currentApiConfigName", config.name),
					this.updateApiConfiguration(apiConfig),
				])
			}
		} else {
			// If no saved config for this mode, save current config as default
			const currentApiConfigName = await this.getGlobalState("currentApiConfigName")
			if (currentApiConfigName) {
				const config = listApiConfig?.find((c) => c.name === currentApiConfigName)
				if (config?.id) {
					await this.configManager.setModeConfig(newMode, config.id)
				}
			}
		}

		await this.postStateToWebview()
	}

	private async updateApiConfiguration(apiConfiguration: ApiConfiguration) {
		// Update mode's default config.
		const { mode } = await this.getState()

		if (mode) {
			const currentApiConfigName = (await this.getGlobalState("currentApiConfigName")) ?? "default"
			const listApiConfig = await this.configManager.listConfig()
			const config = listApiConfig?.find((c) => c.name === currentApiConfigName)

			if (config?.id) {
				await this.configManager.setModeConfig(mode, config.id)
			}
		}

<<<<<<< HEAD
		const {
			apiProvider,
			apiModelId,
			apiKey,
			glamaModelId,
			glamaModelInfo,
			glamaApiKey,
			openRouterApiKey,
			awsAccessKey,
			awsSecretKey,
			awsSessionToken,
			awsRegion,
			awsUseCrossRegionInference,
			awsProfile,
			awsUseProfile,
			vertexProjectId,
			vertexRegion,
			openAiBaseUrl,
			openAiApiKey,
			openAiModelId,
			openAiCustomModelInfo,
			openAiUseAzure,
			ollamaModelId,
			ollamaBaseUrl,
			lmStudioModelId,
			lmStudioBaseUrl,
			anthropicBaseUrl,
			anthropicThinking,
			geminiApiKey,
			openAiNativeApiKey,
			deepSeekApiKey,
			azureApiVersion,
			openAiStreamingEnabled,
			openRouterModelId,
			openRouterBaseUrl,
			openRouterModelInfo,
			openRouterUseMiddleOutTransform,
			vsCodeLmModelSelector,
			mistralApiKey,
			mistralCodestralUrl,
			unboundApiKey,
			unboundModelId,
			unboundModelInfo,
			requestyApiKey,
			requestyModelId,
			requestyModelInfo,
			modelTemperature,
			modelMaxTokens,
			pearaiBaseUrl,
			pearaiModelId,
			pearaiModelInfo,
		} = apiConfiguration
		await Promise.all([
			this.updateGlobalState("apiProvider", apiProvider),
			this.updateGlobalState("apiModelId", apiModelId),
			this.storeSecret("apiKey", apiKey),
			this.updateGlobalState("glamaModelId", glamaModelId),
			this.updateGlobalState("glamaModelInfo", glamaModelInfo),
			this.storeSecret("glamaApiKey", glamaApiKey),
			this.storeSecret("openRouterApiKey", openRouterApiKey),
			this.storeSecret("awsAccessKey", awsAccessKey),
			this.storeSecret("awsSecretKey", awsSecretKey),
			this.storeSecret("awsSessionToken", awsSessionToken),
			this.updateGlobalState("awsRegion", awsRegion),
			this.updateGlobalState("awsUseCrossRegionInference", awsUseCrossRegionInference),
			this.updateGlobalState("awsProfile", awsProfile),
			this.updateGlobalState("awsUseProfile", awsUseProfile),
			this.updateGlobalState("vertexProjectId", vertexProjectId),
			this.updateGlobalState("vertexRegion", vertexRegion),
			this.updateGlobalState("openAiBaseUrl", openAiBaseUrl),
			this.storeSecret("openAiApiKey", openAiApiKey),
			this.updateGlobalState("openAiModelId", openAiModelId),
			this.updateGlobalState("openAiCustomModelInfo", openAiCustomModelInfo),
			this.updateGlobalState("openAiUseAzure", openAiUseAzure),
			this.updateGlobalState("ollamaModelId", ollamaModelId),
			this.updateGlobalState("ollamaBaseUrl", ollamaBaseUrl),
			this.updateGlobalState("lmStudioModelId", lmStudioModelId),
			this.updateGlobalState("lmStudioBaseUrl", lmStudioBaseUrl),
			this.updateGlobalState("anthropicBaseUrl", anthropicBaseUrl),
			this.updateGlobalState("anthropicThinking", anthropicThinking),
			this.storeSecret("geminiApiKey", geminiApiKey),
			this.storeSecret("openAiNativeApiKey", openAiNativeApiKey),
			this.storeSecret("deepSeekApiKey", deepSeekApiKey),
			this.updateGlobalState("azureApiVersion", azureApiVersion),
			this.updateGlobalState("openAiStreamingEnabled", openAiStreamingEnabled),
			this.updateGlobalState("openRouterModelId", openRouterModelId),
			this.updateGlobalState("openRouterModelInfo", openRouterModelInfo),
			this.updateGlobalState("openRouterBaseUrl", openRouterBaseUrl),
			this.updateGlobalState("openRouterUseMiddleOutTransform", openRouterUseMiddleOutTransform),
			this.updateGlobalState("vsCodeLmModelSelector", vsCodeLmModelSelector),
			this.storeSecret("mistralApiKey", mistralApiKey),
			this.updateGlobalState("mistralCodestralUrl", mistralCodestralUrl),
			this.storeSecret("unboundApiKey", unboundApiKey),
			this.updateGlobalState("unboundModelId", unboundModelId),
			this.updateGlobalState("unboundModelInfo", unboundModelInfo),
			this.storeSecret("requestyApiKey", requestyApiKey),
			this.updateGlobalState("requestyModelId", requestyModelId),
			this.updateGlobalState("requestyModelInfo", requestyModelInfo),
			this.updateGlobalState("modelTemperature", modelTemperature),
			this.updateGlobalState("modelMaxTokens", modelMaxTokens),
			await this.updateGlobalState("pearaiBaseUrl", PEARAI_URL),
			await this.updateGlobalState("pearaiModelId", pearaiModelId),
			await this.updateGlobalState("pearaiModelInfo", pearaiModelInfo),
		])
		if (this.cline) {
			this.cline.api = buildApiHandler(apiConfiguration)
=======
		await this.contextProxy.setApiConfiguration(apiConfiguration)

		if (this.getCurrentCline()) {
			this.getCurrentCline()!.api = buildApiHandler(apiConfiguration)
>>>>>>> e075fbfa
		}
	}

	async cancelTask() {
		const cline = this.getCurrentCline()

		if (!cline) {
			return
		}

		console.log(`[subtasks] cancelling task ${cline.taskId}.${cline.instanceId}`)

		const { historyItem } = await this.getTaskWithId(cline.taskId)
		// Preserve parent and root task information for history item.
		const rootTask = cline.rootTask
		const parentTask = cline.parentTask

		cline.abortTask()

		await pWaitFor(
			() =>
				this.getCurrentCline()! === undefined ||
				this.getCurrentCline()!.isStreaming === false ||
				this.getCurrentCline()!.didFinishAbortingStream ||
				// If only the first chunk is processed, then there's no
				// need to wait for graceful abort (closes edits, browser,
				// etc).
				this.getCurrentCline()!.isWaitingForFirstChunk,
			{
				timeout: 3_000,
			},
		).catch(() => {
			console.error("Failed to abort task")
		})

		if (this.getCurrentCline()) {
			// 'abandoned' will prevent this Cline instance from affecting
			// future Cline instances. This may happen if its hanging on a
			// streaming request.
			this.getCurrentCline()!.abandoned = true
		}

		// Clears task again, so we need to abortTask manually above.
		await this.initClineWithHistoryItem({ ...historyItem, rootTask, parentTask })
	}

	async updateCustomInstructions(instructions?: string) {
		// User may be clearing the field.
		await this.updateGlobalState("customInstructions", instructions || undefined)

		if (this.getCurrentCline()) {
			this.getCurrentCline()!.customInstructions = instructions || undefined
		}

		await this.postStateToWebview()
	}

	// MCP

	async ensureMcpServersDirectoryExists(): Promise<string> {
		// Get platform-specific application data directory
		let mcpServersDir: string
		if (process.platform === "win32") {
			// Windows: %APPDATA%\Roo-Code\MCP
			mcpServersDir = path.join(os.homedir(), "AppData", "Roaming", "Roo-Code", "MCP")
		} else if (process.platform === "darwin") {
			// macOS: ~/Documents/Cline/MCP
			mcpServersDir = path.join(os.homedir(), "Documents", "Cline", "MCP")
		} else {
			// Linux: ~/.local/share/Cline/MCP
			mcpServersDir = path.join(os.homedir(), ".local", "share", "Roo-Code", "MCP")
		}

		try {
			await fs.mkdir(mcpServersDir, { recursive: true })
		} catch (error) {
			// Fallback to a relative path if directory creation fails
			return path.join(os.homedir(), ".roo-code", "mcp")
		}
		return mcpServersDir
	}

	async ensureSettingsDirectoryExists(): Promise<string> {
		const settingsDir = path.join(this.contextProxy.globalStorageUri.fsPath, "settings")
		await fs.mkdir(settingsDir, { recursive: true })
		return settingsDir
	}

	private async ensureCacheDirectoryExists() {
		const cacheDir = path.join(this.contextProxy.globalStorageUri.fsPath, "cache")
		await fs.mkdir(cacheDir, { recursive: true })
		return cacheDir
	}

	private async readModelsFromCache(filename: string): Promise<Record<string, ModelInfo> | undefined> {
		const filePath = path.join(await this.ensureCacheDirectoryExists(), filename)
		const fileExists = await fileExistsAtPath(filePath)

		if (fileExists) {
			const fileContents = await fs.readFile(filePath, "utf8")
			return JSON.parse(fileContents)
		}

		return undefined
	}

	// OpenRouter

	async handleOpenRouterCallback(code: string) {
		let apiKey: string
		try {
			const { apiConfiguration } = await this.getState()
			const baseUrl = apiConfiguration.openRouterBaseUrl || "https://openrouter.ai/api/v1"
			// Extract the base domain for the auth endpoint
			const baseUrlDomain = baseUrl.match(/^(https?:\/\/[^\/]+)/)?.[1] || "https://openrouter.ai"
			const response = await axios.post(`${baseUrlDomain}/api/v1/auth/keys`, { code })
			if (response.data && response.data.key) {
				apiKey = response.data.key
			} else {
				throw new Error("Invalid response from OpenRouter API")
			}
		} catch (error) {
			this.outputChannel.appendLine(
				`Error exchanging code for API key: ${JSON.stringify(error, Object.getOwnPropertyNames(error), 2)}`,
			)
			throw error
		}

		const openrouter: ApiProvider = "openrouter"
		await this.contextProxy.setValues({
			apiProvider: openrouter,
			openRouterApiKey: apiKey,
		})

		await this.postStateToWebview()
		if (this.getCurrentCline()) {
			this.getCurrentCline()!.api = buildApiHandler({ apiProvider: openrouter, openRouterApiKey: apiKey })
		}
		// await this.postMessageToWebview({ type: "action", action: "settingsButtonClicked" }) // bad ux if user is on welcome
	}

	// Glama

	async handleGlamaCallback(code: string) {
		let apiKey: string
		try {
			const response = await axios.post("https://glama.ai/api/gateway/v1/auth/exchange-code", { code })
			if (response.data && response.data.apiKey) {
				apiKey = response.data.apiKey
			} else {
				throw new Error("Invalid response from Glama API")
			}
		} catch (error) {
			this.outputChannel.appendLine(
				`Error exchanging code for API key: ${JSON.stringify(error, Object.getOwnPropertyNames(error), 2)}`,
			)
			throw error
		}

		const glama: ApiProvider = "glama"
		await this.contextProxy.setValues({
			apiProvider: glama,
			glamaApiKey: apiKey,
		})
		await this.postStateToWebview()
		if (this.getCurrentCline()) {
			this.getCurrentCline()!.api = buildApiHandler({
				apiProvider: glama,
				glamaApiKey: apiKey,
			})
		}
		// await this.postMessageToWebview({ type: "action", action: "settingsButtonClicked" }) // bad ux if user is on welcome
	}

	// Task history

	async getTaskWithId(id: string): Promise<{
		historyItem: HistoryItem
		taskDirPath: string
		apiConversationHistoryFilePath: string
		uiMessagesFilePath: string
		apiConversationHistory: Anthropic.MessageParam[]
	}> {
		const history = ((await this.getGlobalState("taskHistory")) as HistoryItem[] | undefined) || []
		const historyItem = history.find((item) => item.id === id)
		if (historyItem) {
			const taskDirPath = path.join(this.contextProxy.globalStorageUri.fsPath, "tasks", id)
			const apiConversationHistoryFilePath = path.join(taskDirPath, GlobalFileNames.apiConversationHistory)
			const uiMessagesFilePath = path.join(taskDirPath, GlobalFileNames.uiMessages)
			const fileExists = await fileExistsAtPath(apiConversationHistoryFilePath)
			if (fileExists) {
				const apiConversationHistory = JSON.parse(await fs.readFile(apiConversationHistoryFilePath, "utf8"))
				return {
					historyItem,
					taskDirPath,
					apiConversationHistoryFilePath,
					uiMessagesFilePath,
					apiConversationHistory,
				}
			}
		}
		// if we tried to get a task that doesn't exist, remove it from state
		// FIXME: this seems to happen sometimes when the json file doesnt save to disk for some reason
		await this.deleteTaskFromState(id)
		throw new Error("Task not found")
	}

	async showTaskWithId(id: string) {
		if (id !== this.getCurrentCline()?.taskId) {
			// Non-current task.
			const { historyItem } = await this.getTaskWithId(id)
			await this.initClineWithHistoryItem(historyItem) // Clears existing task.
		}

		await this.postMessageToWebview({ type: "action", action: "chatButtonClicked" })
	}

	async exportTaskWithId(id: string) {
		const { historyItem, apiConversationHistory } = await this.getTaskWithId(id)
		await downloadTask(historyItem.ts, apiConversationHistory)
	}

	// this function deletes a task from task hidtory, and deletes it's checkpoints and delete the task folder
	async deleteTaskWithId(id: string) {
		try {
			// get the task directory full path
			const { taskDirPath } = await this.getTaskWithId(id)

			// remove task from stack if it's the current task
			if (id === this.getCurrentCline()?.taskId) {
				// if we found the taskid to delete - call finish to abort this task and allow a new task to be started,
				// if we are deleting a subtask and parent task is still waiting for subtask to finish - it allows the parent to resume (this case should neve exist)
				await this.finishSubTask(t("common:tasks.deleted"))
			}

			// delete task from the task history state
			await this.deleteTaskFromState(id)

			// Delete associated shadow repository or branch.
			// TODO: Store `workspaceDir` in the `HistoryItem` object.
			const globalStorageDir = this.contextProxy.globalStorageUri.fsPath
			const workspaceDir = this.cwd

			try {
				await ShadowCheckpointService.deleteTask({ taskId: id, globalStorageDir, workspaceDir })
			} catch (error) {
				console.error(
					`[deleteTaskWithId${id}] failed to delete associated shadow repository or branch: ${error instanceof Error ? error.message : String(error)}`,
				)
			}

			// delete the entire task directory including checkpoints and all content
			try {
				await fs.rm(taskDirPath, { recursive: true, force: true })
				console.log(`[deleteTaskWithId${id}] removed task directory`)
			} catch (error) {
				console.error(
					`[deleteTaskWithId${id}] failed to remove task directory: ${error instanceof Error ? error.message : String(error)}`,
				)
			}
		} catch (error) {
			// If task is not found, just remove it from state
			if (error instanceof Error && error.message === "Task not found") {
				await this.deleteTaskFromState(id)
				return
			}
			throw error
		}
	}

	async deleteTaskFromState(id: string) {
		// Remove the task from history
		const taskHistory = ((await this.getGlobalState("taskHistory")) as HistoryItem[]) || []
		const updatedTaskHistory = taskHistory.filter((task) => task.id !== id)
		await this.updateGlobalState("taskHistory", updatedTaskHistory)

		// Notify the webview that the task has been deleted
		await this.postStateToWebview()
	}

	async postStateToWebview() {
		const state = await this.getStateToPostToWebview()
		this.postMessageToWebview({ type: "state", state })
	}

	async getStateToPostToWebview() {
		const {
			apiConfiguration,
			lastShownAnnouncementId,
			customInstructions,
			alwaysAllowReadOnly,
			alwaysAllowWrite,
			alwaysAllowExecute,
			alwaysAllowBrowser,
			alwaysAllowMcp,
			alwaysAllowModeSwitch,
			alwaysAllowSubtasks,
			soundEnabled,
			ttsEnabled,
			ttsSpeed,
			diffEnabled,
			enableCheckpoints,
			checkpointStorage,
			taskHistory,
			soundVolume,
			browserViewportSize,
			screenshotQuality,
			remoteBrowserHost,
			remoteBrowserEnabled,
			writeDelayMs,
			terminalOutputLineLimit,
			terminalShellIntegrationTimeout,
			fuzzyMatchThreshold,
			mcpEnabled,
			enableMcpServerCreation,
			alwaysApproveResubmit,
			requestDelaySeconds,
			rateLimitSeconds,
			currentApiConfigName,
			listApiConfigMeta,
			mode,
			customModePrompts,
			customSupportPrompts,
			enhancementApiConfigId,
			autoApprovalEnabled,
			experiments,
			maxOpenTabsContext,
			maxWorkspaceFiles,
			browserToolEnabled,
			telemetrySetting,
			showRooIgnoredFiles,
			language,
			maxReadFileLine,
		} = await this.getState()

		const telemetryKey = process.env.POSTHOG_API_KEY
		const machineId = vscode.env.machineId
		const allowedCommands = vscode.workspace.getConfiguration("roo-cline").get<string[]>("allowedCommands") || []
		const cwd = this.cwd

		return {
			version: this.context.extension?.packageJSON?.version ?? "",
			apiConfiguration,
			customInstructions,
			alwaysAllowReadOnly: alwaysAllowReadOnly ?? true,
			alwaysAllowWrite: alwaysAllowWrite ?? true,
			alwaysAllowExecute: alwaysAllowExecute ?? true,
			alwaysAllowBrowser: alwaysAllowBrowser ?? true,
			alwaysAllowMcp: alwaysAllowMcp ?? true,
			alwaysAllowModeSwitch: alwaysAllowModeSwitch ?? false,
			alwaysAllowSubtasks: alwaysAllowSubtasks ?? false,
			uriScheme: vscode.env.uriScheme,
			currentTaskItem: this.getCurrentCline()?.taskId
				? (taskHistory || []).find((item: HistoryItem) => item.id === this.getCurrentCline()?.taskId)
				: undefined,
			clineMessages: this.getCurrentCline()?.clineMessages || [],
			taskHistory: (taskHistory || [])
				.filter((item: HistoryItem) => item.ts && item.task)
				.sort((a: HistoryItem, b: HistoryItem) => b.ts - a.ts),
			soundEnabled: soundEnabled ?? false,
			ttsEnabled: ttsEnabled ?? false,
			ttsSpeed: ttsSpeed ?? 1.0,
			diffEnabled: diffEnabled ?? true,
			enableCheckpoints: enableCheckpoints ?? true,
			checkpointStorage: checkpointStorage ?? "task",
			shouldShowAnnouncement:
				telemetrySetting !== "unset" && lastShownAnnouncementId !== this.latestAnnouncementId,
			allowedCommands,
			soundVolume: soundVolume ?? 0.5,
			browserViewportSize: browserViewportSize ?? "900x600",
			screenshotQuality: screenshotQuality ?? 75,
			remoteBrowserHost,
			remoteBrowserEnabled: remoteBrowserEnabled ?? false,
			writeDelayMs: writeDelayMs ?? 1000,
			terminalOutputLineLimit: terminalOutputLineLimit ?? 500,
			terminalShellIntegrationTimeout: terminalShellIntegrationTimeout ?? TERMINAL_SHELL_INTEGRATION_TIMEOUT,
			fuzzyMatchThreshold: fuzzyMatchThreshold ?? 1.0,
			mcpEnabled: mcpEnabled ?? true,
			enableMcpServerCreation: enableMcpServerCreation ?? true,
			alwaysApproveResubmit: alwaysApproveResubmit ?? true,
			requestDelaySeconds: requestDelaySeconds ?? 10,
			rateLimitSeconds: rateLimitSeconds ?? 0,
			currentApiConfigName: currentApiConfigName ?? "default",
			listApiConfigMeta: listApiConfigMeta ?? [],
			mode: mode ?? defaultModeSlug,
			customModePrompts: customModePrompts ?? {},
			customSupportPrompts: customSupportPrompts ?? {},
			enhancementApiConfigId,
			autoApprovalEnabled: autoApprovalEnabled ?? true,
			customModes: await this.customModesManager.getCustomModes(),
			experiments: experiments ?? experimentDefault,
			mcpServers: this.mcpHub?.getAllServers() ?? [],
			maxOpenTabsContext: maxOpenTabsContext ?? 20,
			maxWorkspaceFiles: maxWorkspaceFiles ?? 200,
			cwd,
			browserToolEnabled: browserToolEnabled ?? true,
			telemetrySetting,
			telemetryKey,
			machineId,
			showRooIgnoredFiles: showRooIgnoredFiles ?? true,
			language,
			renderContext: this.renderContext,
			maxReadFileLine: maxReadFileLine ?? 500,
		}
	}

	// Caching mechanism to keep track of webview messages + API conversation history per provider instance

	/*
	Now that we use retainContextWhenHidden, we don't have to store a cache of cline messages in the user's state, but we could to reduce memory footprint in long conversations.

	- We have to be careful of what state is shared between ClineProvider instances since there could be multiple instances of the extension running at once. For example when we cached cline messages using the same key, two instances of the extension could end up using the same key and overwriting each other's messages.
	- Some state does need to be shared between the instances, i.e. the API key--however there doesn't seem to be a good way to notfy the other instances that the API key has changed.

	We need to use a unique identifier for each ClineProvider instance's message cache since we could be running several instances of the extension outside of just the sidebar i.e. in editor panels.

	// conversation history to send in API requests

	/*
	It seems that some API messages do not comply with vscode state requirements. Either the Anthropic library is manipulating these values somehow in the backend in a way thats creating cyclic references, or the API returns a function or a Symbol as part of the message content.
	VSCode docs about state: "The value must be JSON-stringifyable ... value — A value. MUST not contain cyclic references."
	For now we'll store the conversation history in memory, and if we need to store in state directly we'd need to do a manual conversion to ensure proper json stringification.
	*/

	// getApiConversationHistory(): Anthropic.MessageParam[] {
	// 	// const history = (await this.getGlobalState(
	// 	// 	this.getApiConversationHistoryStateKey()
	// 	// )) as Anthropic.MessageParam[]
	// 	// return history || []
	// 	return this.apiConversationHistory
	// }

	// setApiConversationHistory(history: Anthropic.MessageParam[] | undefined) {
	// 	// await this.updateGlobalState(this.getApiConversationHistoryStateKey(), history)
	// 	this.apiConversationHistory = history || []
	// }

	// addMessageToApiConversationHistory(message: Anthropic.MessageParam): Anthropic.MessageParam[] {
	// 	// const history = await this.getApiConversationHistory()
	// 	// history.push(message)
	// 	// await this.setApiConversationHistory(history)
	// 	// return history
	// 	this.apiConversationHistory.push(message)
	// 	return this.apiConversationHistory
	// }

	/*
	Storage
	https://dev.to/kompotkot/how-to-use-secretstorage-in-your-vscode-extensions-2hco
	https://www.eliostruyf.com/devhack-code-extension-storage-options/
	*/

	async getState() {
<<<<<<< HEAD
		const [
			storedApiProvider,
			apiModelId,
			apiKey,
			glamaApiKey,
			glamaModelId,
			glamaModelInfo,
			openRouterApiKey,
			awsAccessKey,
			awsSecretKey,
			awsSessionToken,
			awsRegion,
			awsUseCrossRegionInference,
			awsProfile,
			awsUseProfile,
			vertexProjectId,
			vertexRegion,
			openAiBaseUrl,
			openAiApiKey,
			openAiModelId,
			openAiCustomModelInfo,
			openAiUseAzure,
			ollamaModelId,
			ollamaBaseUrl,
			lmStudioModelId,
			lmStudioBaseUrl,
			anthropicBaseUrl,
			anthropicThinking,
			geminiApiKey,
			openAiNativeApiKey,
			deepSeekApiKey,
			mistralApiKey,
			pearaiApiKey,
			pearaiRefreshKey,
			pearaiBaseUrl,
			pearaiModelId,
			pearaiModelInfo,
			mistralCodestralUrl,
			azureApiVersion,
			openAiStreamingEnabled,
			openRouterModelId,
			openRouterModelInfo,
			openRouterBaseUrl,
			openRouterUseMiddleOutTransform,
			lastShownAnnouncementId,
			customInstructions,
			alwaysAllowReadOnly,
			alwaysAllowWrite,
			alwaysAllowExecute,
			alwaysAllowBrowser,
			alwaysAllowMcp,
			alwaysAllowModeSwitch,
			taskHistory,
			allowedCommands,
			soundEnabled,
			diffEnabled,
			checkpointsEnabled,
			soundVolume,
			browserViewportSize,
			fuzzyMatchThreshold,
			preferredLanguage,
			writeDelayMs,
			screenshotQuality,
			terminalOutputLineLimit,
			mcpEnabled,
			enableMcpServerCreation,
			alwaysApproveResubmit,
			requestDelaySeconds,
			rateLimitSeconds,
			currentApiConfigName,
			listApiConfigMeta,
			vsCodeLmModelSelector,
			mode,
			modeApiConfigs,
			customModePrompts,
			customSupportPrompts,
			enhancementApiConfigId,
			autoApprovalEnabled,
			customModes,
			experiments,
			unboundApiKey,
			unboundModelId,
			unboundModelInfo,
			requestyApiKey,
			requestyModelId,
			requestyModelInfo,
			modelTemperature,
			modelMaxTokens,
			maxOpenTabsContext,
		] = await Promise.all([
			this.getGlobalState("apiProvider") as Promise<ApiProvider | undefined>,
			this.getGlobalState("apiModelId") as Promise<string | undefined>,
			this.getSecret("apiKey") as Promise<string | undefined>,
			this.getSecret("glamaApiKey") as Promise<string | undefined>,
			this.getGlobalState("glamaModelId") as Promise<string | undefined>,
			this.getGlobalState("glamaModelInfo") as Promise<ModelInfo | undefined>,
			this.getSecret("openRouterApiKey") as Promise<string | undefined>,
			this.getSecret("awsAccessKey") as Promise<string | undefined>,
			this.getSecret("awsSecretKey") as Promise<string | undefined>,
			this.getSecret("awsSessionToken") as Promise<string | undefined>,
			this.getGlobalState("awsRegion") as Promise<string | undefined>,
			this.getGlobalState("awsUseCrossRegionInference") as Promise<boolean | undefined>,
			this.getGlobalState("awsProfile") as Promise<string | undefined>,
			this.getGlobalState("awsUseProfile") as Promise<boolean | undefined>,
			this.getGlobalState("vertexProjectId") as Promise<string | undefined>,
			this.getGlobalState("vertexRegion") as Promise<string | undefined>,
			this.getGlobalState("openAiBaseUrl") as Promise<string | undefined>,
			this.getSecret("openAiApiKey") as Promise<string | undefined>,
			this.getGlobalState("openAiModelId") as Promise<string | undefined>,
			this.getGlobalState("openAiCustomModelInfo") as Promise<ModelInfo | undefined>,
			this.getGlobalState("openAiUseAzure") as Promise<boolean | undefined>,
			this.getGlobalState("ollamaModelId") as Promise<string | undefined>,
			this.getGlobalState("ollamaBaseUrl") as Promise<string | undefined>,
			this.getGlobalState("lmStudioModelId") as Promise<string | undefined>,
			this.getGlobalState("lmStudioBaseUrl") as Promise<string | undefined>,
			this.getGlobalState("anthropicBaseUrl") as Promise<string | undefined>,
			this.getGlobalState("anthropicThinking") as Promise<number | undefined>,
			this.getSecret("geminiApiKey") as Promise<string | undefined>,
			this.getSecret("openAiNativeApiKey") as Promise<string | undefined>,
			this.getSecret("deepSeekApiKey") as Promise<string | undefined>,
			this.getSecret("mistralApiKey") as Promise<string | undefined>,
			this.getSecret("pearai-token") as Promise<string | undefined>,
			this.getSecret("pearai-refresh") as Promise<string | undefined>,
			this.getGlobalState("pearaiBaseUrl") as Promise<string | undefined>,
			this.getGlobalState("pearaiModelId") as Promise<string | undefined>,
			this.getGlobalState("pearaiModelInfo") as Promise<ModelInfo | undefined>,
			this.getGlobalState("mistralCodestralUrl") as Promise<string | undefined>,
			this.getGlobalState("azureApiVersion") as Promise<string | undefined>,
			this.getGlobalState("openAiStreamingEnabled") as Promise<boolean | undefined>,
			this.getGlobalState("openRouterModelId") as Promise<string | undefined>,
			this.getGlobalState("openRouterModelInfo") as Promise<ModelInfo | undefined>,
			this.getGlobalState("openRouterBaseUrl") as Promise<string | undefined>,
			this.getGlobalState("openRouterUseMiddleOutTransform") as Promise<boolean | undefined>,
			this.getGlobalState("lastShownAnnouncementId") as Promise<string | undefined>,
			this.getGlobalState("customInstructions") as Promise<string | undefined>,
			this.getGlobalState("alwaysAllowReadOnly") as Promise<boolean | undefined>,
			this.getGlobalState("alwaysAllowWrite") as Promise<boolean | undefined>,
			this.getGlobalState("alwaysAllowExecute") as Promise<boolean | undefined>,
			this.getGlobalState("alwaysAllowBrowser") as Promise<boolean | undefined>,
			this.getGlobalState("alwaysAllowMcp") as Promise<boolean | undefined>,
			this.getGlobalState("alwaysAllowModeSwitch") as Promise<boolean | undefined>,
			this.getGlobalState("taskHistory") as Promise<HistoryItem[] | undefined>,
			this.getGlobalState("allowedCommands") as Promise<string[] | undefined>,
			this.getGlobalState("soundEnabled") as Promise<boolean | undefined>,
			this.getGlobalState("diffEnabled") as Promise<boolean | undefined>,
			this.getGlobalState("checkpointsEnabled") as Promise<boolean | undefined>,
			this.getGlobalState("soundVolume") as Promise<number | undefined>,
			this.getGlobalState("browserViewportSize") as Promise<string | undefined>,
			this.getGlobalState("fuzzyMatchThreshold") as Promise<number | undefined>,
			this.getGlobalState("preferredLanguage") as Promise<string | undefined>,
			this.getGlobalState("writeDelayMs") as Promise<number | undefined>,
			this.getGlobalState("screenshotQuality") as Promise<number | undefined>,
			this.getGlobalState("terminalOutputLineLimit") as Promise<number | undefined>,
			this.getGlobalState("mcpEnabled") as Promise<boolean | undefined>,
			this.getGlobalState("enableMcpServerCreation") as Promise<boolean | undefined>,
			this.getGlobalState("alwaysApproveResubmit") as Promise<boolean | undefined>,
			this.getGlobalState("requestDelaySeconds") as Promise<number | undefined>,
			this.getGlobalState("rateLimitSeconds") as Promise<number | undefined>,
			this.getGlobalState("currentApiConfigName") as Promise<string | undefined>,
			this.getGlobalState("listApiConfigMeta") as Promise<ApiConfigMeta[] | undefined>,
			this.getGlobalState("vsCodeLmModelSelector") as Promise<vscode.LanguageModelChatSelector | undefined>,
			this.getGlobalState("mode") as Promise<Mode | undefined>,
			this.getGlobalState("modeApiConfigs") as Promise<Record<Mode, string> | undefined>,
			this.getGlobalState("customModePrompts") as Promise<CustomModePrompts | undefined>,
			this.getGlobalState("customSupportPrompts") as Promise<CustomSupportPrompts | undefined>,
			this.getGlobalState("enhancementApiConfigId") as Promise<string | undefined>,
			this.getGlobalState("autoApprovalEnabled") as Promise<boolean | undefined>,
			this.customModesManager.getCustomModes(),
			this.getGlobalState("experiments") as Promise<Record<ExperimentId, boolean> | undefined>,
			this.getSecret("unboundApiKey") as Promise<string | undefined>,
			this.getGlobalState("unboundModelId") as Promise<string | undefined>,
			this.getGlobalState("unboundModelInfo") as Promise<ModelInfo | undefined>,
			this.getSecret("requestyApiKey") as Promise<string | undefined>,
			this.getGlobalState("requestyModelId") as Promise<string | undefined>,
			this.getGlobalState("requestyModelInfo") as Promise<ModelInfo | undefined>,
			this.getGlobalState("modelTemperature") as Promise<number | undefined>,
			this.getGlobalState("modelMaxTokens") as Promise<number | undefined>,
			this.getGlobalState("maxOpenTabsContext") as Promise<number | undefined>,
		])
=======
		// Create an object to store all fetched values
		const stateValues: Record<GlobalStateKey | SecretKey, any> = {} as Record<GlobalStateKey | SecretKey, any>
		const secretValues: Record<SecretKey, any> = {} as Record<SecretKey, any>

		// Create promise arrays for global state and secrets
		const statePromises = GLOBAL_STATE_KEYS.map((key) => this.getGlobalState(key))
		const secretPromises = SECRET_KEYS.map((key) => this.getSecret(key))
>>>>>>> e075fbfa

		// Add promise for custom modes which is handled separately
		const customModesPromise = this.customModesManager.getCustomModes()

		let idx = 0
		const valuePromises = await Promise.all([...statePromises, ...secretPromises, customModesPromise])

		// Populate stateValues and secretValues
		GLOBAL_STATE_KEYS.forEach((key, _) => {
			stateValues[key] = valuePromises[idx]
			idx = idx + 1
		})

		SECRET_KEYS.forEach((key, index) => {
			secretValues[key] = valuePromises[idx]
			idx = idx + 1
		})

		let customModes = valuePromises[idx] as ModeConfig[] | undefined

		// Determine apiProvider with the same logic as before
		let apiProvider: ApiProvider
		if (stateValues.apiProvider) {
			apiProvider = stateValues.apiProvider
		} else {
			// Either new user or legacy user that doesn't have the apiProvider stored in state
			// (If they're using OpenRouter or Bedrock, then apiProvider state will exist)
			if (secretValues.apiKey) {
				apiProvider = "anthropic"
			} else {
				// New users should default to openrouter
				apiProvider = "openrouter"
			}
		}

		// Build the apiConfiguration object combining state values and secrets
		// Using the dynamic approach with API_CONFIG_KEYS
		const apiConfiguration: ApiConfiguration = {
			// Dynamically add all API-related keys from stateValues
			...Object.fromEntries(API_CONFIG_KEYS.map((key) => [key, stateValues[key]])),
			// Add all secrets
			...secretValues,
		}

		// Ensure apiProvider is set properly if not already in state
		if (!apiConfiguration.apiProvider) {
			apiConfiguration.apiProvider = apiProvider
		}

		// Return the same structure as before
		return {
<<<<<<< HEAD
			apiConfiguration: {
				apiProvider,
				apiModelId,
				apiKey,
				glamaApiKey,
				glamaModelId,
				glamaModelInfo,
				openRouterApiKey,
				awsAccessKey,
				awsSecretKey,
				awsSessionToken,
				awsRegion,
				awsUseCrossRegionInference,
				awsProfile,
				awsUseProfile,
				vertexProjectId,
				vertexRegion,
				openAiBaseUrl,
				openAiApiKey,
				openAiModelId,
				openAiCustomModelInfo,
				openAiUseAzure,
				ollamaModelId,
				ollamaBaseUrl,
				lmStudioModelId,
				lmStudioBaseUrl,
				anthropicBaseUrl,
				anthropicThinking,
				geminiApiKey,
				openAiNativeApiKey,
				deepSeekApiKey,
				mistralApiKey,
				pearaiApiKey,
				pearaiBaseUrl,
				pearaiModelId,
				pearaiModelInfo,
				mistralCodestralUrl,
				azureApiVersion,
				openAiStreamingEnabled,
				openRouterModelId,
				openRouterModelInfo,
				openRouterBaseUrl,
				openRouterUseMiddleOutTransform,
				vsCodeLmModelSelector,
				unboundApiKey,
				unboundModelId,
				unboundModelInfo,
				requestyApiKey,
				requestyModelId,
				requestyModelInfo,
				modelTemperature,
				modelMaxTokens,
			},
			lastShownAnnouncementId,
			customInstructions,
			alwaysAllowReadOnly: alwaysAllowReadOnly ?? true,
			alwaysAllowWrite: alwaysAllowWrite ?? true,
			alwaysAllowExecute: alwaysAllowExecute ?? true,
			alwaysAllowBrowser: alwaysAllowBrowser ?? true,
			alwaysAllowMcp: alwaysAllowMcp ?? true,
			alwaysAllowModeSwitch: alwaysAllowModeSwitch ?? true,
			taskHistory,
			allowedCommands,
			soundEnabled: soundEnabled ?? false,
			diffEnabled: diffEnabled ?? true,
			checkpointsEnabled: checkpointsEnabled ?? false,
			soundVolume,
			browserViewportSize: browserViewportSize ?? "900x600",
			screenshotQuality: screenshotQuality ?? 75,
			fuzzyMatchThreshold: fuzzyMatchThreshold ?? 1.0,
			writeDelayMs: writeDelayMs ?? 1000,
			terminalOutputLineLimit: terminalOutputLineLimit ?? 500,
			mode: mode ?? defaultModeSlug,
			preferredLanguage:
				preferredLanguage ??
				(() => {
					// Get VSCode's locale setting
					const vscodeLang = vscode.env.language
					// Map VSCode locale to our supported languages
					const langMap: { [key: string]: string } = {
						en: "English",
						ar: "Arabic",
						"pt-br": "Brazilian Portuguese",
						ca: "Catalan",
						cs: "Czech",
						fr: "French",
						de: "German",
						hi: "Hindi",
						hu: "Hungarian",
						it: "Italian",
						ja: "Japanese",
						ko: "Korean",
						pl: "Polish",
						pt: "Portuguese",
						ru: "Russian",
						zh: "Simplified Chinese",
						"zh-cn": "Simplified Chinese",
						es: "Spanish",
						"zh-tw": "Traditional Chinese",
						tr: "Turkish",
					}
					// Return mapped language or default to English
					return langMap[vscodeLang] ?? langMap[vscodeLang.split("-")[0]] ?? "English"
				})(),
			mcpEnabled: mcpEnabled ?? true,
			enableMcpServerCreation: enableMcpServerCreation ?? true,
			alwaysApproveResubmit: alwaysApproveResubmit ?? true,
			requestDelaySeconds: Math.max(5, requestDelaySeconds ?? 10),
			rateLimitSeconds: rateLimitSeconds ?? 0,
			currentApiConfigName: currentApiConfigName ?? "default",
			listApiConfigMeta: listApiConfigMeta ?? [],
			modeApiConfigs: modeApiConfigs ?? ({} as Record<Mode, string>),
			customModePrompts: customModePrompts ?? {},
			customSupportPrompts: customSupportPrompts ?? {},
			enhancementApiConfigId,
			experiments: experiments ?? experimentDefault,
			autoApprovalEnabled: autoApprovalEnabled ?? true,
=======
			apiConfiguration,
			lastShownAnnouncementId: stateValues.lastShownAnnouncementId,
			customInstructions: stateValues.customInstructions,
			alwaysAllowReadOnly: stateValues.alwaysAllowReadOnly ?? false,
			alwaysAllowWrite: stateValues.alwaysAllowWrite ?? false,
			alwaysAllowExecute: stateValues.alwaysAllowExecute ?? false,
			alwaysAllowBrowser: stateValues.alwaysAllowBrowser ?? false,
			alwaysAllowMcp: stateValues.alwaysAllowMcp ?? false,
			alwaysAllowModeSwitch: stateValues.alwaysAllowModeSwitch ?? false,
			alwaysAllowSubtasks: stateValues.alwaysAllowSubtasks ?? false,
			taskHistory: stateValues.taskHistory,
			allowedCommands: stateValues.allowedCommands,
			soundEnabled: stateValues.soundEnabled ?? false,
			ttsEnabled: stateValues.ttsEnabled ?? false,
			ttsSpeed: stateValues.ttsSpeed ?? 1.0,
			diffEnabled: stateValues.diffEnabled ?? true,
			enableCheckpoints: stateValues.enableCheckpoints ?? true,
			checkpointStorage: stateValues.checkpointStorage ?? "task",
			soundVolume: stateValues.soundVolume,
			browserViewportSize: stateValues.browserViewportSize ?? "900x600",
			screenshotQuality: stateValues.screenshotQuality ?? 75,
			remoteBrowserHost: stateValues.remoteBrowserHost,
			remoteBrowserEnabled: stateValues.remoteBrowserEnabled ?? false,
			fuzzyMatchThreshold: stateValues.fuzzyMatchThreshold ?? 1.0,
			writeDelayMs: stateValues.writeDelayMs ?? 1000,
			terminalOutputLineLimit: stateValues.terminalOutputLineLimit ?? 500,
			terminalShellIntegrationTimeout:
				stateValues.terminalShellIntegrationTimeout ?? TERMINAL_SHELL_INTEGRATION_TIMEOUT,
			mode: stateValues.mode ?? defaultModeSlug,
			language: stateValues.language ?? formatLanguage(vscode.env.language),
			mcpEnabled: stateValues.mcpEnabled ?? true,
			enableMcpServerCreation: stateValues.enableMcpServerCreation ?? true,
			alwaysApproveResubmit: stateValues.alwaysApproveResubmit ?? false,
			requestDelaySeconds: Math.max(5, stateValues.requestDelaySeconds ?? 10),
			rateLimitSeconds: stateValues.rateLimitSeconds ?? 0,
			currentApiConfigName: stateValues.currentApiConfigName ?? "default",
			listApiConfigMeta: stateValues.listApiConfigMeta ?? [],
			modeApiConfigs: stateValues.modeApiConfigs ?? ({} as Record<Mode, string>),
			customModePrompts: stateValues.customModePrompts ?? {},
			customSupportPrompts: stateValues.customSupportPrompts ?? {},
			enhancementApiConfigId: stateValues.enhancementApiConfigId,
			experiments: stateValues.experiments ?? experimentDefault,
			autoApprovalEnabled: stateValues.autoApprovalEnabled ?? false,
>>>>>>> e075fbfa
			customModes,
			maxOpenTabsContext: stateValues.maxOpenTabsContext ?? 20,
			maxWorkspaceFiles: stateValues.maxWorkspaceFiles ?? 200,
			openRouterUseMiddleOutTransform: stateValues.openRouterUseMiddleOutTransform ?? true,
			browserToolEnabled: stateValues.browserToolEnabled ?? true,
			telemetrySetting: stateValues.telemetrySetting || "unset",
			showRooIgnoredFiles: stateValues.showRooIgnoredFiles ?? true,
			maxReadFileLine: stateValues.maxReadFileLine ?? 500,
		}
	}

	async updateTaskHistory(item: HistoryItem): Promise<HistoryItem[]> {
		const history = ((await this.getGlobalState("taskHistory")) as HistoryItem[] | undefined) || []
		const existingItemIndex = history.findIndex((h) => h.id === item.id)

		if (existingItemIndex !== -1) {
			history[existingItemIndex] = item
		} else {
			history.push(item)
		}
		await this.updateGlobalState("taskHistory", history)
		return history
	}

	// global

	public async updateGlobalState(key: GlobalStateKey, value: any) {
		await this.contextProxy.updateGlobalState(key, value)
	}

	public async getGlobalState(key: GlobalStateKey) {
		return await this.contextProxy.getGlobalState(key)
	}

	// secrets

	public async storeSecret(key: SecretKey, value?: string) {
		await this.contextProxy.storeSecret(key, value)
	}

	private async getSecret(key: SecretKey) {
		return await this.contextProxy.getSecret(key)
	}

	// global + secret

	public async setValues(values: Partial<ConfigurationValues>) {
		await this.contextProxy.setValues(values)
	}

	// dev

	async resetState() {
		const answer = await vscode.window.showInformationMessage(
			t("common:confirmation.reset_state"),
			{ modal: true },
			t("common:answers.yes"),
		)

		if (answer !== t("common:answers.yes")) {
			return
		}

		await this.contextProxy.resetAllState()
		await this.configManager.resetAllConfigs()
		await this.customModesManager.resetCustomModes()
		await this.removeClineFromStack()
		await this.postStateToWebview()
		await this.postMessageToWebview({ type: "action", action: "chatButtonClicked" })
	}

	// logging

	public log(message: string) {
		this.outputChannel.appendLine(message)
		console.log(message)
	}

	// integration tests

	get viewLaunched() {
		return this.isViewLaunched
	}

	get messages() {
		return this.getCurrentCline()?.clineMessages || []
	}

	// Add public getter
	public getMcpHub(): McpHub | undefined {
		return this.mcpHub
	}

	/**
	 * Returns properties to be included in every telemetry event
	 * This method is called by the telemetry service to get context information
	 * like the current mode, API provider, etc.
	 */
	public async getTelemetryProperties(): Promise<Record<string, any>> {
		const { mode, apiConfiguration, language } = await this.getState()
		const appVersion = this.context.extension?.packageJSON?.version
		const vscodeVersion = vscode.version
		const platform = process.platform

		const properties: Record<string, any> = {
			vscodeVersion,
			platform,
		}

		// Add extension version
		if (appVersion) {
			properties.appVersion = appVersion
		}

		// Add language
		if (language) {
			properties.language = language
		}

		// Add current mode
		if (mode) {
			properties.mode = mode
		}

		// Add API provider
		if (apiConfiguration?.apiProvider) {
			properties.apiProvider = apiConfiguration.apiProvider
		}

		// Add model ID if available
		const currentCline = this.getCurrentCline()
		if (currentCline?.api) {
			const { id: modelId } = currentCline.api.getModel()
			if (modelId) {
				properties.modelId = modelId
			}
		}

		if (currentCline?.diffStrategy) {
			properties.diffStrategy = currentCline.diffStrategy.getName()
		}

		return properties
	}
}<|MERGE_RESOLUTION|>--- conflicted
+++ resolved
@@ -8,13 +8,10 @@
 import * as path from "path"
 import * as vscode from "vscode"
 
-<<<<<<< HEAD
-import { ApiConfiguration, ApiProvider, ModelInfo, PEARAI_URL } from "../../shared/api"
-=======
+import { PEARAI_URL } from "../../shared/api"
 import { changeLanguage, t } from "../../i18n"
 import { setPanel } from "../../activate/registerCommands"
 import { ApiConfiguration, ApiProvider, ModelInfo, API_CONFIG_KEYS } from "../../shared/api"
->>>>>>> e075fbfa
 import { findLast } from "../../shared/array"
 import { supportPrompt } from "../../shared/support-prompt"
 import { GlobalFileNames } from "../../shared/globalFileNames"
@@ -83,18 +80,13 @@
  * https://github.com/KumarVariable/vscode-extension-sidebar-html/blob/master/src/customSidebarViewProvider.ts
  */
 
-<<<<<<< HEAD
-export class ClineProvider implements vscode.WebviewViewProvider {
-	public static readonly sideBarId = "pearai-roo-cline.SidebarProvider" // used in package.json as the view's id. This value cannot be changed due to how vscode caches views based on their id, and updating the id would break existing instances of the extension.
-=======
 export type ClineProviderEvents = {
 	clineAdded: [cline: Cline]
 }
 
 export class ClineProvider extends EventEmitter<ClineProviderEvents> implements vscode.WebviewViewProvider {
-	public static readonly sideBarId = "roo-cline.SidebarProvider" // used in package.json as the view's id. This value cannot be changed due to how vscode caches views based on their id, and updating the id would break existing instances of the extension.
->>>>>>> e075fbfa
-	public static readonly tabPanelId = "roo-cline.TabPanelProvider"
+	public static readonly sideBarId = "pearai-roo-cline.SidebarProvider" // used in package.json as the view's id. This value cannot be changed due to how vscode caches views based on their id, and updating the id would break existing instances of the extension.
+	public static readonly tabPanelId = "pearai-roo-cline.TabPanelProvider"
 	private static activeInstances: Set<ClineProvider> = new Set()
 	private disposables: vscode.Disposable[] = []
 	private view?: vscode.WebviewView | vscode.WebviewPanel
@@ -626,13 +618,8 @@
 			`font-src ${webview.cspSource}`,
 			`style-src ${webview.cspSource} 'unsafe-inline' https://* http://${localServerUrl} http://0.0.0.0:${localPort}`,
 			`img-src ${webview.cspSource} data:`,
-<<<<<<< HEAD
-			`script-src 'unsafe-eval' https://* http://${localServerUrl} http://0.0.0.0:${localPort} 'nonce-${nonce}'`,
-			`connect-src https://* ws://${localServerUrl} ws://0.0.0.0:${localPort} http://${localServerUrl} http://0.0.0.0:${localPort} http://localhost:8000 http://0.0.0.0:8000 https://stingray-app-gb2an.ondigitalocean.app`,
-=======
 			`script-src 'unsafe-eval' https://* https://*.posthog.com http://${localServerUrl} http://0.0.0.0:${localPort} 'nonce-${nonce}'`,
-			`connect-src https://* https://*.posthog.com ws://${localServerUrl} ws://0.0.0.0:${localPort} http://${localServerUrl} http://0.0.0.0:${localPort}`,
->>>>>>> e075fbfa
+			`connect-src https://* https://*.posthog.com ws://${localServerUrl} ws://0.0.0.0:${localPort} http://${localServerUrl} http://0.0.0.0:${localPort} http://localhost:8000 http://0.0.0.0:8000 https://stingray-app-gb2an.ondigitalocean.app`,
 		]
 
 		return /*html*/ `
@@ -721,11 +708,7 @@
             <meta charset="utf-8">
             <meta name="viewport" content="width=device-width,initial-scale=1,shrink-to-fit=no">
             <meta name="theme-color" content="#000000">
-<<<<<<< HEAD
-            <meta http-equiv="Content-Security-Policy" content="default-src 'none'; font-src ${webview.cspSource}; style-src ${webview.cspSource} 'unsafe-inline'; img-src ${webview.cspSource} data:; script-src 'nonce-${nonce}'; connect-src ${webview.cspSource} https://stingray-app-gb2an.ondigitalocean.app;">
-=======
-            <meta http-equiv="Content-Security-Policy" content="default-src 'none'; font-src ${webview.cspSource}; style-src ${webview.cspSource} 'unsafe-inline'; img-src ${webview.cspSource} data:; script-src 'nonce-${nonce}' https://us-assets.i.posthog.com; connect-src https://openrouter.ai https://us.i.posthog.com https://us-assets.i.posthog.com;">
->>>>>>> e075fbfa
+            <meta http-equiv="Content-Security-Policy" content="default-src 'none'; font-src ${webview.cspSource}; style-src ${webview.cspSource} 'unsafe-inline'; img-src ${webview.cspSource} data:; script-src 'nonce-${nonce}' https://us-assets.i.posthog.com; connect-src https://openrouter.ai https://us.i.posthog.com https://us-assets.i.posthog.com ${webview.cspSource} https://stingray-app-gb2an.ondigitalocean.app;">
             <link rel="stylesheet" type="text/css" href="${stylesUri}">
 			<link href="${codiconsUri}" rel="stylesheet" />
             <title>Roo Code</title>
@@ -2017,7 +2000,6 @@
 							await this.postStateToWebview()
 						}
 						break
-<<<<<<< HEAD
 					case "openPearAiAuth":
 						const extensionUrl = `${vscode.env.uriScheme}://pearai.pearai/auth`
 						const callbackUri = await vscode.env.asExternalUri(vscode.Uri.parse(extensionUrl))
@@ -2030,7 +2012,6 @@
 							),
 						)
 						break
-=======
 					case "humanRelayResponse":
 						if (message.requestId && message.text) {
 							vscode.commands.executeCommand("roo-cline.handleHumanRelayResponse", {
@@ -2058,7 +2039,6 @@
 						await this.postStateToWebview()
 						break
 					}
->>>>>>> e075fbfa
 				}
 			},
 			null,
@@ -2176,119 +2156,10 @@
 			}
 		}
 
-<<<<<<< HEAD
-		const {
-			apiProvider,
-			apiModelId,
-			apiKey,
-			glamaModelId,
-			glamaModelInfo,
-			glamaApiKey,
-			openRouterApiKey,
-			awsAccessKey,
-			awsSecretKey,
-			awsSessionToken,
-			awsRegion,
-			awsUseCrossRegionInference,
-			awsProfile,
-			awsUseProfile,
-			vertexProjectId,
-			vertexRegion,
-			openAiBaseUrl,
-			openAiApiKey,
-			openAiModelId,
-			openAiCustomModelInfo,
-			openAiUseAzure,
-			ollamaModelId,
-			ollamaBaseUrl,
-			lmStudioModelId,
-			lmStudioBaseUrl,
-			anthropicBaseUrl,
-			anthropicThinking,
-			geminiApiKey,
-			openAiNativeApiKey,
-			deepSeekApiKey,
-			azureApiVersion,
-			openAiStreamingEnabled,
-			openRouterModelId,
-			openRouterBaseUrl,
-			openRouterModelInfo,
-			openRouterUseMiddleOutTransform,
-			vsCodeLmModelSelector,
-			mistralApiKey,
-			mistralCodestralUrl,
-			unboundApiKey,
-			unboundModelId,
-			unboundModelInfo,
-			requestyApiKey,
-			requestyModelId,
-			requestyModelInfo,
-			modelTemperature,
-			modelMaxTokens,
-			pearaiBaseUrl,
-			pearaiModelId,
-			pearaiModelInfo,
-		} = apiConfiguration
-		await Promise.all([
-			this.updateGlobalState("apiProvider", apiProvider),
-			this.updateGlobalState("apiModelId", apiModelId),
-			this.storeSecret("apiKey", apiKey),
-			this.updateGlobalState("glamaModelId", glamaModelId),
-			this.updateGlobalState("glamaModelInfo", glamaModelInfo),
-			this.storeSecret("glamaApiKey", glamaApiKey),
-			this.storeSecret("openRouterApiKey", openRouterApiKey),
-			this.storeSecret("awsAccessKey", awsAccessKey),
-			this.storeSecret("awsSecretKey", awsSecretKey),
-			this.storeSecret("awsSessionToken", awsSessionToken),
-			this.updateGlobalState("awsRegion", awsRegion),
-			this.updateGlobalState("awsUseCrossRegionInference", awsUseCrossRegionInference),
-			this.updateGlobalState("awsProfile", awsProfile),
-			this.updateGlobalState("awsUseProfile", awsUseProfile),
-			this.updateGlobalState("vertexProjectId", vertexProjectId),
-			this.updateGlobalState("vertexRegion", vertexRegion),
-			this.updateGlobalState("openAiBaseUrl", openAiBaseUrl),
-			this.storeSecret("openAiApiKey", openAiApiKey),
-			this.updateGlobalState("openAiModelId", openAiModelId),
-			this.updateGlobalState("openAiCustomModelInfo", openAiCustomModelInfo),
-			this.updateGlobalState("openAiUseAzure", openAiUseAzure),
-			this.updateGlobalState("ollamaModelId", ollamaModelId),
-			this.updateGlobalState("ollamaBaseUrl", ollamaBaseUrl),
-			this.updateGlobalState("lmStudioModelId", lmStudioModelId),
-			this.updateGlobalState("lmStudioBaseUrl", lmStudioBaseUrl),
-			this.updateGlobalState("anthropicBaseUrl", anthropicBaseUrl),
-			this.updateGlobalState("anthropicThinking", anthropicThinking),
-			this.storeSecret("geminiApiKey", geminiApiKey),
-			this.storeSecret("openAiNativeApiKey", openAiNativeApiKey),
-			this.storeSecret("deepSeekApiKey", deepSeekApiKey),
-			this.updateGlobalState("azureApiVersion", azureApiVersion),
-			this.updateGlobalState("openAiStreamingEnabled", openAiStreamingEnabled),
-			this.updateGlobalState("openRouterModelId", openRouterModelId),
-			this.updateGlobalState("openRouterModelInfo", openRouterModelInfo),
-			this.updateGlobalState("openRouterBaseUrl", openRouterBaseUrl),
-			this.updateGlobalState("openRouterUseMiddleOutTransform", openRouterUseMiddleOutTransform),
-			this.updateGlobalState("vsCodeLmModelSelector", vsCodeLmModelSelector),
-			this.storeSecret("mistralApiKey", mistralApiKey),
-			this.updateGlobalState("mistralCodestralUrl", mistralCodestralUrl),
-			this.storeSecret("unboundApiKey", unboundApiKey),
-			this.updateGlobalState("unboundModelId", unboundModelId),
-			this.updateGlobalState("unboundModelInfo", unboundModelInfo),
-			this.storeSecret("requestyApiKey", requestyApiKey),
-			this.updateGlobalState("requestyModelId", requestyModelId),
-			this.updateGlobalState("requestyModelInfo", requestyModelInfo),
-			this.updateGlobalState("modelTemperature", modelTemperature),
-			this.updateGlobalState("modelMaxTokens", modelMaxTokens),
-			await this.updateGlobalState("pearaiBaseUrl", PEARAI_URL),
-			await this.updateGlobalState("pearaiModelId", pearaiModelId),
-			await this.updateGlobalState("pearaiModelInfo", pearaiModelInfo),
-		])
-		if (this.cline) {
-			this.cline.api = buildApiHandler(apiConfiguration)
-=======
 		await this.contextProxy.setApiConfiguration(apiConfiguration)
 
 		if (this.getCurrentCline()) {
 			this.getCurrentCline()!.api = buildApiHandler(apiConfiguration)
->>>>>>> e075fbfa
 		}
 	}
 
@@ -2742,187 +2613,6 @@
 	*/
 
 	async getState() {
-<<<<<<< HEAD
-		const [
-			storedApiProvider,
-			apiModelId,
-			apiKey,
-			glamaApiKey,
-			glamaModelId,
-			glamaModelInfo,
-			openRouterApiKey,
-			awsAccessKey,
-			awsSecretKey,
-			awsSessionToken,
-			awsRegion,
-			awsUseCrossRegionInference,
-			awsProfile,
-			awsUseProfile,
-			vertexProjectId,
-			vertexRegion,
-			openAiBaseUrl,
-			openAiApiKey,
-			openAiModelId,
-			openAiCustomModelInfo,
-			openAiUseAzure,
-			ollamaModelId,
-			ollamaBaseUrl,
-			lmStudioModelId,
-			lmStudioBaseUrl,
-			anthropicBaseUrl,
-			anthropicThinking,
-			geminiApiKey,
-			openAiNativeApiKey,
-			deepSeekApiKey,
-			mistralApiKey,
-			pearaiApiKey,
-			pearaiRefreshKey,
-			pearaiBaseUrl,
-			pearaiModelId,
-			pearaiModelInfo,
-			mistralCodestralUrl,
-			azureApiVersion,
-			openAiStreamingEnabled,
-			openRouterModelId,
-			openRouterModelInfo,
-			openRouterBaseUrl,
-			openRouterUseMiddleOutTransform,
-			lastShownAnnouncementId,
-			customInstructions,
-			alwaysAllowReadOnly,
-			alwaysAllowWrite,
-			alwaysAllowExecute,
-			alwaysAllowBrowser,
-			alwaysAllowMcp,
-			alwaysAllowModeSwitch,
-			taskHistory,
-			allowedCommands,
-			soundEnabled,
-			diffEnabled,
-			checkpointsEnabled,
-			soundVolume,
-			browserViewportSize,
-			fuzzyMatchThreshold,
-			preferredLanguage,
-			writeDelayMs,
-			screenshotQuality,
-			terminalOutputLineLimit,
-			mcpEnabled,
-			enableMcpServerCreation,
-			alwaysApproveResubmit,
-			requestDelaySeconds,
-			rateLimitSeconds,
-			currentApiConfigName,
-			listApiConfigMeta,
-			vsCodeLmModelSelector,
-			mode,
-			modeApiConfigs,
-			customModePrompts,
-			customSupportPrompts,
-			enhancementApiConfigId,
-			autoApprovalEnabled,
-			customModes,
-			experiments,
-			unboundApiKey,
-			unboundModelId,
-			unboundModelInfo,
-			requestyApiKey,
-			requestyModelId,
-			requestyModelInfo,
-			modelTemperature,
-			modelMaxTokens,
-			maxOpenTabsContext,
-		] = await Promise.all([
-			this.getGlobalState("apiProvider") as Promise<ApiProvider | undefined>,
-			this.getGlobalState("apiModelId") as Promise<string | undefined>,
-			this.getSecret("apiKey") as Promise<string | undefined>,
-			this.getSecret("glamaApiKey") as Promise<string | undefined>,
-			this.getGlobalState("glamaModelId") as Promise<string | undefined>,
-			this.getGlobalState("glamaModelInfo") as Promise<ModelInfo | undefined>,
-			this.getSecret("openRouterApiKey") as Promise<string | undefined>,
-			this.getSecret("awsAccessKey") as Promise<string | undefined>,
-			this.getSecret("awsSecretKey") as Promise<string | undefined>,
-			this.getSecret("awsSessionToken") as Promise<string | undefined>,
-			this.getGlobalState("awsRegion") as Promise<string | undefined>,
-			this.getGlobalState("awsUseCrossRegionInference") as Promise<boolean | undefined>,
-			this.getGlobalState("awsProfile") as Promise<string | undefined>,
-			this.getGlobalState("awsUseProfile") as Promise<boolean | undefined>,
-			this.getGlobalState("vertexProjectId") as Promise<string | undefined>,
-			this.getGlobalState("vertexRegion") as Promise<string | undefined>,
-			this.getGlobalState("openAiBaseUrl") as Promise<string | undefined>,
-			this.getSecret("openAiApiKey") as Promise<string | undefined>,
-			this.getGlobalState("openAiModelId") as Promise<string | undefined>,
-			this.getGlobalState("openAiCustomModelInfo") as Promise<ModelInfo | undefined>,
-			this.getGlobalState("openAiUseAzure") as Promise<boolean | undefined>,
-			this.getGlobalState("ollamaModelId") as Promise<string | undefined>,
-			this.getGlobalState("ollamaBaseUrl") as Promise<string | undefined>,
-			this.getGlobalState("lmStudioModelId") as Promise<string | undefined>,
-			this.getGlobalState("lmStudioBaseUrl") as Promise<string | undefined>,
-			this.getGlobalState("anthropicBaseUrl") as Promise<string | undefined>,
-			this.getGlobalState("anthropicThinking") as Promise<number | undefined>,
-			this.getSecret("geminiApiKey") as Promise<string | undefined>,
-			this.getSecret("openAiNativeApiKey") as Promise<string | undefined>,
-			this.getSecret("deepSeekApiKey") as Promise<string | undefined>,
-			this.getSecret("mistralApiKey") as Promise<string | undefined>,
-			this.getSecret("pearai-token") as Promise<string | undefined>,
-			this.getSecret("pearai-refresh") as Promise<string | undefined>,
-			this.getGlobalState("pearaiBaseUrl") as Promise<string | undefined>,
-			this.getGlobalState("pearaiModelId") as Promise<string | undefined>,
-			this.getGlobalState("pearaiModelInfo") as Promise<ModelInfo | undefined>,
-			this.getGlobalState("mistralCodestralUrl") as Promise<string | undefined>,
-			this.getGlobalState("azureApiVersion") as Promise<string | undefined>,
-			this.getGlobalState("openAiStreamingEnabled") as Promise<boolean | undefined>,
-			this.getGlobalState("openRouterModelId") as Promise<string | undefined>,
-			this.getGlobalState("openRouterModelInfo") as Promise<ModelInfo | undefined>,
-			this.getGlobalState("openRouterBaseUrl") as Promise<string | undefined>,
-			this.getGlobalState("openRouterUseMiddleOutTransform") as Promise<boolean | undefined>,
-			this.getGlobalState("lastShownAnnouncementId") as Promise<string | undefined>,
-			this.getGlobalState("customInstructions") as Promise<string | undefined>,
-			this.getGlobalState("alwaysAllowReadOnly") as Promise<boolean | undefined>,
-			this.getGlobalState("alwaysAllowWrite") as Promise<boolean | undefined>,
-			this.getGlobalState("alwaysAllowExecute") as Promise<boolean | undefined>,
-			this.getGlobalState("alwaysAllowBrowser") as Promise<boolean | undefined>,
-			this.getGlobalState("alwaysAllowMcp") as Promise<boolean | undefined>,
-			this.getGlobalState("alwaysAllowModeSwitch") as Promise<boolean | undefined>,
-			this.getGlobalState("taskHistory") as Promise<HistoryItem[] | undefined>,
-			this.getGlobalState("allowedCommands") as Promise<string[] | undefined>,
-			this.getGlobalState("soundEnabled") as Promise<boolean | undefined>,
-			this.getGlobalState("diffEnabled") as Promise<boolean | undefined>,
-			this.getGlobalState("checkpointsEnabled") as Promise<boolean | undefined>,
-			this.getGlobalState("soundVolume") as Promise<number | undefined>,
-			this.getGlobalState("browserViewportSize") as Promise<string | undefined>,
-			this.getGlobalState("fuzzyMatchThreshold") as Promise<number | undefined>,
-			this.getGlobalState("preferredLanguage") as Promise<string | undefined>,
-			this.getGlobalState("writeDelayMs") as Promise<number | undefined>,
-			this.getGlobalState("screenshotQuality") as Promise<number | undefined>,
-			this.getGlobalState("terminalOutputLineLimit") as Promise<number | undefined>,
-			this.getGlobalState("mcpEnabled") as Promise<boolean | undefined>,
-			this.getGlobalState("enableMcpServerCreation") as Promise<boolean | undefined>,
-			this.getGlobalState("alwaysApproveResubmit") as Promise<boolean | undefined>,
-			this.getGlobalState("requestDelaySeconds") as Promise<number | undefined>,
-			this.getGlobalState("rateLimitSeconds") as Promise<number | undefined>,
-			this.getGlobalState("currentApiConfigName") as Promise<string | undefined>,
-			this.getGlobalState("listApiConfigMeta") as Promise<ApiConfigMeta[] | undefined>,
-			this.getGlobalState("vsCodeLmModelSelector") as Promise<vscode.LanguageModelChatSelector | undefined>,
-			this.getGlobalState("mode") as Promise<Mode | undefined>,
-			this.getGlobalState("modeApiConfigs") as Promise<Record<Mode, string> | undefined>,
-			this.getGlobalState("customModePrompts") as Promise<CustomModePrompts | undefined>,
-			this.getGlobalState("customSupportPrompts") as Promise<CustomSupportPrompts | undefined>,
-			this.getGlobalState("enhancementApiConfigId") as Promise<string | undefined>,
-			this.getGlobalState("autoApprovalEnabled") as Promise<boolean | undefined>,
-			this.customModesManager.getCustomModes(),
-			this.getGlobalState("experiments") as Promise<Record<ExperimentId, boolean> | undefined>,
-			this.getSecret("unboundApiKey") as Promise<string | undefined>,
-			this.getGlobalState("unboundModelId") as Promise<string | undefined>,
-			this.getGlobalState("unboundModelInfo") as Promise<ModelInfo | undefined>,
-			this.getSecret("requestyApiKey") as Promise<string | undefined>,
-			this.getGlobalState("requestyModelId") as Promise<string | undefined>,
-			this.getGlobalState("requestyModelInfo") as Promise<ModelInfo | undefined>,
-			this.getGlobalState("modelTemperature") as Promise<number | undefined>,
-			this.getGlobalState("modelMaxTokens") as Promise<number | undefined>,
-			this.getGlobalState("maxOpenTabsContext") as Promise<number | undefined>,
-		])
-=======
 		// Create an object to store all fetched values
 		const stateValues: Record<GlobalStateKey | SecretKey, any> = {} as Record<GlobalStateKey | SecretKey, any>
 		const secretValues: Record<SecretKey, any> = {} as Record<SecretKey, any>
@@ -2930,7 +2620,6 @@
 		// Create promise arrays for global state and secrets
 		const statePromises = GLOBAL_STATE_KEYS.map((key) => this.getGlobalState(key))
 		const secretPromises = SECRET_KEYS.map((key) => this.getSecret(key))
->>>>>>> e075fbfa
 
 		// Add promise for custom modes which is handled separately
 		const customModesPromise = this.customModesManager.getCustomModes()
@@ -2982,125 +2671,6 @@
 
 		// Return the same structure as before
 		return {
-<<<<<<< HEAD
-			apiConfiguration: {
-				apiProvider,
-				apiModelId,
-				apiKey,
-				glamaApiKey,
-				glamaModelId,
-				glamaModelInfo,
-				openRouterApiKey,
-				awsAccessKey,
-				awsSecretKey,
-				awsSessionToken,
-				awsRegion,
-				awsUseCrossRegionInference,
-				awsProfile,
-				awsUseProfile,
-				vertexProjectId,
-				vertexRegion,
-				openAiBaseUrl,
-				openAiApiKey,
-				openAiModelId,
-				openAiCustomModelInfo,
-				openAiUseAzure,
-				ollamaModelId,
-				ollamaBaseUrl,
-				lmStudioModelId,
-				lmStudioBaseUrl,
-				anthropicBaseUrl,
-				anthropicThinking,
-				geminiApiKey,
-				openAiNativeApiKey,
-				deepSeekApiKey,
-				mistralApiKey,
-				pearaiApiKey,
-				pearaiBaseUrl,
-				pearaiModelId,
-				pearaiModelInfo,
-				mistralCodestralUrl,
-				azureApiVersion,
-				openAiStreamingEnabled,
-				openRouterModelId,
-				openRouterModelInfo,
-				openRouterBaseUrl,
-				openRouterUseMiddleOutTransform,
-				vsCodeLmModelSelector,
-				unboundApiKey,
-				unboundModelId,
-				unboundModelInfo,
-				requestyApiKey,
-				requestyModelId,
-				requestyModelInfo,
-				modelTemperature,
-				modelMaxTokens,
-			},
-			lastShownAnnouncementId,
-			customInstructions,
-			alwaysAllowReadOnly: alwaysAllowReadOnly ?? true,
-			alwaysAllowWrite: alwaysAllowWrite ?? true,
-			alwaysAllowExecute: alwaysAllowExecute ?? true,
-			alwaysAllowBrowser: alwaysAllowBrowser ?? true,
-			alwaysAllowMcp: alwaysAllowMcp ?? true,
-			alwaysAllowModeSwitch: alwaysAllowModeSwitch ?? true,
-			taskHistory,
-			allowedCommands,
-			soundEnabled: soundEnabled ?? false,
-			diffEnabled: diffEnabled ?? true,
-			checkpointsEnabled: checkpointsEnabled ?? false,
-			soundVolume,
-			browserViewportSize: browserViewportSize ?? "900x600",
-			screenshotQuality: screenshotQuality ?? 75,
-			fuzzyMatchThreshold: fuzzyMatchThreshold ?? 1.0,
-			writeDelayMs: writeDelayMs ?? 1000,
-			terminalOutputLineLimit: terminalOutputLineLimit ?? 500,
-			mode: mode ?? defaultModeSlug,
-			preferredLanguage:
-				preferredLanguage ??
-				(() => {
-					// Get VSCode's locale setting
-					const vscodeLang = vscode.env.language
-					// Map VSCode locale to our supported languages
-					const langMap: { [key: string]: string } = {
-						en: "English",
-						ar: "Arabic",
-						"pt-br": "Brazilian Portuguese",
-						ca: "Catalan",
-						cs: "Czech",
-						fr: "French",
-						de: "German",
-						hi: "Hindi",
-						hu: "Hungarian",
-						it: "Italian",
-						ja: "Japanese",
-						ko: "Korean",
-						pl: "Polish",
-						pt: "Portuguese",
-						ru: "Russian",
-						zh: "Simplified Chinese",
-						"zh-cn": "Simplified Chinese",
-						es: "Spanish",
-						"zh-tw": "Traditional Chinese",
-						tr: "Turkish",
-					}
-					// Return mapped language or default to English
-					return langMap[vscodeLang] ?? langMap[vscodeLang.split("-")[0]] ?? "English"
-				})(),
-			mcpEnabled: mcpEnabled ?? true,
-			enableMcpServerCreation: enableMcpServerCreation ?? true,
-			alwaysApproveResubmit: alwaysApproveResubmit ?? true,
-			requestDelaySeconds: Math.max(5, requestDelaySeconds ?? 10),
-			rateLimitSeconds: rateLimitSeconds ?? 0,
-			currentApiConfigName: currentApiConfigName ?? "default",
-			listApiConfigMeta: listApiConfigMeta ?? [],
-			modeApiConfigs: modeApiConfigs ?? ({} as Record<Mode, string>),
-			customModePrompts: customModePrompts ?? {},
-			customSupportPrompts: customSupportPrompts ?? {},
-			enhancementApiConfigId,
-			experiments: experiments ?? experimentDefault,
-			autoApprovalEnabled: autoApprovalEnabled ?? true,
-=======
 			apiConfiguration,
 			lastShownAnnouncementId: stateValues.lastShownAnnouncementId,
 			customInstructions: stateValues.customInstructions,
@@ -3144,7 +2714,6 @@
 			enhancementApiConfigId: stateValues.enhancementApiConfigId,
 			experiments: stateValues.experiments ?? experimentDefault,
 			autoApprovalEnabled: stateValues.autoApprovalEnabled ?? false,
->>>>>>> e075fbfa
 			customModes,
 			maxOpenTabsContext: stateValues.maxOpenTabsContext ?? 20,
 			maxWorkspaceFiles: stateValues.maxWorkspaceFiles ?? 200,
