--- conflicted
+++ resolved
@@ -123,14 +123,11 @@
 	| "autoApprovalEnabled"
 	| "customModes" // Array of custom modes
 	| "unboundModelId"
-<<<<<<< HEAD
-	| "keepBrowserOpen"
-=======
 	| "requestyModelId"
 	| "requestyModelInfo"
 	| "unboundModelInfo"
 	| "modelTemperature"
->>>>>>> 4a867895
+	| "keepBrowserOpen"
 
 export const GlobalFileNames = {
 	apiConversationHistory: "api_conversation_history.json",
