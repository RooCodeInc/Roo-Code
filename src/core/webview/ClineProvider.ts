--- conflicted
+++ resolved
@@ -1485,11 +1485,8 @@
 			},
 			mdmCompliant: this.checkMdmCompliance(),
 			profileThresholds: profileThresholds ?? {},
-<<<<<<< HEAD
 			cloudApiUrl: getRooCodeApiUrl(),
-=======
 			hasOpenedModeSelector: this.getGlobalState("hasOpenedModeSelector") ?? false,
->>>>>>> e7ca038c
 		}
 	}
 
