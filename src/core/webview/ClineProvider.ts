--- conflicted
+++ resolved
@@ -979,13 +979,6 @@
 		await this.removeClineFromStack()
 	}
 
-<<<<<<< HEAD
-	public async createTaskWithHistoryItem(
-		historyItem: HistoryItem & { rootTask?: Task; parentTask?: Task },
-		options: { viewOnly?: boolean } = {},
-	) {
-		await this.removeClineFromStack()
-=======
 	public async createTaskWithHistoryItem(historyItem: HistoryItem & { rootTask?: Task; parentTask?: Task }) {
 		// Check if we're rehydrating the current task to avoid flicker
 		const currentTask = this.getCurrentTask()
@@ -994,7 +987,6 @@
 		if (!isRehydratingCurrentTask) {
 			await this.removeClineFromStack()
 		}
->>>>>>> 49e57ed0
 
 		// If the history item has a saved mode, restore it and its associated API configuration.
 		if (historyItem.mode) {
@@ -1144,17 +1136,6 @@
 			startTask: shouldStartTask,
 		})
 
-<<<<<<< HEAD
-		// Add to stack FIRST so getCurrentTask() works during resume prompt
-		await this.addClineToStack(task)
-
-		// Wait for async initialization (message loading) to complete
-		await initPromise
-
-		this.log(
-			`[createTaskWithHistoryItem] ${task.parentTask ? "child" : "parent"} task ${task.taskId}.${task.instanceId} instantiated (viewOnly: ${options.viewOnly ?? false})`,
-		)
-=======
 		if (isRehydratingCurrentTask) {
 			// Replace the current task in-place to avoid UI flicker
 			const stackIndex = this.clineStack.length - 1
@@ -1195,7 +1176,6 @@
 				`[createTaskWithHistoryItem] ${task.parentTask ? "child" : "parent"} task ${task.taskId}.${task.instanceId} instantiated`,
 			)
 		}
->>>>>>> 49e57ed0
 
 		// Check if there's a pending edit after checkpoint restoration
 		const operationId = `task-${task.taskId}`
