import { Anthropic } from "@anthropic-ai/sdk"
import delay from "delay"
import axios from "axios"
import fs from "fs/promises"
import os from "os"
import pWaitFor from "p-wait-for"
import * as path from "path"
import * as vscode from "vscode"
import { buildApiHandler } from "../../api"
import { downloadTask } from "../../integrations/misc/export-markdown"
import { openFile, openImage } from "../../integrations/misc/open-file"
import { selectImages } from "../../integrations/misc/process-images"
import { getTheme } from "../../integrations/theme/getTheme"
import { getDiffStrategy } from "../diff/DiffStrategy"
import WorkspaceTracker from "../../integrations/workspace/WorkspaceTracker"
import { McpHub } from "../../services/mcp/McpHub"
import { ApiConfiguration, ApiProvider, ModelInfo } from "../../shared/api"
import { findLast } from "../../shared/array"
import { ApiConfigMeta, ExtensionMessage } from "../../shared/ExtensionMessage"
import { HistoryItem } from "../../shared/HistoryItem"
import { WebviewMessage } from "../../shared/WebviewMessage"
import {
	Mode,
	modes,
	CustomModePrompts,
	PromptComponent,
	ModeConfig,
	defaultModeSlug,
	getModeBySlug,
} from "../../shared/modes"
import { SYSTEM_PROMPT } from "../prompts/system"
import { fileExistsAtPath } from "../../utils/fs"
import { Cline } from "../Cline"
import { openMention } from "../mentions"
import { getNonce } from "./getNonce"
import { getUri } from "./getUri"
import { playSound, setSoundEnabled, setSoundVolume } from "../../utils/sound"
import { checkExistKey } from "../../shared/checkExistApiConfig"
import { singleCompletionHandler } from "../../utils/single-completion-handler"
import { getCommitInfo, searchCommits, getWorkingState } from "../../utils/git"
import { ConfigManager } from "../config/ConfigManager"
import { CustomModesManager } from "../config/CustomModesManager"
import { CustomSupportPrompts, supportPrompt } from "../../shared/support-prompt"

import { ACTION_NAMES } from "../CodeActionProvider"

/*
https://github.com/microsoft/vscode-webview-ui-toolkit-samples/blob/main/default/weather-webview/src/providers/WeatherViewProvider.ts

https://github.com/KumarVariable/vscode-extension-sidebar-html/blob/master/src/customSidebarViewProvider.ts
*/

type SecretKey =
	| "apiKey"
	| "glamaApiKey"
	| "openRouterApiKey"
	| "awsAccessKey"
	| "awsSecretKey"
	| "awsSessionToken"
	| "openAiApiKey"
	| "geminiApiKey"
	| "openAiNativeApiKey"
	| "deepSeekApiKey"
	| "mistralApiKey"
type GlobalStateKey =
	| "apiProvider"
	| "apiModelId"
	| "glamaModelId"
	| "glamaModelInfo"
	| "awsRegion"
	| "awsUseCrossRegionInference"
	| "awsProfile"
	| "awsUseProfile"
	| "vertexProjectId"
	| "vertexRegion"
	| "lastShownAnnouncementId"
	| "customInstructions"
	| "alwaysAllowReadOnly"
	| "alwaysAllowWrite"
	| "alwaysAllowExecute"
	| "alwaysAllowBrowser"
	| "taskHistory"
	| "openAiBaseUrl"
	| "openAiModelId"
	| "openAiCustomModelInfo"
	| "openAiUseAzure"
	| "ollamaModelId"
	| "ollamaBaseUrl"
	| "lmStudioModelId"
	| "lmStudioBaseUrl"
	| "anthropicBaseUrl"
	| "azureApiVersion"
	| "openAiStreamingEnabled"
	| "openRouterModelId"
	| "openRouterModelInfo"
	| "openRouterUseMiddleOutTransform"
	| "allowedCommands"
	| "soundEnabled"
	| "soundVolume"
	| "diffEnabled"
	| "alwaysAllowMcp"
	| "browserViewportSize"
	| "screenshotQuality"
	| "fuzzyMatchThreshold"
	| "preferredLanguage" // Language setting for Cline's communication
	| "writeDelayMs"
	| "terminalOutputLineLimit"
	| "mcpEnabled"
	| "alwaysApproveResubmit"
	| "requestDelaySeconds"
	| "currentApiConfigName"
	| "listApiConfigMeta"
	| "vsCodeLmModelSelector"
	| "mode"
	| "modeApiConfigs"
	| "customModePrompts"
	| "customSupportPrompts"
	| "enhancementApiConfigId"
	| "experimentalDiffStrategy"
	| "autoApprovalEnabled"
	| "customModes" // Array of custom modes

export const GlobalFileNames = {
	apiConversationHistory: "api_conversation_history.json",
	uiMessages: "ui_messages.json",
	glamaModels: "glama_models.json",
	openRouterModels: "openrouter_models.json",
	mcpSettings: "cline_mcp_settings.json",
}

export class ClineProvider implements vscode.WebviewViewProvider {
	public static readonly sideBarId = "roo-cline.SidebarProvider" // used in package.json as the view's id. This value cannot be changed due to how vscode caches views based on their id, and updating the id would break existing instances of the extension.
	public static readonly tabPanelId = "roo-cline.TabPanelProvider"
	private static activeInstances: Set<ClineProvider> = new Set()
	private disposables: vscode.Disposable[] = []
	private view?: vscode.WebviewView | vscode.WebviewPanel
	private cline?: Cline
	private workspaceTracker?: WorkspaceTracker
	mcpHub?: McpHub
	private latestAnnouncementId = "jan-21-2025-custom-modes" // update to some unique identifier when we add a new announcement
	configManager: ConfigManager
	customModesManager: CustomModesManager

	constructor(
		readonly context: vscode.ExtensionContext,
		private readonly outputChannel: vscode.OutputChannel,
	) {
		this.outputChannel.appendLine("ClineProvider instantiated")
		ClineProvider.activeInstances.add(this)
		this.workspaceTracker = new WorkspaceTracker(this)
		this.mcpHub = new McpHub(this)
		this.configManager = new ConfigManager(this.context)
<<<<<<< HEAD

		this.context.subscriptions.push(
			vscode.commands.registerCommand("roo-cline.setApiConfiguration", async (config: ApiConfiguration) => {
				await this.updateApiConfiguration(config)
			}),
		)
=======
		this.customModesManager = new CustomModesManager(this.context, async () => {
			await this.postStateToWebview()
		})
>>>>>>> 7b668277
	}

	/*
	VSCode extensions use the disposable pattern to clean up resources when the sidebar/editor tab is closed by the user or system. This applies to event listening, commands, interacting with the UI, etc.
	- https://vscode-docs.readthedocs.io/en/stable/extensions/patterns-and-principles/
	- https://github.com/microsoft/vscode-extension-samples/blob/main/webview-sample/src/extension.ts
	*/
	async dispose() {
		this.outputChannel.appendLine("Disposing ClineProvider...")
		await this.clearTask()
		this.outputChannel.appendLine("Cleared task")
		if (this.view && "dispose" in this.view) {
			this.view.dispose()
			this.outputChannel.appendLine("Disposed webview")
		}
		while (this.disposables.length) {
			const x = this.disposables.pop()
			if (x) {
				x.dispose()
			}
		}
		this.workspaceTracker?.dispose()
		this.workspaceTracker = undefined
		this.mcpHub?.dispose()
		this.mcpHub = undefined
		this.customModesManager?.dispose()
		this.outputChannel.appendLine("Disposed all disposables")
		ClineProvider.activeInstances.delete(this)
	}

	public static getVisibleInstance(): ClineProvider | undefined {
		return findLast(Array.from(this.activeInstances), (instance) => instance.view?.visible === true)
	}

	public static async handleCodeAction(
		promptType: keyof typeof ACTION_NAMES,
		params: Record<string, string | any[]>,
	): Promise<void> {
		let visibleProvider = ClineProvider.getVisibleInstance()

		// If no visible provider, try to show the sidebar view
		if (!visibleProvider) {
			await vscode.commands.executeCommand("roo-cline.SidebarProvider.focus")
			// Wait briefly for the view to become visible
			await delay(100)
			visibleProvider = ClineProvider.getVisibleInstance()
		}

		// If still no visible provider, return
		if (!visibleProvider) {
			return
		}

		const { customSupportPrompts } = await visibleProvider.getState()

		const prompt = supportPrompt.create(promptType, params, customSupportPrompts)

		await visibleProvider.initClineWithTask(prompt)
	}

	resolveWebviewView(
		webviewView: vscode.WebviewView | vscode.WebviewPanel,
		//context: vscode.WebviewViewResolveContext<unknown>, used to recreate a deallocated webview, but we don't need this since we use retainContextWhenHidden
		//token: vscode.CancellationToken
	): void | Thenable<void> {
		this.outputChannel.appendLine("Resolving webview view")
		this.view = webviewView

		// Initialize sound enabled state
		this.getState().then(({ soundEnabled }) => {
			setSoundEnabled(soundEnabled ?? false)
		})

		webviewView.webview.options = {
			// Allow scripts in the webview
			enableScripts: true,
			localResourceRoots: [this.context.extensionUri],
		}
		webviewView.webview.html = this.getHtmlContent(webviewView.webview)

		// Sets up an event listener to listen for messages passed from the webview view context
		// and executes code based on the message that is recieved
		this.setWebviewMessageListener(webviewView.webview)

		// Logs show up in bottom panel > Debug Console
		//console.log("registering listener")

		// Listen for when the panel becomes visible
		// https://github.com/microsoft/vscode-discussions/discussions/840
		if ("onDidChangeViewState" in webviewView) {
			// WebviewView and WebviewPanel have all the same properties except for this visibility listener
			// panel
			webviewView.onDidChangeViewState(
				() => {
					if (this.view?.visible) {
						this.postMessageToWebview({ type: "action", action: "didBecomeVisible" })
					}
				},
				null,
				this.disposables,
			)
		} else if ("onDidChangeVisibility" in webviewView) {
			// sidebar
			webviewView.onDidChangeVisibility(
				() => {
					if (this.view?.visible) {
						this.postMessageToWebview({ type: "action", action: "didBecomeVisible" })
					}
				},
				null,
				this.disposables,
			)
		}

		// Listen for when the view is disposed
		// This happens when the user closes the view or when the view is closed programmatically
		webviewView.onDidDispose(
			async () => {
				await this.dispose()
			},
			null,
			this.disposables,
		)

		// Listen for when color changes
		vscode.workspace.onDidChangeConfiguration(
			async (e) => {
				if (e && e.affectsConfiguration("workbench.colorTheme")) {
					// Sends latest theme name to webview
					await this.postMessageToWebview({ type: "theme", text: JSON.stringify(await getTheme()) })
				}
			},
			null,
			this.disposables,
		)

		// if the extension is starting a new session, clear previous task state
		this.clearTask()

		this.outputChannel.appendLine("Webview view resolved")
	}

	public async initClineWithTask(task?: string, images?: string[]) {
		await this.clearTask()
		const {
			apiConfiguration,
			customModePrompts,
			diffEnabled,
			fuzzyMatchThreshold,
			mode,
			customInstructions: globalInstructions,
			experimentalDiffStrategy,
		} = await this.getState()

		const modePrompt = customModePrompts?.[mode] as PromptComponent
		const effectiveInstructions = [globalInstructions, modePrompt?.customInstructions].filter(Boolean).join("\n\n")

		this.cline = new Cline(
			this,
			apiConfiguration,
			effectiveInstructions,
			diffEnabled,
			fuzzyMatchThreshold,
			task,
			images,
			undefined,
			experimentalDiffStrategy,
		)
	}

	public async initClineWithHistoryItem(historyItem: HistoryItem) {
		await this.clearTask()
		const {
			apiConfiguration,
			customModePrompts,
			diffEnabled,
			fuzzyMatchThreshold,
			mode,
			customInstructions: globalInstructions,
			experimentalDiffStrategy,
		} = await this.getState()

		const modePrompt = customModePrompts?.[mode] as PromptComponent
		const effectiveInstructions = [globalInstructions, modePrompt?.customInstructions].filter(Boolean).join("\n\n")

		this.cline = new Cline(
			this,
			apiConfiguration,
			effectiveInstructions,
			diffEnabled,
			fuzzyMatchThreshold,
			undefined,
			undefined,
			historyItem,
			experimentalDiffStrategy,
		)
	}

	public async postMessageToWebview(message: ExtensionMessage) {
		await this.view?.webview.postMessage(message)
	}

	/**
	 * Defines and returns the HTML that should be rendered within the webview panel.
	 *
	 * @remarks This is also the place where references to the React webview build files
	 * are created and inserted into the webview HTML.
	 *
	 * @param webview A reference to the extension webview
	 * @param extensionUri The URI of the directory containing the extension
	 * @returns A template string literal containing the HTML that should be
	 * rendered within the webview panel
	 */
	private getHtmlContent(webview: vscode.Webview): string {
		// Get the local path to main script run in the webview,
		// then convert it to a uri we can use in the webview.

		// The CSS file from the React build output
		const stylesUri = getUri(webview, this.context.extensionUri, [
			"webview-ui",
			"build",
			"static",
			"css",
			"main.css",
		])
		// The JS file from the React build output
		const scriptUri = getUri(webview, this.context.extensionUri, ["webview-ui", "build", "static", "js", "main.js"])

		// The codicon font from the React build output
		// https://github.com/microsoft/vscode-extension-samples/blob/main/webview-codicons-sample/src/extension.ts
		// we installed this package in the extension so that we can access it how its intended from the extension (the font file is likely bundled in vscode), and we just import the css fileinto our react app we don't have access to it
		// don't forget to add font-src ${webview.cspSource};
		const codiconsUri = getUri(webview, this.context.extensionUri, [
			"node_modules",
			"@vscode",
			"codicons",
			"dist",
			"codicon.css",
		])

		// const scriptUri = webview.asWebviewUri(vscode.Uri.joinPath(this._extensionUri, "assets", "main.js"))

		// const styleResetUri = webview.asWebviewUri(vscode.Uri.joinPath(this._extensionUri, "assets", "reset.css"))
		// const styleVSCodeUri = webview.asWebviewUri(vscode.Uri.joinPath(this._extensionUri, "assets", "vscode.css"))

		// // Same for stylesheet
		// const stylesheetUri = webview.asWebviewUri(vscode.Uri.joinPath(this._extensionUri, "assets", "main.css"))

		// Use a nonce to only allow a specific script to be run.
		/*
		content security policy of your webview to only allow scripts that have a specific nonce
		create a content security policy meta tag so that only loading scripts with a nonce is allowed
		As your extension grows you will likely want to add custom styles, fonts, and/or images to your webview. If you do, you will need to update the content security policy meta tag to explicity allow for these resources. E.g.
				<meta http-equiv="Content-Security-Policy" content="default-src 'none'; style-src ${webview.cspSource}; font-src ${webview.cspSource}; img-src ${webview.cspSource} https:; script-src 'nonce-${nonce}';">
		- 'unsafe-inline' is required for styles due to vscode-webview-toolkit's dynamic style injection
		- since we pass base64 images to the webview, we need to specify img-src ${webview.cspSource} data:;

		in meta tag we add nonce attribute: A cryptographic nonce (only used once) to allow scripts. The server must generate a unique nonce value each time it transmits a policy. It is critical to provide a nonce that cannot be guessed as bypassing a resource's policy is otherwise trivial.
		*/
		const nonce = getNonce()

		// Tip: Install the es6-string-html VS Code extension to enable code highlighting below
		return /*html*/ `
        <!DOCTYPE html>
        <html lang="en">
          <head>
            <meta charset="utf-8">
            <meta name="viewport" content="width=device-width,initial-scale=1,shrink-to-fit=no">
            <meta name="theme-color" content="#000000">
            <meta http-equiv="Content-Security-Policy" content="default-src 'none'; font-src ${webview.cspSource}; style-src ${webview.cspSource} 'unsafe-inline'; img-src ${webview.cspSource} data:; script-src 'nonce-${nonce}';">
            <link rel="stylesheet" type="text/css" href="${stylesUri}">
			<link href="${codiconsUri}" rel="stylesheet" />
            <title>Roo Code</title>
          </head>
          <body>
            <noscript>You need to enable JavaScript to run this app.</noscript>
            <div id="root"></div>
            <script nonce="${nonce}" src="${scriptUri}"></script>
          </body>
        </html>
      `
	}

	/**
	 * Sets up an event listener to listen for messages passed from the webview context and
	 * executes code based on the message that is recieved.
	 *
	 * @param webview A reference to the extension webview
	 */
	private setWebviewMessageListener(webview: vscode.Webview) {
		webview.onDidReceiveMessage(
			async (message: WebviewMessage) => {
				switch (message.type) {
					case "webviewDidLaunch":
						// Load custom modes first
						const customModes = await this.customModesManager.getCustomModes()
						await this.updateGlobalState("customModes", customModes)

						this.postStateToWebview()
						this.workspaceTracker?.initializeFilePaths() // don't await
						getTheme().then((theme) =>
							this.postMessageToWebview({ type: "theme", text: JSON.stringify(theme) }),
						)
						// post last cached models in case the call to endpoint fails
						this.readOpenRouterModels().then((openRouterModels) => {
							if (openRouterModels) {
								this.postMessageToWebview({ type: "openRouterModels", openRouterModels })
							}
						})
						// gui relies on model info to be up-to-date to provide the most accurate pricing, so we need to fetch the latest details on launch.
						// we do this for all users since many users switch between api providers and if they were to switch back to openrouter it would be showing outdated model info if we hadn't retrieved the latest at this point
						// (see normalizeApiConfiguration > openrouter)
						this.refreshOpenRouterModels().then(async (openRouterModels) => {
							if (openRouterModels) {
								// update model info in state (this needs to be done here since we don't want to update state while settings is open, and we may refresh models there)
								const { apiConfiguration } = await this.getState()
								if (apiConfiguration.openRouterModelId) {
									await this.updateGlobalState(
										"openRouterModelInfo",
										openRouterModels[apiConfiguration.openRouterModelId],
									)
									await this.postStateToWebview()
								}
							}
						})
						this.readGlamaModels().then((glamaModels) => {
							if (glamaModels) {
								this.postMessageToWebview({ type: "glamaModels", glamaModels })
							}
						})
						this.refreshGlamaModels().then(async (glamaModels) => {
							if (glamaModels) {
								// update model info in state (this needs to be done here since we don't want to update state while settings is open, and we may refresh models there)
								const { apiConfiguration } = await this.getState()
								if (apiConfiguration.glamaModelId) {
									await this.updateGlobalState(
										"glamaModelInfo",
										glamaModels[apiConfiguration.glamaModelId],
									)
									await this.postStateToWebview()
								}
							}
						})

						this.configManager
							.listConfig()
							.then(async (listApiConfig) => {
								if (!listApiConfig) {
									return
								}

								if (listApiConfig.length === 1) {
									// check if first time init then sync with exist config
									if (!checkExistKey(listApiConfig[0])) {
										const { apiConfiguration } = await this.getState()
										await this.configManager.saveConfig(
											listApiConfig[0].name ?? "default",
											apiConfiguration,
										)
										listApiConfig[0].apiProvider = apiConfiguration.apiProvider
									}
								}

								let currentConfigName = (await this.getGlobalState("currentApiConfigName")) as string

								if (currentConfigName) {
									if (!(await this.configManager.hasConfig(currentConfigName))) {
										// current config name not valid, get first config in list
										await this.updateGlobalState("currentApiConfigName", listApiConfig?.[0]?.name)
										if (listApiConfig?.[0]?.name) {
											const apiConfig = await this.configManager.loadConfig(
												listApiConfig?.[0]?.name,
											)

											await Promise.all([
												this.updateGlobalState("listApiConfigMeta", listApiConfig),
												this.postMessageToWebview({ type: "listApiConfig", listApiConfig }),
												this.updateApiConfiguration(apiConfig),
											])
											await this.postStateToWebview()
											return
										}
									}
								}

								await Promise.all([
									await this.updateGlobalState("listApiConfigMeta", listApiConfig),
									await this.postMessageToWebview({ type: "listApiConfig", listApiConfig }),
								])
							})
							.catch(console.error)

						break
					case "newTask":
						// Code that should run in response to the hello message command
						//vscode.window.showInformationMessage(message.text!)

						// Send a message to our webview.
						// You can send any JSON serializable data.
						// Could also do this in extension .ts
						//this.postMessageToWebview({ type: "text", text: `Extension: ${Date.now()}` })
						// initializing new instance of Cline will make sure that any agentically running promises in old instance don't affect our new task. this essentially creates a fresh slate for the new task
						await this.initClineWithTask(message.text, message.images)
						break
					case "apiConfiguration":
						if (message.apiConfiguration) {
							await this.updateApiConfiguration(message.apiConfiguration)
						}
						await this.postStateToWebview()
						break
					case "customInstructions":
						await this.updateCustomInstructions(message.text)
						break
					case "alwaysAllowReadOnly":
						await this.updateGlobalState("alwaysAllowReadOnly", message.bool ?? undefined)
						await this.postStateToWebview()
						break
					case "alwaysAllowWrite":
						await this.updateGlobalState("alwaysAllowWrite", message.bool ?? undefined)
						await this.postStateToWebview()
						break
					case "alwaysAllowExecute":
						await this.updateGlobalState("alwaysAllowExecute", message.bool ?? undefined)
						await this.postStateToWebview()
						break
					case "alwaysAllowBrowser":
						await this.updateGlobalState("alwaysAllowBrowser", message.bool ?? undefined)
						await this.postStateToWebview()
						break
					case "alwaysAllowMcp":
						await this.updateGlobalState("alwaysAllowMcp", message.bool)
						await this.postStateToWebview()
						break
					case "askResponse":
						this.cline?.handleWebviewAskResponse(message.askResponse!, message.text, message.images)
						break
					case "clearTask":
						// newTask will start a new task with a given task text, while clear task resets the current session and allows for a new task to be started
						await this.clearTask()
						await this.postStateToWebview()
						break
					case "didShowAnnouncement":
						await this.updateGlobalState("lastShownAnnouncementId", this.latestAnnouncementId)
						await this.postStateToWebview()
						break
					case "selectImages":
						const images = await selectImages()
						await this.postMessageToWebview({ type: "selectedImages", images })
						break
					case "exportCurrentTask":
						const currentTaskId = this.cline?.taskId
						if (currentTaskId) {
							this.exportTaskWithId(currentTaskId)
						}
						break
					case "showTaskWithId":
						this.showTaskWithId(message.text!)
						break
					case "deleteTaskWithId":
						this.deleteTaskWithId(message.text!)
						break
					case "exportTaskWithId":
						this.exportTaskWithId(message.text!)
						break
					case "resetState":
						await this.resetState()
						break
					case "requestOllamaModels":
						const ollamaModels = await this.getOllamaModels(message.text)
						this.postMessageToWebview({ type: "ollamaModels", ollamaModels })
						break
					case "requestLmStudioModels":
						const lmStudioModels = await this.getLmStudioModels(message.text)
						this.postMessageToWebview({ type: "lmStudioModels", lmStudioModels })
						break
					case "requestVsCodeLmModels":
						const vsCodeLmModels = await this.getVsCodeLmModels()
						this.postMessageToWebview({ type: "vsCodeLmModels", vsCodeLmModels })
						break
					case "refreshGlamaModels":
						await this.refreshGlamaModels()
						break
					case "refreshOpenRouterModels":
						await this.refreshOpenRouterModels()
						break
					case "refreshOpenAiModels":
						if (message?.values?.baseUrl && message?.values?.apiKey) {
							const openAiModels = await this.getOpenAiModels(
								message?.values?.baseUrl,
								message?.values?.apiKey,
							)
							this.postMessageToWebview({ type: "openAiModels", openAiModels })
						}
						break
					case "openImage":
						openImage(message.text!)
						break
					case "openFile":
						openFile(message.text!, message.values as { create?: boolean; content?: string })
						break
					case "openMention":
						openMention(message.text)
						break
					case "cancelTask":
						if (this.cline) {
							const { historyItem } = await this.getTaskWithId(this.cline.taskId)
							this.cline.abortTask()
							await pWaitFor(() => this.cline === undefined || this.cline.didFinishAborting, {
								timeout: 3_000,
							}).catch(() => {
								console.error("Failed to abort task")
							})
							if (this.cline) {
								// 'abandoned' will prevent this cline instance from affecting future cline instance gui. this may happen if its hanging on a streaming request
								this.cline.abandoned = true
							}
							await this.initClineWithHistoryItem(historyItem) // clears task again, so we need to abortTask manually above
							// await this.postStateToWebview() // new Cline instance will post state when it's ready. having this here sent an empty messages array to webview leading to virtuoso having to reload the entire list
						}

						break
					case "allowedCommands":
						await this.context.globalState.update("allowedCommands", message.commands)
						// Also update workspace settings
						await vscode.workspace
							.getConfiguration("roo-cline")
							.update("allowedCommands", message.commands, vscode.ConfigurationTarget.Global)
						break
					case "openMcpSettings": {
						const mcpSettingsFilePath = await this.mcpHub?.getMcpSettingsFilePath()
						if (mcpSettingsFilePath) {
							openFile(mcpSettingsFilePath)
						}
						break
					}
					case "openCustomModesSettings": {
						const customModesFilePath = await this.customModesManager.getCustomModesFilePath()
						if (customModesFilePath) {
							openFile(customModesFilePath)
						}
						break
					}
					case "restartMcpServer": {
						try {
							await this.mcpHub?.restartConnection(message.text!)
						} catch (error) {
							console.error(`Failed to retry connection for ${message.text}:`, error)
						}
						break
					}
					case "toggleToolAlwaysAllow": {
						try {
							await this.mcpHub?.toggleToolAlwaysAllow(
								message.serverName!,
								message.toolName!,
								message.alwaysAllow!,
							)
						} catch (error) {
							console.error(`Failed to toggle auto-approve for tool ${message.toolName}:`, error)
						}
						break
					}
					case "toggleMcpServer": {
						try {
							await this.mcpHub?.toggleServerDisabled(message.serverName!, message.disabled!)
						} catch (error) {
							console.error(`Failed to toggle MCP server ${message.serverName}:`, error)
						}
						break
					}
					case "mcpEnabled":
						const mcpEnabled = message.bool ?? true
						await this.updateGlobalState("mcpEnabled", mcpEnabled)
						await this.postStateToWebview()
						break
					case "playSound":
						if (message.audioType) {
							const soundPath = path.join(this.context.extensionPath, "audio", `${message.audioType}.wav`)
							playSound(soundPath)
						}
						break
					case "soundEnabled":
						const soundEnabled = message.bool ?? true
						await this.updateGlobalState("soundEnabled", soundEnabled)
						setSoundEnabled(soundEnabled) // Add this line to update the sound utility
						await this.postStateToWebview()
						break
					case "soundVolume":
						const soundVolume = message.value ?? 0.5
						await this.updateGlobalState("soundVolume", soundVolume)
						setSoundVolume(soundVolume)
						await this.postStateToWebview()
						break
					case "diffEnabled":
						const diffEnabled = message.bool ?? true
						await this.updateGlobalState("diffEnabled", diffEnabled)
						await this.postStateToWebview()
						break
					case "browserViewportSize":
						const browserViewportSize = message.text ?? "900x600"
						await this.updateGlobalState("browserViewportSize", browserViewportSize)
						await this.postStateToWebview()
						break
					case "fuzzyMatchThreshold":
						await this.updateGlobalState("fuzzyMatchThreshold", message.value)
						await this.postStateToWebview()
						break
					case "alwaysApproveResubmit":
						await this.updateGlobalState("alwaysApproveResubmit", message.bool ?? false)
						await this.postStateToWebview()
						break
					case "requestDelaySeconds":
						await this.updateGlobalState("requestDelaySeconds", message.value ?? 5)
						await this.postStateToWebview()
						break
					case "preferredLanguage":
						await this.updateGlobalState("preferredLanguage", message.text)
						await this.postStateToWebview()
						break
					case "writeDelayMs":
						await this.updateGlobalState("writeDelayMs", message.value)
						await this.postStateToWebview()
						break
					case "terminalOutputLineLimit":
						await this.updateGlobalState("terminalOutputLineLimit", message.value)
						await this.postStateToWebview()
						break
					case "mode":
						await this.handleModeSwitch(message.text as Mode)
						break
					case "updateSupportPrompt":
						try {
							if (Object.keys(message?.values ?? {}).length === 0) {
								return
							}

							const existingPrompts = (await this.getGlobalState("customSupportPrompts")) || {}

							const updatedPrompts = {
								...existingPrompts,
								...message.values,
							}

							await this.updateGlobalState("customSupportPrompts", updatedPrompts)
							await this.postStateToWebview()
						} catch (error) {
							console.error("Error update support prompt:", error)
							vscode.window.showErrorMessage("Failed to update support prompt")
						}
						break
					case "resetSupportPrompt":
						try {
							if (!message?.text) {
								return
							}

							const existingPrompts = ((await this.getGlobalState("customSupportPrompts")) ||
								{}) as Record<string, any>

							const updatedPrompts = {
								...existingPrompts,
							}

							updatedPrompts[message.text] = undefined

							await this.updateGlobalState("customSupportPrompts", updatedPrompts)
							await this.postStateToWebview()
						} catch (error) {
							console.error("Error reset support prompt:", error)
							vscode.window.showErrorMessage("Failed to reset support prompt")
						}
						break
					case "updatePrompt":
						if (message.promptMode && message.customPrompt !== undefined) {
							const existingPrompts = (await this.getGlobalState("customModePrompts")) || {}

							const updatedPrompts = {
								...existingPrompts,
								[message.promptMode]: message.customPrompt,
							}

							await this.updateGlobalState("customModePrompts", updatedPrompts)

							// Get current state and explicitly include customModePrompts
							const currentState = await this.getState()

							const stateWithPrompts = {
								...currentState,
								customModePrompts: updatedPrompts,
							}

							// Post state with prompts
							this.view?.webview.postMessage({
								type: "state",
								state: stateWithPrompts,
							})
						}
						break
					case "deleteMessage": {
						const answer = await vscode.window.showInformationMessage(
							"What would you like to delete?",
							{ modal: true },
							"Just this message",
							"This and all subsequent messages",
						)
						if (
							(answer === "Just this message" || answer === "This and all subsequent messages") &&
							this.cline &&
							typeof message.value === "number" &&
							message.value
						) {
							const timeCutoff = message.value - 1000 // 1 second buffer before the message to delete
							const messageIndex = this.cline.clineMessages.findIndex(
								(msg) => msg.ts && msg.ts >= timeCutoff,
							)
							const apiConversationHistoryIndex = this.cline.apiConversationHistory.findIndex(
								(msg) => msg.ts && msg.ts >= timeCutoff,
							)

							if (messageIndex !== -1) {
								const { historyItem } = await this.getTaskWithId(this.cline.taskId)

								if (answer === "Just this message") {
									// Find the next user message first
									const nextUserMessage = this.cline.clineMessages
										.slice(messageIndex + 1)
										.find((msg) => msg.type === "say" && msg.say === "user_feedback")

									// Handle UI messages
									if (nextUserMessage) {
										// Find absolute index of next user message
										const nextUserMessageIndex = this.cline.clineMessages.findIndex(
											(msg) => msg === nextUserMessage,
										)
										// Keep messages before current message and after next user message
										await this.cline.overwriteClineMessages([
											...this.cline.clineMessages.slice(0, messageIndex),
											...this.cline.clineMessages.slice(nextUserMessageIndex),
										])
									} else {
										// If no next user message, keep only messages before current message
										await this.cline.overwriteClineMessages(
											this.cline.clineMessages.slice(0, messageIndex),
										)
									}

									// Handle API messages
									if (apiConversationHistoryIndex !== -1) {
										if (nextUserMessage && nextUserMessage.ts) {
											// Keep messages before current API message and after next user message
											await this.cline.overwriteApiConversationHistory([
												...this.cline.apiConversationHistory.slice(
													0,
													apiConversationHistoryIndex,
												),
												...this.cline.apiConversationHistory.filter(
													(msg) => msg.ts && msg.ts >= nextUserMessage.ts,
												),
											])
										} else {
											// If no next user message, keep only messages before current API message
											await this.cline.overwriteApiConversationHistory(
												this.cline.apiConversationHistory.slice(0, apiConversationHistoryIndex),
											)
										}
									}
								} else if (answer === "This and all subsequent messages") {
									// Delete this message and all that follow
									await this.cline.overwriteClineMessages(
										this.cline.clineMessages.slice(0, messageIndex),
									)
									if (apiConversationHistoryIndex !== -1) {
										await this.cline.overwriteApiConversationHistory(
											this.cline.apiConversationHistory.slice(0, apiConversationHistoryIndex),
										)
									}
								}

								await this.initClineWithHistoryItem(historyItem)
							}
						}
						break
					}
					case "screenshotQuality":
						await this.updateGlobalState("screenshotQuality", message.value)
						await this.postStateToWebview()
						break
					case "enhancementApiConfigId":
						await this.updateGlobalState("enhancementApiConfigId", message.text)
						await this.postStateToWebview()
						break
					case "autoApprovalEnabled":
						await this.updateGlobalState("autoApprovalEnabled", message.bool ?? false)
						await this.postStateToWebview()
						break
					case "enhancePrompt":
						if (message.text) {
							try {
								const {
									apiConfiguration,
									customSupportPrompts,
									listApiConfigMeta,
									enhancementApiConfigId,
								} = await this.getState()

								// Try to get enhancement config first, fall back to current config
								let configToUse: ApiConfiguration = apiConfiguration
								if (enhancementApiConfigId) {
									const config = listApiConfigMeta?.find((c) => c.id === enhancementApiConfigId)
									if (config?.name) {
										const loadedConfig = await this.configManager.loadConfig(config.name)
										if (loadedConfig.apiProvider) {
											configToUse = loadedConfig
										}
									}
								}

								const enhancedPrompt = await singleCompletionHandler(
									configToUse,
									supportPrompt.create(
										"ENHANCE",
										{
											userInput: message.text,
										},
										customSupportPrompts,
									),
								)

								await this.postMessageToWebview({
									type: "enhancedPrompt",
									text: enhancedPrompt,
								})
							} catch (error) {
								console.error("Error enhancing prompt:", error)
								vscode.window.showErrorMessage("Failed to enhance prompt")
								await this.postMessageToWebview({
									type: "enhancedPrompt",
								})
							}
						}
						break
					case "getSystemPrompt":
						try {
							const {
								apiConfiguration,
								customModePrompts,
								customInstructions,
								preferredLanguage,
								browserViewportSize,
								diffEnabled,
								mcpEnabled,
								fuzzyMatchThreshold,
								experimentalDiffStrategy,
							} = await this.getState()

							// Create diffStrategy based on current model and settings
							const diffStrategy = getDiffStrategy(
								apiConfiguration.apiModelId || apiConfiguration.openRouterModelId || "",
								fuzzyMatchThreshold,
								experimentalDiffStrategy,
							)
							const cwd =
								vscode.workspace.workspaceFolders?.map((folder) => folder.uri.fsPath).at(0) || ""

							const mode = message.mode ?? defaultModeSlug
							const customModes = await this.customModesManager.getCustomModes()

							const systemPrompt = await SYSTEM_PROMPT(
								this.context,
								cwd,
								apiConfiguration.openRouterModelInfo?.supportsComputerUse ?? false,
								mcpEnabled ? this.mcpHub : undefined,
								diffStrategy,
								browserViewportSize ?? "900x600",
								mode,
								customModePrompts,
								customModes,
								customInstructions,
								preferredLanguage,
								diffEnabled,
							)

							await this.postMessageToWebview({
								type: "systemPrompt",
								text: systemPrompt,
								mode: message.mode,
							})
						} catch (error) {
							console.error("Error getting system prompt:", error)
							vscode.window.showErrorMessage("Failed to get system prompt")
						}
						break
					case "searchCommits": {
						const cwd = vscode.workspace.workspaceFolders?.map((folder) => folder.uri.fsPath).at(0)
						if (cwd) {
							try {
								const commits = await searchCommits(message.query || "", cwd)
								await this.postMessageToWebview({
									type: "commitSearchResults",
									commits,
								})
							} catch (error) {
								console.error("Error searching commits:", error)
								vscode.window.showErrorMessage("Failed to search commits")
							}
						}
						break
					}
					case "upsertApiConfiguration":
						if (message.text && message.apiConfiguration) {
							try {
								await this.configManager.saveConfig(message.text, message.apiConfiguration)
								let listApiConfig = await this.configManager.listConfig()

								await Promise.all([
									this.updateGlobalState("listApiConfigMeta", listApiConfig),
									this.updateApiConfiguration(message.apiConfiguration),
									this.updateGlobalState("currentApiConfigName", message.text),
								])

								await this.postStateToWebview()
							} catch (error) {
								console.error("Error create new api configuration:", error)
								vscode.window.showErrorMessage("Failed to create api configuration")
							}
						}
						break
					case "renameApiConfiguration":
						if (message.values && message.apiConfiguration) {
							try {
								const { oldName, newName } = message.values

								await this.configManager.saveConfig(newName, message.apiConfiguration)
								await this.configManager.deleteConfig(oldName)

								let listApiConfig = await this.configManager.listConfig()
								const config = listApiConfig?.find((c) => c.name === newName)

								// Update listApiConfigMeta first to ensure UI has latest data
								await this.updateGlobalState("listApiConfigMeta", listApiConfig)

								await Promise.all([this.updateGlobalState("currentApiConfigName", newName)])

								await this.postStateToWebview()
							} catch (error) {
								console.error("Error create new api configuration:", error)
								vscode.window.showErrorMessage("Failed to create api configuration")
							}
						}
						break
					case "loadApiConfiguration":
						if (message.text) {
							try {
								const apiConfig = await this.configManager.loadConfig(message.text)
								const listApiConfig = await this.configManager.listConfig()

								await Promise.all([
									this.updateGlobalState("listApiConfigMeta", listApiConfig),
									this.updateGlobalState("currentApiConfigName", message.text),
									this.updateApiConfiguration(apiConfig),
								])

								await this.postStateToWebview()
							} catch (error) {
								console.error("Error load api configuration:", error)
								vscode.window.showErrorMessage("Failed to load api configuration")
							}
						}
						break
					case "deleteApiConfiguration":
						if (message.text) {
							const answer = await vscode.window.showInformationMessage(
								"Are you sure you want to delete this configuration profile?",
								{ modal: true },
								"Yes",
							)

							if (answer !== "Yes") {
								break
							}

							try {
								await this.configManager.deleteConfig(message.text)
								const listApiConfig = await this.configManager.listConfig()

								// Update listApiConfigMeta first to ensure UI has latest data
								await this.updateGlobalState("listApiConfigMeta", listApiConfig)

								// If this was the current config, switch to first available
								let currentApiConfigName = await this.getGlobalState("currentApiConfigName")
								if (message.text === currentApiConfigName && listApiConfig?.[0]?.name) {
									const apiConfig = await this.configManager.loadConfig(listApiConfig[0].name)
									await Promise.all([
										this.updateGlobalState("currentApiConfigName", listApiConfig[0].name),
										this.updateApiConfiguration(apiConfig),
									])
								}

								await this.postStateToWebview()
							} catch (error) {
								console.error("Error delete api configuration:", error)
								vscode.window.showErrorMessage("Failed to delete api configuration")
							}
						}
						break
					case "getListApiConfiguration":
						try {
							let listApiConfig = await this.configManager.listConfig()
							await this.updateGlobalState("listApiConfigMeta", listApiConfig)
							this.postMessageToWebview({ type: "listApiConfig", listApiConfig })
						} catch (error) {
							console.error("Error get list api configuration:", error)
							vscode.window.showErrorMessage("Failed to get list api configuration")
						}
						break
					case "experimentalDiffStrategy":
						await this.updateGlobalState("experimentalDiffStrategy", message.bool ?? false)
						// Update diffStrategy in current Cline instance if it exists
						if (this.cline) {
							await this.cline.updateDiffStrategy(message.bool ?? false)
						}
						await this.postStateToWebview()
						break
					case "updateCustomMode":
						if (message.modeConfig) {
							await this.customModesManager.updateCustomMode(message.modeConfig.slug, message.modeConfig)
							// Update state after saving the mode
							const customModes = await this.customModesManager.getCustomModes()
							await this.updateGlobalState("customModes", customModes)
							await this.updateGlobalState("mode", message.modeConfig.slug)
							await this.postStateToWebview()
						}
						break
					case "deleteCustomMode":
						if (message.slug) {
							const answer = await vscode.window.showInformationMessage(
								"Are you sure you want to delete this custom mode?",
								{ modal: true },
								"Yes",
							)

							if (answer !== "Yes") {
								break
							}

							await this.customModesManager.deleteCustomMode(message.slug)
							// Switch back to default mode after deletion
							await this.updateGlobalState("mode", defaultModeSlug)
							await this.postStateToWebview()
						}
				}
			},
			null,
			this.disposables,
		)
	}

	/**
	 * Handle switching to a new mode, including updating the associated API configuration
	 * @param newMode The mode to switch to
	 */
	public async handleModeSwitch(newMode: Mode) {
		await this.updateGlobalState("mode", newMode)

		// Load the saved API config for the new mode if it exists
		const savedConfigId = await this.configManager.getModeConfigId(newMode)
		const listApiConfig = await this.configManager.listConfig()

		// Update listApiConfigMeta first to ensure UI has latest data
		await this.updateGlobalState("listApiConfigMeta", listApiConfig)

		// If this mode has a saved config, use it
		if (savedConfigId) {
			const config = listApiConfig?.find((c) => c.id === savedConfigId)
			if (config?.name) {
				const apiConfig = await this.configManager.loadConfig(config.name)
				await Promise.all([
					this.updateGlobalState("currentApiConfigName", config.name),
					this.updateApiConfiguration(apiConfig),
				])
			}
		} else {
			// If no saved config for this mode, save current config as default
			const currentApiConfigName = await this.getGlobalState("currentApiConfigName")
			if (currentApiConfigName) {
				const config = listApiConfig?.find((c) => c.name === currentApiConfigName)
				if (config?.id) {
					await this.configManager.setModeConfig(newMode, config.id)
				}
			}
		}

		await this.postStateToWebview()
	}

	private async updateApiConfiguration(apiConfiguration: ApiConfiguration) {
		// Update mode's default config
		const { mode } = await this.getState()
		if (mode) {
			const currentApiConfigName = await this.getGlobalState("currentApiConfigName")
			const listApiConfig = await this.configManager.listConfig()
			const config = listApiConfig?.find((c) => c.name === currentApiConfigName)
			if (config?.id) {
				await this.configManager.setModeConfig(mode, config.id)
			}
		}

		const {
			apiProvider,
			apiModelId,
			apiKey,
			glamaModelId,
			glamaModelInfo,
			glamaApiKey,
			openRouterApiKey,
			awsAccessKey,
			awsSecretKey,
			awsSessionToken,
			awsRegion,
			awsUseCrossRegionInference,
			awsProfile,
			awsUseProfile,
			vertexProjectId,
			vertexRegion,
			openAiBaseUrl,
			openAiApiKey,
			openAiModelId,
			openAiCustomModelInfo,
			openAiUseAzure,
			ollamaModelId,
			ollamaBaseUrl,
			lmStudioModelId,
			lmStudioBaseUrl,
			anthropicBaseUrl,
			geminiApiKey,
			openAiNativeApiKey,
			deepSeekApiKey,
			azureApiVersion,
			openAiStreamingEnabled,
			openRouterModelId,
			openRouterModelInfo,
			openRouterUseMiddleOutTransform,
			vsCodeLmModelSelector,
			mistralApiKey,
		} = apiConfiguration
		await this.updateGlobalState("apiProvider", apiProvider)
		await this.updateGlobalState("apiModelId", apiModelId)
		await this.storeSecret("apiKey", apiKey)
		await this.updateGlobalState("glamaModelId", glamaModelId)
		await this.updateGlobalState("glamaModelInfo", glamaModelInfo)
		await this.storeSecret("glamaApiKey", glamaApiKey)
		await this.storeSecret("openRouterApiKey", openRouterApiKey)
		await this.storeSecret("awsAccessKey", awsAccessKey)
		await this.storeSecret("awsSecretKey", awsSecretKey)
		await this.storeSecret("awsSessionToken", awsSessionToken)
		await this.updateGlobalState("awsRegion", awsRegion)
		await this.updateGlobalState("awsUseCrossRegionInference", awsUseCrossRegionInference)
		await this.updateGlobalState("awsProfile", awsProfile)
		await this.updateGlobalState("awsUseProfile", awsUseProfile)
		await this.updateGlobalState("vertexProjectId", vertexProjectId)
		await this.updateGlobalState("vertexRegion", vertexRegion)
		await this.updateGlobalState("openAiBaseUrl", openAiBaseUrl)
		await this.storeSecret("openAiApiKey", openAiApiKey)
		await this.updateGlobalState("openAiModelId", openAiModelId)
		await this.updateGlobalState("openAiCustomModelInfo", openAiCustomModelInfo)
		await this.updateGlobalState("openAiUseAzure", openAiUseAzure)
		await this.updateGlobalState("ollamaModelId", ollamaModelId)
		await this.updateGlobalState("ollamaBaseUrl", ollamaBaseUrl)
		await this.updateGlobalState("lmStudioModelId", lmStudioModelId)
		await this.updateGlobalState("lmStudioBaseUrl", lmStudioBaseUrl)
		await this.updateGlobalState("anthropicBaseUrl", anthropicBaseUrl)
		await this.storeSecret("geminiApiKey", geminiApiKey)
		await this.storeSecret("openAiNativeApiKey", openAiNativeApiKey)
		await this.storeSecret("deepSeekApiKey", deepSeekApiKey)
		await this.updateGlobalState("azureApiVersion", azureApiVersion)
		await this.updateGlobalState("openAiStreamingEnabled", openAiStreamingEnabled)
		await this.updateGlobalState("openRouterModelId", openRouterModelId)
		await this.updateGlobalState("openRouterModelInfo", openRouterModelInfo)
		await this.updateGlobalState("openRouterUseMiddleOutTransform", openRouterUseMiddleOutTransform)
		await this.updateGlobalState("vsCodeLmModelSelector", vsCodeLmModelSelector)
		await this.storeSecret("mistralApiKey", mistralApiKey)
		if (this.cline) {
			this.cline.api = buildApiHandler(apiConfiguration)
		}
	}

	async updateCustomInstructions(instructions?: string) {
		// User may be clearing the field
		await this.updateGlobalState("customInstructions", instructions || undefined)
		if (this.cline) {
			this.cline.customInstructions = instructions || undefined
		}
		await this.postStateToWebview()
	}

	// MCP

	async ensureMcpServersDirectoryExists(): Promise<string> {
		const mcpServersDir = path.join(os.homedir(), "Documents", "Cline", "MCP")
		try {
			await fs.mkdir(mcpServersDir, { recursive: true })
		} catch (error) {
			return "~/Documents/Cline/MCP" // in case creating a directory in documents fails for whatever reason (e.g. permissions) - this is fine since this path is only ever used in the system prompt
		}
		return mcpServersDir
	}

	async ensureSettingsDirectoryExists(): Promise<string> {
		const settingsDir = path.join(this.context.globalStorageUri.fsPath, "settings")
		await fs.mkdir(settingsDir, { recursive: true })
		return settingsDir
	}

	// Ollama

	async getOllamaModels(baseUrl?: string) {
		try {
			if (!baseUrl) {
				baseUrl = "http://localhost:11434"
			}
			if (!URL.canParse(baseUrl)) {
				return []
			}
			const response = await axios.get(`${baseUrl}/api/tags`)
			const modelsArray = response.data?.models?.map((model: any) => model.name) || []
			const models = [...new Set<string>(modelsArray)]
			return models
		} catch (error) {
			return []
		}
	}

	// LM Studio

	async getLmStudioModels(baseUrl?: string) {
		try {
			if (!baseUrl) {
				baseUrl = "http://localhost:1234"
			}
			if (!URL.canParse(baseUrl)) {
				return []
			}
			const response = await axios.get(`${baseUrl}/v1/models`)
			const modelsArray = response.data?.data?.map((model: any) => model.id) || []
			const models = [...new Set<string>(modelsArray)]
			return models
		} catch (error) {
			return []
		}
	}

	// VSCode LM API
	private async getVsCodeLmModels() {
		try {
			const models = await vscode.lm.selectChatModels({})
			return models || []
		} catch (error) {
			console.error("Error fetching VS Code LM models:", error)
			return []
		}
	}

	// OpenAi

	async getOpenAiModels(baseUrl?: string, apiKey?: string) {
		try {
			if (!baseUrl) {
				return []
			}

			if (!URL.canParse(baseUrl)) {
				return []
			}

			const config: Record<string, any> = {}
			if (apiKey) {
				config["headers"] = { Authorization: `Bearer ${apiKey}` }
			}

			const response = await axios.get(`${baseUrl}/models`, config)
			const modelsArray = response.data?.data?.map((model: any) => model.id) || []
			const models = [...new Set<string>(modelsArray)]
			return models
		} catch (error) {
			return []
		}
	}

	// OpenRouter

	async handleOpenRouterCallback(code: string) {
		let apiKey: string
		try {
			const response = await axios.post("https://openrouter.ai/api/v1/auth/keys", { code })
			if (response.data && response.data.key) {
				apiKey = response.data.key
			} else {
				throw new Error("Invalid response from OpenRouter API")
			}
		} catch (error) {
			console.error("Error exchanging code for API key:", error)
			throw error
		}

		const openrouter: ApiProvider = "openrouter"
		await this.updateGlobalState("apiProvider", openrouter)
		await this.storeSecret("openRouterApiKey", apiKey)
		await this.postStateToWebview()
		if (this.cline) {
			this.cline.api = buildApiHandler({ apiProvider: openrouter, openRouterApiKey: apiKey })
		}
		// await this.postMessageToWebview({ type: "action", action: "settingsButtonClicked" }) // bad ux if user is on welcome
	}

	private async ensureCacheDirectoryExists(): Promise<string> {
		const cacheDir = path.join(this.context.globalStorageUri.fsPath, "cache")
		await fs.mkdir(cacheDir, { recursive: true })
		return cacheDir
	}

	async handleGlamaCallback(code: string) {
		let apiKey: string
		try {
			const response = await axios.post("https://glama.ai/api/gateway/v1/auth/exchange-code", { code })
			if (response.data && response.data.apiKey) {
				apiKey = response.data.apiKey
			} else {
				throw new Error("Invalid response from Glama API")
			}
		} catch (error) {
			console.error("Error exchanging code for API key:", error)
			throw error
		}

		const glama: ApiProvider = "glama"
		await this.updateGlobalState("apiProvider", glama)
		await this.storeSecret("glamaApiKey", apiKey)
		await this.postStateToWebview()
		if (this.cline) {
			this.cline.api = buildApiHandler({
				apiProvider: glama,
				glamaApiKey: apiKey,
			})
		}
		// await this.postMessageToWebview({ type: "action", action: "settingsButtonClicked" }) // bad ux if user is on welcome
	}

	async readGlamaModels(): Promise<Record<string, ModelInfo> | undefined> {
		const glamaModelsFilePath = path.join(await this.ensureCacheDirectoryExists(), GlobalFileNames.glamaModels)
		const fileExists = await fileExistsAtPath(glamaModelsFilePath)
		if (fileExists) {
			const fileContents = await fs.readFile(glamaModelsFilePath, "utf8")
			return JSON.parse(fileContents)
		}
		return undefined
	}

	async refreshGlamaModels() {
		const glamaModelsFilePath = path.join(await this.ensureCacheDirectoryExists(), GlobalFileNames.glamaModels)

		let models: Record<string, ModelInfo> = {}
		try {
			const response = await axios.get("https://glama.ai/api/gateway/v1/models")
			/*
				{
					"added": "2024-12-24T15:12:49.324Z",
					"capabilities": [
						"adjustable_safety_settings",
						"caching",
						"code_execution",
						"function_calling",
						"json_mode",
						"json_schema",
						"system_instructions",
						"tuning",
						"input:audio",
						"input:image",
						"input:text",
						"input:video",
						"output:text"
					],
					"id": "google-vertex/gemini-1.5-flash-002",
					"maxTokensInput": 1048576,
					"maxTokensOutput": 8192,
					"pricePerToken": {
						"cacheRead": null,
						"cacheWrite": null,
						"input": "0.000000075",
						"output": "0.0000003"
					}
				}
			*/
			if (response.data) {
				const rawModels = response.data
				const parsePrice = (price: any) => {
					if (price) {
						return parseFloat(price) * 1_000_000
					}
					return undefined
				}
				for (const rawModel of rawModels) {
					const modelInfo: ModelInfo = {
						maxTokens: rawModel.maxTokensOutput,
						contextWindow: rawModel.maxTokensInput,
						supportsImages: rawModel.capabilities?.includes("input:image"),
						supportsComputerUse: rawModel.capabilities?.includes("computer_use"),
						supportsPromptCache: rawModel.capabilities?.includes("caching"),
						inputPrice: parsePrice(rawModel.pricePerToken?.input),
						outputPrice: parsePrice(rawModel.pricePerToken?.output),
						description: undefined,
						cacheWritesPrice: parsePrice(rawModel.pricePerToken?.cacheWrite),
						cacheReadsPrice: parsePrice(rawModel.pricePerToken?.cacheRead),
					}

					models[rawModel.id] = modelInfo
				}
			} else {
				console.error("Invalid response from Glama API")
			}
			await fs.writeFile(glamaModelsFilePath, JSON.stringify(models))
			console.log("Glama models fetched and saved", models)
		} catch (error) {
			console.error("Error fetching Glama models:", error)
		}

		await this.postMessageToWebview({ type: "glamaModels", glamaModels: models })
		return models
	}

	async readOpenRouterModels(): Promise<Record<string, ModelInfo> | undefined> {
		const openRouterModelsFilePath = path.join(
			await this.ensureCacheDirectoryExists(),
			GlobalFileNames.openRouterModels,
		)
		const fileExists = await fileExistsAtPath(openRouterModelsFilePath)
		if (fileExists) {
			const fileContents = await fs.readFile(openRouterModelsFilePath, "utf8")
			return JSON.parse(fileContents)
		}
		return undefined
	}

	async refreshOpenRouterModels() {
		const openRouterModelsFilePath = path.join(
			await this.ensureCacheDirectoryExists(),
			GlobalFileNames.openRouterModels,
		)

		let models: Record<string, ModelInfo> = {}
		try {
			const response = await axios.get("https://openrouter.ai/api/v1/models")
			/*
			{
				"id": "anthropic/claude-3.5-sonnet",
				"name": "Anthropic: Claude 3.5 Sonnet",
				"created": 1718841600,
				"description": "Claude 3.5 Sonnet delivers better-than-Opus capabilities, faster-than-Sonnet speeds, at the same Sonnet prices. Sonnet is particularly good at:\n\n- Coding: Autonomously writes, edits, and runs code with reasoning and troubleshooting\n- Data science: Augments human data science expertise; navigates unstructured data while using multiple tools for insights\n- Visual processing: excelling at interpreting charts, graphs, and images, accurately transcribing text to derive insights beyond just the text alone\n- Agentic tasks: exceptional tool use, making it great at agentic tasks (i.e. complex, multi-step problem solving tasks that require engaging with other systems)\n\n#multimodal",
				"context_length": 200000,
				"architecture": {
					"modality": "text+image-\u003Etext",
					"tokenizer": "Claude",
					"instruct_type": null
				},
				"pricing": {
					"prompt": "0.000003",
					"completion": "0.000015",
					"image": "0.0048",
					"request": "0"
				},
				"top_provider": {
					"context_length": 200000,
					"max_completion_tokens": 8192,
					"is_moderated": true
				},
				"per_request_limits": null
			},
			*/
			if (response.data?.data) {
				const rawModels = response.data.data
				const parsePrice = (price: any) => {
					if (price) {
						return parseFloat(price) * 1_000_000
					}
					return undefined
				}
				for (const rawModel of rawModels) {
					const modelInfo: ModelInfo = {
						maxTokens: rawModel.top_provider?.max_completion_tokens,
						contextWindow: rawModel.context_length,
						supportsImages: rawModel.architecture?.modality?.includes("image"),
						supportsPromptCache: false,
						inputPrice: parsePrice(rawModel.pricing?.prompt),
						outputPrice: parsePrice(rawModel.pricing?.completion),
						description: rawModel.description,
					}

					switch (rawModel.id) {
						case "anthropic/claude-3.5-sonnet":
						case "anthropic/claude-3.5-sonnet:beta":
							// NOTE: this needs to be synced with api.ts/openrouter default model info
							modelInfo.supportsComputerUse = true
							modelInfo.supportsPromptCache = true
							modelInfo.cacheWritesPrice = 3.75
							modelInfo.cacheReadsPrice = 0.3
							break
						case "anthropic/claude-3.5-sonnet-20240620":
						case "anthropic/claude-3.5-sonnet-20240620:beta":
							modelInfo.supportsPromptCache = true
							modelInfo.cacheWritesPrice = 3.75
							modelInfo.cacheReadsPrice = 0.3
							break
						case "anthropic/claude-3-5-haiku":
						case "anthropic/claude-3-5-haiku:beta":
						case "anthropic/claude-3-5-haiku-20241022":
						case "anthropic/claude-3-5-haiku-20241022:beta":
						case "anthropic/claude-3.5-haiku":
						case "anthropic/claude-3.5-haiku:beta":
						case "anthropic/claude-3.5-haiku-20241022":
						case "anthropic/claude-3.5-haiku-20241022:beta":
							modelInfo.supportsPromptCache = true
							modelInfo.cacheWritesPrice = 1.25
							modelInfo.cacheReadsPrice = 0.1
							break
						case "anthropic/claude-3-opus":
						case "anthropic/claude-3-opus:beta":
							modelInfo.supportsPromptCache = true
							modelInfo.cacheWritesPrice = 18.75
							modelInfo.cacheReadsPrice = 1.5
							break
						case "anthropic/claude-3-haiku":
						case "anthropic/claude-3-haiku:beta":
							modelInfo.supportsPromptCache = true
							modelInfo.cacheWritesPrice = 0.3
							modelInfo.cacheReadsPrice = 0.03
							break
					}

					models[rawModel.id] = modelInfo
				}
			} else {
				console.error("Invalid response from OpenRouter API")
			}
			await fs.writeFile(openRouterModelsFilePath, JSON.stringify(models))
			console.log("OpenRouter models fetched and saved", models)
		} catch (error) {
			console.error("Error fetching OpenRouter models:", error)
		}

		await this.postMessageToWebview({ type: "openRouterModels", openRouterModels: models })
		return models
	}

	// Task history

	async getTaskWithId(id: string): Promise<{
		historyItem: HistoryItem
		taskDirPath: string
		apiConversationHistoryFilePath: string
		uiMessagesFilePath: string
		apiConversationHistory: Anthropic.MessageParam[]
	}> {
		const history = ((await this.getGlobalState("taskHistory")) as HistoryItem[] | undefined) || []
		const historyItem = history.find((item) => item.id === id)
		if (historyItem) {
			const taskDirPath = path.join(this.context.globalStorageUri.fsPath, "tasks", id)
			const apiConversationHistoryFilePath = path.join(taskDirPath, GlobalFileNames.apiConversationHistory)
			const uiMessagesFilePath = path.join(taskDirPath, GlobalFileNames.uiMessages)
			const fileExists = await fileExistsAtPath(apiConversationHistoryFilePath)
			if (fileExists) {
				const apiConversationHistory = JSON.parse(await fs.readFile(apiConversationHistoryFilePath, "utf8"))
				return {
					historyItem,
					taskDirPath,
					apiConversationHistoryFilePath,
					uiMessagesFilePath,
					apiConversationHistory,
				}
			}
		}
		// if we tried to get a task that doesn't exist, remove it from state
		// FIXME: this seems to happen sometimes when the json file doesnt save to disk for some reason
		await this.deleteTaskFromState(id)
		throw new Error("Task not found")
	}

	async showTaskWithId(id: string) {
		if (id !== this.cline?.taskId) {
			// non-current task
			const { historyItem } = await this.getTaskWithId(id)
			await this.initClineWithHistoryItem(historyItem) // clears existing task
		}
		await this.postMessageToWebview({ type: "action", action: "chatButtonClicked" })
	}

	async exportTaskWithId(id: string) {
		const { historyItem, apiConversationHistory } = await this.getTaskWithId(id)
		await downloadTask(historyItem.ts, apiConversationHistory)
	}

	async deleteTaskWithId(id: string) {
		if (id === this.cline?.taskId) {
			await this.clearTask()
		}

		const { taskDirPath, apiConversationHistoryFilePath, uiMessagesFilePath } = await this.getTaskWithId(id)

		await this.deleteTaskFromState(id)

		// Delete the task files
		const apiConversationHistoryFileExists = await fileExistsAtPath(apiConversationHistoryFilePath)
		if (apiConversationHistoryFileExists) {
			await fs.unlink(apiConversationHistoryFilePath)
		}
		const uiMessagesFileExists = await fileExistsAtPath(uiMessagesFilePath)
		if (uiMessagesFileExists) {
			await fs.unlink(uiMessagesFilePath)
		}
		const legacyMessagesFilePath = path.join(taskDirPath, "claude_messages.json")
		if (await fileExistsAtPath(legacyMessagesFilePath)) {
			await fs.unlink(legacyMessagesFilePath)
		}
		await fs.rmdir(taskDirPath) // succeeds if the dir is empty
	}

	async deleteTaskFromState(id: string) {
		// Remove the task from history
		const taskHistory = ((await this.getGlobalState("taskHistory")) as HistoryItem[]) || []
		const updatedTaskHistory = taskHistory.filter((task) => task.id !== id)
		await this.updateGlobalState("taskHistory", updatedTaskHistory)

		// Notify the webview that the task has been deleted
		await this.postStateToWebview()
	}

	async postStateToWebview() {
		const state = await this.getStateToPostToWebview()
		this.postMessageToWebview({ type: "state", state })
	}

	async getStateToPostToWebview() {
		const {
			apiConfiguration,
			lastShownAnnouncementId,
			customInstructions,
			alwaysAllowReadOnly,
			alwaysAllowWrite,
			alwaysAllowExecute,
			alwaysAllowBrowser,
			alwaysAllowMcp,
			soundEnabled,
			diffEnabled,
			taskHistory,
			soundVolume,
			browserViewportSize,
			screenshotQuality,
			preferredLanguage,
			writeDelayMs,
			terminalOutputLineLimit,
			fuzzyMatchThreshold,
			mcpEnabled,
			alwaysApproveResubmit,
			requestDelaySeconds,
			currentApiConfigName,
			listApiConfigMeta,
			mode,
			customModePrompts,
			customSupportPrompts,
			enhancementApiConfigId,
			experimentalDiffStrategy,
			autoApprovalEnabled,
		} = await this.getState()

		const allowedCommands = vscode.workspace.getConfiguration("roo-cline").get<string[]>("allowedCommands") || []

		return {
			version: this.context.extension?.packageJSON?.version ?? "",
			apiConfiguration,
			customInstructions,
			alwaysAllowReadOnly: alwaysAllowReadOnly ?? false,
			alwaysAllowWrite: alwaysAllowWrite ?? false,
			alwaysAllowExecute: alwaysAllowExecute ?? false,
			alwaysAllowBrowser: alwaysAllowBrowser ?? false,
			alwaysAllowMcp: alwaysAllowMcp ?? false,
			uriScheme: vscode.env.uriScheme,
			clineMessages: this.cline?.clineMessages || [],
			taskHistory: (taskHistory || [])
				.filter((item: HistoryItem) => item.ts && item.task)
				.sort((a: HistoryItem, b: HistoryItem) => b.ts - a.ts),
			soundEnabled: soundEnabled ?? false,
			diffEnabled: diffEnabled ?? true,
			shouldShowAnnouncement: lastShownAnnouncementId !== this.latestAnnouncementId,
			allowedCommands,
			soundVolume: soundVolume ?? 0.5,
			browserViewportSize: browserViewportSize ?? "900x600",
			screenshotQuality: screenshotQuality ?? 75,
			preferredLanguage: preferredLanguage ?? "English",
			writeDelayMs: writeDelayMs ?? 1000,
			terminalOutputLineLimit: terminalOutputLineLimit ?? 500,
			fuzzyMatchThreshold: fuzzyMatchThreshold ?? 1.0,
			mcpEnabled: mcpEnabled ?? true,
			alwaysApproveResubmit: alwaysApproveResubmit ?? false,
			requestDelaySeconds: requestDelaySeconds ?? 10,
			currentApiConfigName: currentApiConfigName ?? "default",
			listApiConfigMeta: listApiConfigMeta ?? [],
			mode: mode ?? defaultModeSlug,
			customModePrompts: customModePrompts ?? {},
			customSupportPrompts: customSupportPrompts ?? {},
			enhancementApiConfigId,
			experimentalDiffStrategy: experimentalDiffStrategy ?? false,
			autoApprovalEnabled: autoApprovalEnabled ?? false,
			customModes: await this.customModesManager.getCustomModes(),
		}
	}

	async clearTask() {
		this.cline?.abortTask()
		this.cline = undefined // removes reference to it, so once promises end it will be garbage collected
	}

	// Caching mechanism to keep track of webview messages + API conversation history per provider instance

	/*
	Now that we use retainContextWhenHidden, we don't have to store a cache of cline messages in the user's state, but we could to reduce memory footprint in long conversations.

	- We have to be careful of what state is shared between ClineProvider instances since there could be multiple instances of the extension running at once. For example when we cached cline messages using the same key, two instances of the extension could end up using the same key and overwriting each other's messages.
	- Some state does need to be shared between the instances, i.e. the API key--however there doesn't seem to be a good way to notfy the other instances that the API key has changed.

	We need to use a unique identifier for each ClineProvider instance's message cache since we could be running several instances of the extension outside of just the sidebar i.e. in editor panels.

	// conversation history to send in API requests

	/*
	It seems that some API messages do not comply with vscode state requirements. Either the Anthropic library is manipulating these values somehow in the backend in a way thats creating cyclic references, or the API returns a function or a Symbol as part of the message content.
	VSCode docs about state: "The value must be JSON-stringifyable ... value — A value. MUST not contain cyclic references."
	For now we'll store the conversation history in memory, and if we need to store in state directly we'd need to do a manual conversion to ensure proper json stringification.
	*/

	// getApiConversationHistory(): Anthropic.MessageParam[] {
	// 	// const history = (await this.getGlobalState(
	// 	// 	this.getApiConversationHistoryStateKey()
	// 	// )) as Anthropic.MessageParam[]
	// 	// return history || []
	// 	return this.apiConversationHistory
	// }

	// setApiConversationHistory(history: Anthropic.MessageParam[] | undefined) {
	// 	// await this.updateGlobalState(this.getApiConversationHistoryStateKey(), history)
	// 	this.apiConversationHistory = history || []
	// }

	// addMessageToApiConversationHistory(message: Anthropic.MessageParam): Anthropic.MessageParam[] {
	// 	// const history = await this.getApiConversationHistory()
	// 	// history.push(message)
	// 	// await this.setApiConversationHistory(history)
	// 	// return history
	// 	this.apiConversationHistory.push(message)
	// 	return this.apiConversationHistory
	// }

	/*
	Storage
	https://dev.to/kompotkot/how-to-use-secretstorage-in-your-vscode-extensions-2hco
	https://www.eliostruyf.com/devhack-code-extension-storage-options/
	*/

	async getState() {
		const [
			storedApiProvider,
			apiModelId,
			apiKey,
			glamaApiKey,
			glamaModelId,
			glamaModelInfo,
			openRouterApiKey,
			awsAccessKey,
			awsSecretKey,
			awsSessionToken,
			awsRegion,
			awsUseCrossRegionInference,
			awsProfile,
			awsUseProfile,
			vertexProjectId,
			vertexRegion,
			openAiBaseUrl,
			openAiApiKey,
			openAiModelId,
			openAiCustomModelInfo,
			openAiUseAzure,
			ollamaModelId,
			ollamaBaseUrl,
			lmStudioModelId,
			lmStudioBaseUrl,
			anthropicBaseUrl,
			geminiApiKey,
			openAiNativeApiKey,
			deepSeekApiKey,
			mistralApiKey,
			azureApiVersion,
			openAiStreamingEnabled,
			openRouterModelId,
			openRouterModelInfo,
			openRouterUseMiddleOutTransform,
			lastShownAnnouncementId,
			customInstructions,
			alwaysAllowReadOnly,
			alwaysAllowWrite,
			alwaysAllowExecute,
			alwaysAllowBrowser,
			alwaysAllowMcp,
			taskHistory,
			allowedCommands,
			soundEnabled,
			diffEnabled,
			soundVolume,
			browserViewportSize,
			fuzzyMatchThreshold,
			preferredLanguage,
			writeDelayMs,
			screenshotQuality,
			terminalOutputLineLimit,
			mcpEnabled,
			alwaysApproveResubmit,
			requestDelaySeconds,
			currentApiConfigName,
			listApiConfigMeta,
			vsCodeLmModelSelector,
			mode,
			modeApiConfigs,
			customModePrompts,
			customSupportPrompts,
			enhancementApiConfigId,
			experimentalDiffStrategy,
			autoApprovalEnabled,
			customModes,
		] = await Promise.all([
			this.getGlobalState("apiProvider") as Promise<ApiProvider | undefined>,
			this.getGlobalState("apiModelId") as Promise<string | undefined>,
			this.getSecret("apiKey") as Promise<string | undefined>,
			this.getSecret("glamaApiKey") as Promise<string | undefined>,
			this.getGlobalState("glamaModelId") as Promise<string | undefined>,
			this.getGlobalState("glamaModelInfo") as Promise<ModelInfo | undefined>,
			this.getSecret("openRouterApiKey") as Promise<string | undefined>,
			this.getSecret("awsAccessKey") as Promise<string | undefined>,
			this.getSecret("awsSecretKey") as Promise<string | undefined>,
			this.getSecret("awsSessionToken") as Promise<string | undefined>,
			this.getGlobalState("awsRegion") as Promise<string | undefined>,
			this.getGlobalState("awsUseCrossRegionInference") as Promise<boolean | undefined>,
			this.getGlobalState("awsProfile") as Promise<string | undefined>,
			this.getGlobalState("awsUseProfile") as Promise<boolean | undefined>,
			this.getGlobalState("vertexProjectId") as Promise<string | undefined>,
			this.getGlobalState("vertexRegion") as Promise<string | undefined>,
			this.getGlobalState("openAiBaseUrl") as Promise<string | undefined>,
			this.getSecret("openAiApiKey") as Promise<string | undefined>,
			this.getGlobalState("openAiModelId") as Promise<string | undefined>,
			this.getGlobalState("openAiCustomModelInfo") as Promise<ModelInfo | undefined>,
			this.getGlobalState("openAiUseAzure") as Promise<boolean | undefined>,
			this.getGlobalState("ollamaModelId") as Promise<string | undefined>,
			this.getGlobalState("ollamaBaseUrl") as Promise<string | undefined>,
			this.getGlobalState("lmStudioModelId") as Promise<string | undefined>,
			this.getGlobalState("lmStudioBaseUrl") as Promise<string | undefined>,
			this.getGlobalState("anthropicBaseUrl") as Promise<string | undefined>,
			this.getSecret("geminiApiKey") as Promise<string | undefined>,
			this.getSecret("openAiNativeApiKey") as Promise<string | undefined>,
			this.getSecret("deepSeekApiKey") as Promise<string | undefined>,
			this.getSecret("mistralApiKey") as Promise<string | undefined>,
			this.getGlobalState("azureApiVersion") as Promise<string | undefined>,
			this.getGlobalState("openAiStreamingEnabled") as Promise<boolean | undefined>,
			this.getGlobalState("openRouterModelId") as Promise<string | undefined>,
			this.getGlobalState("openRouterModelInfo") as Promise<ModelInfo | undefined>,
			this.getGlobalState("openRouterUseMiddleOutTransform") as Promise<boolean | undefined>,
			this.getGlobalState("lastShownAnnouncementId") as Promise<string | undefined>,
			this.getGlobalState("customInstructions") as Promise<string | undefined>,
			this.getGlobalState("alwaysAllowReadOnly") as Promise<boolean | undefined>,
			this.getGlobalState("alwaysAllowWrite") as Promise<boolean | undefined>,
			this.getGlobalState("alwaysAllowExecute") as Promise<boolean | undefined>,
			this.getGlobalState("alwaysAllowBrowser") as Promise<boolean | undefined>,
			this.getGlobalState("alwaysAllowMcp") as Promise<boolean | undefined>,
			this.getGlobalState("taskHistory") as Promise<HistoryItem[] | undefined>,
			this.getGlobalState("allowedCommands") as Promise<string[] | undefined>,
			this.getGlobalState("soundEnabled") as Promise<boolean | undefined>,
			this.getGlobalState("diffEnabled") as Promise<boolean | undefined>,
			this.getGlobalState("soundVolume") as Promise<number | undefined>,
			this.getGlobalState("browserViewportSize") as Promise<string | undefined>,
			this.getGlobalState("fuzzyMatchThreshold") as Promise<number | undefined>,
			this.getGlobalState("preferredLanguage") as Promise<string | undefined>,
			this.getGlobalState("writeDelayMs") as Promise<number | undefined>,
			this.getGlobalState("screenshotQuality") as Promise<number | undefined>,
			this.getGlobalState("terminalOutputLineLimit") as Promise<number | undefined>,
			this.getGlobalState("mcpEnabled") as Promise<boolean | undefined>,
			this.getGlobalState("alwaysApproveResubmit") as Promise<boolean | undefined>,
			this.getGlobalState("requestDelaySeconds") as Promise<number | undefined>,
			this.getGlobalState("currentApiConfigName") as Promise<string | undefined>,
			this.getGlobalState("listApiConfigMeta") as Promise<ApiConfigMeta[] | undefined>,
			this.getGlobalState("vsCodeLmModelSelector") as Promise<vscode.LanguageModelChatSelector | undefined>,
			this.getGlobalState("mode") as Promise<Mode | undefined>,
			this.getGlobalState("modeApiConfigs") as Promise<Record<Mode, string> | undefined>,
			this.getGlobalState("customModePrompts") as Promise<CustomModePrompts | undefined>,
			this.getGlobalState("customSupportPrompts") as Promise<CustomSupportPrompts | undefined>,
			this.getGlobalState("enhancementApiConfigId") as Promise<string | undefined>,
			this.getGlobalState("experimentalDiffStrategy") as Promise<boolean | undefined>,
			this.getGlobalState("autoApprovalEnabled") as Promise<boolean | undefined>,
			this.customModesManager.getCustomModes(),
		])

		let apiProvider: ApiProvider
		if (storedApiProvider) {
			apiProvider = storedApiProvider
		} else {
			// Either new user or legacy user that doesn't have the apiProvider stored in state
			// (If they're using OpenRouter or Bedrock, then apiProvider state will exist)
			if (apiKey) {
				apiProvider = "anthropic"
			} else {
				// New users should default to openrouter
				apiProvider = "openrouter"
			}
		}

		return {
			apiConfiguration: {
				apiProvider,
				apiModelId,
				apiKey,
				glamaApiKey,
				glamaModelId,
				glamaModelInfo,
				openRouterApiKey,
				awsAccessKey,
				awsSecretKey,
				awsSessionToken,
				awsRegion,
				awsUseCrossRegionInference,
				awsProfile,
				awsUseProfile,
				vertexProjectId,
				vertexRegion,
				openAiBaseUrl,
				openAiApiKey,
				openAiModelId,
				openAiCustomModelInfo,
				openAiUseAzure,
				ollamaModelId,
				ollamaBaseUrl,
				lmStudioModelId,
				lmStudioBaseUrl,
				anthropicBaseUrl,
				geminiApiKey,
				openAiNativeApiKey,
				deepSeekApiKey,
				mistralApiKey,
				azureApiVersion,
				openAiStreamingEnabled,
				openRouterModelId,
				openRouterModelInfo,
				openRouterUseMiddleOutTransform,
				vsCodeLmModelSelector,
			},
			lastShownAnnouncementId,
			customInstructions,
			alwaysAllowReadOnly: alwaysAllowReadOnly ?? false,
			alwaysAllowWrite: alwaysAllowWrite ?? false,
			alwaysAllowExecute: alwaysAllowExecute ?? false,
			alwaysAllowBrowser: alwaysAllowBrowser ?? false,
			alwaysAllowMcp: alwaysAllowMcp ?? false,
			taskHistory,
			allowedCommands,
			soundEnabled: soundEnabled ?? false,
			diffEnabled: diffEnabled ?? true,
			soundVolume,
			browserViewportSize: browserViewportSize ?? "900x600",
			screenshotQuality: screenshotQuality ?? 75,
			fuzzyMatchThreshold: fuzzyMatchThreshold ?? 1.0,
			writeDelayMs: writeDelayMs ?? 1000,
			terminalOutputLineLimit: terminalOutputLineLimit ?? 500,
			mode: mode ?? defaultModeSlug,
			preferredLanguage:
				preferredLanguage ??
				(() => {
					// Get VSCode's locale setting
					const vscodeLang = vscode.env.language
					// Map VSCode locale to our supported languages
					const langMap: { [key: string]: string } = {
						en: "English",
						ar: "Arabic",
						"pt-br": "Brazilian Portuguese",
						cs: "Czech",
						fr: "French",
						de: "German",
						hi: "Hindi",
						hu: "Hungarian",
						it: "Italian",
						ja: "Japanese",
						ko: "Korean",
						pl: "Polish",
						pt: "Portuguese",
						ru: "Russian",
						"zh-cn": "Simplified Chinese",
						es: "Spanish",
						"zh-tw": "Traditional Chinese",
						tr: "Turkish",
					}
					// Return mapped language or default to English
					return langMap[vscodeLang.split("-")[0]] ?? "English"
				})(),
			mcpEnabled: mcpEnabled ?? true,
			alwaysApproveResubmit: alwaysApproveResubmit ?? false,
			requestDelaySeconds: Math.max(5, requestDelaySeconds ?? 10),
			currentApiConfigName: currentApiConfigName ?? "default",
			listApiConfigMeta: listApiConfigMeta ?? [],
			modeApiConfigs: modeApiConfigs ?? ({} as Record<Mode, string>),
			customModePrompts: customModePrompts ?? {},
			customSupportPrompts: customSupportPrompts ?? {},
			enhancementApiConfigId,
			experimentalDiffStrategy: experimentalDiffStrategy ?? false,
			autoApprovalEnabled: autoApprovalEnabled ?? false,
			customModes,
		}
	}

	async updateTaskHistory(item: HistoryItem): Promise<HistoryItem[]> {
		const history = ((await this.getGlobalState("taskHistory")) as HistoryItem[] | undefined) || []
		const existingItemIndex = history.findIndex((h) => h.id === item.id)

		if (existingItemIndex !== -1) {
			history[existingItemIndex] = item
		} else {
			history.push(item)
		}
		await this.updateGlobalState("taskHistory", history)
		return history
	}

	// global

	async updateGlobalState(key: GlobalStateKey, value: any) {
		await this.context.globalState.update(key, value)
	}

	async getGlobalState(key: GlobalStateKey) {
		return await this.context.globalState.get(key)
	}

	// workspace

	private async updateWorkspaceState(key: string, value: any) {
		await this.context.workspaceState.update(key, value)
	}

	private async getWorkspaceState(key: string) {
		return await this.context.workspaceState.get(key)
	}

	// private async clearState() {
	// 	this.context.workspaceState.keys().forEach((key) => {
	// 		this.context.workspaceState.update(key, undefined)
	// 	})
	// 	this.context.globalState.keys().forEach((key) => {
	// 		this.context.globalState.update(key, undefined)
	// 	})
	// 	this.context.secrets.delete("apiKey")
	// }

	// secrets

	private async storeSecret(key: SecretKey, value?: string) {
		if (value) {
			await this.context.secrets.store(key, value)
		} else {
			await this.context.secrets.delete(key)
		}
	}

	private async getSecret(key: SecretKey) {
		return await this.context.secrets.get(key)
	}

	// dev

	async resetState() {
		const answer = await vscode.window.showInformationMessage(
			"Are you sure you want to reset all state and secret storage in the extension? This cannot be undone.",
			{ modal: true },
			"Yes",
		)

		if (answer !== "Yes") {
			return
		}

		for (const key of this.context.globalState.keys()) {
			await this.context.globalState.update(key, undefined)
		}
		const secretKeys: SecretKey[] = [
			"apiKey",
			"glamaApiKey",
			"openRouterApiKey",
			"awsAccessKey",
			"awsSecretKey",
			"awsSessionToken",
			"openAiApiKey",
			"geminiApiKey",
			"openAiNativeApiKey",
			"deepSeekApiKey",
			"mistralApiKey",
		]
		for (const key of secretKeys) {
			await this.storeSecret(key, undefined)
		}
		await this.configManager.resetAllConfigs()
		await this.customModesManager.resetCustomModes()
		if (this.cline) {
			this.cline.abortTask()
			this.cline = undefined
		}
		await this.postStateToWebview()
		await this.postMessageToWebview({ type: "action", action: "chatButtonClicked" })
	}
}<|MERGE_RESOLUTION|>--- conflicted
+++ resolved
@@ -150,18 +150,16 @@
 		this.workspaceTracker = new WorkspaceTracker(this)
 		this.mcpHub = new McpHub(this)
 		this.configManager = new ConfigManager(this.context)
-<<<<<<< HEAD
+
+		this.customModesManager = new CustomModesManager(this.context, async () => {
+			await this.postStateToWebview()
+		})
 
 		this.context.subscriptions.push(
 			vscode.commands.registerCommand("roo-cline.setApiConfiguration", async (config: ApiConfiguration) => {
 				await this.updateApiConfiguration(config)
 			}),
 		)
-=======
-		this.customModesManager = new CustomModesManager(this.context, async () => {
-			await this.postStateToWebview()
-		})
->>>>>>> 7b668277
 	}
 
 	/*
