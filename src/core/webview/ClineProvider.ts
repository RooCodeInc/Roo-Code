--- conflicted
+++ resolved
@@ -1406,12 +1406,6 @@
 		const prevToolProtocol = prevConfig?.toolProtocol
 		const newProvider = providerSettings.apiProvider
 		const newModelId = getModelId(providerSettings)
-<<<<<<< HEAD
-
-		// if (prevProvider !== newProvider || prevModelId !== newModelId || customApiConfigChanged) {
-		if (forceRebuild || prevProvider !== newProvider || prevModelId !== newModelId) {
-			task.api = buildApiHandler(providerSettings)
-=======
 		const newToolProtocol = providerSettings.toolProtocol
 
 		const needsRebuild =
@@ -1430,7 +1424,6 @@
 		} else {
 			// No rebuild needed, just sync apiConfiguration
 			;(task as any).apiConfiguration = providerSettings
->>>>>>> 44423975
 		}
 	}
 
