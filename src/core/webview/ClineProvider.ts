--- conflicted
+++ resolved
@@ -2087,11 +2087,6 @@
 			fuzzyMatchThreshold: fuzzyMatchThreshold ?? 1.0,
 			mcpEnabled: mcpEnabled ?? true,
 			enableMcpServerCreation: enableMcpServerCreation ?? true,
-<<<<<<< HEAD
-			alwaysApproveResubmit: alwaysApproveResubmit ?? false,
-			requestDelaySeconds: requestDelaySeconds ?? 3,
-=======
->>>>>>> 0fbbe664
 			currentApiConfigName: currentApiConfigName ?? "default",
 			listApiConfigMeta: listApiConfigMeta ?? [],
 			pinnedApiConfigs: pinnedApiConfigs ?? {},
@@ -2333,11 +2328,6 @@
 			mcpEnabled: stateValues.mcpEnabled ?? true,
 			enableMcpServerCreation: stateValues.enableMcpServerCreation ?? true,
 			mcpServers: this.mcpHub?.getAllServers() ?? [],
-<<<<<<< HEAD
-			alwaysApproveResubmit: stateValues.alwaysApproveResubmit ?? false,
-			requestDelaySeconds: Math.max(3, stateValues.requestDelaySeconds ?? 3),
-=======
->>>>>>> 0fbbe664
 			currentApiConfigName: stateValues.currentApiConfigName ?? "default",
 			listApiConfigMeta: stateValues.listApiConfigMeta ?? [],
 			pinnedApiConfigs: stateValues.pinnedApiConfigs ?? {},
