import os from "os"
import * as path from "path"
import fs from "fs/promises"
import EventEmitter from "events"

import { Anthropic } from "@anthropic-ai/sdk"
import delay from "delay"
import axios from "axios"
import pWaitFor from "p-wait-for"
import * as vscode from "vscode"
import { jwtDecode } from "jwt-decode"

import {
	type TaskProviderLike,
	type TaskProviderEvents,
	type GlobalState,
	type ProviderName,
	type ProviderSettings,
	type RooCodeSettings,
	type ProviderSettingsEntry,
	type StaticAppProperties,
	type DynamicAppProperties,
	type CloudAppProperties,
	type TaskProperties,
	type GitProperties,
	type TelemetryProperties,
	type TelemetryPropertiesProvider,
	type CodeActionId,
	type CodeActionName,
	type TerminalActionId,
	type TerminalActionPromptType,
	type HistoryItem,
	type CloudUserInfo,
	// type CloudOrganizationMembership,
	type CreateTaskOptions,
	type TokenUsage,
	type ToolUsage,
	RooCodeEventName,
	requestyDefaultModelId,
	openRouterDefaultModelId,
	DEFAULT_TERMINAL_OUTPUT_CHARACTER_LIMIT,
	DEFAULT_WRITE_DELAY_MS,
	ORGANIZATION_ALLOW_ALL,
	DEFAULT_MODES,
	DEFAULT_FILE_READ_CHARACTER_LIMIT,
	DEFAULT_CHECKPOINT_TIMEOUT_SECONDS,
	getModelId,
	MAX_WORKSPACE_FILES,
} from "@roo-code/types"
import { TelemetryService } from "@roo-code/telemetry"
import { CloudService, BridgeOrchestrator } from "@roo-code/cloud"

import { Package } from "../../shared/package"
import { findLast } from "../../shared/array"
import { supportPrompt, type SupportPromptType } from "../../shared/support-prompt"
import { GlobalFileNames } from "../../shared/globalFileNames"
import type { ExtensionMessage, ExtensionState, MarketplaceInstalledMetadata } from "../../shared/ExtensionMessage"
import { Mode, defaultModeSlug, getModeBySlug, ZgsmCodeMode } from "../../shared/modes"
import { experimentDefault } from "../../shared/experiments"
import { formatLanguage } from "../../shared/language"
import { WebviewMessage } from "../../shared/WebviewMessage"
import { EMBEDDING_MODEL_PROFILES } from "../../shared/embeddingModels"
import { ProfileValidator } from "../../shared/ProfileValidator"

import { Terminal } from "../../integrations/terminal/Terminal"
import { downloadTask } from "../../integrations/misc/export-markdown"
import { getTheme } from "../../integrations/theme/getTheme"
import WorkspaceTracker from "../../integrations/workspace/WorkspaceTracker"

import { McpHub } from "../../services/mcp/McpHub"
import { McpServerManager } from "../../services/mcp/McpServerManager"
import { MarketplaceManager } from "../../services/marketplace"
import { ShadowCheckpointService } from "../../services/checkpoints/ShadowCheckpointService"
import { CodeIndexManager } from "../../services/code-index/manager"
import type { IndexProgressUpdate } from "../../services/code-index/interfaces/manager"
import { MdmService } from "../../services/mdm/MdmService"

import { fileExistsAtPath } from "../../utils/fs"
import { setTtsEnabled, setTtsSpeed } from "../../utils/tts"
import { getWorkspaceGitInfo } from "../../utils/git"
import { getWorkspacePath, toRelativePath } from "../../utils/path"
import { OrganizationAllowListViolationError } from "../../utils/errors"

import { setPanel } from "../../activate/registerCommands"

import { t } from "../../i18n"

import { buildApiHandler } from "../../api"
import { forceFullModelDetailsLoad, hasLoadedFullDetails } from "../../api/providers/fetchers/lmstudio"

import { ContextProxy } from "../config/ContextProxy"
import { ProviderSettingsManager } from "../config/ProviderSettingsManager"
import { CustomModesManager } from "../config/CustomModesManager"
import { Task } from "../task/Task"
import { getSystemPromptFilePath } from "../prompts/sections/custom-system-prompt"

import { webviewMessageHandler } from "./webviewMessageHandler"
// import type { ClineMessage } from "@roo-code/types"
// import { readApiMessages, saveApiMessages, saveTaskMessages } from "../task-persistence"
import type { ClineMessage, TodoItem } from "@roo-code/types"
import { readApiMessages, saveApiMessages, saveTaskMessages } from "../task-persistence"
import { readTaskMessages } from "../task-persistence/taskMessages"
import { getNonce } from "./getNonce"
import { getUri } from "./getUri"
import { ZgsmAuthCommands } from "../costrict/auth"
import { generateNewSessionClientId, getClientId } from "../../utils/getClientId"
import { defaultCodebaseIndexEnabled } from "../../services/code-index/constants"
import { CodeReviewService, ReviewTargetType } from "../costrict/code-review"
import { defaultLang } from "../../utils/language"
import ZgsmCodebaseIndexManager from "../costrict/codebase-index"
import { sendZgsmCloseWindow } from "../costrict/auth/ipc"
import { REQUESTY_BASE_URL } from "../../shared/utils/requesty"
import { isJetbrainsPlatform } from "../../utils/platform"
import { getAppName } from "../../utils/getAppName"
import { validateAndFixToolResultIds } from "../task/validateToolResultIds"

/**
 * https://github.com/microsoft/vscode-webview-ui-toolkit-samples/blob/main/default/weather-webview/src/providers/WeatherViewProvider.ts
 * https://github.com/KumarVariable/vscode-extension-sidebar-html/blob/master/src/customSidebarViewProvider.ts
 */

export type ClineProviderEvents = {
	clineCreated: [cline: Task]
}

interface PendingEditOperation {
	messageTs: number
	editedContent: string
	images?: string[]
	messageIndex: number
	apiConversationHistoryIndex: number
	timeoutId: NodeJS.Timeout
	createdAt: number
}

export class ClineProvider
	extends EventEmitter<TaskProviderEvents>
	implements vscode.WebviewViewProvider, TelemetryPropertiesProvider, TaskProviderLike
{
	// Used in package.json as the view's id. This value cannot be changed due
	// to how VSCode caches views based on their id, and updating the id would
	// break existing instances of the extension.
	public static readonly sideBarId = `${Package.name}.SidebarProvider`
	public static readonly tabPanelId = `${Package.name}.TabPanelProvider`
	private static activeInstances: Set<ClineProvider> = new Set()
	private disposables: vscode.Disposable[] = []
	private webviewDisposables: vscode.Disposable[] = []
	private view?: vscode.WebviewView | vscode.WebviewPanel
	private clineStack: Task[] = []
	private codeIndexStatusSubscription?: vscode.Disposable
	private codeIndexManager?: CodeIndexManager
	private _workspaceTracker?: WorkspaceTracker // workSpaceTracker read-only for access outside this class
	protected mcpHub?: McpHub // Change from private to protected
	private marketplaceManager: MarketplaceManager
	private mdmService?: MdmService
	private zgsmAuthCommands?: ZgsmAuthCommands
	private taskCreationCallback: (task: Task) => void
	private taskEventListeners: WeakMap<Task, Array<() => void>> = new WeakMap()
	private currentWorkspacePath: string | undefined

	private recentTasksCache?: string[]
	private pendingOperations: Map<string, PendingEditOperation> = new Map()
	private static readonly PENDING_OPERATION_TIMEOUT_MS = 30000 // 30 seconds

	// private cloudOrganizationsCache: CloudOrganizationMembership[] | null = null
	// private cloudOrganizationsCacheTimestamp: number | null = null
	// private static readonly CLOUD_ORGANIZATIONS_CACHE_DURATION_MS = 5 * 1000 // 5 seconds

	public isViewLaunched = false
	public settingsImportedAt?: number
	public readonly latestAnnouncementId = "dec-2025-v3.37.0-minimax-m21-glm47-custom-tools" // v3.37.0 MiniMax M2.1, GLM-4.7, & Experimental Custom Tools
	public readonly providerSettingsManager: ProviderSettingsManager
	public readonly customModesManager: CustomModesManager

	constructor(
		readonly context: vscode.ExtensionContext,
		private readonly outputChannel: vscode.OutputChannel,
		private readonly renderContext: "sidebar" | "editor" = "sidebar",
		public readonly contextProxy: ContextProxy,
		mdmService?: MdmService,
	) {
		super()
		this.currentWorkspacePath = getWorkspacePath()

		ClineProvider.activeInstances.add(this)

		this.mdmService = mdmService
		this.updateGlobalState("codebaseIndexModels", EMBEDDING_MODEL_PROFILES)

		// Start configuration loading (which might trigger indexing) in the background.
		// Don't await, allowing activation to continue immediately.

		// Register this provider with the telemetry service to enable it to add
		// properties like mode and provider.
		TelemetryService.instance.setProvider(this)

		this._workspaceTracker = new WorkspaceTracker(this)

		this.providerSettingsManager = new ProviderSettingsManager(this.context)

		this.customModesManager = new CustomModesManager(this.context, async () => {
			await this.postStateToWebview()
		})

		// Initialize MCP Hub through the singleton manager
		McpServerManager.getInstance(this.context, this)
			.then((hub) => {
				this.mcpHub = hub
				this.mcpHub.registerClient()
			})
			.catch((error) => {
				this.log(`Failed to initialize MCP Hub: ${error}`)
			})

		this.marketplaceManager = new MarketplaceManager(this.context, this.customModesManager)

		// Forward <most> task events to the provider.
		// We do something fairly similar for the IPC-based API.
		this.taskCreationCallback = (instance: Task) => {
			this.emit(RooCodeEventName.TaskCreated, instance)

			// Create named listener functions so we can remove them later.
			const onTaskStarted = () => this.emit(RooCodeEventName.TaskStarted, instance.taskId)
			const onTaskCompleted = (taskId: string, tokenUsage: TokenUsage, toolUsage: ToolUsage) =>
				this.emit(RooCodeEventName.TaskCompleted, taskId, tokenUsage, toolUsage)
			const onTaskAborted = async () => {
				this.emit(RooCodeEventName.TaskAborted, instance.taskId)

				try {
					// Only rehydrate on genuine streaming failures.
					// User-initiated cancels are handled by cancelTask().
					if (instance.abortReason === "streaming_failed") {
						// Defensive safeguard: if another path already replaced this instance, skip
						const current = this.getCurrentTask()
						if (current && current.instanceId !== instance.instanceId) {
							this.log(
								`[onTaskAborted] Skipping rehydrate: current instance ${current.instanceId} != aborted ${instance.instanceId}`,
							)
							return
						}

						const { historyItem } = await this.getTaskWithId(instance.taskId)
						const rootTask = instance.rootTask
						const parentTask = instance.parentTask
						await this.createTaskWithHistoryItem({ ...historyItem, rootTask, parentTask })
					}
				} catch (error) {
					this.log(
						`[onTaskAborted] Failed to rehydrate after streaming failure: ${
							error instanceof Error ? error.message : String(error)
						}`,
					)
				}
			}
			const onTaskFocused = () => this.emit(RooCodeEventName.TaskFocused, instance.taskId)
			const onTaskUnfocused = () => this.emit(RooCodeEventName.TaskUnfocused, instance.taskId)
			const onTaskActive = (taskId: string) => this.emit(RooCodeEventName.TaskActive, taskId)
			const onTaskInteractive = (taskId: string) => this.emit(RooCodeEventName.TaskInteractive, taskId)
			const onTaskResumable = (taskId: string) => this.emit(RooCodeEventName.TaskResumable, taskId)
			const onTaskIdle = (taskId: string) => this.emit(RooCodeEventName.TaskIdle, taskId)
			const onTaskPaused = (taskId: string) => this.emit(RooCodeEventName.TaskPaused, taskId)
			const onTaskUnpaused = (taskId: string) => this.emit(RooCodeEventName.TaskUnpaused, taskId)
			const onTaskSpawned = (taskId: string) => this.emit(RooCodeEventName.TaskSpawned, taskId)
			const onTaskUserMessage = (taskId: string) => this.emit(RooCodeEventName.TaskUserMessage, taskId)
			const onTaskTokenUsageUpdated = (taskId: string, tokenUsage: TokenUsage, toolUsage: ToolUsage) =>
				this.emit(RooCodeEventName.TaskTokenUsageUpdated, taskId, tokenUsage, toolUsage)

			// Attach the listeners.
			instance.on(RooCodeEventName.TaskStarted, onTaskStarted)
			instance.on(RooCodeEventName.TaskCompleted, onTaskCompleted)
			instance.on(RooCodeEventName.TaskAborted, onTaskAborted)
			instance.on(RooCodeEventName.TaskFocused, onTaskFocused)
			instance.on(RooCodeEventName.TaskUnfocused, onTaskUnfocused)
			instance.on(RooCodeEventName.TaskActive, onTaskActive)
			instance.on(RooCodeEventName.TaskInteractive, onTaskInteractive)
			instance.on(RooCodeEventName.TaskResumable, onTaskResumable)
			instance.on(RooCodeEventName.TaskIdle, onTaskIdle)
			instance.on(RooCodeEventName.TaskPaused, onTaskPaused)
			instance.on(RooCodeEventName.TaskUnpaused, onTaskUnpaused)
			instance.on(RooCodeEventName.TaskSpawned, onTaskSpawned)
			instance.on(RooCodeEventName.TaskUserMessage, onTaskUserMessage)
			instance.on(RooCodeEventName.TaskTokenUsageUpdated, onTaskTokenUsageUpdated)

			// Store the cleanup functions for later removal.
			this.taskEventListeners.set(instance, [
				() => instance.off(RooCodeEventName.TaskStarted, onTaskStarted),
				() => instance.off(RooCodeEventName.TaskCompleted, onTaskCompleted),
				() => instance.off(RooCodeEventName.TaskAborted, onTaskAborted),
				() => instance.off(RooCodeEventName.TaskFocused, onTaskFocused),
				() => instance.off(RooCodeEventName.TaskUnfocused, onTaskUnfocused),
				() => instance.off(RooCodeEventName.TaskActive, onTaskActive),
				() => instance.off(RooCodeEventName.TaskInteractive, onTaskInteractive),
				() => instance.off(RooCodeEventName.TaskResumable, onTaskResumable),
				() => instance.off(RooCodeEventName.TaskIdle, onTaskIdle),
				() => instance.off(RooCodeEventName.TaskUserMessage, onTaskUserMessage),
				() => instance.off(RooCodeEventName.TaskPaused, onTaskPaused),
				() => instance.off(RooCodeEventName.TaskUnpaused, onTaskUnpaused),
				() => instance.off(RooCodeEventName.TaskSpawned, onTaskSpawned),
				() => instance.off(RooCodeEventName.TaskTokenUsageUpdated, onTaskTokenUsageUpdated),
			])
		}

		// // Initialize Roo Code Cloud profile sync.
		// if (CloudService.hasInstance()) {
		// 	this.initializeCloudProfileSync().catch((error) => {
		// 		this.log(`Failed to initialize cloud profile sync: ${error}`)
		// 	})
		// } else {
		// 	this.log("CloudService not ready, deferring cloud profile sync")
		// }
	}

	/**
	 * Override EventEmitter's on method to match TaskProviderLike interface
	 */
	override on<K extends keyof TaskProviderEvents>(
		event: K,
		listener: (...args: TaskProviderEvents[K]) => void | Promise<void>,
	): this {
		return super.on(event, listener as any)
	}

	/**
	 * Override EventEmitter's off method to match TaskProviderLike interface
	 */
	override off<K extends keyof TaskProviderEvents>(
		event: K,
		listener: (...args: TaskProviderEvents[K]) => void | Promise<void>,
	): this {
		return super.off(event, listener as any)
	}

	/**
	 * Initialize cloud profile synchronization
	 */
	private async initializeCloudProfileSync() {
		try {
			// Check if authenticated and sync profiles
			if (CloudService.hasInstance() && CloudService.instance.isAuthenticated()) {
				await this.syncCloudProfiles()
			}

			// Set up listener for future updates
			if (CloudService.hasInstance()) {
				CloudService.instance.on("settings-updated", this.handleCloudSettingsUpdate)
			}
		} catch (error) {
			this.log(`Error in initializeCloudProfileSync: ${error}`)
		}
	}

	/**
	 * Handle cloud settings updates
	 */
	private handleCloudSettingsUpdate = async () => {
		try {
			await this.syncCloudProfiles()
		} catch (error) {
			this.log(`Error handling cloud settings update: ${error}`)
		}
	}

	/**
	 * Synchronize cloud profiles with local profiles.
	 */
	private async syncCloudProfiles() {
		try {
			const settings = CloudService.instance.getOrganizationSettings()

			if (!settings?.providerProfiles) {
				return
			}

			const currentApiConfigName = this.getGlobalState("currentApiConfigName")

			const result = await this.providerSettingsManager.syncCloudProfiles(
				settings.providerProfiles,
				currentApiConfigName,
			)

			if (result.hasChanges) {
				// Update list.
				await this.updateGlobalState("listApiConfigMeta", await this.providerSettingsManager.listConfig())

				if (result.activeProfileChanged && result.activeProfileId) {
					// Reload full settings for new active profile.
					const profile = await this.providerSettingsManager.getProfile({
						id: result.activeProfileId,
					})
					await this.activateProviderProfile({ name: profile.name })
				}

				await this.postStateToWebview()
			}
		} catch (error) {
			this.log(`Error syncing cloud profiles: ${error}`)
		}
	}

	// /**
	//  * Initialize cloud profile synchronization when CloudService is ready
	//  * This method is called externally after CloudService has been initialized
	//  */
	// public async initializeCloudProfileSyncWhenReady(): Promise<void> {
	// 	try {
	// 		if (CloudService.hasInstance() && CloudService.instance.isAuthenticated()) {
	// 			await this.syncCloudProfiles()
	// 		}

	// 		if (CloudService.hasInstance()) {
	// 			CloudService.instance.off("settings-updated", this.handleCloudSettingsUpdate)
	// 			CloudService.instance.on("settings-updated", this.handleCloudSettingsUpdate)
	// 		}
	// 	} catch (error) {
	// 		this.log(`Failed to initialize cloud profile sync when ready: ${error}`)
	// 	}
	// }

	// Adds a new Task instance to clineStack, marking the start of a new task.
	// The instance is pushed to the top of the stack (LIFO order).
	// When the task is completed, the top instance is removed, reactivating the
	// previous task.
	async addClineToStack(task: Task) {
		// Add this cline instance into the stack that represents the order of
		// all the called tasks.
		this.clineStack.push(task)
		task.emit(RooCodeEventName.TaskFocused)

		// Perform special setup provider specific tasks.
		await this.performPreparationTasks(task)

		// Ensure getState() resolves correctly.
		const state = await this.getState()

		if (!state || typeof state.mode !== "string") {
			throw new Error(t("common:errors.retrieve_current_mode"))
		}
	}

	async performPreparationTasks(cline: Task) {
		// LMStudio: We need to force model loading in order to read its context
		// size; we do it now since we're starting a task with that model selected.
		if (cline.apiConfiguration && cline.apiConfiguration.apiProvider === "lmstudio") {
			try {
				if (!hasLoadedFullDetails(cline.apiConfiguration.lmStudioModelId!)) {
					await forceFullModelDetailsLoad(
						cline.apiConfiguration.lmStudioBaseUrl ?? "http://localhost:1234",
						cline.apiConfiguration.lmStudioModelId!,
					)
				}
			} catch (error) {
				this.log(`Failed to load full model details for LM Studio: ${error}`)
				vscode.window.showErrorMessage(error.message)
			}
		}
	}

	// Removes and destroys the top Cline instance (the current finished task),
	// activating the previous one (resuming the parent task).
	async removeClineFromStack() {
		if (this.clineStack.length === 0) {
			return
		}

		// Pop the top Cline instance from the stack.
		let task = this.clineStack.pop()

		if (task) {
			task.emit(RooCodeEventName.TaskUnfocused)

			try {
				// Abort the running task and set isAbandoned to true so
				// all running promises will exit as well.
				await task.abortTask(true)
			} catch (e) {
				this.log(
					`[ClineProvider#removeClineFromStack] abortTask() failed ${task.taskId}.${task.instanceId}: ${e.message}`,
				)
			}

			// Remove event listeners before clearing the reference.
			const cleanupFunctions = this.taskEventListeners.get(task)

			if (cleanupFunctions) {
				cleanupFunctions.forEach((cleanup) => cleanup())
				this.taskEventListeners.delete(task)
			}

			// Make sure no reference kept, once promises end it will be
			// garbage collected.
			task = undefined
		}
	}

	getTaskStackSize(): number {
		return this.clineStack.length
	}

	public getCurrentTaskStack(): string[] {
		return this.clineStack.map((cline) => cline.taskId)
	}

	// Pending Edit Operations Management

	/**
	 * Sets a pending edit operation with automatic timeout cleanup
	 */
	public setPendingEditOperation(
		operationId: string,
		editData: {
			messageTs: number
			editedContent: string
			images?: string[]
			messageIndex: number
			apiConversationHistoryIndex: number
		},
	): void {
		// Clear any existing operation with the same ID
		this.clearPendingEditOperation(operationId)

		// Create timeout for automatic cleanup
		const timeoutId = setTimeout(() => {
			this.clearPendingEditOperation(operationId)
			this.log(`[setPendingEditOperation] Automatically cleared stale pending operation: ${operationId}`)
		}, ClineProvider.PENDING_OPERATION_TIMEOUT_MS)

		// Store the operation
		this.pendingOperations.set(operationId, {
			...editData,
			timeoutId,
			createdAt: Date.now(),
		})

		this.log(`[setPendingEditOperation] Set pending operation: ${operationId}`)
	}

	/**
	 * Gets a pending edit operation by ID
	 */
	private getPendingEditOperation(operationId: string): PendingEditOperation | undefined {
		return this.pendingOperations.get(operationId)
	}

	/**
	 * Clears a specific pending edit operation
	 */
	private clearPendingEditOperation(operationId: string): boolean {
		const operation = this.pendingOperations.get(operationId)
		if (operation) {
			clearTimeout(operation.timeoutId)
			this.pendingOperations.delete(operationId)
			this.log(`[clearPendingEditOperation] Cleared pending operation: ${operationId}`)
			return true
		}
		return false
	}

	/**
	 * Clears all pending edit operations
	 */
	private clearAllPendingEditOperations(): void {
		for (const [operationId, operation] of this.pendingOperations) {
			clearTimeout(operation.timeoutId)
		}
		this.pendingOperations.clear()
		this.log(`[clearAllPendingEditOperations] Cleared all pending operations`)
	}

	/*
	VSCode extensions use the disposable pattern to clean up resources when the sidebar/editor tab is closed by the user or system. This applies to event listening, commands, interacting with the UI, etc.
	- https://vscode-docs.readthedocs.io/en/stable/extensions/patterns-and-principles/
	- https://github.com/microsoft/vscode-extension-samples/blob/main/webview-sample/src/extension.ts
	*/
	private clearWebviewResources() {
		while (this.webviewDisposables.length) {
			const x = this.webviewDisposables.pop()
			if (x) {
				x.dispose()
			}
		}
	}

	async dispose() {
		this.log("Disposing ClineProvider...")

		// Clear all tasks from the stack.
		while (this.clineStack.length > 0) {
			await this.removeClineFromStack()
		}

		this.log("Cleared all tasks")

		// Clear all pending edit operations to prevent memory leaks
		this.clearAllPendingEditOperations()
		this.log("Cleared pending operations")

		if (this.view && "dispose" in this.view) {
			this.view.dispose()
			this.log("Disposed webview")
		}

		this.clearWebviewResources()

		// Clean up cloud service event listener
		if (CloudService.hasInstance()) {
			CloudService.instance.off("settings-updated", this.handleCloudSettingsUpdate)
		}

		while (this.disposables.length) {
			const x = this.disposables.pop()

			if (x) {
				x.dispose()
			}
		}

		this._workspaceTracker?.dispose()
		this._workspaceTracker = undefined
		await this.mcpHub?.unregisterClient()
		this.mcpHub = undefined
		this.marketplaceManager?.cleanup()
		this.customModesManager?.dispose()
		this.log("Disposed all disposables")
		ClineProvider.activeInstances.delete(this)

		// Clean up any event listeners attached to this provider
		this.removeAllListeners()

		McpServerManager.unregisterProvider(this)
	}

	public static getVisibleInstance(): ClineProvider | undefined {
		return findLast(Array.from(this.activeInstances), (instance) => instance.view?.visible === true)
	}
	public static getAllInstance(): ClineProvider | undefined {
		return Array.from(this.activeInstances)[0]
	}

	public static async getInstance(): Promise<ClineProvider | undefined> {
		let visibleProvider = ClineProvider.getVisibleInstance()

		// If no visible provider, try to show the sidebar view
		if (!visibleProvider) {
			await vscode.commands.executeCommand(`${Package.name}.SidebarProvider.focus`)
			// Wait briefly for the view to become visible
			await delay(100)
			visibleProvider = ClineProvider.getVisibleInstance()
		}

		// If still no visible provider, return
		if (!visibleProvider) {
			return
		}

		return visibleProvider
	}

	public static async isActiveTask(): Promise<boolean> {
		const visibleProvider = await ClineProvider.getInstance()

		if (!visibleProvider) {
			return false
		}

		// Check if there is a cline instance in the stack (if this provider has an active task)
		if (visibleProvider.getCurrentTask()) {
			return true
		}

		return false
	}

	public static async handleCodeAction(
		command: CodeActionId,
		promptType: CodeActionName,
		params: Record<string, string | any[]>,
	): Promise<void> {
		// Capture telemetry for code action usage
		TelemetryService.instance.captureCodeActionUsed(promptType)

		const visibleProvider = await ClineProvider.getInstance()

		if (!visibleProvider) {
			return
		}

		const { customSupportPrompts } = await visibleProvider.getState()
		if (promptType === "ZGSM_CODE_REVIEW") {
			const reviewInstance = CodeReviewService.getInstance()
			reviewInstance.setProvider(visibleProvider)
			if (!(await reviewInstance.checkApiProviderSupport())) {
				return
			}
			const filePath = toRelativePath(params.filePath as string, visibleProvider.cwd)
			const chatMessage = supportPrompt.create("ADD_TO_CONTEXT", {
				filePath,
				startLine: Number(params.startLine) + 1 + "",
				endLine: Number(params.endLine) + 1 + "",
				selectedText: params.selectedText,
			})
			reviewInstance.createReviewTask(chatMessage, [
				{
					type: ReviewTargetType.CODE,
					file_path: toRelativePath(params.filePath as string, visibleProvider.cwd),
					line_range: [Number(params.startLine), Number(params.endLine)],
				},
			])
			return
		}

		// TODO: Improve type safety for promptType.
		const prompt = supportPrompt.create(promptType as SupportPromptType, params, customSupportPrompts)

		if (command === "addToContext") {
			const { pathOnly, selectedText } = supportPrompt.createPathWithSelectedText(
				promptType as SupportPromptType,
				params,
				customSupportPrompts,
			)

			await visibleProvider.postMessageToWebview({
				type: "invoke",
				invoke: "setChatBoxMessage",
				text: pathOnly.length > 0 ? `${pathOnly} ` : "",
				selectText: selectedText,
			})
			await visibleProvider.postMessageToWebview({ type: "action", action: "focusInput" })
			return
		}

		await visibleProvider.createTask(prompt)
	}

	public static async handleTerminalAction(
		command: TerminalActionId,
		promptType: TerminalActionPromptType,
		params: Record<string, string | any[]>,
	): Promise<void> {
		TelemetryService.instance.captureCodeActionUsed(promptType)

		const visibleProvider = await ClineProvider.getInstance()

		if (!visibleProvider) {
			return
		}

		const { customSupportPrompts } = await visibleProvider.getState()
		const prompt = supportPrompt.create(promptType, params, customSupportPrompts)

		if (command === "terminalAddToContext") {
			await visibleProvider.postMessageToWebview({
				type: "invoke",
				invoke: "setChatBoxMessage",
				text: `${prompt}\n\n`,
			})
			await visibleProvider.postMessageToWebview({ type: "action", action: "focusInput" })
			return
		}

		try {
			await visibleProvider.createTask(prompt)
		} catch (error) {
			if (error instanceof OrganizationAllowListViolationError) {
				// Errors from terminal commands seem to get swallowed / ignored.
				vscode.window.showErrorMessage(error.message)
			}

			throw error
		}
	}

	public static async handleWorkflowAction(
		type: SupportPromptType,
		params: Record<string, string | any[]>,
		mode: string,
	): Promise<void> {
		const visibleProvider = await ClineProvider.getInstance()

		if (!visibleProvider) {
			return
		}
		const { customSupportPrompts } = await visibleProvider.getState()

		const prompt = supportPrompt.create(type, params, customSupportPrompts)

		TelemetryService.instance.captureCodeActionUsed(prompt)

		await visibleProvider.setMode(mode)

		try {
			await visibleProvider.createTask(prompt, undefined, undefined, { zgsmWorkflowMode: mode })
		} catch (error) {
			if (error instanceof OrganizationAllowListViolationError) {
				// Errors from terminal commands seem to get swallowed / ignored.
				vscode.window.showErrorMessage(error.message)
			}

			throw error
		}
	}

	async resolveWebviewView(webviewView: vscode.WebviewView | vscode.WebviewPanel) {
		this.view = webviewView
		const inTabMode = "onDidChangeViewState" in webviewView

		if (inTabMode) {
			setPanel(webviewView, "tab")
		} else if ("onDidChangeVisibility" in webviewView) {
			setPanel(webviewView, "sidebar")
		}

		// Initialize out-of-scope variables that need to receive persistent
		// global state values.
		this.getState().then(
			({
				terminalShellIntegrationTimeout = Terminal.defaultShellIntegrationTimeout,
				terminalShellIntegrationDisabled = false,
				terminalCommandDelay = 150,
				terminalZshClearEolMark = true,
				terminalZshOhMy = false,
				terminalZshP10k = false,
				terminalPowershellCounter = false,
				terminalZdotdir = false,
			}) => {
				Terminal.setShellIntegrationTimeout(terminalShellIntegrationTimeout)
				Terminal.setShellIntegrationDisabled(terminalShellIntegrationDisabled)
				Terminal.setCommandDelay(terminalCommandDelay)
				Terminal.setTerminalZshClearEolMark(terminalZshClearEolMark)
				Terminal.setTerminalZshOhMy(terminalZshOhMy)
				Terminal.setTerminalZshP10k(terminalZshP10k)
				Terminal.setPowershellCounter(terminalPowershellCounter)
				Terminal.setTerminalZdotdir(terminalZdotdir)
			},
		)

		this.getState().then(({ ttsEnabled }) => {
			setTtsEnabled(ttsEnabled ?? false)
		})

		this.getState().then(({ ttsSpeed }) => {
			setTtsSpeed(ttsSpeed ?? 1)
		})

		// Set up webview options with proper resource roots
		const resourceRoots = [this.contextProxy.extensionUri]

		// Add workspace folders to allow access to workspace files
		if (vscode.workspace.workspaceFolders) {
			resourceRoots.push(...vscode.workspace.workspaceFolders.map((folder) => folder.uri))
		}

		webviewView.webview.options = {
			enableScripts: true,
			localResourceRoots: resourceRoots,
		}

		webviewView.webview.html =
			this.contextProxy.extensionMode === vscode.ExtensionMode.Development
				? await this.getHMRHtmlContent(webviewView.webview)
				: await this.getHtmlContent(webviewView.webview)

		// Sets up an event listener to listen for messages passed from the webview view context
		// and executes code based on the message that is received.
		this.setWebviewMessageListener(webviewView.webview)

		// Initialize code index status subscription for the current workspace.
		this.updateCodeIndexStatusSubscription()

		// Listen for active editor changes to update code index status for the
		// current workspace.
		const activeEditorSubscription = vscode.window.onDidChangeActiveTextEditor(() => {
			// Update subscription when workspace might have changed.
			this.updateCodeIndexStatusSubscription()
		})
		this.webviewDisposables.push(activeEditorSubscription)

		// Listen for when the panel becomes visible.
		// https://github.com/microsoft/vscode-discussions/discussions/840
		if ("onDidChangeViewState" in webviewView) {
			// WebviewView and WebviewPanel have all the same properties except
			// for this visibility listener panel.
			const viewStateDisposable = webviewView.onDidChangeViewState(() => {
				if (this.view?.visible) {
					this.postMessageToWebview({ type: "action", action: "didBecomeVisible" })
				}
			})

			this.webviewDisposables.push(viewStateDisposable)
		} else if ("onDidChangeVisibility" in webviewView) {
			// sidebar
			const visibilityDisposable = webviewView.onDidChangeVisibility(() => {
				if (this.view?.visible) {
					this.postMessageToWebview({ type: "action", action: "didBecomeVisible" })
				}
			})

			this.webviewDisposables.push(visibilityDisposable)
		}

		// Listen for when the view is disposed
		// This happens when the user closes the view or when the view is closed programmatically
		webviewView.onDidDispose(
			async () => {
				if (inTabMode) {
					this.log("Disposing ClineProvider instance for tab view")
					await this.dispose()
				} else {
					this.log("Clearing webview resources for sidebar view")
					this.clearWebviewResources()
					// Reset current workspace manager reference when view is disposed
					this.codeIndexManager = undefined
				}
			},
			null,
			this.disposables,
		)

		// Listen for when color changes
		const configDisposable = vscode.workspace.onDidChangeConfiguration(async (e) => {
			if (e && e.affectsConfiguration("workbench.colorTheme")) {
				// Sends latest theme name to webview
				await this.postMessageToWebview({ type: "theme", text: JSON.stringify(await getTheme()) })
			}
		})
		this.webviewDisposables.push(configDisposable)

		// If the extension is starting a new session, clear previous task state.
		await this.removeClineFromStack()
	}

	public async createTaskWithHistoryItem(
		historyItem: HistoryItem & { rootTask?: Task; parentTask?: Task },
		options?: { startTask?: boolean },
	) {
		// Check if we're rehydrating the current task to avoid flicker
		const currentTask = this.getCurrentTask()
		const isRehydratingCurrentTask = currentTask && currentTask.taskId === historyItem.id

		if (!isRehydratingCurrentTask) {
			await this.removeClineFromStack()
		}

		// If the history item has a saved mode, restore it and its associated API configuration.
		if (historyItem.mode) {
			// Validate that the mode still exists
			const customModes = await this.customModesManager.getCustomModes()
			const modeExists = getModeBySlug(historyItem.mode, customModes) !== undefined

			if (!modeExists) {
				// Mode no longer exists, fall back to default mode.
				this.log(
					`Mode '${historyItem.mode}' from history no longer exists. Falling back to default mode '${defaultModeSlug}'.`,
				)
				historyItem.mode = defaultModeSlug
			}

			await this.updateGlobalState("mode", historyItem.mode)

			// Load the saved API config for the restored mode if it exists.
			const savedConfigId = await this.providerSettingsManager.getModeConfigId(historyItem.mode)
			const listApiConfig = await this.providerSettingsManager.listConfig()

			// Update listApiConfigMeta first to ensure UI has latest data.
			await this.updateGlobalState("listApiConfigMeta", listApiConfig)

			// If this mode has a saved config, use it.
			if (savedConfigId) {
				const profile = listApiConfig.find(({ id }) => id === savedConfigId)

				if (profile?.name) {
					try {
						await this.activateProviderProfile({ name: profile.name })
					} catch (error) {
						// Log the error but continue with task restoration.
						this.log(
							`Failed to restore API configuration for mode '${historyItem.mode}': ${
								error instanceof Error ? error.message : String(error)
							}. Continuing with default configuration.`,
						)
						// The task will continue with the current/default configuration.
					}
				}
			}
		}

		const {
			apiConfiguration,
			diffEnabled: enableDiff,
			enableCheckpoints,
			useZgsmCustomConfig,
			checkpointTimeout,
			fuzzyMatchThreshold,
			experiments,
			// cloudUserInfo,
			// taskSyncEnabled,
		} = await this.getState()

		const task = new Task({
			provider: this,
			apiConfiguration,
			enableDiff,
			enableCheckpoints,
			useZgsmCustomConfig,
			checkpointTimeout,
			fuzzyMatchThreshold,
			consecutiveMistakeLimit: apiConfiguration.consecutiveMistakeLimit,
			historyItem,
			experiments,
			rootTask: historyItem.rootTask,
			parentTask: historyItem.parentTask,
			taskNumber: historyItem.number,
			workspacePath: historyItem.workspace,
			onCreated: this.taskCreationCallback,
			startTask: options?.startTask ?? true,
			enableBridge: false,
			// Preserve the status from the history item to avoid overwriting it when the task saves messages
			initialStatus: historyItem.status,
		})

		if (isRehydratingCurrentTask) {
			// Replace the current task in-place to avoid UI flicker
			const stackIndex = this.clineStack.length - 1

			// Properly dispose of the old task to ensure garbage collection
			const oldTask = this.clineStack[stackIndex]

			// Abort the old task to stop running processes and mark as abandoned
			try {
				await oldTask.abortTask(true)
			} catch (e) {
				this.log(
					`[createTaskWithHistoryItem] abortTask() failed for old task ${oldTask.taskId}.${oldTask.instanceId}: ${e.message}`,
				)
			}

			// Remove event listeners from the old task
			const cleanupFunctions = this.taskEventListeners.get(oldTask)
			if (cleanupFunctions) {
				cleanupFunctions.forEach((cleanup) => cleanup())
				this.taskEventListeners.delete(oldTask)
			}

			// Replace the task in the stack
			this.clineStack[stackIndex] = task
			task.emit(RooCodeEventName.TaskFocused)

			// Perform preparation tasks and set up event listeners
			await this.performPreparationTasks(task)

			this.log(
				`[createTaskWithHistoryItem] rehydrated task ${task.taskId}.${task.instanceId} in-place (flicker-free)`,
			)
		} else {
			await this.addClineToStack(task)

			this.log(
				`[createTaskWithHistoryItem] ${task.parentTask ? "child" : "parent"} task ${task.taskId}.${task.instanceId} instantiated`,
			)
		}

		// Check if there's a pending edit after checkpoint restoration
		const operationId = `task-${task.taskId}`
		const pendingEdit = this.getPendingEditOperation(operationId)
		if (pendingEdit) {
			this.clearPendingEditOperation(operationId) // Clear the pending edit

			this.log(`[createTaskWithHistoryItem] Processing pending edit after checkpoint restoration`)

			// Process the pending edit after a short delay to ensure the task is fully initialized
			setTimeout(async () => {
				try {
					// Find the message index in the restored state
					const { messageIndex, apiConversationHistoryIndex } = (() => {
						const messageIndex = task.clineMessages.findIndex((msg) => msg.ts === pendingEdit.messageTs)
						const apiConversationHistoryIndex = task.apiConversationHistory.findIndex(
							(msg) => msg.ts === pendingEdit.messageTs,
						)
						return { messageIndex, apiConversationHistoryIndex }
					})()

					if (messageIndex !== -1) {
						// Remove the target message and all subsequent messages
						await task.overwriteClineMessages(task.clineMessages.slice(0, messageIndex))

						if (apiConversationHistoryIndex !== -1) {
							await task.overwriteApiConversationHistory(
								task.apiConversationHistory.slice(0, apiConversationHistoryIndex),
							)
						}

						// Process the edited message
						await task.handleWebviewAskResponse(
							"messageResponse",
							pendingEdit.editedContent,
							pendingEdit.images,
						)
					}
				} catch (error) {
					this.log(`[createTaskWithHistoryItem] Error processing pending edit: ${error}`)
				}
			}, 100) // Small delay to ensure task is fully ready
		}

		return task
	}

	public async postMessageToWebview(message: ExtensionMessage) {
		await this.view?.webview.postMessage(message)
	}

	private async getHMRHtmlContent(webview: vscode.Webview): Promise<string> {
		let localPort = "5173"

		try {
			const fs = require("fs")
			const path = require("path")
			const portFilePath = path.resolve(__dirname, "../../.vite-port")

			if (fs.existsSync(portFilePath)) {
				localPort = fs.readFileSync(portFilePath, "utf8").trim()
				console.log(`[ClineProvider:Vite] Using Vite server port from ${portFilePath}: ${localPort}`)
			} else {
				console.log(
					`[ClineProvider:Vite] Port file not found at ${portFilePath}, using default port: ${localPort}`,
				)
			}
		} catch (err) {
			console.error("[ClineProvider:Vite] Failed to read Vite port file:", err)
		}

		const localServerUrl = `localhost:${localPort}`

		// Check if local dev server is running.
		try {
			await axios.get(`http://${localServerUrl}`)
		} catch (error) {
			vscode.window.showErrorMessage(t("common:errors.hmr_not_running"))
			return this.getHtmlContent(webview)
		}

		const nonce = getNonce()

		// Get the OpenRouter base URL from configuration
		const { apiConfiguration } = await this.getState()
		const openRouterBaseUrl = apiConfiguration.openRouterBaseUrl || "https://openrouter.ai"
		// Extract the domain for CSP
		const openRouterDomain = openRouterBaseUrl.match(/^(https?:\/\/[^\/]+)/)?.[1] || "https://openrouter.ai"

		const stylesUri = getUri(webview, this.contextProxy.extensionUri, [
			"webview-ui",
			"build",
			"assets",
			"index.css",
		])

		const codiconsUri = getUri(webview, this.contextProxy.extensionUri, ["assets", "codicons", "codicon.css"])
		const costrictUri = getUri(webview, this.contextProxy.extensionUri, ["assets", "costrict"])
		const materialIconsUri = getUri(webview, this.contextProxy.extensionUri, [
			"assets",
			"vscode-material-icons",
			"icons",
		])
		const imagesUri = getUri(webview, this.contextProxy.extensionUri, ["assets", "images"])
		const audioUri = getUri(webview, this.contextProxy.extensionUri, ["webview-ui", "audio"])

		const file = "src/index.tsx"
		const scriptUri = `http://${localServerUrl}/${file}`

		const reactRefresh = /*html*/ `
			<script nonce="${nonce}" type="module">
				import RefreshRuntime from "http://localhost:${localPort}/@react-refresh"
				RefreshRuntime.injectIntoGlobalHook(window)
				window.$RefreshReg$ = () => {}
				window.$RefreshSig$ = () => (type) => type
				window.__vite_plugin_react_preamble_installed__ = true
				Object.assign(window, {
					"ANTHROPIC_MODEL": "${process.env.ANTHROPIC_MODEL}",
					"ANTHROPIC_BASE_URL": "${process.env.ANTHROPIC_BASE_URL}",
				})
			</script>
		`

		const csp = [
			"default-src 'none'",
			`font-src ${webview.cspSource} data:`,
			`style-src ${webview.cspSource} 'unsafe-inline' https://* http://${localServerUrl} http://0.0.0.0:${localPort}`,
			`img-src ${webview.cspSource} https://storage.googleapis.com https://img.clerk.com data:`,
			`media-src ${webview.cspSource}`,
			`script-src 'unsafe-eval' ${webview.cspSource} https://* https://*.posthog.com http://${localServerUrl} http://0.0.0.0:${localPort} 'nonce-${nonce}'`,
			`connect-src ${webview.cspSource} ${openRouterDomain} https://* https://*.posthog.com ws://${localServerUrl} ws://0.0.0.0:${localPort} http://${localServerUrl} http://0.0.0.0:${localPort}`,
		]

		return /*html*/ `
			<!DOCTYPE html>
			<html lang="en">
				<head>
					<meta charset="utf-8">
					<meta name="viewport" content="width=device-width,initial-scale=1,shrink-to-fit=no">
					<meta http-equiv="Content-Security-Policy" content="${csp.join("; ")}">
					<link rel="stylesheet" type="text/css" href="${stylesUri}">
					<link href="${codiconsUri}" rel="stylesheet" />
					<script nonce="${nonce}">
						window.IMAGES_BASE_URI = "${imagesUri}"
						window.COSTRICT_BASE_URI = "${costrictUri}"
						window.AUDIO_BASE_URI = "${audioUri}"
						window.MATERIAL_ICONS_BASE_URI = "${materialIconsUri}"
					</script>
					<title>CoStrict</title>
				</head>
				<body>
					<div id="root"></div>
					${reactRefresh}
					<script type="module" src="${scriptUri}"></script>
				</body>
			</html>
		`
	}

	/**
	 * Defines and returns the HTML that should be rendered within the webview panel.
	 *
	 * @remarks This is also the place where references to the React webview build files
	 * are created and inserted into the webview HTML.
	 *
	 * @param webview A reference to the extension webview
	 * @param extensionUri The URI of the directory containing the extension
	 * @returns A template string literal containing the HTML that should be
	 * rendered within the webview panel
	 */
	private async getHtmlContent(webview: vscode.Webview): Promise<string> {
		// Get the local path to main script run in the webview,
		// then convert it to a uri we can use in the webview.

		// The CSS file from the React build output
		const stylesUri = getUri(webview, this.contextProxy.extensionUri, [
			"webview-ui",
			"build",
			"assets",
			"index.css",
		])

		const scriptUri = getUri(webview, this.contextProxy.extensionUri, ["webview-ui", "build", "assets", "index.js"])
		const codiconsUri = getUri(webview, this.contextProxy.extensionUri, ["assets", "codicons", "codicon.css"])
		const costrictUri = getUri(webview, this.contextProxy.extensionUri, ["assets", "costrict"])
		const materialIconsUri = getUri(webview, this.contextProxy.extensionUri, [
			"assets",
			"vscode-material-icons",
			"icons",
		])
		const imagesUri = getUri(webview, this.contextProxy.extensionUri, ["assets", "images"])
		const audioUri = getUri(webview, this.contextProxy.extensionUri, ["webview-ui", "audio"])

		// Use a nonce to only allow a specific script to be run.
		/*
		content security policy of your webview to only allow scripts that have a specific nonce
		create a content security policy meta tag so that only loading scripts with a nonce is allowed
		As your extension grows you will likely want to add custom styles, fonts, and/or images to your webview. If you do, you will need to update the content security policy meta tag to explicitly allow for these resources. E.g.
				<meta http-equiv="Content-Security-Policy" content="default-src 'none'; style-src ${webview.cspSource}; font-src ${webview.cspSource}; img-src ${webview.cspSource} https:; script-src 'nonce-${nonce}';">
		- 'unsafe-inline' is required for styles due to vscode-webview-toolkit's dynamic style injection
		- since we pass base64 images to the webview, we need to specify img-src ${webview.cspSource} data:;

		in meta tag we add nonce attribute: A cryptographic nonce (only used once) to allow scripts. The server must generate a unique nonce value each time it transmits a policy. It is critical to provide a nonce that cannot be guessed as bypassing a resource's policy is otherwise trivial.
		*/
		const nonce = getNonce()

		// Get the OpenRouter base URL from configuration
		const { apiConfiguration } = await this.getState()
		const openRouterBaseUrl = apiConfiguration.openRouterBaseUrl || "https://openrouter.ai"
		// Extract the domain for CSP
		const openRouterDomain = openRouterBaseUrl.match(/^(https?:\/\/[^\/]+)/)?.[1] || "https://openrouter.ai"

		// Tip: Install the es6-string-html VS Code extension to enable code highlighting below
		return /*html*/ `
        <!DOCTYPE html>
        <html lang="en">
          <head>
            <meta charset="utf-8">
            <meta name="viewport" content="width=device-width,initial-scale=1,shrink-to-fit=no">
            <meta name="theme-color" content="#000000">
            <meta http-equiv="Content-Security-Policy" content="default-src 'none'; font-src ${webview.cspSource} data:; style-src ${webview.cspSource} 'unsafe-inline'; img-src ${webview.cspSource} https://storage.googleapis.com https://img.clerk.com data:; media-src ${webview.cspSource}; script-src ${webview.cspSource} 'wasm-unsafe-eval' 'nonce-${nonce}' https://us-assets.i.posthog.com 'strict-dynamic'; connect-src ${webview.cspSource} ${openRouterDomain} https://avatars.githubusercontent.com https://openrouter.ai https://api.requesty.ai https://us.i.posthog.com https://us-assets.i.posthog.com;">
            <link rel="stylesheet" type="text/css" href="${stylesUri}">
			<link href="${codiconsUri}" rel="stylesheet" />
			<script nonce="${nonce}">
				window.IMAGES_BASE_URI = "${imagesUri}"
				window.COSTRICT_BASE_URI = "${costrictUri}"
				window.AUDIO_BASE_URI = "${audioUri}"
				window.MATERIAL_ICONS_BASE_URI = "${materialIconsUri}"
				Object.assign(window, {
					"ANTHROPIC_MODEL": "${process.env.ANTHROPIC_MODEL}",
					"ANTHROPIC_BASE_URL": "${process.env.ANTHROPIC_BASE_URL}",
				})
			</script>
            <title>CoStrict</title>
          </head>
          <body>
            <noscript>You need to enable JavaScript to run this app.</noscript>
            <div id="root"></div>
            <script nonce="${nonce}" type="module" src="${scriptUri}"></script>
          </body>
        </html>
      `
	}

	/**
	 * Sets up an event listener to listen for messages passed from the webview context and
	 * executes code based on the message that is received.
	 *
	 * @param webview A reference to the extension webview
	 */
	private setWebviewMessageListener(webview: vscode.Webview) {
		const onReceiveMessage = async (message: WebviewMessage) =>
			webviewMessageHandler(this, message, this.marketplaceManager)

		const messageDisposable = webview.onDidReceiveMessage(onReceiveMessage)
		this.webviewDisposables.push(messageDisposable)
	}

	/**
	 * Handle switching to a new mode, including updating the associated API configuration
	 * @param newMode The mode to switch to
	 */
	public async handleModeSwitch(newMode: Mode) {
		const task = this.getCurrentTask()

		if (task) {
			TelemetryService.instance.captureModeSwitch(task.taskId, newMode)
			task.emit(RooCodeEventName.TaskModeSwitched, task.taskId, newMode)

			try {
				// Update the task history with the new mode first.
				const history = this.getGlobalState("taskHistory") ?? []
				const taskHistoryItem = history.find((item) => item.id === task.taskId)

				if (taskHistoryItem) {
					taskHistoryItem.mode = newMode
					await this.updateTaskHistory(taskHistoryItem)
				}

				// Only update the task's mode after successful persistence.
				;(task as any)._taskMode = newMode
			} catch (error) {
				// If persistence fails, log the error but don't update the in-memory state.
				this.log(
					`Failed to persist mode switch for task ${task.taskId}: ${error instanceof Error ? error.message : String(error)}`,
				)

				// Optionally, we could emit an event to notify about the failure.
				// This ensures the in-memory state remains consistent with persisted state.
				throw error
			}
		}

		await this.updateGlobalState("mode", newMode)

		this.emit(RooCodeEventName.ModeChanged, newMode)

		// Load the saved API config for the new mode if it exists.
		const savedConfigId = await this.providerSettingsManager.getModeConfigId(newMode)
		const listApiConfig = await this.providerSettingsManager.listConfig()

		// Update listApiConfigMeta first to ensure UI has latest data.
		await this.updateGlobalState("listApiConfigMeta", listApiConfig)

		// If this mode has a saved config, use it.
		if (savedConfigId) {
			const profile = listApiConfig.find(({ id }) => id === savedConfigId)

			if (profile?.name) {
				await this.activateProviderProfile({ name: profile.name })
			}
		} else {
			// If no saved config for this mode, save current config as default.
			const currentApiConfigName = this.getGlobalState("currentApiConfigName")

			if (currentApiConfigName) {
				const config = listApiConfig.find((c) => c.name === currentApiConfigName)

				if (config?.id) {
					await this.providerSettingsManager.setModeConfig(newMode, config.id)
				}
			}
		}

		await this.postStateToWebview()
	}

	// Provider Profile Management

	/**
	 * Updates the current task's API handler.
	 * Rebuilds when:
	 * - provider or model changes, OR
	 * - explicitly forced (e.g., user-initiated profile switch/save to apply changed settings like headers/baseUrl/tier).
	 * Always synchronizes task.apiConfiguration with latest provider settings.
	 * @param providerSettings The new provider settings to apply
	 * @param options.forceRebuild Force rebuilding the API handler regardless of provider/model equality
	 */
	private updateTaskApiHandlerIfNeeded(
		providerSettings: ProviderSettings,
		options: { forceRebuild?: boolean } = {},
	): void {
		const task = this.getCurrentTask()
		if (!task) return

		const { forceRebuild = false } = options

		// Determine if we need to rebuild using the previous configuration snapshot
		const prevConfig = task.apiConfiguration
		const prevProvider = prevConfig?.apiProvider
		const prevModelId = prevConfig ? getModelId(prevConfig) : undefined
		const prevToolProtocol = prevConfig?.toolProtocol
		const newProvider = providerSettings.apiProvider
		const newModelId = getModelId(providerSettings)
		const newToolProtocol = providerSettings.toolProtocol

		const needsRebuild =
			forceRebuild ||
			prevProvider !== newProvider ||
			prevModelId !== newModelId ||
			prevToolProtocol !== newToolProtocol

		if (needsRebuild) {
			// Use updateApiConfiguration which handles both API handler rebuild and parser sync.
			// This is important when toolProtocol changes - the assistantMessageParser needs to be
			// created/destroyed to match the new protocol (XML vs native).
			// Note: updateApiConfiguration is declared async but has no actual async operations,
			// so we can safely call it without awaiting.
			task.updateApiConfiguration(providerSettings)
		} else {
			// No rebuild needed, just sync apiConfiguration
			;(task as any).apiConfiguration = providerSettings
		}
	}

	getProviderProfileEntries(): ProviderSettingsEntry[] {
		return this.contextProxy.getValues().listApiConfigMeta || []
	}

	getProviderProfileEntry(name: string): ProviderSettingsEntry | undefined {
		return this.getProviderProfileEntries().find((profile) => profile.name === name)
	}

	public hasProviderProfileEntry(name: string): boolean {
		return !!this.getProviderProfileEntry(name)
	}

	async upsertProviderProfile(
		name: string,
		providerSettings: ProviderSettings,
		activate: boolean = true,
	): Promise<string | undefined> {
		try {
			// TODO: Do we need to be calling `activateProfile`? It's not
			// clear to me what the source of truth should be; in some cases
			// we rely on the `ContextProxy`'s data store and in other cases
			// we rely on the `ProviderSettingsManager`'s data store. It might
			// be simpler to unify these two.
			const id = await this.providerSettingsManager.saveConfig(name, providerSettings)

			if (activate) {
				const { mode } = await this.getState()

				// These promises do the following:
				// 1. Adds or updates the list of provider profiles.
				// 2. Sets the current provider profile.
				// 3. Sets the current mode's provider profile.
				// 4. Copies the provider settings to the context.
				//
				// Note: 1, 2, and 4 can be done in one `ContextProxy` call:
				// this.contextProxy.setValues({ ...providerSettings, listApiConfigMeta: ..., currentApiConfigName: ... })
				// We should probably switch to that and verify that it works.
				// I left the original implementation in just to be safe.
				await Promise.all([
					this.updateGlobalState("listApiConfigMeta", await this.providerSettingsManager.listConfig()),
					this.updateGlobalState("currentApiConfigName", name),
					this.providerSettingsManager.setModeConfig(mode, id),
					this.contextProxy.setProviderSettings(providerSettings),
				])

				// Change the provider for the current task.
				// TODO: We should rename `buildApiHandler` for clarity (e.g. `getProviderClient`).
				this.updateTaskApiHandlerIfNeeded(providerSettings, { forceRebuild: true })
			} else {
				await this.updateGlobalState("listApiConfigMeta", await this.providerSettingsManager.listConfig())
			}

			await this.postStateToWebview()
			return id
		} catch (error) {
			this.log(
				`Error create new api configuration: ${JSON.stringify(error, Object.getOwnPropertyNames(error), 2)}`,
			)

			vscode.window.showErrorMessage(t("common:errors.create_api_config"))
			return undefined
		}
	}

	async deleteProviderProfile(profileToDelete: ProviderSettingsEntry) {
		const globalSettings = this.contextProxy.getValues()
		let profileToActivate: string | undefined = globalSettings.currentApiConfigName

		if (profileToDelete.name === profileToActivate) {
			profileToActivate = this.getProviderProfileEntries().find(({ name }) => name !== profileToDelete.name)?.name
		}

		if (!profileToActivate) {
			throw new Error("You cannot delete the last profile")
		}

		const entries = this.getProviderProfileEntries().filter(({ name }) => name !== profileToDelete.name)

		await this.contextProxy.setValues({
			...globalSettings,
			currentApiConfigName: profileToActivate,
			listApiConfigMeta: entries,
		})

		await this.postStateToWebview()
	}

	async activateProviderProfile(args: { name: string } | { id: string }) {
		const { name, id, ...providerSettings } = await this.providerSettingsManager.activateProfile(args)

		// See `upsertProviderProfile` for a description of what this is doing.
		await Promise.all([
			this.contextProxy.setValue("listApiConfigMeta", await this.providerSettingsManager.listConfig()),
			this.contextProxy.setValue("currentApiConfigName", name),
			this.contextProxy.setProviderSettings(providerSettings),
		])

		const { mode } = await this.getState()

		if (id) {
			await this.providerSettingsManager.setModeConfig(mode, id)
		}
		// Change the provider for the current task.
		this.updateTaskApiHandlerIfNeeded(providerSettings, { forceRebuild: true })

		await this.postStateToWebview()

		if (providerSettings.apiProvider) {
			this.emit(RooCodeEventName.ProviderProfileChanged, { name, provider: providerSettings.apiProvider })
		}
	}

	async updateCustomInstructions(instructions?: string) {
		// User may be clearing the field.
		await this.updateGlobalState("customInstructions", instructions || undefined)
		await this.postStateToWebview()
	}

	// MCP

	async ensureMcpServersDirectoryExists(): Promise<string> {
		// Get platform-specific application data directory
		let mcpServersDir: string
		if (process.platform === "win32") {
			// Windows: %APPDATA%\Costrict\MCP
			mcpServersDir = path.join(os.homedir(), "AppData", "Roaming", "Costrict", "MCP")
		} else if (process.platform === "darwin") {
			// macOS: ~/Documents/Costrict/MCP
			mcpServersDir = path.join(os.homedir(), "Documents", "Costrict", "MCP")
		} else {
			// Linux: ~/.local/share/Cline/MCP
			mcpServersDir = path.join(os.homedir(), ".local", "share", "Costrict", "MCP")
		}

		try {
			await fs.mkdir(mcpServersDir, { recursive: true })
		} catch (error) {
			// Fallback to a relative path if directory creation fails
			return path.join(os.homedir(), ".roo-code", "mcp")
		}
		return mcpServersDir
	}

	async ensureSettingsDirectoryExists(): Promise<string> {
		const { getSettingsDirectoryPath } = await import("../../utils/storage")
		const globalStoragePath = this.contextProxy.globalStorageUri.fsPath
		return getSettingsDirectoryPath(globalStoragePath)
	}

	// OpenRouter

	async handleOpenRouterCallback(code: string) {
		let { apiConfiguration, currentApiConfigName = "default" } = await this.getState()

		let apiKey: string

		try {
			const baseUrl = apiConfiguration.openRouterBaseUrl || "https://openrouter.ai/api/v1"
			// Extract the base domain for the auth endpoint.
			const baseUrlDomain = baseUrl.match(/^(https?:\/\/[^\/]+)/)?.[1] || "https://openrouter.ai"
			const response = await axios.post(`${baseUrlDomain}/api/v1/auth/keys`, { code })

			if (response.data && response.data.key) {
				apiKey = response.data.key
			} else {
				throw new Error("Invalid response from OpenRouter API")
			}
		} catch (error) {
			this.log(
				`Error exchanging code for API key: ${JSON.stringify(error, Object.getOwnPropertyNames(error), 2)}`,
			)

			throw error
		}

		const newConfiguration: ProviderSettings = {
			...apiConfiguration,
			apiProvider: "openrouter",
			openRouterApiKey: apiKey,
			openRouterModelId: apiConfiguration?.openRouterModelId || openRouterDefaultModelId,
		}

		await this.upsertProviderProfile(currentApiConfigName, newConfiguration)
	}

	// Requesty

	async handleRequestyCallback(code: string, baseUrl: string | null) {
		let { apiConfiguration } = await this.getState()

		const newConfiguration: ProviderSettings = {
			...apiConfiguration,
			apiProvider: "requesty",
			requestyApiKey: code,
			requestyModelId: apiConfiguration?.requestyModelId || requestyDefaultModelId,
		}

		// set baseUrl as undefined if we don't provide one
		// or if it is the default requesty url
		if (!baseUrl || baseUrl === REQUESTY_BASE_URL) {
			newConfiguration.requestyBaseUrl = undefined
		} else {
			newConfiguration.requestyBaseUrl = baseUrl
		}

		const profileName = `Requesty (${new Date().toLocaleString()})`
		await this.upsertProviderProfile(profileName, newConfiguration)
	}

	// Task history

	async getTaskWithId(id: string): Promise<{
		historyItem: HistoryItem
		taskDirPath: string
		apiConversationHistoryFilePath: string
		uiMessagesFilePath: string
		apiConversationHistory: Anthropic.MessageParam[]
	}> {
		const history = this.getGlobalState("taskHistory") ?? []
		const historyItem = history.find((item) => item.id === id)

		if (historyItem) {
			const { getTaskDirectoryPath } = await import("../../utils/storage")
			const globalStoragePath = this.contextProxy.globalStorageUri.fsPath
			const taskDirPath = await getTaskDirectoryPath(globalStoragePath, id)
			const apiConversationHistoryFilePath = path.join(taskDirPath, GlobalFileNames.apiConversationHistory)
			const uiMessagesFilePath = path.join(taskDirPath, GlobalFileNames.uiMessages)
			const fileExists = await fileExistsAtPath(apiConversationHistoryFilePath)

			if (fileExists) {
				const apiConversationHistory = JSON.parse(await fs.readFile(apiConversationHistoryFilePath, "utf8"))

				return {
					historyItem,
					taskDirPath,
					apiConversationHistoryFilePath,
					uiMessagesFilePath,
					apiConversationHistory,
				}
			}
		}

		// if we tried to get a task that doesn't exist, remove it from state
		// FIXME: this seems to happen sometimes when the json file doesnt save to disk for some reason
		await this.deleteTaskFromState(id)
		throw new Error("Task not found")
	}

	async showTaskWithId(id: string) {
		if (id !== this.getCurrentTask()?.taskId) {
			// Non-current task.
			const { historyItem } = await this.getTaskWithId(id)
			await this.createTaskWithHistoryItem(historyItem) // Clears existing task.
		}

		await this.postMessageToWebview({ type: "action", action: "chatButtonClicked" })
	}

	async showTaskWithIdInNewTab(id: string) {
		if (isJetbrainsPlatform()) {
			return this.showTaskWithId(id)
		}

		await vscode.commands.executeCommand("zgsm.openInNewTab", id)
	}

	async exportTaskWithId(id: string) {
		const { historyItem, apiConversationHistory } = await this.getTaskWithId(id)
		await downloadTask(historyItem.ts, apiConversationHistory)
	}

	/* Condenses a task's message history to use fewer tokens. */
	async condenseTaskContext(taskId: string) {
		let task: Task | undefined
		for (let i = this.clineStack.length - 1; i >= 0; i--) {
			if (this.clineStack[i].taskId === taskId) {
				task = this.clineStack[i]
				break
			}
		}
		if (!task) {
			throw new Error(`Task with id ${taskId} not found in stack`)
		}
		await task.condenseContext()
		await this.postMessageToWebview({ type: "condenseTaskContextResponse", text: taskId })
	}

	// this function deletes a task from task hidtory, and deletes it's checkpoints and delete the task folder
	async deleteTaskWithId(id: string) {
		try {
			// get the task directory full path
			const { taskDirPath } = await this.getTaskWithId(id)

			// remove task from stack if it's the current task
			if (id === this.getCurrentTask()?.taskId) {
				// Close the current task instance; delegation flows will be handled via metadata if applicable.
				await this.removeClineFromStack()
			}

			// delete task from the task history state
			await this.deleteTaskFromState(id)

			// Delete associated shadow repository or branch.
			// TODO: Store `workspaceDir` in the `HistoryItem` object.
			const globalStorageDir = this.contextProxy.globalStorageUri.fsPath
			const workspaceDir = this.cwd

			try {
				await ShadowCheckpointService.deleteTask({ taskId: id, globalStorageDir, workspaceDir })
			} catch (error) {
				console.error(
					`[deleteTaskWithId${id}] failed to delete associated shadow repository or branch: ${error instanceof Error ? error.message : String(error)}`,
				)
			}

			// delete the entire task directory including checkpoints and all content
			try {
				await fs.rm(taskDirPath, { recursive: true, force: true })
				console.log(`[deleteTaskWithId${id}] removed task directory`)
			} catch (error) {
				console.error(
					`[deleteTaskWithId${id}] failed to remove task directory: ${error instanceof Error ? error.message : String(error)}`,
				)
			}
		} catch (error) {
			// If task is not found, just remove it from state
			if (error instanceof Error && error.message === "Task not found") {
				await this.deleteTaskFromState(id)
				return
			}
			throw error
		}
	}

	async deleteTaskFromState(id: string) {
		const taskHistory = this.getGlobalState("taskHistory") ?? []
		const updatedTaskHistory = taskHistory.filter((task) => task.id !== id)
		await this.updateGlobalState("taskHistory", updatedTaskHistory)
		this.recentTasksCache = undefined
		await this.postStateToWebview()
	}

	async refreshWorkspace() {
		this.currentWorkspacePath = getWorkspacePath()
		await this.postStateToWebview()
	}

	async postStateToWebview() {
		const state = await this.getStateToPostToWebview()
		this.postMessageToWebview({ type: "state", state })

		// // Check MDM compliance and send user to account tab if not compliant
		// // Only redirect if there's an actual MDM policy requiring authentication
		// if (this.mdmService?.requiresCloudAuth() && !this.checkMdmCompliance()) {
		// 	await this.postMessageToWebview({ type: "action", action: "cloudButtonClicked" })
		// }
	}

	/**
	 * Fetches marketplace data on demand to avoid blocking main state updates
	 */
	async fetchMarketplaceData() {
		try {
			const [marketplaceResult, marketplaceInstalledMetadata] = await Promise.all([
				this.marketplaceManager.getMarketplaceItems().catch((error) => {
					console.error("Failed to fetch marketplace items:", error)
					return { organizationMcps: [], marketplaceItems: [], errors: [error.message] }
				}),
				this.marketplaceManager.getInstallationMetadata().catch((error) => {
					console.error("Failed to fetch installation metadata:", error)
					return { project: {}, global: {} } as MarketplaceInstalledMetadata
				}),
			])

			// Send marketplace data separately
			this.postMessageToWebview({
				type: "marketplaceData",
				organizationMcps: marketplaceResult.organizationMcps || [],
				marketplaceItems: marketplaceResult.marketplaceItems || [],
				marketplaceInstalledMetadata: marketplaceInstalledMetadata || { project: {}, global: {} },
				errors: marketplaceResult.errors,
			})
		} catch (error) {
			console.error("Failed to fetch marketplace data:", error)

			// Send empty data on error to prevent UI from hanging
			this.postMessageToWebview({
				type: "marketplaceData",
				organizationMcps: [],
				marketplaceItems: [],
				marketplaceInstalledMetadata: { project: {}, global: {} },
				errors: [error instanceof Error ? error.message : String(error)],
			})

			// Show user-friendly error notification for network issues
			if (error instanceof Error && error.message.includes("timeout")) {
				vscode.window.showWarningMessage(
					"Marketplace data could not be loaded due to network restrictions. Core functionality remains available.",
				)
			}
		}
	}

	/**
	 * Checks if there is a file-based system prompt override for the given mode
	 */
	async hasFileBasedSystemPromptOverride(mode: Mode): Promise<boolean> {
		const promptFilePath = getSystemPromptFilePath(this.cwd, mode)
		return await fileExistsAtPath(promptFilePath)
	}

	/**
	 * Merges allowed commands from global state and workspace configuration
	 * with proper validation and deduplication
	 */
	private mergeAllowedCommands(globalStateCommands?: string[]): string[] {
		return this.mergeCommandLists("allowedCommands", "allowed", globalStateCommands)
	}

	/**
	 * Merges denied commands from global state and workspace configuration
	 * with proper validation and deduplication
	 */
	private mergeDeniedCommands(globalStateCommands?: string[]): string[] {
		return this.mergeCommandLists("deniedCommands", "denied", globalStateCommands)
	}

	/**
	 * Common utility for merging command lists from global state and workspace configuration.
	 * Implements the Command Denylist feature's merging strategy with proper validation.
	 *
	 * @param configKey - VSCode workspace configuration key
	 * @param commandType - Type of commands for error logging
	 * @param globalStateCommands - Commands from global state
	 * @returns Merged and deduplicated command list
	 */
	private mergeCommandLists(
		configKey: "allowedCommands" | "deniedCommands",
		commandType: "allowed" | "denied",
		globalStateCommands?: string[],
	): string[] {
		try {
			// Validate and sanitize global state commands
			const validGlobalCommands = Array.isArray(globalStateCommands)
				? globalStateCommands.filter((cmd) => typeof cmd === "string" && cmd.trim().length > 0)
				: []

			// Get workspace configuration commands
			const workspaceCommands = vscode.workspace.getConfiguration(Package.name).get<string[]>(configKey) || []

			// Validate and sanitize workspace commands
			const validWorkspaceCommands = Array.isArray(workspaceCommands)
				? workspaceCommands.filter((cmd) => typeof cmd === "string" && cmd.trim().length > 0)
				: []

			// Combine and deduplicate commands
			// Global state takes precedence over workspace configuration
			const mergedCommands = [...new Set([...validGlobalCommands, ...validWorkspaceCommands])]

			return mergedCommands
		} catch (error) {
			console.error(`Error merging ${commandType} commands:`, error)
			// Return empty array as fallback to prevent crashes
			return []
		}
	}

	async getStateToPostToWebview(): Promise<ExtensionState> {
		const {
			apiConfiguration,
			lastShownAnnouncementId,
			customInstructions,
			alwaysAllowReadOnly,
			alwaysAllowReadOnlyOutsideWorkspace,
			alwaysAllowWrite,
			alwaysAllowWriteOutsideWorkspace,
			alwaysAllowWriteProtected,
			alwaysAllowExecute,
			allowedCommands,
			deniedCommands,
			alwaysAllowBrowser,
			alwaysAllowMcp,
			alwaysAllowModeSwitch,
			alwaysAllowSubtasks,
			allowedMaxRequests,
			allowedMaxCost,
			autoCondenseContext,
			autoCondenseContextPercent,
			soundEnabled,
			ttsEnabled,
			ttsSpeed,
			diffEnabled,
			enableCheckpoints,
			useZgsmCustomConfig,
			zgsmCodebaseIndexEnabled,
			checkpointTimeout,
			taskHistory,
			soundVolume,
			browserViewportSize,
			screenshotQuality,
			remoteBrowserHost,
			remoteBrowserEnabled,
			cachedChromeHostUrl,
			writeDelayMs,
			terminalOutputLineLimit,
			terminalOutputCharacterLimit,
			terminalShellIntegrationTimeout,
			terminalShellIntegrationDisabled,
			terminalCommandDelay,
			terminalPowershellCounter,
			terminalZshClearEolMark,
			terminalZshOhMy,
			terminalZshP10k,
			terminalZdotdir,
			fuzzyMatchThreshold,
			mcpEnabled,
			enableMcpServerCreation,
			currentApiConfigName,
			listApiConfigMeta,
			pinnedApiConfigs,
			zgsmCodeMode,
			mode,
			customModePrompts,
			customSupportPrompts,
			enhancementApiConfigId,
			autoApprovalEnabled,
			customModes,
			experiments,
			maxOpenTabsContext,
			maxWorkspaceFiles,
			browserToolEnabled,
			telemetrySetting,
			showRooIgnoredFiles,
			language,
			maxReadFileLine,
			maxReadCharacterLimit,
			maxImageFileSize,
			maxTotalImageSize,
			terminalCompressProgressBar,
			historyPreviewCollapsed,
			reasoningBlockCollapsed,
			enterBehavior,
			cloudUserInfo,
			cloudIsAuthenticated,
			sharingEnabled,
			publicSharingEnabled,
			organizationAllowList,
			organizationSettingsVersion,
			maxConcurrentFileReads,
			condensingApiConfigId,
			customCondensingPrompt,
			codebaseIndexConfig,
			codebaseIndexModels,
			profileThresholds,
			alwaysAllowFollowupQuestions,
			followupAutoApproveTimeoutMs,
			includeDiagnosticMessages,
			maxDiagnosticMessages,
			includeTaskHistoryInEnhance,
			includeCurrentTime,
			includeCurrentCost,
			maxGitStatusFiles,
			taskSyncEnabled,
			remoteControlEnabled,
			imageGenerationProvider,
			openRouterImageApiKey,
			openRouterImageGenerationSelectedModel,
			openRouterUseMiddleOutTransform,
			featureRoomoteControlEnabled,
			isBrowserSessionActive,
		} = await this.getState()

		// let cloudOrganizations: CloudOrganizationMembership[] = []

		// try {
		// 	if (!CloudService.instance.isCloudAgent) {
		// 		const now = Date.now()

		// 		if (
		// 			this.cloudOrganizationsCache !== null &&
		// 			this.cloudOrganizationsCacheTimestamp !== null &&
		// 			now - this.cloudOrganizationsCacheTimestamp < ClineProvider.CLOUD_ORGANIZATIONS_CACHE_DURATION_MS
		// 		) {
		// 			cloudOrganizations = this.cloudOrganizationsCache!
		// 		} else {
		// 			cloudOrganizations = await CloudService.instance.getOrganizationMemberships()
		// 			this.cloudOrganizationsCache = cloudOrganizations
		// 			this.cloudOrganizationsCacheTimestamp = now
		// 		}
		// 	}
		// } catch (error) {
		// 	// Ignore this error.
		// }

		const telemetryKey = process.env.POSTHOG_API_KEY
		const machineId = getClientId()
		const mergedAllowedCommands = this.mergeAllowedCommands(allowedCommands)
		const mergedDeniedCommands = this.mergeDeniedCommands(deniedCommands)
		const cwd = this.cwd

		// Check if there's a system prompt override for the current mode
		const currentMode = mode ?? defaultModeSlug
		const hasSystemPromptOverride = await this.hasFileBasedSystemPromptOverride(currentMode)

		return {
			version: this.context.extension?.packageJSON?.version ?? "",
			apiConfiguration,
			customInstructions,
			alwaysAllowReadOnly: alwaysAllowReadOnly ?? false,
			alwaysAllowReadOnlyOutsideWorkspace: alwaysAllowReadOnlyOutsideWorkspace ?? false,
			alwaysAllowWrite: alwaysAllowWrite ?? false,
			alwaysAllowWriteOutsideWorkspace: alwaysAllowWriteOutsideWorkspace ?? false,
			alwaysAllowWriteProtected: alwaysAllowWriteProtected ?? false,
			alwaysAllowExecute: alwaysAllowExecute ?? false,
			alwaysAllowBrowser: alwaysAllowBrowser ?? false,
			alwaysAllowMcp: alwaysAllowMcp ?? false,
			alwaysAllowModeSwitch: alwaysAllowModeSwitch ?? false,
			alwaysAllowSubtasks: alwaysAllowSubtasks ?? false,
			isBrowserSessionActive,
			allowedMaxRequests,
			allowedMaxCost,
			autoCondenseContext: autoCondenseContext ?? true,
			autoCondenseContextPercent: autoCondenseContextPercent ?? 100,
			uriScheme: vscode.env.uriScheme,
			currentTaskItem: this.getCurrentTask()?.taskId
				? (taskHistory || []).find((item: HistoryItem) => item.id === this.getCurrentTask()?.taskId)
				: undefined,
			clineMessages: this.getCurrentTask()?.clineMessages || [],
			currentTaskTodos: this.getCurrentTask()?.todoList || [],
			messageQueue: this.getCurrentTask()?.messageQueueService?.messages ?? [],
			taskHistory: (taskHistory || [])
				.filter((item: HistoryItem) => item.ts && item.task)
				.sort((a: HistoryItem, b: HistoryItem) => b.ts - a.ts),
			soundEnabled: soundEnabled ?? false,
			ttsEnabled: ttsEnabled ?? false,
			ttsSpeed: ttsSpeed ?? 1.0,
			diffEnabled: diffEnabled ?? true,
			enableCheckpoints: enableCheckpoints ?? true,
			useZgsmCustomConfig: useZgsmCustomConfig ?? false,
			zgsmCodebaseIndexEnabled: zgsmCodebaseIndexEnabled ?? true,
			checkpointTimeout: checkpointTimeout ?? DEFAULT_CHECKPOINT_TIMEOUT_SECONDS,
			shouldShowAnnouncement:
				telemetrySetting !== "disabled" && lastShownAnnouncementId !== this.latestAnnouncementId,
			allowedCommands: mergedAllowedCommands,
			deniedCommands: mergedDeniedCommands,
			soundVolume: soundVolume ?? 0.5,
			browserViewportSize: browserViewportSize ?? "900x600",
			screenshotQuality: screenshotQuality ?? 75,
			remoteBrowserHost,
			remoteBrowserEnabled: remoteBrowserEnabled ?? false,
			cachedChromeHostUrl: cachedChromeHostUrl,
			writeDelayMs: writeDelayMs ?? DEFAULT_WRITE_DELAY_MS,
			terminalOutputLineLimit: terminalOutputLineLimit ?? 500,
			terminalOutputCharacterLimit: terminalOutputCharacterLimit ?? DEFAULT_TERMINAL_OUTPUT_CHARACTER_LIMIT,
			terminalShellIntegrationTimeout: terminalShellIntegrationTimeout ?? Terminal.defaultShellIntegrationTimeout,
			terminalShellIntegrationDisabled: terminalShellIntegrationDisabled ?? true,
			terminalCommandDelay: terminalCommandDelay ?? 0,
			terminalPowershellCounter: terminalPowershellCounter ?? false,
			terminalZshClearEolMark: terminalZshClearEolMark ?? true,
			terminalZshOhMy: terminalZshOhMy ?? false,
			terminalZshP10k: terminalZshP10k ?? false,
			terminalZdotdir: terminalZdotdir ?? false,
			fuzzyMatchThreshold: fuzzyMatchThreshold ?? 1.0,
			mcpEnabled: mcpEnabled ?? true,
			enableMcpServerCreation: enableMcpServerCreation ?? true,
			currentApiConfigName: currentApiConfigName ?? "default",
			listApiConfigMeta: listApiConfigMeta ?? [],
			pinnedApiConfigs: pinnedApiConfigs ?? {},
			mode: mode ?? defaultModeSlug,
			zgsmCodeMode: zgsmCodeMode ?? "vibe",
			customModePrompts: customModePrompts ?? {},
			customSupportPrompts: customSupportPrompts ?? {},
			enhancementApiConfigId,
			autoApprovalEnabled: autoApprovalEnabled ?? false,
			customModes,
			experiments: experiments ?? experimentDefault,
			mcpServers: this.mcpHub?.getAllServers() ?? [],
			maxOpenTabsContext: maxOpenTabsContext ?? 20,
			maxWorkspaceFiles: maxWorkspaceFiles ?? MAX_WORKSPACE_FILES,
			cwd,
			browserToolEnabled: browserToolEnabled ?? true,
			telemetrySetting,
			telemetryKey,
			machineId,
			showRooIgnoredFiles: showRooIgnoredFiles ?? false,
			language: language ?? formatLanguage(await defaultLang()),
			renderContext: this.renderContext,
			maxReadFileLine: maxReadFileLine ?? 500,
			maxReadCharacterLimit: maxReadCharacterLimit ?? DEFAULT_FILE_READ_CHARACTER_LIMIT,
			maxImageFileSize: maxImageFileSize ?? 5,
			maxTotalImageSize: maxTotalImageSize ?? 20,
			maxConcurrentFileReads: maxConcurrentFileReads ?? 5,
			settingsImportedAt: this.settingsImportedAt,
			terminalCompressProgressBar: terminalCompressProgressBar ?? true,
			hasSystemPromptOverride,
			historyPreviewCollapsed: historyPreviewCollapsed ?? false,
			reasoningBlockCollapsed: reasoningBlockCollapsed ?? true,
			enterBehavior: enterBehavior ?? "send",
			cloudUserInfo,
			cloudIsAuthenticated: cloudIsAuthenticated ?? false,
<<<<<<< HEAD
			// cloudOrganizations,
=======
			cloudAuthSkipModel: this.context.globalState.get<boolean>("roo-auth-skip-model") ?? false,
			cloudOrganizations,
>>>>>>> 1e71015e
			sharingEnabled: sharingEnabled ?? false,
			publicSharingEnabled: publicSharingEnabled ?? false,
			organizationAllowList,
			organizationSettingsVersion,
			condensingApiConfigId,
			customCondensingPrompt,
			codebaseIndexModels: codebaseIndexModels ?? EMBEDDING_MODEL_PROFILES,
			codebaseIndexConfig: {
				codebaseIndexEnabled: codebaseIndexConfig?.codebaseIndexEnabled ?? defaultCodebaseIndexEnabled,
				codebaseIndexQdrantUrl: codebaseIndexConfig?.codebaseIndexQdrantUrl ?? "http://localhost:6333",
				codebaseIndexEmbedderProvider: codebaseIndexConfig?.codebaseIndexEmbedderProvider ?? "openai",
				codebaseIndexEmbedderBaseUrl: codebaseIndexConfig?.codebaseIndexEmbedderBaseUrl ?? "",
				codebaseIndexEmbedderModelId: codebaseIndexConfig?.codebaseIndexEmbedderModelId ?? "",
				codebaseIndexEmbedderModelDimension: codebaseIndexConfig?.codebaseIndexEmbedderModelDimension ?? 1536,
				codebaseIndexOpenAiCompatibleBaseUrl: codebaseIndexConfig?.codebaseIndexOpenAiCompatibleBaseUrl,
				codebaseIndexSearchMaxResults: codebaseIndexConfig?.codebaseIndexSearchMaxResults,
				codebaseIndexSearchMinScore: codebaseIndexConfig?.codebaseIndexSearchMinScore,
				codebaseIndexBedrockRegion: codebaseIndexConfig?.codebaseIndexBedrockRegion,
				codebaseIndexBedrockProfile: codebaseIndexConfig?.codebaseIndexBedrockProfile,
				codebaseIndexOpenRouterSpecificProvider: codebaseIndexConfig?.codebaseIndexOpenRouterSpecificProvider,
			},
			// Only set mdmCompliant if there's an actual MDM policy
			// undefined means no MDM policy, true means compliant, false means non-compliant
			mdmCompliant: this.mdmService?.requiresCloudAuth() ? this.checkMdmCompliance() : undefined,
			profileThresholds: profileThresholds ?? {},
			// cloudApiUrl: getRooCodeApiUrl(),
			hasOpenedModeSelector: this.getGlobalState("hasOpenedModeSelector") ?? false,
			alwaysAllowFollowupQuestions: alwaysAllowFollowupQuestions ?? false,
			followupAutoApproveTimeoutMs: followupAutoApproveTimeoutMs ?? 60000,
			includeDiagnosticMessages: includeDiagnosticMessages ?? true,
			maxDiagnosticMessages: maxDiagnosticMessages ?? 50,
			includeTaskHistoryInEnhance: includeTaskHistoryInEnhance ?? true,
			includeCurrentTime: includeCurrentTime ?? true,
			includeCurrentCost: includeCurrentCost ?? true,
			maxGitStatusFiles: maxGitStatusFiles ?? 0,
			taskSyncEnabled,
			remoteControlEnabled,
			imageGenerationProvider,
			openRouterImageApiKey,
			openRouterImageGenerationSelectedModel,
			openRouterUseMiddleOutTransform,
			featureRoomoteControlEnabled,
			debug: vscode.workspace.getConfiguration(Package.name).get<boolean>("debug", isJetbrainsPlatform()),
			claudeCodeIsAuthenticated: await (async () => {
				try {
					const { claudeCodeOAuthManager } = await import("../../integrations/claude-code/oauth")
					return await claudeCodeOAuthManager.isAuthenticated()
				} catch {
					return false
				}
			})(),
		}
	}

	/**
	 * Storage
	 * https://dev.to/kompotkot/how-to-use-secretstorage-in-your-vscode-extensions-2hco
	 * https://www.eliostruyf.com/devhack-code-extension-storage-options/
	 */

	async getState(): Promise<
		Omit<
			ExtensionState,
			| "clineMessages"
			| "renderContext"
			| "hasOpenedModeSelector"
			| "version"
			| "shouldShowAnnouncement"
			| "hasSystemPromptOverride"
		>
	> {
		const stateValues = this.contextProxy.getValues()
		const customModes = await this.customModesManager.getCustomModes()

		// Determine apiProvider with the same logic as before.
		const apiProvider: ProviderName = stateValues.apiProvider ? stateValues.apiProvider : "zgsm"

		// Build the apiConfiguration object combining state values and secrets.
		const providerSettings = this.contextProxy.getProviderSettings()

		// Ensure apiProvider is set properly if not already in state
		if (!providerSettings.apiProvider) {
			providerSettings.apiProvider = apiProvider
		}

		let organizationAllowList = ORGANIZATION_ALLOW_ALL

		// try {
		// 	organizationAllowList = await CloudService.instance.getAllowList()
		// } catch (error) {
		// 	console.error(
		// 		`[getState] failed to get organization allow list: ${error instanceof Error ? error.message : String(error)}`,
		// 	)
		// }

		let cloudUserInfo: CloudUserInfo | null = null

		// try {
		// 	cloudUserInfo = CloudService.instance.getUserInfo()
		// } catch (error) {
		// 	console.error(
		// 		`[getState] failed to get cloud user info: ${error instanceof Error ? error.message : String(error)}`,
		// 	)
		// }

		let cloudIsAuthenticated: boolean = false

		// try {
		// 	cloudIsAuthenticated = CloudService.instance.isAuthenticated()
		// } catch (error) {
		// 	console.error(
		// 		`[getState] failed to get cloud authentication state: ${error instanceof Error ? error.message : String(error)}`,
		// 	)
		// }

		let sharingEnabled: boolean = false

		// try {
		// 	sharingEnabled = await CloudService.instance.canShareTask()
		// } catch (error) {
		// 	console.error(
		// 		`[getState] failed to get sharing enabled state: ${error instanceof Error ? error.message : String(error)}`,
		// 	)
		// }

		let publicSharingEnabled: boolean = false

		// try {
		// 	publicSharingEnabled = await CloudService.instance.canSharePublicly()
		// } catch (error) {
		// 	console.error(
		// 		`[getState] failed to get public sharing enabled state: ${error instanceof Error ? error.message : String(error)}`,
		// 	)
		// }

		let organizationSettingsVersion: number = -1

		// try {
		// 	if (CloudService.hasInstance()) {
		// 		const settings = CloudService.instance.getOrganizationSettings()
		// 		organizationSettingsVersion = settings?.version ?? -1
		// 	}
		// } catch (error) {
		// 	console.error(
		// 		`[getState] failed to get organization settings version: ${error instanceof Error ? error.message : String(error)}`,
		// 	)
		// }

		// let taskSyncEnabled: boolean = false

		// try {
		// 	taskSyncEnabled = CloudService.instance.isTaskSyncEnabled()
		// } catch (error) {
		// 	console.error(
		// 		`[getState] failed to get task sync enabled state: ${error instanceof Error ? error.message : String(error)}`,
		// 	)
		// }

		// Get actual browser session state
		const isBrowserSessionActive = this.getCurrentTask()?.browserSession?.isSessionActive() ?? false

		// Return the same structure as before.
		providerSettings.openAiHeaders = providerSettings.openAiHeaders ?? {}
		return {
			apiConfiguration: providerSettings,
			lastShownAnnouncementId: stateValues.lastShownAnnouncementId,
			customInstructions: stateValues.customInstructions,
			apiModelId: stateValues.apiModelId,
			alwaysAllowReadOnly: stateValues.alwaysAllowReadOnly ?? false,
			alwaysAllowReadOnlyOutsideWorkspace: stateValues.alwaysAllowReadOnlyOutsideWorkspace ?? false,
			alwaysAllowWrite: stateValues.alwaysAllowWrite ?? false,
			alwaysAllowWriteOutsideWorkspace: stateValues.alwaysAllowWriteOutsideWorkspace ?? false,
			alwaysAllowWriteProtected: stateValues.alwaysAllowWriteProtected ?? false,
			alwaysAllowExecute: stateValues.alwaysAllowExecute ?? false,
			alwaysAllowBrowser: stateValues.alwaysAllowBrowser ?? false,
			alwaysAllowMcp: stateValues.alwaysAllowMcp ?? false,
			alwaysAllowModeSwitch: stateValues.alwaysAllowModeSwitch ?? false,
			alwaysAllowSubtasks: stateValues.alwaysAllowSubtasks ?? false,
			alwaysAllowFollowupQuestions: stateValues.alwaysAllowFollowupQuestions ?? false,
			isBrowserSessionActive,
			followupAutoApproveTimeoutMs: stateValues.followupAutoApproveTimeoutMs ?? 60000,
			diagnosticsEnabled: stateValues.diagnosticsEnabled ?? true,
			allowedMaxRequests: stateValues.allowedMaxRequests,
			allowedMaxCost: stateValues.allowedMaxCost,
			autoCondenseContext: stateValues.autoCondenseContext ?? true,
			autoCondenseContextPercent: stateValues.autoCondenseContextPercent ?? 100,
			taskHistory: stateValues.taskHistory ?? [],
			allowedCommands: stateValues.allowedCommands,
			deniedCommands: stateValues.deniedCommands,
			soundEnabled: stateValues.soundEnabled ?? false,
			ttsEnabled: stateValues.ttsEnabled ?? false,
			ttsSpeed: stateValues.ttsSpeed ?? 1.0,
			diffEnabled: stateValues.diffEnabled ?? true,
			enableCheckpoints: stateValues.enableCheckpoints ?? true,
			useZgsmCustomConfig: stateValues.useZgsmCustomConfig ?? false,
			zgsmCodebaseIndexEnabled: stateValues.zgsmCodebaseIndexEnabled ?? true,
			checkpointTimeout: stateValues.checkpointTimeout ?? DEFAULT_CHECKPOINT_TIMEOUT_SECONDS,
			soundVolume: stateValues.soundVolume,
			browserViewportSize: stateValues.browserViewportSize ?? "900x600",
			screenshotQuality: stateValues.screenshotQuality ?? 75,
			remoteBrowserHost: stateValues.remoteBrowserHost,
			remoteBrowserEnabled: stateValues.remoteBrowserEnabled ?? false,
			cachedChromeHostUrl: stateValues.cachedChromeHostUrl as string | undefined,
			fuzzyMatchThreshold: stateValues.fuzzyMatchThreshold ?? 1.0,
			writeDelayMs: stateValues.writeDelayMs ?? DEFAULT_WRITE_DELAY_MS,
			terminalOutputLineLimit: stateValues.terminalOutputLineLimit ?? 500,
			terminalOutputCharacterLimit:
				stateValues.terminalOutputCharacterLimit ?? DEFAULT_TERMINAL_OUTPUT_CHARACTER_LIMIT,
			terminalShellIntegrationTimeout:
				stateValues.terminalShellIntegrationTimeout ?? Terminal.defaultShellIntegrationTimeout,
			terminalShellIntegrationDisabled: stateValues.terminalShellIntegrationDisabled ?? true,
			terminalCommandDelay: stateValues.terminalCommandDelay ?? 0,
			terminalPowershellCounter: stateValues.terminalPowershellCounter ?? false,
			terminalZshClearEolMark: stateValues.terminalZshClearEolMark ?? true,
			terminalZshOhMy: stateValues.terminalZshOhMy ?? false,
			terminalZshP10k: stateValues.terminalZshP10k ?? false,
			terminalZdotdir: stateValues.terminalZdotdir ?? false,
			terminalCompressProgressBar: stateValues.terminalCompressProgressBar ?? true,
			mode: stateValues.mode ?? defaultModeSlug,
			zgsmCodeMode: stateValues.zgsmCodeMode ?? "vibe",
			language: stateValues.language ?? formatLanguage(await defaultLang()),
			mcpEnabled: stateValues.mcpEnabled ?? true,
			enableMcpServerCreation: stateValues.enableMcpServerCreation ?? true,
			mcpServers: this.mcpHub?.getAllServers() ?? [],
			currentApiConfigName: stateValues.currentApiConfigName ?? "default",
			listApiConfigMeta: stateValues.listApiConfigMeta ?? [],
			pinnedApiConfigs: stateValues.pinnedApiConfigs ?? {},
			modeApiConfigs: stateValues.modeApiConfigs ?? ({} as Record<Mode, string>),
			customModePrompts: stateValues.customModePrompts ?? {},
			customSupportPrompts: stateValues.customSupportPrompts ?? {},
			enhancementApiConfigId: stateValues.enhancementApiConfigId,
			experiments: stateValues.experiments ?? experimentDefault,
			autoApprovalEnabled: stateValues.autoApprovalEnabled ?? false,
			customModes,
			maxOpenTabsContext: stateValues.maxOpenTabsContext ?? 20,
			maxWorkspaceFiles: stateValues.maxWorkspaceFiles ?? MAX_WORKSPACE_FILES,
			openRouterUseMiddleOutTransform: stateValues.openRouterUseMiddleOutTransform,
			browserToolEnabled: stateValues.browserToolEnabled ?? true,
			telemetrySetting: stateValues.telemetrySetting || "unset",
			showRooIgnoredFiles: stateValues.showRooIgnoredFiles ?? false,
			maxReadFileLine: stateValues.maxReadFileLine ?? 500,
			maxReadCharacterLimit: stateValues.maxReadCharacterLimit ?? DEFAULT_FILE_READ_CHARACTER_LIMIT,
			maxImageFileSize: stateValues.maxImageFileSize ?? 5,
			maxTotalImageSize: stateValues.maxTotalImageSize ?? 20,
			maxConcurrentFileReads: stateValues.maxConcurrentFileReads ?? 5,
			historyPreviewCollapsed: stateValues.historyPreviewCollapsed ?? false,
			reasoningBlockCollapsed: stateValues.reasoningBlockCollapsed ?? true,
			enterBehavior: stateValues.enterBehavior ?? "send",
			cloudUserInfo,
			cloudIsAuthenticated,
			sharingEnabled,
			publicSharingEnabled,
			organizationAllowList,
			organizationSettingsVersion,
			condensingApiConfigId: stateValues.condensingApiConfigId,
			customCondensingPrompt: stateValues.customCondensingPrompt,
			codebaseIndexModels: stateValues.codebaseIndexModels ?? EMBEDDING_MODEL_PROFILES,
			codebaseIndexConfig: {
				codebaseIndexEnabled:
					stateValues.codebaseIndexConfig?.codebaseIndexEnabled ?? defaultCodebaseIndexEnabled,
				codebaseIndexQdrantUrl:
					stateValues.codebaseIndexConfig?.codebaseIndexQdrantUrl ?? "http://localhost:6333",
				codebaseIndexEmbedderProvider:
					stateValues.codebaseIndexConfig?.codebaseIndexEmbedderProvider ?? "openai",
				codebaseIndexEmbedderBaseUrl: stateValues.codebaseIndexConfig?.codebaseIndexEmbedderBaseUrl ?? "",
				codebaseIndexEmbedderModelId: stateValues.codebaseIndexConfig?.codebaseIndexEmbedderModelId ?? "",
				codebaseIndexEmbedderModelDimension:
					stateValues.codebaseIndexConfig?.codebaseIndexEmbedderModelDimension,
				codebaseIndexOpenAiCompatibleBaseUrl:
					stateValues.codebaseIndexConfig?.codebaseIndexOpenAiCompatibleBaseUrl,
				codebaseIndexSearchMaxResults: stateValues.codebaseIndexConfig?.codebaseIndexSearchMaxResults,
				codebaseIndexSearchMinScore: stateValues.codebaseIndexConfig?.codebaseIndexSearchMinScore,
				codebaseIndexBedrockRegion: stateValues.codebaseIndexConfig?.codebaseIndexBedrockRegion,
				codebaseIndexBedrockProfile: stateValues.codebaseIndexConfig?.codebaseIndexBedrockProfile,
				codebaseIndexOpenRouterSpecificProvider:
					stateValues.codebaseIndexConfig?.codebaseIndexOpenRouterSpecificProvider,
			},
			profileThresholds: stateValues.profileThresholds ?? {},
			includeDiagnosticMessages: stateValues.includeDiagnosticMessages ?? true,
			maxDiagnosticMessages: stateValues.maxDiagnosticMessages ?? 50,
			includeTaskHistoryInEnhance: stateValues.includeTaskHistoryInEnhance ?? true,
			taskSyncEnabled: false,
			includeCurrentTime: stateValues.includeCurrentTime ?? true,
			includeCurrentCost: stateValues.includeCurrentCost ?? true,
			maxGitStatusFiles: stateValues.maxGitStatusFiles ?? 0,
			// taskSyncEnabled,
			remoteControlEnabled: (() => {
				return false
				// try {
				// 	const cloudSettings = CloudService.instance.getUserSettings()
				// 	return cloudSettings?.settings?.extensionBridgeEnabled ?? false
				// } catch (error) {
				// 	console.error(
				// 		`[getState] failed to get remote control setting from cloud: ${error instanceof Error ? error.message : String(error)}`,
				// 	)
				// 	return false
				// }
			})(),
			imageGenerationProvider: stateValues.imageGenerationProvider,
			openRouterImageApiKey: stateValues.openRouterImageApiKey,
			openRouterImageGenerationSelectedModel: stateValues.openRouterImageGenerationSelectedModel,
			featureRoomoteControlEnabled: (() => {
				return false
				// try {
				// 	const userSettings = CloudService.instance.getUserSettings()
				// 	const hasOrganization = cloudUserInfo && cloudUserInfo["organizationId"] != null
				// 	return hasOrganization || (userSettings?.features?.roomoteControlEnabled ?? false)
				// } catch (error) {
				// 	console.error(
				// 		`[getState] failed to get featureRoomoteControlEnabled: ${error instanceof Error ? error.message : String(error)}`,
				// 	)
				// 	return false
				// }
			})(),
			errorCode: stateValues.errorCode ?? {},
		}
	}

	async updateTaskHistory(item: HistoryItem): Promise<HistoryItem[]> {
		const history = (this.getGlobalState("taskHistory") as HistoryItem[] | undefined) || []
		const existingItemIndex = history.findIndex((h) => h.id === item.id)

		if (existingItemIndex !== -1) {
			// Preserve existing metadata (e.g., delegation fields) unless explicitly overwritten.
			// This prevents loss of status/awaitingChildId/delegatedToId when tasks are reopened,
			// terminated, or when routine message persistence occurs.
			history[existingItemIndex] = {
				...history[existingItemIndex],
				...item,
			}
		} else {
			history.push(item)
		}

		await this.updateGlobalState("taskHistory", history)
		this.recentTasksCache = undefined

		return history
	}

	// ContextProxy

	// @deprecated - Use `ContextProxy#setValue` instead.
	private async updateGlobalState<K extends keyof GlobalState>(key: K, value: GlobalState[K]) {
		await this.contextProxy.setValue(key, value)
	}

	// @deprecated - Use `ContextProxy#getValue` instead.
	private getGlobalState<K extends keyof GlobalState>(key: K) {
		return this.contextProxy.getValue(key)
	}

	public async setValue<K extends keyof RooCodeSettings>(key: K, value: RooCodeSettings[K]) {
		await this.contextProxy.setValue(key, value)
	}

	public getValue<K extends keyof RooCodeSettings>(key: K) {
		return this.contextProxy.getValue(key)
	}

	public getValues() {
		return this.contextProxy.getValues()
	}

	public async setValues(values: RooCodeSettings) {
		await this.contextProxy.setValues(values)
	}

	async fixCodebase() {
		let answer = await vscode.window.showInformationMessage(
			t("common:confirmation.reset_codebase"),
			{ modal: true },
			t("common:answers.yes"),
		)

		if (answer !== t("common:answers.yes")) {
			return
		}
		try {
			// ZgsmCodebaseIndexManager.getInstance()
			const zgsmCodebaseIndexManager = ZgsmCodebaseIndexManager.getInstance()
			await zgsmCodebaseIndexManager.stopHealthCheck()
			await zgsmCodebaseIndexManager.stopExistingClient()

			const codebaseHomeDir = path.join(os.homedir(), ".costrict")
			const codebaseIndexDirs = [
				path.join(codebaseHomeDir, "bin"),
				path.join(codebaseHomeDir, "cache"),
				path.join(codebaseHomeDir, "logs"),
				path.join(codebaseHomeDir, "package"),
				path.join(codebaseHomeDir, "run"),
				path.join(codebaseHomeDir, "share"),
			]

			for (const codebaseIndexDir of codebaseIndexDirs) {
				try {
					await fs.rm(codebaseIndexDir, { recursive: true, force: true })
				} catch (error) {
					this.log(
						`Failed to remove ${codebaseIndexDir}: ${error instanceof Error ? error.message : String(error)}`,
					)
				}
			}

			sendZgsmCloseWindow(generateNewSessionClientId())
			await delay(1000)
			await vscode.commands.executeCommand("workbench.action.closeWindow")
		} catch (error) {
			vscode.window.showErrorMessage(
				`Failed to reset codebase: ${error instanceof Error ? error.message : String(error)}`,
			)
		}
	}

	// dev

	async resetState() {
		const answer = await vscode.window.showInformationMessage(
			t("common:confirmation.reset_state"),
			{ modal: true },
			t("common:answers.yes"),
		)

		if (answer !== t("common:answers.yes")) {
			return
		}

		// // Log out from cloud if authenticated
		// if (CloudService.hasInstance()) {
		// 	try {
		// 		await CloudService.instance.logout()
		// 	} catch (error) {
		// 		this.log(
		// 			`Failed to logout from cloud during reset: ${error instanceof Error ? error.message : String(error)}`,
		// 		)
		// 		// Continue with reset even if logout fails
		// 	}
		// }

		await this.contextProxy.resetAllState()
		await this.providerSettingsManager.resetAllConfigs()
		await this.customModesManager.resetCustomModes()
		await this.removeClineFromStack()
		await this.postStateToWebview()
		await this.postMessageToWebview({ type: "action", action: "chatButtonClicked" })
		await this.clearHistory()
	}

	// history
	async clearHistory() {
		const { getStorageBasePath } = await import("../../utils/storage")
		const basePath = await getStorageBasePath(this.contextProxy.globalStorageUri.fsPath)
		const taskDir = path.join(basePath, "tasks")
		await fs.rm(taskDir, { recursive: true, force: true })
		const homeDir = os.homedir()
		const versionDir = path.join(homeDir, ".costrict", "share")
		const versionFilePath = path.join(versionDir, "version.json")
		await fs.rm(versionFilePath, { recursive: true, force: true })
	}

	// logging

	public log(message: string, type: "info" | "error" = "info", id: string = "") {
		const logMessage = `[${new Date().toLocaleString()}] [${type}]${id ? ` [${id}] ` : ""} ${message}`
		this.outputChannel.appendLine(logMessage)
	}

	// getters

	public get workspaceTracker(): WorkspaceTracker | undefined {
		return this._workspaceTracker
	}

	get viewLaunched() {
		return this.isViewLaunched
	}

	get messages() {
		return this.getCurrentTask()?.clineMessages || []
	}

	public getMcpHub(): McpHub | undefined {
		return this.mcpHub
	}

	/**
	 * Check if the current state is compliant with MDM policy
	 * @returns true if compliant or no MDM policy exists, false if MDM policy exists and user is non-compliant
	 */
	public checkMdmCompliance(): boolean {
		if (!this.mdmService) {
			return true // No MDM service, allow operation
		}

		const compliance = this.mdmService.isCompliant()

		if (!compliance.compliant) {
			return false
		}

		return true
	}

	public async remoteControlEnabled(enabled: boolean) {
		if (!enabled) {
			await BridgeOrchestrator.disconnect()
			return
		}

		const userInfo = CloudService.instance.getUserInfo()

		if (!userInfo) {
			this.log("[ClineProvider#remoteControlEnabled] Failed to get user info, disconnecting")
			await BridgeOrchestrator.disconnect()
			return
		}

		const config = await CloudService.instance.cloudAPI?.bridgeConfig().catch(() => undefined)

		if (!config) {
			this.log("[ClineProvider#remoteControlEnabled] Failed to get bridge config")
			return
		}

		await BridgeOrchestrator.connectOrDisconnect(userInfo, enabled, {
			...config,
			provider: this,
			sessionId: generateNewSessionClientId(),
			isCloudAgent: CloudService.instance.isCloudAgent,
		})

		const bridge = BridgeOrchestrator.getInstance()

		if (bridge) {
			const currentTask = this.getCurrentTask()

			if (currentTask && !currentTask.enableBridge) {
				try {
					currentTask.enableBridge = true
					await BridgeOrchestrator.subscribeToTask(currentTask)
				} catch (error) {
					const message = `[ClineProvider#remoteControlEnabled] BridgeOrchestrator.subscribeToTask() failed: ${error instanceof Error ? error.message : String(error)}`
					this.log(message)
					console.error(message)
				}
			}
		} else {
			for (const task of this.clineStack) {
				if (task.enableBridge) {
					try {
						await BridgeOrchestrator.getInstance()?.unsubscribeFromTask(task.taskId)
					} catch (error) {
						const message = `[ClineProvider#remoteControlEnabled] BridgeOrchestrator#unsubscribeFromTask() failed: ${error instanceof Error ? error.message : String(error)}`
						this.log(message)
						console.error(message)
					}
				}
			}
		}
	}

	/**
	 * Gets the CodeIndexManager for the current active workspace
	 * @returns CodeIndexManager instance for the current workspace or the default one
	 */
	public getCurrentWorkspaceCodeIndexManager(): CodeIndexManager | undefined {
		return CodeIndexManager.getInstance(this.context)
	}

	/**
	 * Updates the code index status subscription to listen to the current workspace manager
	 */
	private updateCodeIndexStatusSubscription(): void {
		// Get the current workspace manager
		const currentManager = this.getCurrentWorkspaceCodeIndexManager()

		// If the manager hasn't changed, no need to update subscription
		if (currentManager === this.codeIndexManager) {
			return
		}

		// Dispose the old subscription if it exists
		if (this.codeIndexStatusSubscription) {
			this.codeIndexStatusSubscription.dispose()
			this.codeIndexStatusSubscription = undefined
		}

		// Update the current workspace manager reference
		this.codeIndexManager = currentManager

		// Subscribe to the new manager's progress updates if it exists
		if (currentManager) {
			this.codeIndexStatusSubscription = currentManager.onProgressUpdate((update: IndexProgressUpdate) => {
				// Only send updates if this manager is still the current one
				if (currentManager === this.getCurrentWorkspaceCodeIndexManager()) {
					// Get the full status from the manager to ensure we have all fields correctly formatted
					const fullStatus = currentManager.getCurrentStatus()
					this.postMessageToWebview({
						type: "indexingStatusUpdate",
						values: fullStatus,
					})
				}
			})

			if (this.view) {
				this.webviewDisposables.push(this.codeIndexStatusSubscription)
			}

			// Send initial status for the current workspace
			this.postMessageToWebview({
				type: "indexingStatusUpdate",
				values: currentManager.getCurrentStatus(),
			})
		}
	}

	/**
	 * TaskProviderLike, TelemetryPropertiesProvider
	 */

	public getCurrentTask(): Task | undefined {
		if (this.clineStack.length === 0) {
			return undefined
		}

		return this.clineStack[this.clineStack.length - 1]
	}

	public getRecentTasks(): string[] {
		if (this.recentTasksCache) {
			return this.recentTasksCache
		}

		const history = this.getGlobalState("taskHistory") ?? []
		const workspaceTasks: HistoryItem[] = []

		for (const item of history) {
			if (!item.ts || !item.task || item.workspace !== this.cwd) {
				continue
			}

			workspaceTasks.push(item)
		}

		if (workspaceTasks.length === 0) {
			this.recentTasksCache = []
			return this.recentTasksCache
		}

		workspaceTasks.sort((a, b) => b.ts - a.ts)
		let recentTaskIds: string[] = []

		if (workspaceTasks.length >= 100) {
			// If we have at least 100 tasks, return tasks from the last 7 days.
			const sevenDaysAgo = Date.now() - 7 * 24 * 60 * 60 * 1000

			for (const item of workspaceTasks) {
				// Stop when we hit tasks older than 7 days.
				if (item.ts < sevenDaysAgo) {
					break
				}

				recentTaskIds.push(item.id)
			}
		} else {
			// Otherwise, return the most recent 100 tasks (or all if less than 100).
			recentTaskIds = workspaceTasks.slice(0, Math.min(100, workspaceTasks.length)).map((item) => item.id)
		}

		this.recentTasksCache = recentTaskIds
		return this.recentTasksCache
	}

	// When initializing a new task, (not from history but from a tool command
	// new_task) there is no need to remove the previous task since the new
	// task is a subtask of the previous one, and when it finishes it is removed
	// from the stack and the caller is resumed in this way we can have a chain
	// of tasks, each one being a sub task of the previous one until the main
	// task is finished.
	public async createTask(
		text?: string,
		images?: string[],
		parentTask?: Task,
		options: CreateTaskOptions = {},
		configuration: RooCodeSettings = {},
	): Promise<Task> {
		if (configuration) {
			await this.setValues(configuration)

			if (configuration.allowedCommands) {
				await vscode.workspace
					.getConfiguration(Package.name)
					.update("allowedCommands", configuration.allowedCommands, vscode.ConfigurationTarget.Global)
			}

			if (configuration.deniedCommands) {
				await vscode.workspace
					.getConfiguration(Package.name)
					.update("deniedCommands", configuration.deniedCommands, vscode.ConfigurationTarget.Global)
			}

			if (configuration.commandExecutionTimeout !== undefined) {
				await vscode.workspace
					.getConfiguration(Package.name)
					.update(
						"commandExecutionTimeout",
						configuration.commandExecutionTimeout,
						vscode.ConfigurationTarget.Global,
					)
			}

			if (configuration.currentApiConfigName) {
				await this.setProviderProfile(configuration.currentApiConfigName)
			}
		}

		const {
			apiConfiguration,
			organizationAllowList,
			diffEnabled: enableDiff,
			enableCheckpoints,
			checkpointTimeout,
			fuzzyMatchThreshold,
			experiments,
			cloudUserInfo,
			remoteControlEnabled,
		} = await this.getState()

		// Single-open-task invariant: always enforce for user-initiated top-level tasks
		if (!parentTask) {
			try {
				await this.removeClineFromStack()
			} catch {
				// Non-fatal
			}
		}

		if (!ProfileValidator.isProfileAllowed(apiConfiguration, organizationAllowList)) {
			throw new OrganizationAllowListViolationError(t("common:errors.violated_organization_allowlist"))
		}

		const task = new Task({
			provider: this,
			apiConfiguration,
			enableDiff,
			enableCheckpoints,
			checkpointTimeout,
			fuzzyMatchThreshold,
			consecutiveMistakeLimit: apiConfiguration.consecutiveMistakeLimit,
			task: text,
			images,
			experiments,
			rootTask: this.clineStack.length > 0 ? this.clineStack[0] : undefined,
			parentTask,
			taskNumber: this.clineStack.length + 1,
			onCreated: this.taskCreationCallback,
			enableBridge: BridgeOrchestrator.isEnabled(cloudUserInfo, remoteControlEnabled),
			initialTodos: options.initialTodos,
			...options,
		})

		await this.addClineToStack(task)

		this.log(
			`[createTask] ${task.parentTask ? "child" : "parent"} task ${task.taskId}.${task.instanceId} instantiated`,
		)

		return task
	}

	public async cancelTask(): Promise<void> {
		const task = this.getCurrentTask()

		if (!task) {
			return
		}

		console.log(`[cancelTask] cancelling task ${task.taskId}.${task.instanceId}`)

		const { historyItem, uiMessagesFilePath } = await this.getTaskWithId(task.taskId)

		// Preserve parent and root task information for history item.
		const rootTask = task.rootTask
		const parentTask = task.parentTask

		// Mark this as a user-initiated cancellation so provider-only rehydration can occur
		task.abortReason = "user_cancelled"

		// Capture the current instance to detect if rehydrate already occurred elsewhere
		const originalInstanceId = task.instanceId

		// Immediately cancel the underlying HTTP request if one is in progress
		// This ensures the stream fails quickly rather than waiting for network timeout
		task.cancelCurrentRequest()

		// Begin abort (non-blocking)
		task.abortTask()

		// Immediately mark the original instance as abandoned to prevent any residual activity
		task.abandoned = true

		await pWaitFor(
			() =>
				this.getCurrentTask()! === undefined ||
				this.getCurrentTask()!.isStreaming === false ||
				this.getCurrentTask()!.didFinishAbortingStream ||
				// If only the first chunk is processed, then there's no
				// need to wait for graceful abort (closes edits, browser,
				// etc).
				this.getCurrentTask()!.isWaitingForFirstChunk,
			{
				timeout: 3_000,
			},
		).catch(() => {
			console.error("Failed to abort task")
		})

		// Defensive safeguard: if current instance already changed, skip rehydrate
		const current = this.getCurrentTask()
		if (current && current.instanceId !== originalInstanceId) {
			this.log(
				`[cancelTask] Skipping rehydrate: current instance ${current.instanceId} != original ${originalInstanceId}`,
			)
			return
		}

		// Final race check before rehydrate to avoid duplicate rehydration
		{
			const currentAfterCheck = this.getCurrentTask()
			if (currentAfterCheck && currentAfterCheck.instanceId !== originalInstanceId) {
				this.log(
					`[cancelTask] Skipping rehydrate after final check: current instance ${currentAfterCheck.instanceId} != original ${originalInstanceId}`,
				)
				return
			}
		}

		// Clears task again, so we need to abortTask manually above.
		await this.createTaskWithHistoryItem({ ...historyItem, rootTask, parentTask })
	}

	// Clear the current task without treating it as a subtask.
	// This is used when the user cancels a task that is not a subtask.
	public async clearTask(): Promise<void> {
		if (this.clineStack.length > 0) {
			const task = this.clineStack[this.clineStack.length - 1]
			console.log(`[clearTask] clearing task ${task.taskId}.${task.instanceId}`)
			await this.removeClineFromStack()
		}
	}

	public resumeTask(taskId: string): void {
		// Use the existing showTaskWithId method which handles both current and
		// historical tasks.
		this.showTaskWithId(taskId).catch((error) => {
			this.log(`Failed to resume task ${taskId}: ${error.message}`)
		})
	}

	// Modes

	public async getModes(): Promise<{ slug: string; name: string }[]> {
		try {
			const customModes = await this.customModesManager.getCustomModes()
			return [...DEFAULT_MODES, ...customModes].map(({ slug, name }) => ({ slug, name }))
		} catch (error) {
			return DEFAULT_MODES.map(({ slug, name }) => ({ slug, name }))
		}
	}

	public async getMode(): Promise<string> {
		const { mode } = await this.getState()
		return mode
	}

	public async setMode(mode: string): Promise<void> {
		await this.setValues({ mode })
	}

	public async setZgsmCodeMode(zgsmCodeMode: ZgsmCodeMode): Promise<void> {
		await this.setValues({ zgsmCodeMode })
		await this.postStateToWebview()
	}

	// Provider Profiles

	public async getProviderProfiles(): Promise<{ name: string; provider?: string }[]> {
		const { listApiConfigMeta = [] } = await this.getState()
		return listApiConfigMeta.map((profile) => ({ name: profile.name, provider: profile.apiProvider }))
	}

	public async getProviderProfile(): Promise<string> {
		const { currentApiConfigName = "default" } = await this.getState()
		return currentApiConfigName
	}

	public async setProviderProfile(name: string): Promise<void> {
		await this.activateProviderProfile({ name })
	}

	// Telemetry

	private _appProperties?: StaticAppProperties
	private _gitProperties?: GitProperties

	private getAppProperties(): StaticAppProperties {
		if (!this._appProperties) {
			const packageJSON = this.context.extension?.packageJSON

			this._appProperties = {
				appName: packageJSON?.name ?? Package.name,
				appVersion: packageJSON?.version ?? Package.version,
				vscodeVersion: vscode.version,
				platform: process.platform,
				editorName: getAppName(),
			}
		}

		return this._appProperties
	}

	public get appProperties(): StaticAppProperties {
		return this._appProperties ?? this.getAppProperties()
	}

	private getCloudProperties(): CloudAppProperties {
		let cloudIsAuthenticated: boolean | undefined

		try {
			if (CloudService.hasInstance()) {
				cloudIsAuthenticated = CloudService.instance.isAuthenticated()
			}
		} catch (error) {
			// Silently handle errors to avoid breaking telemetry collection.
			this.log(`[getTelemetryProperties] Failed to get cloud auth state: ${error}`)
		}

		return {
			cloudIsAuthenticated,
		}
	}

	private async getTaskProperties(): Promise<DynamicAppProperties & TaskProperties> {
		const { language = "en", mode, apiConfiguration } = await this.getState()

		const task = this.getCurrentTask()
		const todoList = task?.todoList
		let todos: { total: number; completed: number; inProgress: number; pending: number } | undefined

		if (todoList && todoList.length > 0) {
			todos = {
				total: todoList.length,
				completed: todoList.filter((todo) => todo.status === "completed").length,
				inProgress: todoList.filter((todo) => todo.status === "in_progress").length,
				pending: todoList.filter((todo) => todo.status === "pending").length,
			}
		}

		let userInfo: { userName?: string } | undefined = {}
		const { zgsmAccessToken } = apiConfiguration
		if (zgsmAccessToken) {
			const decoded = jwtDecode(zgsmAccessToken)
			userInfo = {
				userName: (decoded as any).displayName || "",
			}
		}

		// Return all properties including git info - clients will filter as needed
		return {
			language,
			mode,
			taskId: task?.taskId,
			parentTaskId: task?.parentTaskId,
			apiProvider: apiConfiguration?.apiProvider,
			modelId: task?.api?.getModel().id,
			diffStrategy: task?.diffStrategy?.getName(),
			isSubtask: task ? !!task.parentTaskId : undefined,
			...userInfo,
			...(todos && { todos }),
		}
	}

	private async getGitProperties(): Promise<GitProperties> {
		if (!this._gitProperties) {
			this._gitProperties = await getWorkspaceGitInfo()
		}

		return this._gitProperties
	}

	public get gitProperties(): GitProperties | undefined {
		return this._gitProperties
	}

	public async getTelemetryProperties(): Promise<TelemetryProperties> {
		return {
			...this.getAppProperties(),
			...this.getCloudProperties(),
			...(await this.getTaskProperties()),
			...(await this.getGitProperties()),
		}
	}

	public get cwd() {
		return this.currentWorkspacePath || getWorkspacePath()
	}
	public getZgsmAuthCommands() {
		return this.zgsmAuthCommands
	}

	public setZgsmAuthCommands(zgsmAuthCommands: ZgsmAuthCommands) {
		this.zgsmAuthCommands = zgsmAuthCommands
	}

	/**
	 * Delegate parent task and open child task.
	 *
	 * - Enforce single-open invariant
	 * - Persist parent delegation metadata
	 * - Emit TaskDelegated (task-level; API forwards to provider/bridge)
	 * - Create child as sole active and switch mode to child's mode
	 */
	public async delegateParentAndOpenChild(params: {
		parentTaskId: string
		message: string
		initialTodos: TodoItem[]
		mode: string
	}): Promise<Task> {
		const { parentTaskId, message, initialTodos, mode } = params

		// Metadata-driven delegation is always enabled

		// 1) Get parent (must be current task)
		const parent = this.getCurrentTask()
		if (!parent) {
			throw new Error("[delegateParentAndOpenChild] No current task")
		}
		if (parent.taskId !== parentTaskId) {
			throw new Error(
				`[delegateParentAndOpenChild] Parent mismatch: expected ${parentTaskId}, current ${parent.taskId}`,
			)
		}
		// 2) Flush pending tool results to API history BEFORE disposing the parent.
		//    This is critical for native tool protocol: when tools are called before new_task,
		//    their tool_result blocks are in userMessageContent but not yet saved to API history.
		//    If we don't flush them, the parent's API conversation will be incomplete and
		//    cause 400 errors when resumed (missing tool_result for tool_use blocks).
		//
		//    NOTE: We do NOT pass the assistant message here because the assistant message
		//    is already added to apiConversationHistory by the normal flow in
		//    recursivelyMakeClineRequests BEFORE tools start executing. We only need to
		//    flush the pending user message with tool_results.
		try {
			await parent.flushPendingToolResultsToHistory()
		} catch (error) {
			this.log(
				`[delegateParentAndOpenChild] Error flushing pending tool results (non-fatal): ${
					error instanceof Error ? error.message : String(error)
				}`,
			)
		}

		// 3) Enforce single-open invariant by closing/disposing the parent first
		//    This ensures we never have >1 tasks open at any time during delegation.
		//    Await abort completion to ensure clean disposal and prevent unhandled rejections.
		try {
			await this.removeClineFromStack()
		} catch (error) {
			this.log(
				`[delegateParentAndOpenChild] Error during parent disposal (non-fatal): ${
					error instanceof Error ? error.message : String(error)
				}`,
			)
			// Non-fatal: proceed with child creation even if parent cleanup had issues
		}

		// 3) Switch provider mode to child's requested mode BEFORE creating the child task
		//    This ensures the child's system prompt and configuration are based on the correct mode.
		//    The mode switch must happen before createTask() because the Task constructor
		//    initializes its mode from provider.getState() during initializeTaskMode().
		try {
			await this.handleModeSwitch(mode as any)
		} catch (e) {
			this.log(
				`[delegateParentAndOpenChild] handleModeSwitch failed for mode '${mode}': ${
					(e as Error)?.message ?? String(e)
				}`,
			)
		}

		// 4) Create child as sole active (parent reference preserved for lineage)
		// Pass initialStatus: "active" to ensure the child task's historyItem is created
		// with status from the start, avoiding race conditions where the task might
		// call attempt_completion before status is persisted separately.
		const child = await this.createTask(message, undefined, parent as any, {
			initialTodos,
			initialStatus: "active",
		})

		// 5) Persist parent delegation metadata
		try {
			const { historyItem } = await this.getTaskWithId(parentTaskId)
			const childIds = Array.from(new Set([...(historyItem.childIds ?? []), child.taskId]))
			const updatedHistory: typeof historyItem = {
				...historyItem,
				status: "delegated",
				delegatedToId: child.taskId,
				awaitingChildId: child.taskId,
				childIds,
			}
			await this.updateTaskHistory(updatedHistory)
		} catch (err) {
			this.log(
				`[delegateParentAndOpenChild] Failed to persist parent metadata for ${parentTaskId} -> ${child.taskId}: ${
					(err as Error)?.message ?? String(err)
				}`,
			)
		}

		// 6) Emit TaskDelegated (provider-level)
		try {
			this.emit(RooCodeEventName.TaskDelegated, parentTaskId, child.taskId)
		} catch {
			// non-fatal
		}

		return child
	}

	/**
	 * Reopen parent task from delegation with write-back and events.
	 */
	public async reopenParentFromDelegation(params: {
		parentTaskId: string
		childTaskId: string
		completionResultSummary: string
	}): Promise<void> {
		const { parentTaskId, childTaskId, completionResultSummary } = params
		const globalStoragePath = this.contextProxy.globalStorageUri.fsPath

		// 1) Load parent from history and current persisted messages
		const { historyItem } = await this.getTaskWithId(parentTaskId)

		let parentClineMessages: ClineMessage[] = []
		try {
			parentClineMessages = await readTaskMessages({
				taskId: parentTaskId,
				globalStoragePath,
			})
		} catch {
			parentClineMessages = []
		}

		let parentApiMessages: any[] = []
		try {
			parentApiMessages = (await readApiMessages({
				taskId: parentTaskId,
				globalStoragePath,
			})) as any[]
		} catch {
			parentApiMessages = []
		}

		// 2) Inject synthetic records: UI subtask_result and update API tool_result
		const ts = Date.now()

		// Defensive: ensure arrays
		if (!Array.isArray(parentClineMessages)) parentClineMessages = []
		if (!Array.isArray(parentApiMessages)) parentApiMessages = []

		const subtaskUiMessage: ClineMessage = {
			type: "say",
			say: "subtask_result",
			text: completionResultSummary,
			subtaskId: childTaskId,
			ts,
		}
		parentClineMessages.push(subtaskUiMessage)
		await saveTaskMessages({ messages: parentClineMessages, taskId: parentTaskId, globalStoragePath })

		// Find the tool_use_id from the last assistant message's new_task tool_use
		let toolUseId: string | undefined
		for (let i = parentApiMessages.length - 1; i >= 0; i--) {
			const msg = parentApiMessages[i]
			if (msg.role === "assistant" && Array.isArray(msg.content)) {
				for (const block of msg.content) {
					if (block.type === "tool_use" && block.name === "new_task") {
						toolUseId = block.id
						break
					}
				}
				if (toolUseId) break
			}
		}

		// The API expects: user → assistant (with tool_use) → user (with tool_result)
		// We need to add a NEW user message with the tool_result AFTER the assistant's tool_use
		// NOT add it to an existing user message
		if (toolUseId) {
			// Check if the last message is already a user message with a tool_result for this tool_use_id
			// (in case this is a retry or the history was already updated)
			const lastMsg = parentApiMessages[parentApiMessages.length - 1]
			let alreadyHasToolResult = false
			if (lastMsg?.role === "user" && Array.isArray(lastMsg.content)) {
				for (const block of lastMsg.content) {
					if (block.type === "tool_result" && block.tool_use_id === toolUseId) {
						// Update the existing tool_result content
						block.content = `Subtask ${childTaskId} completed.\n\nResult:\n${completionResultSummary}`
						alreadyHasToolResult = true
						break
					}
				}
			}

			// If no existing tool_result found, create a NEW user message with the tool_result
			if (!alreadyHasToolResult) {
				parentApiMessages.push({
					role: "user",
					content: [
						{
							type: "tool_result" as const,
							tool_use_id: toolUseId,
							content: `Subtask ${childTaskId} completed.\n\nResult:\n${completionResultSummary}`,
						},
					],
					ts,
				})
			}
		} else {
			// Fallback for XML protocol or when toolUseId couldn't be found:
			// Add a text block (not ideal but maintains backward compatibility)
			parentApiMessages.push({
				role: "user",
				content: [
					{
						type: "text",
						text: `Subtask ${childTaskId} completed.\n\nResult:\n${completionResultSummary}`,
					},
				],
				ts,
			})
		}

		// Validate the newly injected tool_result against the preceding assistant message.
		// This ensures the tool_result's tool_use_id matches a tool_use in the immediately
		// preceding assistant message (Anthropic API requirement).
		const lastMessage = parentApiMessages[parentApiMessages.length - 1]
		if (lastMessage?.role === "user") {
			const validatedMessage = validateAndFixToolResultIds(lastMessage, parentApiMessages.slice(0, -1))
			parentApiMessages[parentApiMessages.length - 1] = validatedMessage
		}

		await saveApiMessages({ messages: parentApiMessages as any, taskId: parentTaskId, globalStoragePath })

		// 3) Update child metadata to "completed" status
		try {
			const { historyItem: childHistory } = await this.getTaskWithId(childTaskId)
			await this.updateTaskHistory({
				...childHistory,
				status: "completed",
			})
		} catch (err) {
			this.log(
				`[reopenParentFromDelegation] Failed to persist child completed status for ${childTaskId}: ${
					(err as Error)?.message ?? String(err)
				}`,
			)
		}

		// 4) Update parent metadata and persist BEFORE emitting completion event
		const childIds = Array.from(new Set([...(historyItem.childIds ?? []), childTaskId]))
		const updatedHistory: typeof historyItem = {
			...historyItem,
			status: "active",
			completedByChildId: childTaskId,
			completionResultSummary,
			awaitingChildId: undefined,
			childIds,
		}
		await this.updateTaskHistory(updatedHistory)

		// 5) Emit TaskDelegationCompleted (provider-level)
		try {
			this.emit(RooCodeEventName.TaskDelegationCompleted, parentTaskId, childTaskId, completionResultSummary)
		} catch {
			// non-fatal
		}

		// 6) Close child instance if still open (single-open-task invariant)
		const current = this.getCurrentTask()
		if (current?.taskId === childTaskId) {
			await this.removeClineFromStack()
		}

		// 7) Reopen the parent from history as the sole active task (restores saved mode)
		//    IMPORTANT: startTask=false to suppress resume-from-history ask scheduling
		const parentInstance = await this.createTaskWithHistoryItem(updatedHistory, { startTask: false })

		// 8) Inject restored histories into the in-memory instance before resuming
		if (parentInstance) {
			try {
				await parentInstance.overwriteClineMessages(parentClineMessages)
			} catch {
				// non-fatal
			}
			try {
				await parentInstance.overwriteApiConversationHistory(parentApiMessages as any)
			} catch {
				// non-fatal
			}

			// Auto-resume parent without ask("resume_task")
			await parentInstance.resumeAfterDelegation()
		}

		// 9) Emit TaskDelegationResumed (provider-level)
		try {
			this.emit(RooCodeEventName.TaskDelegationResumed, parentTaskId, childTaskId)
		} catch {
			// non-fatal
		}
	}

	/**
	 * Convert a file path to a webview-accessible URI
	 * This method safely converts file paths to URIs that can be loaded in the webview
	 *
	 * @param filePath - The absolute file path to convert
	 * @returns The webview URI string, or the original file URI if conversion fails
	 * @throws {Error} When webview is not available
	 * @throws {TypeError} When file path is invalid
	 */
	public convertToWebviewUri(filePath: string): string {
		try {
			const fileUri = vscode.Uri.file(filePath)

			// Check if we have a webview available
			if (this.view?.webview) {
				const webviewUri = this.view.webview.asWebviewUri(fileUri)
				return webviewUri.toString()
			}

			// Specific error for no webview available
			const error = new Error("No webview available for URI conversion")
			console.error(error.message)
			// Fallback to file URI if no webview available
			return fileUri.toString()
		} catch (error) {
			// More specific error handling
			if (error instanceof TypeError) {
				console.error("Invalid file path provided for URI conversion:", error)
			} else {
				console.error("Failed to convert to webview URI:", error)
			}
			// Return file URI as fallback
			return vscode.Uri.file(filePath).toString()
		}
	}
}<|MERGE_RESOLUTION|>--- conflicted
+++ resolved
@@ -1145,7 +1145,8 @@
 		const openRouterBaseUrl = apiConfiguration.openRouterBaseUrl || "https://openrouter.ai"
 		// Extract the domain for CSP
 		const openRouterDomain = openRouterBaseUrl.match(/^(https?:\/\/[^\/]+)/)?.[1] || "https://openrouter.ai"
-
+		// Determine platform information
+		const platform = isJetbrainsPlatform() ? "jetbrains" : ""
 		const stylesUri = getUri(webview, this.contextProxy.extensionUri, [
 			"webview-ui",
 			"build",
@@ -1207,7 +1208,7 @@
 					</script>
 					<title>CoStrict</title>
 				</head>
-				<body>
+				<body data-platform="${platform}">
 					<div id="root"></div>
 					${reactRefresh}
 					<script type="module" src="${scriptUri}"></script>
@@ -1268,7 +1269,8 @@
 		const openRouterBaseUrl = apiConfiguration.openRouterBaseUrl || "https://openrouter.ai"
 		// Extract the domain for CSP
 		const openRouterDomain = openRouterBaseUrl.match(/^(https?:\/\/[^\/]+)/)?.[1] || "https://openrouter.ai"
-
+		// Determine platform information
+		const platform = isJetbrainsPlatform() ? "jetbrains" : ""
 		// Tip: Install the es6-string-html VS Code extension to enable code highlighting below
 		return /*html*/ `
         <!DOCTYPE html>
@@ -1292,7 +1294,7 @@
 			</script>
             <title>CoStrict</title>
           </head>
-          <body>
+          <body data-platform="${platform}">
             <noscript>You need to enable JavaScript to run this app.</noscript>
             <div id="root"></div>
             <script nonce="${nonce}" type="module" src="${scriptUri}"></script>
@@ -2132,12 +2134,9 @@
 			enterBehavior: enterBehavior ?? "send",
 			cloudUserInfo,
 			cloudIsAuthenticated: cloudIsAuthenticated ?? false,
-<<<<<<< HEAD
 			// cloudOrganizations,
-=======
+			// cloudOrganizations,
 			cloudAuthSkipModel: this.context.globalState.get<boolean>("roo-auth-skip-model") ?? false,
-			cloudOrganizations,
->>>>>>> 1e71015e
 			sharingEnabled: sharingEnabled ?? false,
 			publicSharingEnabled: publicSharingEnabled ?? false,
 			organizationAllowList,
