import os from "os"
import * as path from "path"
import fs from "fs/promises"
import EventEmitter from "events"

import { Anthropic } from "@anthropic-ai/sdk"
import delay from "delay"
import axios from "axios"
import pWaitFor from "p-wait-for"
import * as vscode from "vscode"

import {
	type GlobalState,
	type ProviderName,
	type ProviderSettings,
	type RooCodeSettings,
	type ProviderSettingsEntry,
	type TelemetryProperties,
	type TelemetryPropertiesProvider,
	type CodeActionId,
	type CodeActionName,
	type TerminalActionId,
	type TerminalActionPromptType,
	type HistoryItem,
	type CloudUserInfo,
	type MarketplaceItem,
	requestyDefaultModelId,
	openRouterDefaultModelId,
	glamaDefaultModelId,
	ORGANIZATION_ALLOW_ALL,
	DEFAULT_TERMINAL_OUTPUT_CHARACTER_LIMIT,
} from "@roo-code/types"
import { TelemetryService } from "@roo-code/telemetry"
import { CloudService, getRooCodeApiUrl } from "@roo-code/cloud"

import { t } from "../../i18n"
import { setPanel } from "../../activate/registerCommands"
import { Package } from "../../shared/package"
import { findLast } from "../../shared/array"
import { supportPrompt } from "../../shared/support-prompt"
import { GlobalFileNames } from "../../shared/globalFileNames"
import { ExtensionMessage, MarketplaceInstalledMetadata } from "../../shared/ExtensionMessage"
import { Mode, defaultModeSlug } from "../../shared/modes"
import { experimentDefault, experiments, EXPERIMENT_IDS } from "../../shared/experiments"
import { formatLanguage } from "../../shared/language"
import { DEFAULT_WRITE_DELAY_MS } from "@roo-code/types"
import { Terminal } from "../../integrations/terminal/Terminal"
import { downloadTask } from "../../integrations/misc/export-markdown"
import { getTheme } from "../../integrations/theme/getTheme"
import WorkspaceTracker from "../../integrations/workspace/WorkspaceTracker"
import { McpHub } from "../../services/mcp/McpHub"
import { McpServerManager } from "../../services/mcp/McpServerManager"
import { MarketplaceManager } from "../../services/marketplace"
import { ShadowCheckpointService } from "../../services/checkpoints/ShadowCheckpointService"
import { CodeIndexManager } from "../../services/code-index/manager"
import type { IndexProgressUpdate } from "../../services/code-index/interfaces/manager"
import { MdmService } from "../../services/mdm/MdmService"
import { fileExistsAtPath } from "../../utils/fs"
import { setTtsEnabled, setTtsSpeed } from "../../utils/tts"
import { ContextProxy } from "../config/ContextProxy"
import { ProviderSettingsManager } from "../config/ProviderSettingsManager"
import { CustomModesManager } from "../config/CustomModesManager"
import { buildApiHandler } from "../../api"
import { Task, TaskOptions } from "../task/Task"
import { getNonce } from "./getNonce"
import { getUri } from "./getUri"
import { getSystemPromptFilePath } from "../prompts/sections/custom-system-prompt"
import { getWorkspacePath } from "../../utils/path"
import { webviewMessageHandler } from "./webviewMessageHandler"
import { WebviewMessage } from "../../shared/WebviewMessage"
import { EMBEDDING_MODEL_PROFILES } from "../../shared/embeddingModels"
import { ProfileValidator } from "../../shared/ProfileValidator"
import { getWorkspaceGitInfo } from "../../utils/git"

/**
 * https://github.com/microsoft/vscode-webview-ui-toolkit-samples/blob/main/default/weather-webview/src/providers/WeatherViewProvider.ts
 * https://github.com/KumarVariable/vscode-extension-sidebar-html/blob/master/src/customSidebarViewProvider.ts
 */

export type ClineProviderEvents = {
	clineCreated: [cline: Task]
}

class OrganizationAllowListViolationError extends Error {
	constructor(message: string) {
		super(message)
	}
}

export class ClineProvider
	extends EventEmitter<ClineProviderEvents>
	implements vscode.WebviewViewProvider, TelemetryPropertiesProvider
{
	// Used in package.json as the view's id. This value cannot be changed due
	// to how VSCode caches views based on their id, and updating the id would
	// break existing instances of the extension.
	public static readonly sideBarId = `${Package.name}.SidebarProvider`
	public static readonly tabPanelId = `${Package.name}.TabPanelProvider`
	private static activeInstances: Set<ClineProvider> = new Set()
	private disposables: vscode.Disposable[] = []
	private webviewDisposables: vscode.Disposable[] = []
	private view?: vscode.WebviewView | vscode.WebviewPanel
	private clineStack: Task[] = []
	private codeIndexStatusSubscription?: vscode.Disposable
	private _workspaceTracker?: WorkspaceTracker // workSpaceTracker read-only for access outside this class
	public get workspaceTracker(): WorkspaceTracker | undefined {
		return this._workspaceTracker
	}
	protected mcpHub?: McpHub // Change from private to protected
	private marketplaceManager: MarketplaceManager
	private mdmService?: MdmService

	public isViewLaunched = false
	public settingsImportedAt?: number
	public readonly latestAnnouncementId = "jul-09-2025-3-23-0" // Update for v3.23.0 announcement
	public readonly providerSettingsManager: ProviderSettingsManager
	public readonly customModesManager: CustomModesManager

	constructor(
		readonly context: vscode.ExtensionContext,
		private readonly outputChannel: vscode.OutputChannel,
		private readonly renderContext: "sidebar" | "editor" = "sidebar",
		public readonly contextProxy: ContextProxy,
		public readonly codeIndexManager?: CodeIndexManager,
		mdmService?: MdmService,
	) {
		super()

		this.log("ClineProvider instantiated")
		ClineProvider.activeInstances.add(this)

		this.codeIndexManager = codeIndexManager
		this.mdmService = mdmService
		this.updateGlobalState("codebaseIndexModels", EMBEDDING_MODEL_PROFILES)

		// Start configuration loading (which might trigger indexing) in the background.
		// Don't await, allowing activation to continue immediately.

		// Register this provider with the telemetry service to enable it to add
		// properties like mode and provider.
		TelemetryService.instance.setProvider(this)

		this._workspaceTracker = new WorkspaceTracker(this)

		this.providerSettingsManager = new ProviderSettingsManager(this.context)

		this.customModesManager = new CustomModesManager(this.context, async () => {
			await this.postStateToWebview()
		})

		// Initialize MCP Hub through the singleton manager
		McpServerManager.getInstance(this.context, this)
			.then((hub) => {
				this.mcpHub = hub
				this.mcpHub.registerClient()
			})
			.catch((error) => {
				this.log(`Failed to initialize MCP Hub: ${error}`)
			})

		this.marketplaceManager = new MarketplaceManager(this.context, this.customModesManager)
	}

	// Adds a new Cline instance to clineStack, marking the start of a new task.
	// The instance is pushed to the top of the stack (LIFO order).
	// When the task is completed, the top instance is removed, reactivating the previous task.
	async addClineToStack(cline: Task) {
		console.log(`[subtasks] adding task ${cline.taskId}.${cline.instanceId} to stack`)

		// Add this cline instance into the stack that represents the order of all the called tasks.
		this.clineStack.push(cline)

		// Ensure getState() resolves correctly.
		const state = await this.getState()

		if (!state || typeof state.mode !== "string") {
			throw new Error(t("common:errors.retrieve_current_mode"))
		}
	}

	// Removes and destroys the top Cline instance (the current finished task),
	// activating the previous one (resuming the parent task).
	async removeClineFromStack() {
		if (this.clineStack.length === 0) {
			return
		}

		// Pop the top Cline instance from the stack.
		let cline = this.clineStack.pop()

		if (cline) {
			console.log(`[subtasks] removing task ${cline.taskId}.${cline.instanceId} from stack`)

			try {
				// Abort the running task and set isAbandoned to true so
				// all running promises will exit as well.
				await cline.abortTask(true)
			} catch (e) {
				this.log(
					`[subtasks] encountered error while aborting task ${cline.taskId}.${cline.instanceId}: ${e.message}`,
				)
			}

			// Make sure no reference kept, once promises end it will be
			// garbage collected.
			cline = undefined
		}
	}

	// returns the current cline object in the stack (the top one)
	// if the stack is empty, returns undefined
	getCurrentCline(): Task | undefined {
		if (this.clineStack.length === 0) {
			return undefined
		}
		return this.clineStack[this.clineStack.length - 1]
	}

	// returns the current clineStack length (how many cline objects are in the stack)
	getClineStackSize(): number {
		return this.clineStack.length
	}

	public getCurrentTaskStack(): string[] {
		return this.clineStack.map((cline) => cline.taskId)
	}

	// remove the current task/cline instance (at the top of the stack), so this task is finished
	// and resume the previous task/cline instance (if it exists)
	// this is used when a sub task is finished and the parent task needs to be resumed
	async finishSubTask(lastMessage: string) {
		console.log(`[subtasks] finishing subtask ${lastMessage}`)
		// remove the last cline instance from the stack (this is the finished sub task)
		await this.removeClineFromStack()
		// resume the last cline instance in the stack (if it exists - this is the 'parent' calling task)
		await this.getCurrentCline()?.resumePausedTask(lastMessage)
	}

	// Clear the current task without treating it as a subtask
	// This is used when the user cancels a task that is not a subtask
	async clearTask() {
		await this.removeClineFromStack()
	}

	/*
	VSCode extensions use the disposable pattern to clean up resources when the sidebar/editor tab is closed by the user or system. This applies to event listening, commands, interacting with the UI, etc.
	- https://vscode-docs.readthedocs.io/en/stable/extensions/patterns-and-principles/
	- https://github.com/microsoft/vscode-extension-samples/blob/main/webview-sample/src/extension.ts
	*/
	private clearWebviewResources() {
		while (this.webviewDisposables.length) {
			const x = this.webviewDisposables.pop()
			if (x) {
				x.dispose()
			}
		}
	}

	async dispose() {
		this.log("Disposing ClineProvider...")
		await this.removeClineFromStack()
		this.log("Cleared task")

		if (this.view && "dispose" in this.view) {
			this.view.dispose()
			this.log("Disposed webview")
		}

		this.clearWebviewResources()

		while (this.disposables.length) {
			const x = this.disposables.pop()

			if (x) {
				x.dispose()
			}
		}

		this._workspaceTracker?.dispose()
		this._workspaceTracker = undefined
		await this.mcpHub?.unregisterClient()
		this.mcpHub = undefined
		this.marketplaceManager?.cleanup()
		this.customModesManager?.dispose()
		this.log("Disposed all disposables")
		ClineProvider.activeInstances.delete(this)

		McpServerManager.unregisterProvider(this)
	}

	public static getVisibleInstance(): ClineProvider | undefined {
		return findLast(Array.from(this.activeInstances), (instance) => instance.view?.visible === true)
	}

	public static async getInstance(): Promise<ClineProvider | undefined> {
		let visibleProvider = ClineProvider.getVisibleInstance()

		// If no visible provider, try to show the sidebar view
		if (!visibleProvider) {
			await vscode.commands.executeCommand(`${Package.name}.SidebarProvider.focus`)
			// Wait briefly for the view to become visible
			await delay(100)
			visibleProvider = ClineProvider.getVisibleInstance()
		}

		// If still no visible provider, return
		if (!visibleProvider) {
			return
		}

		return visibleProvider
	}

	public static async isActiveTask(): Promise<boolean> {
		const visibleProvider = await ClineProvider.getInstance()
		if (!visibleProvider) {
			return false
		}

		// Check if there is a cline instance in the stack (if this provider has an active task)
		if (visibleProvider.getCurrentCline()) {
			return true
		}

		return false
	}

	public static async handleCodeAction(
		command: CodeActionId,
		promptType: CodeActionName,
		params: Record<string, string | any[]>,
	): Promise<void> {
		// Capture telemetry for code action usage
		TelemetryService.instance.captureCodeActionUsed(promptType)

		const visibleProvider = await ClineProvider.getInstance()

		if (!visibleProvider) {
			return
		}

		const { customSupportPrompts } = await visibleProvider.getState()

		// TODO: Improve type safety for promptType.
		const prompt = supportPrompt.create(promptType, params, customSupportPrompts)

		if (command === "addToContext") {
			await visibleProvider.postMessageToWebview({ type: "invoke", invoke: "setChatBoxMessage", text: prompt })
			return
		}

		await visibleProvider.initClineWithTask(prompt)
	}

	public static async handleTerminalAction(
		command: TerminalActionId,
		promptType: TerminalActionPromptType,
		params: Record<string, string | any[]>,
	): Promise<void> {
		TelemetryService.instance.captureCodeActionUsed(promptType)

		const visibleProvider = await ClineProvider.getInstance()

		if (!visibleProvider) {
			return
		}

		const { customSupportPrompts } = await visibleProvider.getState()
		const prompt = supportPrompt.create(promptType, params, customSupportPrompts)

		if (command === "terminalAddToContext") {
			await visibleProvider.postMessageToWebview({ type: "invoke", invoke: "setChatBoxMessage", text: prompt })
			return
		}

		try {
			await visibleProvider.initClineWithTask(prompt)
		} catch (error) {
			if (error instanceof OrganizationAllowListViolationError) {
				// Errors from terminal commands seem to get swallowed / ignored.
				vscode.window.showErrorMessage(error.message)
			}
			throw error
		}
	}

	async resolveWebviewView(webviewView: vscode.WebviewView | vscode.WebviewPanel) {
		this.log("Resolving webview view")

		this.view = webviewView

		// Set panel reference according to webview type
		const inTabMode = "onDidChangeViewState" in webviewView
		if (inTabMode) {
			// Tag page type
			setPanel(webviewView, "tab")
		} else if ("onDidChangeVisibility" in webviewView) {
			// Sidebar Type
			setPanel(webviewView, "sidebar")
		}

		// Initialize out-of-scope variables that need to receive persistent global state values
		this.getState().then(
			({
				terminalShellIntegrationTimeout = Terminal.defaultShellIntegrationTimeout,
				terminalShellIntegrationDisabled = false,
				terminalCommandDelay = 0,
				terminalZshClearEolMark = true,
				terminalZshOhMy = false,
				terminalZshP10k = false,
				terminalPowershellCounter = false,
				terminalZdotdir = false,
			}) => {
				Terminal.setShellIntegrationTimeout(terminalShellIntegrationTimeout)
				Terminal.setShellIntegrationDisabled(terminalShellIntegrationDisabled)
				Terminal.setCommandDelay(terminalCommandDelay)
				Terminal.setTerminalZshClearEolMark(terminalZshClearEolMark)
				Terminal.setTerminalZshOhMy(terminalZshOhMy)
				Terminal.setTerminalZshP10k(terminalZshP10k)
				Terminal.setPowershellCounter(terminalPowershellCounter)
				Terminal.setTerminalZdotdir(terminalZdotdir)
			},
		)

		// Initialize tts enabled state
		this.getState().then(({ ttsEnabled }) => {
			setTtsEnabled(ttsEnabled ?? false)
		})

		// Initialize tts speed state
		this.getState().then(({ ttsSpeed }) => {
			setTtsSpeed(ttsSpeed ?? 1)
		})

		webviewView.webview.options = {
			// Allow scripts in the webview
			enableScripts: true,
			localResourceRoots: [this.contextProxy.extensionUri],
		}

		webviewView.webview.html =
			this.contextProxy.extensionMode === vscode.ExtensionMode.Development
				? await this.getHMRHtmlContent(webviewView.webview)
				: this.getHtmlContent(webviewView.webview)

		// Sets up an event listener to listen for messages passed from the webview view context
		// and executes code based on the message that is received
		this.setWebviewMessageListener(webviewView.webview)

		// Subscribe to code index status updates if the manager exists
		if (this.codeIndexManager) {
			this.codeIndexStatusSubscription = this.codeIndexManager.onProgressUpdate((update: IndexProgressUpdate) => {
				this.postMessageToWebview({
					type: "indexingStatusUpdate",
					values: update,
				})
			})
			this.webviewDisposables.push(this.codeIndexStatusSubscription)
		}

		// Logs show up in bottom panel > Debug Console
		//console.log("registering listener")

		// Listen for when the panel becomes visible
		// https://github.com/microsoft/vscode-discussions/discussions/840
		if ("onDidChangeViewState" in webviewView) {
			// WebviewView and WebviewPanel have all the same properties except for this visibility listener
			// panel
			const viewStateDisposable = webviewView.onDidChangeViewState(() => {
				if (this.view?.visible) {
					this.postMessageToWebview({ type: "action", action: "didBecomeVisible" })
				}
			})
			this.webviewDisposables.push(viewStateDisposable)
		} else if ("onDidChangeVisibility" in webviewView) {
			// sidebar
			const visibilityDisposable = webviewView.onDidChangeVisibility(() => {
				if (this.view?.visible) {
					this.postMessageToWebview({ type: "action", action: "didBecomeVisible" })
				}
			})
			this.webviewDisposables.push(visibilityDisposable)
		}

		// Listen for when the view is disposed
		// This happens when the user closes the view or when the view is closed programmatically
		webviewView.onDidDispose(
			async () => {
				if (inTabMode) {
					this.log("Disposing ClineProvider instance for tab view")
					await this.dispose()
				} else {
					this.log("Clearing webview resources for sidebar view")
					this.clearWebviewResources()
					this.codeIndexStatusSubscription?.dispose()
					this.codeIndexStatusSubscription = undefined
				}
			},
			null,
			this.disposables,
		)

		// Listen for when color changes
		const configDisposable = vscode.workspace.onDidChangeConfiguration(async (e) => {
			if (e && e.affectsConfiguration("workbench.colorTheme")) {
				// Sends latest theme name to webview
				await this.postMessageToWebview({ type: "theme", text: JSON.stringify(await getTheme()) })
			}
		})
		this.webviewDisposables.push(configDisposable)

		// If the extension is starting a new session, clear previous task state.
		await this.removeClineFromStack()

		this.log("Webview view resolved")
	}

	public async initClineWithSubTask(parent: Task, task?: string, images?: string[]) {
		return this.initClineWithTask(task, images, parent)
	}

	// When initializing a new task, (not from history but from a tool command
	// new_task) there is no need to remove the previous task since the new
	// task is a subtask of the previous one, and when it finishes it is removed
	// from the stack and the caller is resumed in this way we can have a chain
	// of tasks, each one being a sub task of the previous one until the main
	// task is finished.
	public async initClineWithTask(
		task?: string,
		images?: string[],
		parentTask?: Task,
		options: Partial<
			Pick<
				TaskOptions,
				"enableDiff" | "enableCheckpoints" | "fuzzyMatchThreshold" | "consecutiveMistakeLimit" | "experiments"
			>
		> = {},
	) {
		const {
			apiConfiguration,
			organizationAllowList,
			diffEnabled: enableDiff,
			enableCheckpoints,
			fuzzyMatchThreshold,
			experiments,
		} = await this.getState()

		if (!ProfileValidator.isProfileAllowed(apiConfiguration, organizationAllowList)) {
			throw new OrganizationAllowListViolationError(t("common:errors.violated_organization_allowlist"))
		}

		const cline = new Task({
			provider: this,
			apiConfiguration,
			enableDiff,
			enableCheckpoints,
			fuzzyMatchThreshold,
			consecutiveMistakeLimit: apiConfiguration.consecutiveMistakeLimit,
			task,
			images,
			experiments,
			rootTask: this.clineStack.length > 0 ? this.clineStack[0] : undefined,
			parentTask,
			taskNumber: this.clineStack.length + 1,
			onCreated: (cline) => this.emit("clineCreated", cline),
			...options,
		})

		await this.addClineToStack(cline)

		this.log(
			`[subtasks] ${cline.parentTask ? "child" : "parent"} task ${cline.taskId}.${cline.instanceId} instantiated`,
		)

		return cline
	}

	public async initClineWithHistoryItem(historyItem: HistoryItem & { rootTask?: Task; parentTask?: Task }) {
		await this.removeClineFromStack()

		const {
			apiConfiguration,
			diffEnabled: enableDiff,
			enableCheckpoints,
			fuzzyMatchThreshold,
			experiments,
		} = await this.getState()

		const cline = new Task({
			provider: this,
			apiConfiguration,
			enableDiff,
			enableCheckpoints,
			fuzzyMatchThreshold,
			consecutiveMistakeLimit: apiConfiguration.consecutiveMistakeLimit,
			historyItem,
			experiments,
			rootTask: historyItem.rootTask,
			parentTask: historyItem.parentTask,
			taskNumber: historyItem.number,
			onCreated: (cline) => this.emit("clineCreated", cline),
		})

		await this.addClineToStack(cline)
		this.log(
			`[subtasks] ${cline.parentTask ? "child" : "parent"} task ${cline.taskId}.${cline.instanceId} instantiated`,
		)
		return cline
	}

	public async postMessageToWebview(message: ExtensionMessage) {
		await this.view?.webview.postMessage(message)
	}

	private async getHMRHtmlContent(webview: vscode.Webview): Promise<string> {
		// Try to read the port from the file
		let localPort = "5173" // Default fallback
		try {
			const fs = require("fs")
			const path = require("path")
			const portFilePath = path.resolve(__dirname, "../../.vite-port")

			if (fs.existsSync(portFilePath)) {
				localPort = fs.readFileSync(portFilePath, "utf8").trim()
				console.log(`[ClineProvider:Vite] Using Vite server port from ${portFilePath}: ${localPort}`)
			} else {
				console.log(
					`[ClineProvider:Vite] Port file not found at ${portFilePath}, using default port: ${localPort}`,
				)
			}
		} catch (err) {
			console.error("[ClineProvider:Vite] Failed to read Vite port file:", err)
			// Continue with default port if file reading fails
		}

		const localServerUrl = `localhost:${localPort}`

		// Check if local dev server is running.
		try {
			await axios.get(`http://${localServerUrl}`)
		} catch (error) {
			vscode.window.showErrorMessage(t("common:errors.hmr_not_running"))

			return this.getHtmlContent(webview)
		}

		const nonce = getNonce()

		const stylesUri = getUri(webview, this.contextProxy.extensionUri, [
			"webview-ui",
			"build",
			"assets",
			"index.css",
		])

		const codiconsUri = getUri(webview, this.contextProxy.extensionUri, ["assets", "codicons", "codicon.css"])
		const materialIconsUri = getUri(webview, this.contextProxy.extensionUri, [
			"assets",
			"vscode-material-icons",
			"icons",
		])
		const imagesUri = getUri(webview, this.contextProxy.extensionUri, ["assets", "images"])
		const audioUri = getUri(webview, this.contextProxy.extensionUri, ["webview-ui", "audio"])

		const file = "src/index.tsx"
		const scriptUri = `http://${localServerUrl}/${file}`

		const reactRefresh = /*html*/ `
			<script nonce="${nonce}" type="module">
				import RefreshRuntime from "http://localhost:${localPort}/@react-refresh"
				RefreshRuntime.injectIntoGlobalHook(window)
				window.$RefreshReg$ = () => {}
				window.$RefreshSig$ = () => (type) => type
				window.__vite_plugin_react_preamble_installed__ = true
			</script>
		`

		const csp = [
			"default-src 'none'",
			`font-src ${webview.cspSource} data:`,
			`style-src ${webview.cspSource} 'unsafe-inline' https://* http://${localServerUrl} http://0.0.0.0:${localPort}`,
			`img-src ${webview.cspSource} https://storage.googleapis.com https://img.clerk.com data:`,
			`media-src ${webview.cspSource}`,
			`script-src 'unsafe-eval' ${webview.cspSource} https://* https://*.posthog.com http://${localServerUrl} http://0.0.0.0:${localPort} 'nonce-${nonce}'`,
			`connect-src ${webview.cspSource} https://* https://*.posthog.com ws://${localServerUrl} ws://0.0.0.0:${localPort} http://${localServerUrl} http://0.0.0.0:${localPort}`,
		]

		return /*html*/ `
			<!DOCTYPE html>
			<html lang="en">
				<head>
					<meta charset="utf-8">
					<meta name="viewport" content="width=device-width,initial-scale=1,shrink-to-fit=no">
					<meta http-equiv="Content-Security-Policy" content="${csp.join("; ")}">
					<link rel="stylesheet" type="text/css" href="${stylesUri}">
					<link href="${codiconsUri}" rel="stylesheet" />
					<script nonce="${nonce}">
						window.IMAGES_BASE_URI = "${imagesUri}"
						window.AUDIO_BASE_URI = "${audioUri}"
						window.MATERIAL_ICONS_BASE_URI = "${materialIconsUri}"
					</script>
					<title>Roo Code</title>
				</head>
				<body>
					<div id="root"></div>
					${reactRefresh}
					<script type="module" src="${scriptUri}"></script>
				</body>
			</html>
		`
	}

	/**
	 * Defines and returns the HTML that should be rendered within the webview panel.
	 *
	 * @remarks This is also the place where references to the React webview build files
	 * are created and inserted into the webview HTML.
	 *
	 * @param webview A reference to the extension webview
	 * @param extensionUri The URI of the directory containing the extension
	 * @returns A template string literal containing the HTML that should be
	 * rendered within the webview panel
	 */
	private getHtmlContent(webview: vscode.Webview): string {
		// Get the local path to main script run in the webview,
		// then convert it to a uri we can use in the webview.

		// The CSS file from the React build output
		const stylesUri = getUri(webview, this.contextProxy.extensionUri, [
			"webview-ui",
			"build",
			"assets",
			"index.css",
		])

		const scriptUri = getUri(webview, this.contextProxy.extensionUri, ["webview-ui", "build", "assets", "index.js"])
		const codiconsUri = getUri(webview, this.contextProxy.extensionUri, ["assets", "codicons", "codicon.css"])
		const materialIconsUri = getUri(webview, this.contextProxy.extensionUri, [
			"assets",
			"vscode-material-icons",
			"icons",
		])
		const imagesUri = getUri(webview, this.contextProxy.extensionUri, ["assets", "images"])
		const audioUri = getUri(webview, this.contextProxy.extensionUri, ["webview-ui", "audio"])

		// Use a nonce to only allow a specific script to be run.
		/*
		content security policy of your webview to only allow scripts that have a specific nonce
		create a content security policy meta tag so that only loading scripts with a nonce is allowed
		As your extension grows you will likely want to add custom styles, fonts, and/or images to your webview. If you do, you will need to update the content security policy meta tag to explicitly allow for these resources. E.g.
				<meta http-equiv="Content-Security-Policy" content="default-src 'none'; style-src ${webview.cspSource}; font-src ${webview.cspSource}; img-src ${webview.cspSource} https:; script-src 'nonce-${nonce}';">
		- 'unsafe-inline' is required for styles due to vscode-webview-toolkit's dynamic style injection
		- since we pass base64 images to the webview, we need to specify img-src ${webview.cspSource} data:;

		in meta tag we add nonce attribute: A cryptographic nonce (only used once) to allow scripts. The server must generate a unique nonce value each time it transmits a policy. It is critical to provide a nonce that cannot be guessed as bypassing a resource's policy is otherwise trivial.
		*/
		const nonce = getNonce()

		// Tip: Install the es6-string-html VS Code extension to enable code highlighting below
		return /*html*/ `
        <!DOCTYPE html>
        <html lang="en">
          <head>
            <meta charset="utf-8">
            <meta name="viewport" content="width=device-width,initial-scale=1,shrink-to-fit=no">
            <meta name="theme-color" content="#000000">
            <meta http-equiv="Content-Security-Policy" content="default-src 'none'; font-src ${webview.cspSource} data:; style-src ${webview.cspSource} 'unsafe-inline'; img-src ${webview.cspSource} https://storage.googleapis.com https://img.clerk.com data:; media-src ${webview.cspSource}; script-src ${webview.cspSource} 'wasm-unsafe-eval' 'nonce-${nonce}' https://us-assets.i.posthog.com 'strict-dynamic'; connect-src ${webview.cspSource} https://openrouter.ai https://api.requesty.ai https://us.i.posthog.com https://us-assets.i.posthog.com;">
            <link rel="stylesheet" type="text/css" href="${stylesUri}">
			<link href="${codiconsUri}" rel="stylesheet" />
			<script nonce="${nonce}">
				window.IMAGES_BASE_URI = "${imagesUri}"
				window.AUDIO_BASE_URI = "${audioUri}"
				window.MATERIAL_ICONS_BASE_URI = "${materialIconsUri}"
			</script>
            <title>Roo Code</title>
          </head>
          <body>
            <noscript>You need to enable JavaScript to run this app.</noscript>
            <div id="root"></div>
            <script nonce="${nonce}" type="module" src="${scriptUri}"></script>
          </body>
        </html>
      `
	}

	/**
	 * Sets up an event listener to listen for messages passed from the webview context and
	 * executes code based on the message that is received.
	 *
	 * @param webview A reference to the extension webview
	 */
	private setWebviewMessageListener(webview: vscode.Webview) {
		const onReceiveMessage = async (message: WebviewMessage) =>
			webviewMessageHandler(this, message, this.marketplaceManager)

		const messageDisposable = webview.onDidReceiveMessage(onReceiveMessage)
		this.webviewDisposables.push(messageDisposable)
	}

	/**
	 * Handle switching to a new mode, including updating the associated API configuration
	 * @param newMode The mode to switch to
	 */
	public async handleModeSwitch(newMode: Mode) {
		const cline = this.getCurrentCline()

		if (cline) {
			TelemetryService.instance.captureModeSwitch(cline.taskId, newMode)
			cline.emit("taskModeSwitched", cline.taskId, newMode)
		}

		await this.updateGlobalState("mode", newMode)

		// Load the saved API config for the new mode if it exists
		const savedConfigId = await this.providerSettingsManager.getModeConfigId(newMode)
		const listApiConfig = await this.providerSettingsManager.listConfig()

		// Update listApiConfigMeta first to ensure UI has latest data
		await this.updateGlobalState("listApiConfigMeta", listApiConfig)

		// If this mode has a saved config, use it.
		if (savedConfigId) {
			const profile = listApiConfig.find(({ id }) => id === savedConfigId)

			if (profile?.name) {
				await this.activateProviderProfile({ name: profile.name })
			}
		} else {
			// If no saved config for this mode, save current config as default.
			const currentApiConfigName = this.getGlobalState("currentApiConfigName")

			if (currentApiConfigName) {
				const config = listApiConfig.find((c) => c.name === currentApiConfigName)

				if (config?.id) {
					await this.providerSettingsManager.setModeConfig(newMode, config.id)
				}
			}
		}

		await this.postStateToWebview()
	}

	// Provider Profile Management

	getProviderProfileEntries(): ProviderSettingsEntry[] {
		return this.contextProxy.getValues().listApiConfigMeta || []
	}

	getProviderProfileEntry(name: string): ProviderSettingsEntry | undefined {
		return this.getProviderProfileEntries().find((profile) => profile.name === name)
	}

	public hasProviderProfileEntry(name: string): boolean {
		return !!this.getProviderProfileEntry(name)
	}

	async upsertProviderProfile(
		name: string,
		providerSettings: ProviderSettings,
		activate: boolean = true,
	): Promise<string | undefined> {
		try {
			// TODO: Do we need to be calling `activateProfile`? It's not
			// clear to me what the source of truth should be; in some cases
			// we rely on the `ContextProxy`'s data store and in other cases
			// we rely on the `ProviderSettingsManager`'s data store. It might
			// be simpler to unify these two.
			const id = await this.providerSettingsManager.saveConfig(name, providerSettings)

			if (activate) {
				const { mode } = await this.getState()

				// These promises do the following:
				// 1. Adds or updates the list of provider profiles.
				// 2. Sets the current provider profile.
				// 3. Sets the current mode's provider profile.
				// 4. Copies the provider settings to the context.
				//
				// Note: 1, 2, and 4 can be done in one `ContextProxy` call:
				// this.contextProxy.setValues({ ...providerSettings, listApiConfigMeta: ..., currentApiConfigName: ... })
				// We should probably switch to that and verify that it works.
				// I left the original implementation in just to be safe.
				await Promise.all([
					this.updateGlobalState("listApiConfigMeta", await this.providerSettingsManager.listConfig()),
					this.updateGlobalState("currentApiConfigName", name),
					this.providerSettingsManager.setModeConfig(mode, id),
					this.contextProxy.setProviderSettings(providerSettings),
				])

				// Change the provider for the current task.
				// TODO: We should rename `buildApiHandler` for clarity (e.g. `getProviderClient`).
				const task = this.getCurrentCline()

				if (task) {
					task.api = buildApiHandler(providerSettings)
				}
			} else {
				await this.updateGlobalState("listApiConfigMeta", await this.providerSettingsManager.listConfig())
			}

			await this.postStateToWebview()
			return id
		} catch (error) {
			this.log(
				`Error create new api configuration: ${JSON.stringify(error, Object.getOwnPropertyNames(error), 2)}`,
			)

			vscode.window.showErrorMessage(t("common:errors.create_api_config"))
			return undefined
		}
	}

	async deleteProviderProfile(profileToDelete: ProviderSettingsEntry) {
		const globalSettings = this.contextProxy.getValues()
		let profileToActivate: string | undefined = globalSettings.currentApiConfigName

		if (profileToDelete.name === profileToActivate) {
			profileToActivate = this.getProviderProfileEntries().find(({ name }) => name !== profileToDelete.name)?.name
		}

		if (!profileToActivate) {
			throw new Error("You cannot delete the last profile")
		}

		const entries = this.getProviderProfileEntries().filter(({ name }) => name !== profileToDelete.name)

		await this.contextProxy.setValues({
			...globalSettings,
			currentApiConfigName: profileToActivate,
			listApiConfigMeta: entries,
		})

		await this.postStateToWebview()
	}

	async activateProviderProfile(args: { name: string } | { id: string }) {
		const { name, id, ...providerSettings } = await this.providerSettingsManager.activateProfile(args)

		// See `upsertProviderProfile` for a description of what this is doing.
		await Promise.all([
			this.contextProxy.setValue("listApiConfigMeta", await this.providerSettingsManager.listConfig()),
			this.contextProxy.setValue("currentApiConfigName", name),
			this.contextProxy.setProviderSettings(providerSettings),
		])

		const { mode } = await this.getState()

		if (id) {
			await this.providerSettingsManager.setModeConfig(mode, id)
		}

		// Change the provider for the current task.
		const task = this.getCurrentCline()

		if (task) {
			task.api = buildApiHandler(providerSettings)
		}

		await this.postStateToWebview()
	}

	// Task Management

	async cancelTask() {
		const cline = this.getCurrentCline()

		if (!cline) {
			return
		}

		console.log(`[subtasks] cancelling task ${cline.taskId}.${cline.instanceId}`)

		const { historyItem } = await this.getTaskWithId(cline.taskId)
		// Preserve parent and root task information for history item.
		const rootTask = cline.rootTask
		const parentTask = cline.parentTask

		cline.abortTask()

		await pWaitFor(
			() =>
				this.getCurrentCline()! === undefined ||
				this.getCurrentCline()!.isStreaming === false ||
				this.getCurrentCline()!.didFinishAbortingStream ||
				// If only the first chunk is processed, then there's no
				// need to wait for graceful abort (closes edits, browser,
				// etc).
				this.getCurrentCline()!.isWaitingForFirstChunk,
			{
				timeout: 3_000,
			},
		).catch(() => {
			console.error("Failed to abort task")
		})

		if (this.getCurrentCline()) {
			// 'abandoned' will prevent this Cline instance from affecting
			// future Cline instances. This may happen if its hanging on a
			// streaming request.
			this.getCurrentCline()!.abandoned = true
		}

		// Clears task again, so we need to abortTask manually above.
		await this.initClineWithHistoryItem({ ...historyItem, rootTask, parentTask })
	}

	async updateCustomInstructions(instructions?: string) {
		// User may be clearing the field.
		await this.updateGlobalState("customInstructions", instructions || undefined)
		await this.postStateToWebview()
	}

	// MCP

	async ensureMcpServersDirectoryExists(): Promise<string> {
		// Get platform-specific application data directory
		let mcpServersDir: string
		if (process.platform === "win32") {
			// Windows: %APPDATA%\Roo-Code\MCP
			mcpServersDir = path.join(os.homedir(), "AppData", "Roaming", "Roo-Code", "MCP")
		} else if (process.platform === "darwin") {
			// macOS: ~/Documents/Cline/MCP
			mcpServersDir = path.join(os.homedir(), "Documents", "Cline", "MCP")
		} else {
			// Linux: ~/.local/share/Cline/MCP
			mcpServersDir = path.join(os.homedir(), ".local", "share", "Roo-Code", "MCP")
		}

		try {
			await fs.mkdir(mcpServersDir, { recursive: true })
		} catch (error) {
			// Fallback to a relative path if directory creation fails
			return path.join(os.homedir(), ".roo-code", "mcp")
		}
		return mcpServersDir
	}

	async ensureSettingsDirectoryExists(): Promise<string> {
		const { getSettingsDirectoryPath } = await import("../../utils/storage")
		const globalStoragePath = this.contextProxy.globalStorageUri.fsPath
		return getSettingsDirectoryPath(globalStoragePath)
	}

	// OpenRouter

	async handleOpenRouterCallback(code: string) {
		let { apiConfiguration, currentApiConfigName } = await this.getState()

		let apiKey: string
		try {
			const baseUrl = apiConfiguration.openRouterBaseUrl || "https://openrouter.ai/api/v1"
			// Extract the base domain for the auth endpoint
			const baseUrlDomain = baseUrl.match(/^(https?:\/\/[^\/]+)/)?.[1] || "https://openrouter.ai"
			const response = await axios.post(`${baseUrlDomain}/api/v1/auth/keys`, { code })
			if (response.data && response.data.key) {
				apiKey = response.data.key
			} else {
				throw new Error("Invalid response from OpenRouter API")
			}
		} catch (error) {
			this.log(
				`Error exchanging code for API key: ${JSON.stringify(error, Object.getOwnPropertyNames(error), 2)}`,
			)
			throw error
		}

		const newConfiguration: ProviderSettings = {
			...apiConfiguration,
			apiProvider: "openrouter",
			openRouterApiKey: apiKey,
			openRouterModelId: apiConfiguration?.openRouterModelId || openRouterDefaultModelId,
		}

		await this.upsertProviderProfile(currentApiConfigName, newConfiguration)
	}

	// Glama

	async handleGlamaCallback(code: string) {
		let apiKey: string
		try {
			const response = await axios.post("https://glama.ai/api/gateway/v1/auth/exchange-code", { code })
			if (response.data && response.data.apiKey) {
				apiKey = response.data.apiKey
			} else {
				throw new Error("Invalid response from Glama API")
			}
		} catch (error) {
			this.log(
				`Error exchanging code for API key: ${JSON.stringify(error, Object.getOwnPropertyNames(error), 2)}`,
			)
			throw error
		}

		const { apiConfiguration, currentApiConfigName } = await this.getState()

		const newConfiguration: ProviderSettings = {
			...apiConfiguration,
			apiProvider: "glama",
			glamaApiKey: apiKey,
			glamaModelId: apiConfiguration?.glamaModelId || glamaDefaultModelId,
		}

		await this.upsertProviderProfile(currentApiConfigName, newConfiguration)
	}

	// Requesty

	async handleRequestyCallback(code: string) {
		let { apiConfiguration, currentApiConfigName } = await this.getState()

		const newConfiguration: ProviderSettings = {
			...apiConfiguration,
			apiProvider: "requesty",
			requestyApiKey: code,
			requestyModelId: apiConfiguration?.requestyModelId || requestyDefaultModelId,
		}

		await this.upsertProviderProfile(currentApiConfigName, newConfiguration)
	}

	// Task history

	async getTaskWithId(id: string): Promise<{
		historyItem: HistoryItem
		taskDirPath: string
		apiConversationHistoryFilePath: string
		uiMessagesFilePath: string
		apiConversationHistory: Anthropic.MessageParam[]
	}> {
		const history = this.getGlobalState("taskHistory") ?? []
		const historyItem = history.find((item) => item.id === id)

		if (historyItem) {
			const { getTaskDirectoryPath } = await import("../../utils/storage")
			const globalStoragePath = this.contextProxy.globalStorageUri.fsPath
			const taskDirPath = await getTaskDirectoryPath(globalStoragePath, id)
			const apiConversationHistoryFilePath = path.join(taskDirPath, GlobalFileNames.apiConversationHistory)
			const uiMessagesFilePath = path.join(taskDirPath, GlobalFileNames.uiMessages)
			const fileExists = await fileExistsAtPath(apiConversationHistoryFilePath)

			if (fileExists) {
				const apiConversationHistory = JSON.parse(await fs.readFile(apiConversationHistoryFilePath, "utf8"))

				return {
					historyItem,
					taskDirPath,
					apiConversationHistoryFilePath,
					uiMessagesFilePath,
					apiConversationHistory,
				}
			}
		}

		// if we tried to get a task that doesn't exist, remove it from state
		// FIXME: this seems to happen sometimes when the json file doesnt save to disk for some reason
		await this.deleteTaskFromState(id)
		throw new Error("Task not found")
	}

	async showTaskWithId(id: string) {
		if (id !== this.getCurrentCline()?.taskId) {
			// Non-current task.
			const { historyItem } = await this.getTaskWithId(id)
			await this.initClineWithHistoryItem(historyItem) // Clears existing task.
		}

		await this.postMessageToWebview({ type: "action", action: "chatButtonClicked" })
	}

	async exportTaskWithId(id: string) {
		const { historyItem, apiConversationHistory } = await this.getTaskWithId(id)
		await downloadTask(historyItem.ts, apiConversationHistory)
	}

	/* Condenses a task's message history to use fewer tokens. */
	async condenseTaskContext(taskId: string) {
		let task: Task | undefined
		for (let i = this.clineStack.length - 1; i >= 0; i--) {
			if (this.clineStack[i].taskId === taskId) {
				task = this.clineStack[i]
				break
			}
		}
		if (!task) {
			throw new Error(`Task with id ${taskId} not found in stack`)
		}
		await task.condenseContext()
		await this.postMessageToWebview({ type: "condenseTaskContextResponse", text: taskId })
	}

	// this function deletes a task from task hidtory, and deletes it's checkpoints and delete the task folder
	async deleteTaskWithId(id: string) {
		try {
			// get the task directory full path
			const { taskDirPath } = await this.getTaskWithId(id)

			// remove task from stack if it's the current task
			if (id === this.getCurrentCline()?.taskId) {
				// if we found the taskid to delete - call finish to abort this task and allow a new task to be started,
				// if we are deleting a subtask and parent task is still waiting for subtask to finish - it allows the parent to resume (this case should neve exist)
				await this.finishSubTask(t("common:tasks.deleted"))
			}

			// delete task from the task history state
			await this.deleteTaskFromState(id)

			// Delete associated shadow repository or branch.
			// TODO: Store `workspaceDir` in the `HistoryItem` object.
			const globalStorageDir = this.contextProxy.globalStorageUri.fsPath
			const workspaceDir = this.cwd

			try {
				await ShadowCheckpointService.deleteTask({ taskId: id, globalStorageDir, workspaceDir })
			} catch (error) {
				console.error(
					`[deleteTaskWithId${id}] failed to delete associated shadow repository or branch: ${error instanceof Error ? error.message : String(error)}`,
				)
			}

			// delete the entire task directory including checkpoints and all content
			try {
				await fs.rm(taskDirPath, { recursive: true, force: true })
				console.log(`[deleteTaskWithId${id}] removed task directory`)
			} catch (error) {
				console.error(
					`[deleteTaskWithId${id}] failed to remove task directory: ${error instanceof Error ? error.message : String(error)}`,
				)
			}
		} catch (error) {
			// If task is not found, just remove it from state
			if (error instanceof Error && error.message === "Task not found") {
				await this.deleteTaskFromState(id)
				return
			}
			throw error
		}
	}

	async deleteTaskFromState(id: string) {
		const taskHistory = this.getGlobalState("taskHistory") ?? []
		const updatedTaskHistory = taskHistory.filter((task) => task.id !== id)
		await this.updateGlobalState("taskHistory", updatedTaskHistory)
		await this.postStateToWebview()
	}

	async postStateToWebview() {
		const state = await this.getStateToPostToWebview()
		this.postMessageToWebview({ type: "state", state })

		// Check MDM compliance and send user to account tab if not compliant
		if (!this.checkMdmCompliance()) {
			await this.postMessageToWebview({ type: "action", action: "accountButtonClicked" })
		}
	}

	/**
	 * Fetches marketplace data on demand to avoid blocking main state updates
	 */
	async fetchMarketplaceData() {
		try {
			const [marketplaceItems, marketplaceInstalledMetadata] = await Promise.all([
				this.marketplaceManager.getCurrentItems().catch((error) => {
					console.error("Failed to fetch marketplace items:", error)
					return [] as MarketplaceItem[]
				}),
				this.marketplaceManager.getInstallationMetadata().catch((error) => {
					console.error("Failed to fetch installation metadata:", error)
					return { project: {}, global: {} } as MarketplaceInstalledMetadata
				}),
			])

			// Send marketplace data separately
			this.postMessageToWebview({
				type: "marketplaceData",
				marketplaceItems: marketplaceItems || [],
				marketplaceInstalledMetadata: marketplaceInstalledMetadata || { project: {}, global: {} },
			})
		} catch (error) {
			console.error("Failed to fetch marketplace data:", error)
			// Send empty data on error to prevent UI from hanging
			this.postMessageToWebview({
				type: "marketplaceData",
				marketplaceItems: [],
				marketplaceInstalledMetadata: { project: {}, global: {} },
			})

			// Show user-friendly error notification for network issues
			if (error instanceof Error && error.message.includes("timeout")) {
				vscode.window.showWarningMessage(
					"Marketplace data could not be loaded due to network restrictions. Core functionality remains available.",
				)
			}
		}
	}

	/**
	 * Checks if there is a file-based system prompt override for the given mode
	 */
	async hasFileBasedSystemPromptOverride(mode: Mode): Promise<boolean> {
		const promptFilePath = getSystemPromptFilePath(this.cwd, mode)
		return await fileExistsAtPath(promptFilePath)
	}

	/**
	 * Merges allowed commands from global state and workspace configuration
	 * with proper validation and deduplication
	 */
	private mergeAllowedCommands(globalStateCommands?: string[]): string[] {
		return this.mergeCommandLists("allowedCommands", "allowed", globalStateCommands)
	}

	/**
	 * Merges denied commands from global state and workspace configuration
	 * with proper validation and deduplication
	 */
	private mergeDeniedCommands(globalStateCommands?: string[]): string[] {
		return this.mergeCommandLists("deniedCommands", "denied", globalStateCommands)
	}

	/**
	 * Common utility for merging command lists from global state and workspace configuration.
	 * Implements the Command Denylist feature's merging strategy with proper validation.
	 *
	 * @param configKey - VSCode workspace configuration key
	 * @param commandType - Type of commands for error logging
	 * @param globalStateCommands - Commands from global state
	 * @returns Merged and deduplicated command list
	 */
	private mergeCommandLists(
		configKey: "allowedCommands" | "deniedCommands",
		commandType: "allowed" | "denied",
		globalStateCommands?: string[],
	): string[] {
		try {
			// Validate and sanitize global state commands
			const validGlobalCommands = Array.isArray(globalStateCommands)
				? globalStateCommands.filter((cmd) => typeof cmd === "string" && cmd.trim().length > 0)
				: []

			// Get workspace configuration commands
			const workspaceCommands = vscode.workspace.getConfiguration(Package.name).get<string[]>(configKey) || []

			// Validate and sanitize workspace commands
			const validWorkspaceCommands = Array.isArray(workspaceCommands)
				? workspaceCommands.filter((cmd) => typeof cmd === "string" && cmd.trim().length > 0)
				: []

			// Combine and deduplicate commands
			// Global state takes precedence over workspace configuration
			const mergedCommands = [...new Set([...validGlobalCommands, ...validWorkspaceCommands])]

			return mergedCommands
		} catch (error) {
			console.error(`Error merging ${commandType} commands:`, error)
			// Return empty array as fallback to prevent crashes
			return []
		}
	}

	async getStateToPostToWebview() {
		const {
			apiConfiguration,
			lastShownAnnouncementId,
			customInstructions,
			alwaysAllowReadOnly,
			alwaysAllowReadOnlyOutsideWorkspace,
			alwaysAllowWrite,
			alwaysAllowWriteOutsideWorkspace,
			alwaysAllowWriteProtected,
			alwaysAllowExecute,
			allowedCommands,
			deniedCommands,
			alwaysAllowBrowser,
			alwaysAllowMcp,
			alwaysAllowModeSwitch,
			alwaysAllowSubtasks,
			alwaysAllowUpdateTodoList,
			allowedMaxRequests,
			autoCondenseContext,
			autoCondenseContextPercent,
			soundEnabled,
			ttsEnabled,
			ttsSpeed,
			diffEnabled,
			enableCheckpoints,
			taskHistory,
			soundVolume,
			browserViewportSize,
			screenshotQuality,
			remoteBrowserHost,
			remoteBrowserEnabled,
			cachedChromeHostUrl,
			writeDelayMs,
			terminalOutputLineLimit,
			terminalOutputCharacterLimit,
			terminalShellIntegrationTimeout,
			terminalShellIntegrationDisabled,
			terminalCommandDelay,
			terminalPowershellCounter,
			terminalZshClearEolMark,
			terminalZshOhMy,
			terminalZshP10k,
			terminalZdotdir,
			fuzzyMatchThreshold,
			mcpEnabled,
			enableMcpServerCreation,
			alwaysApproveResubmit,
			requestDelaySeconds,
			currentApiConfigName,
			listApiConfigMeta,
			pinnedApiConfigs,
			mode,
			customModePrompts,
			customSupportPrompts,
			enhancementApiConfigId,
			autoApprovalEnabled,
			customModes,
			experiments,
			maxOpenTabsContext,
			maxWorkspaceFiles,
			browserToolEnabled,
			telemetrySetting,
			showRooIgnoredFiles,
			language,
			maxReadFileLine,
			terminalCompressProgressBar,
			historyPreviewCollapsed,
			cloudUserInfo,
			cloudIsAuthenticated,
			sharingEnabled,
			organizationAllowList,
			maxConcurrentFileReads,
			condensingApiConfigId,
			customCondensingPrompt,
			codebaseIndexConfig,
			codebaseIndexModels,
			profileThresholds,
			alwaysAllowFollowupQuestions,
			followupAutoApproveTimeoutMs,
<<<<<<< HEAD
			diagnosticsEnabled,
			enableSvnContext,
=======
			includeDiagnosticMessages,
			maxDiagnosticMessages,
>>>>>>> d62a2605
		} = await this.getState()

		const telemetryKey = process.env.POSTHOG_API_KEY
		const machineId = vscode.env.machineId
		const mergedAllowedCommands = this.mergeAllowedCommands(allowedCommands)
		const mergedDeniedCommands = this.mergeDeniedCommands(deniedCommands)
		const cwd = this.cwd

		// Check if there's a system prompt override for the current mode
		const currentMode = mode ?? defaultModeSlug
		const hasSystemPromptOverride = await this.hasFileBasedSystemPromptOverride(currentMode)

		return {
			version: this.context.extension?.packageJSON?.version ?? "",
			apiConfiguration,
			customInstructions,
			alwaysAllowReadOnly: alwaysAllowReadOnly ?? false,
			alwaysAllowReadOnlyOutsideWorkspace: alwaysAllowReadOnlyOutsideWorkspace ?? false,
			alwaysAllowWrite: alwaysAllowWrite ?? false,
			alwaysAllowWriteOutsideWorkspace: alwaysAllowWriteOutsideWorkspace ?? false,
			alwaysAllowWriteProtected: alwaysAllowWriteProtected ?? false,
			alwaysAllowExecute: alwaysAllowExecute ?? false,
			alwaysAllowBrowser: alwaysAllowBrowser ?? false,
			alwaysAllowMcp: alwaysAllowMcp ?? false,
			alwaysAllowModeSwitch: alwaysAllowModeSwitch ?? false,
			alwaysAllowSubtasks: alwaysAllowSubtasks ?? false,
			alwaysAllowUpdateTodoList: alwaysAllowUpdateTodoList ?? false,
			allowedMaxRequests,
			autoCondenseContext: autoCondenseContext ?? true,
			autoCondenseContextPercent: autoCondenseContextPercent ?? 100,
			uriScheme: vscode.env.uriScheme,
			currentTaskItem: this.getCurrentCline()?.taskId
				? (taskHistory || []).find((item: HistoryItem) => item.id === this.getCurrentCline()?.taskId)
				: undefined,
			clineMessages: this.getCurrentCline()?.clineMessages || [],
			taskHistory: (taskHistory || [])
				.filter((item: HistoryItem) => item.ts && item.task)
				.sort((a: HistoryItem, b: HistoryItem) => b.ts - a.ts),
			soundEnabled: soundEnabled ?? false,
			ttsEnabled: ttsEnabled ?? false,
			ttsSpeed: ttsSpeed ?? 1.0,
			diffEnabled: diffEnabled ?? true,
			enableCheckpoints: enableCheckpoints ?? true,
			shouldShowAnnouncement:
				telemetrySetting !== "unset" && lastShownAnnouncementId !== this.latestAnnouncementId,
			allowedCommands: mergedAllowedCommands,
			deniedCommands: mergedDeniedCommands,
			soundVolume: soundVolume ?? 0.5,
			browserViewportSize: browserViewportSize ?? "900x600",
			screenshotQuality: screenshotQuality ?? 75,
			remoteBrowserHost,
			remoteBrowserEnabled: remoteBrowserEnabled ?? false,
			cachedChromeHostUrl: cachedChromeHostUrl,
			writeDelayMs: writeDelayMs ?? DEFAULT_WRITE_DELAY_MS,
			terminalOutputLineLimit: terminalOutputLineLimit ?? 500,
			terminalOutputCharacterLimit: terminalOutputCharacterLimit ?? DEFAULT_TERMINAL_OUTPUT_CHARACTER_LIMIT,
			terminalShellIntegrationTimeout: terminalShellIntegrationTimeout ?? Terminal.defaultShellIntegrationTimeout,
			terminalShellIntegrationDisabled: terminalShellIntegrationDisabled ?? false,
			terminalCommandDelay: terminalCommandDelay ?? 0,
			terminalPowershellCounter: terminalPowershellCounter ?? false,
			terminalZshClearEolMark: terminalZshClearEolMark ?? true,
			terminalZshOhMy: terminalZshOhMy ?? false,
			terminalZshP10k: terminalZshP10k ?? false,
			terminalZdotdir: terminalZdotdir ?? false,
			fuzzyMatchThreshold: fuzzyMatchThreshold ?? 1.0,
			mcpEnabled: mcpEnabled ?? true,
			enableMcpServerCreation: enableMcpServerCreation ?? true,
			alwaysApproveResubmit: alwaysApproveResubmit ?? false,
			requestDelaySeconds: requestDelaySeconds ?? 10,
			currentApiConfigName: currentApiConfigName ?? "default",
			listApiConfigMeta: listApiConfigMeta ?? [],
			pinnedApiConfigs: pinnedApiConfigs ?? {},
			mode: mode ?? defaultModeSlug,
			customModePrompts: customModePrompts ?? {},
			customSupportPrompts: customSupportPrompts ?? {},
			enhancementApiConfigId,
			autoApprovalEnabled: autoApprovalEnabled ?? false,
			customModes,
			experiments: experiments ?? experimentDefault,
			mcpServers: this.mcpHub?.getAllServers() ?? [],
			maxOpenTabsContext: maxOpenTabsContext ?? 20,
			maxWorkspaceFiles: maxWorkspaceFiles ?? 200,
			cwd,
			browserToolEnabled: browserToolEnabled ?? true,
			telemetrySetting,
			telemetryKey,
			machineId,
			showRooIgnoredFiles: showRooIgnoredFiles ?? true,
			language: language ?? formatLanguage(vscode.env.language),
			renderContext: this.renderContext,
			maxReadFileLine: maxReadFileLine ?? -1,
			maxConcurrentFileReads: maxConcurrentFileReads ?? 5,
			settingsImportedAt: this.settingsImportedAt,
			terminalCompressProgressBar: terminalCompressProgressBar ?? true,
			hasSystemPromptOverride,
			historyPreviewCollapsed: historyPreviewCollapsed ?? false,
			cloudUserInfo,
			cloudIsAuthenticated: cloudIsAuthenticated ?? false,
			sharingEnabled: sharingEnabled ?? false,
			organizationAllowList,
			condensingApiConfigId,
			customCondensingPrompt,
			codebaseIndexModels: codebaseIndexModels ?? EMBEDDING_MODEL_PROFILES,
			codebaseIndexConfig: {
				codebaseIndexEnabled: codebaseIndexConfig?.codebaseIndexEnabled ?? true,
				codebaseIndexQdrantUrl: codebaseIndexConfig?.codebaseIndexQdrantUrl ?? "http://localhost:6333",
				codebaseIndexEmbedderProvider: codebaseIndexConfig?.codebaseIndexEmbedderProvider ?? "openai",
				codebaseIndexEmbedderBaseUrl: codebaseIndexConfig?.codebaseIndexEmbedderBaseUrl ?? "",
				codebaseIndexEmbedderModelId: codebaseIndexConfig?.codebaseIndexEmbedderModelId ?? "",
				codebaseIndexEmbedderModelDimension: codebaseIndexConfig?.codebaseIndexEmbedderModelDimension ?? 1536,
				codebaseIndexOpenAiCompatibleBaseUrl: codebaseIndexConfig?.codebaseIndexOpenAiCompatibleBaseUrl,
				codebaseIndexSearchMaxResults: codebaseIndexConfig?.codebaseIndexSearchMaxResults,
				codebaseIndexSearchMinScore: codebaseIndexConfig?.codebaseIndexSearchMinScore,
			},
			mdmCompliant: this.checkMdmCompliance(),
			profileThresholds: profileThresholds ?? {},
			cloudApiUrl: getRooCodeApiUrl(),
			hasOpenedModeSelector: this.getGlobalState("hasOpenedModeSelector") ?? false,
			alwaysAllowFollowupQuestions: alwaysAllowFollowupQuestions ?? false,
			followupAutoApproveTimeoutMs: followupAutoApproveTimeoutMs ?? 60000,
<<<<<<< HEAD
			diagnosticsEnabled: diagnosticsEnabled ?? true,
			enableSvnContext: enableSvnContext ?? false,
=======
			includeDiagnosticMessages: includeDiagnosticMessages ?? true,
			maxDiagnosticMessages: maxDiagnosticMessages ?? 50,
>>>>>>> d62a2605
		}
	}

	/**
	 * Storage
	 * https://dev.to/kompotkot/how-to-use-secretstorage-in-your-vscode-extensions-2hco
	 * https://www.eliostruyf.com/devhack-code-extension-storage-options/
	 */

	async getState() {
		const stateValues = this.contextProxy.getValues()
		const customModes = await this.customModesManager.getCustomModes()

		// Determine apiProvider with the same logic as before.
		const apiProvider: ProviderName = stateValues.apiProvider ? stateValues.apiProvider : "anthropic"

		// Build the apiConfiguration object combining state values and secrets.
		const providerSettings = this.contextProxy.getProviderSettings()

		// Ensure apiProvider is set properly if not already in state
		if (!providerSettings.apiProvider) {
			providerSettings.apiProvider = apiProvider
		}

		let organizationAllowList = ORGANIZATION_ALLOW_ALL

		try {
			organizationAllowList = await CloudService.instance.getAllowList()
		} catch (error) {
			console.error(
				`[getState] failed to get organization allow list: ${error instanceof Error ? error.message : String(error)}`,
			)
		}

		let cloudUserInfo: CloudUserInfo | null = null

		try {
			cloudUserInfo = CloudService.instance.getUserInfo()
		} catch (error) {
			console.error(
				`[getState] failed to get cloud user info: ${error instanceof Error ? error.message : String(error)}`,
			)
		}

		let cloudIsAuthenticated: boolean = false

		try {
			cloudIsAuthenticated = CloudService.instance.isAuthenticated()
		} catch (error) {
			console.error(
				`[getState] failed to get cloud authentication state: ${error instanceof Error ? error.message : String(error)}`,
			)
		}

		let sharingEnabled: boolean = false

		try {
			sharingEnabled = await CloudService.instance.canShareTask()
		} catch (error) {
			console.error(
				`[getState] failed to get sharing enabled state: ${error instanceof Error ? error.message : String(error)}`,
			)
		}

		// Return the same structure as before
		return {
			apiConfiguration: providerSettings,
			lastShownAnnouncementId: stateValues.lastShownAnnouncementId,
			customInstructions: stateValues.customInstructions,
			apiModelId: stateValues.apiModelId,
			alwaysAllowReadOnly: stateValues.alwaysAllowReadOnly ?? false,
			alwaysAllowReadOnlyOutsideWorkspace: stateValues.alwaysAllowReadOnlyOutsideWorkspace ?? false,
			alwaysAllowWrite: stateValues.alwaysAllowWrite ?? false,
			alwaysAllowWriteOutsideWorkspace: stateValues.alwaysAllowWriteOutsideWorkspace ?? false,
			alwaysAllowWriteProtected: stateValues.alwaysAllowWriteProtected ?? false,
			alwaysAllowExecute: stateValues.alwaysAllowExecute ?? false,
			alwaysAllowBrowser: stateValues.alwaysAllowBrowser ?? false,
			alwaysAllowMcp: stateValues.alwaysAllowMcp ?? false,
			alwaysAllowModeSwitch: stateValues.alwaysAllowModeSwitch ?? false,
			alwaysAllowSubtasks: stateValues.alwaysAllowSubtasks ?? false,
			alwaysAllowFollowupQuestions: stateValues.alwaysAllowFollowupQuestions ?? false,
			alwaysAllowUpdateTodoList: stateValues.alwaysAllowUpdateTodoList ?? false,
			followupAutoApproveTimeoutMs: stateValues.followupAutoApproveTimeoutMs ?? 60000,
			diagnosticsEnabled: stateValues.diagnosticsEnabled ?? true,
			allowedMaxRequests: stateValues.allowedMaxRequests,
			autoCondenseContext: stateValues.autoCondenseContext ?? true,
			autoCondenseContextPercent: stateValues.autoCondenseContextPercent ?? 100,
			taskHistory: stateValues.taskHistory,
			allowedCommands: stateValues.allowedCommands,
			deniedCommands: stateValues.deniedCommands,
			soundEnabled: stateValues.soundEnabled ?? false,
			ttsEnabled: stateValues.ttsEnabled ?? false,
			ttsSpeed: stateValues.ttsSpeed ?? 1.0,
			diffEnabled: stateValues.diffEnabled ?? true,
			enableCheckpoints: stateValues.enableCheckpoints ?? true,
			soundVolume: stateValues.soundVolume,
			browserViewportSize: stateValues.browserViewportSize ?? "900x600",
			screenshotQuality: stateValues.screenshotQuality ?? 75,
			remoteBrowserHost: stateValues.remoteBrowserHost,
			remoteBrowserEnabled: stateValues.remoteBrowserEnabled ?? false,
			cachedChromeHostUrl: stateValues.cachedChromeHostUrl as string | undefined,
			fuzzyMatchThreshold: stateValues.fuzzyMatchThreshold ?? 1.0,
			writeDelayMs: stateValues.writeDelayMs ?? DEFAULT_WRITE_DELAY_MS,
			terminalOutputLineLimit: stateValues.terminalOutputLineLimit ?? 500,
			terminalOutputCharacterLimit:
				stateValues.terminalOutputCharacterLimit ?? DEFAULT_TERMINAL_OUTPUT_CHARACTER_LIMIT,
			terminalShellIntegrationTimeout:
				stateValues.terminalShellIntegrationTimeout ?? Terminal.defaultShellIntegrationTimeout,
			terminalShellIntegrationDisabled: stateValues.terminalShellIntegrationDisabled ?? false,
			terminalCommandDelay: stateValues.terminalCommandDelay ?? 0,
			terminalPowershellCounter: stateValues.terminalPowershellCounter ?? false,
			terminalZshClearEolMark: stateValues.terminalZshClearEolMark ?? true,
			terminalZshOhMy: stateValues.terminalZshOhMy ?? false,
			terminalZshP10k: stateValues.terminalZshP10k ?? false,
			terminalZdotdir: stateValues.terminalZdotdir ?? false,
			terminalCompressProgressBar: stateValues.terminalCompressProgressBar ?? true,
			mode: stateValues.mode ?? defaultModeSlug,
			language: stateValues.language ?? formatLanguage(vscode.env.language),
			mcpEnabled: stateValues.mcpEnabled ?? true,
			enableMcpServerCreation: stateValues.enableMcpServerCreation ?? true,
			alwaysApproveResubmit: stateValues.alwaysApproveResubmit ?? false,
			requestDelaySeconds: Math.max(5, stateValues.requestDelaySeconds ?? 10),
			currentApiConfigName: stateValues.currentApiConfigName ?? "default",
			listApiConfigMeta: stateValues.listApiConfigMeta ?? [],
			pinnedApiConfigs: stateValues.pinnedApiConfigs ?? {},
			modeApiConfigs: stateValues.modeApiConfigs ?? ({} as Record<Mode, string>),
			customModePrompts: stateValues.customModePrompts ?? {},
			customSupportPrompts: stateValues.customSupportPrompts ?? {},
			enhancementApiConfigId: stateValues.enhancementApiConfigId,
			experiments: stateValues.experiments ?? experimentDefault,
			autoApprovalEnabled: stateValues.autoApprovalEnabled ?? false,
			customModes,
			maxOpenTabsContext: stateValues.maxOpenTabsContext ?? 20,
			maxWorkspaceFiles: stateValues.maxWorkspaceFiles ?? 200,
			openRouterUseMiddleOutTransform: stateValues.openRouterUseMiddleOutTransform ?? true,
			browserToolEnabled: stateValues.browserToolEnabled ?? true,
			telemetrySetting: stateValues.telemetrySetting || "unset",
			showRooIgnoredFiles: stateValues.showRooIgnoredFiles ?? true,
			enableSvnContext: stateValues.enableSvnContext ?? false,
			maxReadFileLine: stateValues.maxReadFileLine ?? -1,
			maxConcurrentFileReads: stateValues.maxConcurrentFileReads ?? 5,
			historyPreviewCollapsed: stateValues.historyPreviewCollapsed ?? false,
			cloudUserInfo,
			cloudIsAuthenticated,
			sharingEnabled,
			organizationAllowList,
			// Explicitly add condensing settings
			condensingApiConfigId: stateValues.condensingApiConfigId,
			customCondensingPrompt: stateValues.customCondensingPrompt,
			codebaseIndexModels: stateValues.codebaseIndexModels ?? EMBEDDING_MODEL_PROFILES,
			codebaseIndexConfig: {
				codebaseIndexEnabled: stateValues.codebaseIndexConfig?.codebaseIndexEnabled ?? true,
				codebaseIndexQdrantUrl:
					stateValues.codebaseIndexConfig?.codebaseIndexQdrantUrl ?? "http://localhost:6333",
				codebaseIndexEmbedderProvider:
					stateValues.codebaseIndexConfig?.codebaseIndexEmbedderProvider ?? "openai",
				codebaseIndexEmbedderBaseUrl: stateValues.codebaseIndexConfig?.codebaseIndexEmbedderBaseUrl ?? "",
				codebaseIndexEmbedderModelId: stateValues.codebaseIndexConfig?.codebaseIndexEmbedderModelId ?? "",
				codebaseIndexEmbedderModelDimension:
					stateValues.codebaseIndexConfig?.codebaseIndexEmbedderModelDimension,
				codebaseIndexOpenAiCompatibleBaseUrl:
					stateValues.codebaseIndexConfig?.codebaseIndexOpenAiCompatibleBaseUrl,
				codebaseIndexSearchMaxResults: stateValues.codebaseIndexConfig?.codebaseIndexSearchMaxResults,
				codebaseIndexSearchMinScore: stateValues.codebaseIndexConfig?.codebaseIndexSearchMinScore,
			},
			profileThresholds: stateValues.profileThresholds ?? {},
			// Add diagnostic message settings
			includeDiagnosticMessages: stateValues.includeDiagnosticMessages ?? true,
			maxDiagnosticMessages: stateValues.maxDiagnosticMessages ?? 50,
		}
	}

	async updateTaskHistory(item: HistoryItem): Promise<HistoryItem[]> {
		const history = (this.getGlobalState("taskHistory") as HistoryItem[] | undefined) || []
		const existingItemIndex = history.findIndex((h) => h.id === item.id)

		if (existingItemIndex !== -1) {
			history[existingItemIndex] = item
		} else {
			history.push(item)
		}

		await this.updateGlobalState("taskHistory", history)
		return history
	}

	// ContextProxy

	// @deprecated - Use `ContextProxy#setValue` instead.
	private async updateGlobalState<K extends keyof GlobalState>(key: K, value: GlobalState[K]) {
		await this.contextProxy.setValue(key, value)
	}

	// @deprecated - Use `ContextProxy#getValue` instead.
	private getGlobalState<K extends keyof GlobalState>(key: K) {
		return this.contextProxy.getValue(key)
	}

	public async setValue<K extends keyof RooCodeSettings>(key: K, value: RooCodeSettings[K]) {
		await this.contextProxy.setValue(key, value)
	}

	public getValue<K extends keyof RooCodeSettings>(key: K) {
		return this.contextProxy.getValue(key)
	}

	public getValues() {
		return this.contextProxy.getValues()
	}

	public async setValues(values: RooCodeSettings) {
		await this.contextProxy.setValues(values)
	}

	// cwd

	get cwd() {
		return getWorkspacePath()
	}

	// dev

	async resetState() {
		const answer = await vscode.window.showInformationMessage(
			t("common:confirmation.reset_state"),
			{ modal: true },
			t("common:answers.yes"),
		)

		if (answer !== t("common:answers.yes")) {
			return
		}

		await this.contextProxy.resetAllState()
		await this.providerSettingsManager.resetAllConfigs()
		await this.customModesManager.resetCustomModes()
		await this.removeClineFromStack()
		await this.postStateToWebview()
		await this.postMessageToWebview({ type: "action", action: "chatButtonClicked" })
	}

	// logging

	public log(message: string) {
		this.outputChannel.appendLine(message)
		console.log(message)
	}

	// integration tests

	get viewLaunched() {
		return this.isViewLaunched
	}

	get messages() {
		return this.getCurrentCline()?.clineMessages || []
	}

	// Add public getter
	public getMcpHub(): McpHub | undefined {
		return this.mcpHub
	}

	/**
	 * Check if the current state is compliant with MDM policy
	 * @returns true if compliant, false if blocked
	 */
	public checkMdmCompliance(): boolean {
		if (!this.mdmService) {
			return true // No MDM service, allow operation
		}

		const compliance = this.mdmService.isCompliant()

		if (!compliance.compliant) {
			return false
		}

		return true
	}

	/**
	 * Returns properties to be included in every telemetry event
	 * This method is called by the telemetry service to get context information
	 * like the current mode, API provider, git repository information, etc.
	 */
	public async getTelemetryProperties(): Promise<TelemetryProperties> {
		const { mode, apiConfiguration, language } = await this.getState()
		const task = this.getCurrentCline()

		const packageJSON = this.context.extension?.packageJSON

		// Get Roo Code Cloud authentication state
		let cloudIsAuthenticated: boolean | undefined

		try {
			if (CloudService.hasInstance()) {
				cloudIsAuthenticated = CloudService.instance.isAuthenticated()
			}
		} catch (error) {
			// Silently handle errors to avoid breaking telemetry collection
			this.log(`[getTelemetryProperties] Failed to get cloud auth state: ${error}`)
		}

		// Get git repository information
		const gitInfo = await getWorkspaceGitInfo()

		// Calculate todo list statistics
		const todoList = task?.todoList
		let todos: { total: number; completed: number; inProgress: number; pending: number } | undefined

		if (todoList && todoList.length > 0) {
			todos = {
				total: todoList.length,
				completed: todoList.filter((todo) => todo.status === "completed").length,
				inProgress: todoList.filter((todo) => todo.status === "in_progress").length,
				pending: todoList.filter((todo) => todo.status === "pending").length,
			}
		}

		// Return all properties including git info - clients will filter as needed
		return {
			appName: packageJSON?.name ?? Package.name,
			appVersion: packageJSON?.version ?? Package.version,
			vscodeVersion: vscode.version,
			platform: process.platform,
			editorName: vscode.env.appName,
			language,
			mode,
			apiProvider: apiConfiguration?.apiProvider,
			modelId: task?.api?.getModel().id,
			diffStrategy: task?.diffStrategy?.getName(),
			isSubtask: task ? !!task.parentTask : undefined,
			cloudIsAuthenticated,
			...(todos && { todos }),
			...gitInfo,
		}
	}
}<|MERGE_RESOLUTION|>--- conflicted
+++ resolved
@@ -1439,13 +1439,10 @@
 			profileThresholds,
 			alwaysAllowFollowupQuestions,
 			followupAutoApproveTimeoutMs,
-<<<<<<< HEAD
 			diagnosticsEnabled,
 			enableSvnContext,
-=======
 			includeDiagnosticMessages,
 			maxDiagnosticMessages,
->>>>>>> d62a2605
 		} = await this.getState()
 
 		const telemetryKey = process.env.POSTHOG_API_KEY
@@ -1566,13 +1563,10 @@
 			hasOpenedModeSelector: this.getGlobalState("hasOpenedModeSelector") ?? false,
 			alwaysAllowFollowupQuestions: alwaysAllowFollowupQuestions ?? false,
 			followupAutoApproveTimeoutMs: followupAutoApproveTimeoutMs ?? 60000,
-<<<<<<< HEAD
 			diagnosticsEnabled: diagnosticsEnabled ?? true,
 			enableSvnContext: enableSvnContext ?? false,
-=======
 			includeDiagnosticMessages: includeDiagnosticMessages ?? true,
 			maxDiagnosticMessages: maxDiagnosticMessages ?? 50,
->>>>>>> d62a2605
 		}
 	}
 
