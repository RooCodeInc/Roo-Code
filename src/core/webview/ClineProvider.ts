--- conflicted
+++ resolved
@@ -95,14 +95,11 @@
 import { getSystemPromptFilePath } from "../prompts/sections/custom-system-prompt"
 
 import { webviewMessageHandler } from "./webviewMessageHandler"
-<<<<<<< HEAD
 // import type { ClineMessage } from "@roo-code/types"
 // import { readApiMessages, saveApiMessages, saveTaskMessages } from "../task-persistence"
-=======
 import type { ClineMessage, TodoItem } from "@roo-code/types"
 import { readApiMessages, saveApiMessages, saveTaskMessages } from "../task-persistence"
 import { readTaskMessages } from "../task-persistence/taskMessages"
->>>>>>> e682c039
 import { getNonce } from "./getNonce"
 import { getUri } from "./getUri"
 import { ZgsmAuthCommands } from "../costrict/auth"
@@ -501,22 +498,6 @@
 		return this.clineStack.map((cline) => cline.taskId)
 	}
 
-<<<<<<< HEAD
-	// Remove the current task/cline instance (at the top of the stack), so this
-	// task is finished and resume the previous task/cline instance (if it
-	// exists).
-	// This is used when a subtask is finished and the parent task needs to be
-	// resumed.
-	async finishSubTask(lastMessage: string, subtaskId?: string) {
-		// Remove the last cline instance from the stack (this is the finished
-		// subtask).
-		await this.removeClineFromStack()
-		// Resume the last cline instance in the stack (if it exists - this is
-		// the 'parent' calling task).
-		await this.getCurrentTask()?.completeSubtask(lastMessage, subtaskId)
-	}
-=======
->>>>>>> e682c039
 	// Pending Edit Operations Management
 
 	/**
@@ -1028,15 +1009,10 @@
 			taskNumber: historyItem.number,
 			workspacePath: historyItem.workspace,
 			onCreated: this.taskCreationCallback,
-<<<<<<< HEAD
+			startTask: options?.startTask ?? true,
 			enableBridge: false,
-			// enableBridge: BridgeOrchestrator.isEnabled(cloudUserInfo, taskSyncEnabled),
-=======
-			startTask: options?.startTask ?? true,
-			enableBridge: BridgeOrchestrator.isEnabled(cloudUserInfo, taskSyncEnabled),
 			// Preserve the status from the history item to avoid overwriting it when the task saves messages
 			initialStatus: historyItem.status,
->>>>>>> e682c039
 		})
 
 		if (isRehydratingCurrentTask) {
@@ -1774,14 +1750,8 @@
 
 			// remove task from stack if it's the current task
 			if (id === this.getCurrentTask()?.taskId) {
-<<<<<<< HEAD
-				// if we found the taskid to delete - call finish to abort this task and allow a new task to be started,
-				// if we are deleting a subtask and parent task is still waiting for subtask to finish - it allows the parent to resume (this case should neve exist)
-				await this.finishSubTask(t("common:tasks.deleted"), id)
-=======
 				// Close the current task instance; delegation flows will be handled via metadata if applicable.
 				await this.removeClineFromStack()
->>>>>>> e682c039
 			}
 
 			// delete task from the task history state
@@ -3146,12 +3116,8 @@
 			apiProvider: apiConfiguration?.apiProvider,
 			modelId: task?.api?.getModel().id,
 			diffStrategy: task?.diffStrategy?.getName(),
-<<<<<<< HEAD
-			isSubtask: task ? !!task.parentTask : undefined,
+			isSubtask: task ? !!task.parentTaskId : undefined,
 			...userInfo,
-=======
-			isSubtask: task ? !!task.parentTaskId : undefined,
->>>>>>> e682c039
 			...(todos && { todos }),
 		}
 	}
@@ -3329,6 +3295,7 @@
 			type: "say",
 			say: "subtask_result",
 			text: completionResultSummary,
+			subtaskId: childTaskId,
 			ts,
 		}
 		parentClineMessages.push(subtaskUiMessage)
