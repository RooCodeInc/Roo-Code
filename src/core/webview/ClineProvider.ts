import os from "os"
import * as path from "path"
import fs from "fs/promises"
import EventEmitter from "events"

import { Anthropic } from "@anthropic-ai/sdk"
import delay from "delay"
import axios from "axios"
import pWaitFor from "p-wait-for"
import * as vscode from "vscode"

import { GlobalState, ProviderSettings, RooCodeSettings } from "../../schemas"
import { t } from "../../i18n"
import { setPanel } from "../../activate/registerCommands"
import {
	ApiConfiguration,
	ApiProvider,
	ModelInfo,
	requestyDefaultModelId,
	requestyDefaultModelInfo,
	openRouterDefaultModelId,
	openRouterDefaultModelInfo,
	glamaDefaultModelId,
	glamaDefaultModelInfo,
} from "../../shared/api"
import { findLast } from "../../shared/array"
import { supportPrompt } from "../../shared/support-prompt"
import { GlobalFileNames } from "../../shared/globalFileNames"
import { HistoryItem } from "../../shared/HistoryItem"
import { ExtensionMessage } from "../../shared/ExtensionMessage"
import { Mode, PromptComponent, defaultModeSlug, getModeBySlug, getGroupName } from "../../shared/modes"
import { experimentDefault } from "../../shared/experiments"
import { formatLanguage } from "../../shared/language"
import { Terminal, TERMINAL_SHELL_INTEGRATION_TIMEOUT } from "../../integrations/terminal/Terminal"
import { downloadTask } from "../../integrations/misc/export-markdown"
import { getTheme } from "../../integrations/theme/getTheme"
import WorkspaceTracker from "../../integrations/workspace/WorkspaceTracker"
import { McpHub } from "../../services/mcp/McpHub"
import { McpServerManager } from "../../services/mcp/McpServerManager"
import { ShadowCheckpointService } from "../../services/checkpoints/ShadowCheckpointService"
import { fileExistsAtPath } from "../../utils/fs"
import { setSoundEnabled } from "../../utils/sound"
import { setTtsEnabled, setTtsSpeed } from "../../utils/tts"
import { ContextProxy } from "../config/ContextProxy"
import { ProviderSettingsManager } from "../config/ProviderSettingsManager"
import { CustomModesManager } from "../config/CustomModesManager"
import { buildApiHandler } from "../../api"
import { ACTION_NAMES } from "../CodeActionProvider"
import { Cline, ClineOptions } from "../Cline"
import { getNonce } from "./getNonce"
import { getUri } from "./getUri"
import { getSystemPromptFilePath } from "../prompts/sections/custom-system-prompt"
import { telemetryService } from "../../services/telemetry/TelemetryService"
import { getWorkspacePath } from "../../utils/path"
import { webviewMessageHandler } from "./webviewMessageHandler"
import { WebviewMessage } from "../../shared/WebviewMessage"

/**
 * https://github.com/microsoft/vscode-webview-ui-toolkit-samples/blob/main/default/weather-webview/src/providers/WeatherViewProvider.ts
 * https://github.com/KumarVariable/vscode-extension-sidebar-html/blob/master/src/customSidebarViewProvider.ts
 */

export type ClineProviderEvents = {
	clineCreated: [cline: Cline]
}

export class ClineProvider extends EventEmitter<ClineProviderEvents> implements vscode.WebviewViewProvider {
	public static readonly sideBarId = "roo-cline.SidebarProvider" // used in package.json as the view's id. This value cannot be changed due to how vscode caches views based on their id, and updating the id would break existing instances of the extension.
	public static readonly tabPanelId = "roo-cline.TabPanelProvider"
	private static activeInstances: Set<ClineProvider> = new Set()
	private disposables: vscode.Disposable[] = []
	private view?: vscode.WebviewView | vscode.WebviewPanel
	private clineStack: Cline[] = []
	private _workspaceTracker?: WorkspaceTracker // workSpaceTracker read-only for access outside this class
	public get workspaceTracker(): WorkspaceTracker | undefined {
		return this._workspaceTracker
	}
	protected mcpHub?: McpHub // Change from private to protected

	public isViewLaunched = false
	public settingsImportedAt?: number
	public readonly latestAnnouncementId = "apr-18-2025-3-13" // Update for v3.13.0 announcement
	public readonly contextProxy: ContextProxy
	public readonly providerSettingsManager: ProviderSettingsManager
	public readonly customModesManager: CustomModesManager

	constructor(
		readonly context: vscode.ExtensionContext,
		private readonly outputChannel: vscode.OutputChannel,
		private readonly renderContext: "sidebar" | "editor" = "sidebar",
	) {
		super()

		this.log("ClineProvider instantiated")
		this.contextProxy = new ContextProxy(context)
		ClineProvider.activeInstances.add(this)

		// Register this provider with the telemetry service to enable it to add
		// properties like mode and provider.
		telemetryService.setProvider(this)

		this._workspaceTracker = new WorkspaceTracker(this)

		this.providerSettingsManager = new ProviderSettingsManager(this.context)

		this.customModesManager = new CustomModesManager(this.context, async () => {
			await this.postStateToWebview()
		})

		// Initialize MCP Hub through the singleton manager
		McpServerManager.getInstance(this.context, this)
			.then((hub) => {
				this.mcpHub = hub
				this.mcpHub.registerClient()
			})
			.catch((error) => {
				this.log(`Failed to initialize MCP Hub: ${error}`)
			})
	}

	// Adds a new Cline instance to clineStack, marking the start of a new task.
	// The instance is pushed to the top of the stack (LIFO order).
	// When the task is completed, the top instance is removed, reactivating the previous task.
	async addClineToStack(cline: Cline) {
		console.log(`[subtasks] adding task ${cline.taskId}.${cline.instanceId} to stack`)

		// Add this cline instance into the stack that represents the order of all the called tasks.
		this.clineStack.push(cline)

		// Ensure getState() resolves correctly.
		const state = await this.getState()

		if (!state || typeof state.mode !== "string") {
			throw new Error(t("common:errors.retrieve_current_mode"))
		}
	}

	// Removes and destroys the top Cline instance (the current finished task),
	// activating the previous one (resuming the parent task).
	async removeClineFromStack() {
		if (this.clineStack.length === 0) {
			return
		}

		// Pop the top Cline instance from the stack.
		var cline = this.clineStack.pop()

		if (cline) {
			console.log(`[subtasks] removing task ${cline.taskId}.${cline.instanceId} from stack`)

			try {
				// Abort the running task and set isAbandoned to true so
				// all running promises will exit as well.
				await cline.abortTask(true)
			} catch (e) {
				this.log(
					`[subtasks] encountered error while aborting task ${cline.taskId}.${cline.instanceId}: ${e.message}`,
				)
			}

			// Make sure no reference kept, once promises end it will be
			// garbage collected.
			cline = undefined
		}
	}

	// returns the current cline object in the stack (the top one)
	// if the stack is empty, returns undefined
	getCurrentCline(): Cline | undefined {
		if (this.clineStack.length === 0) {
			return undefined
		}
		return this.clineStack[this.clineStack.length - 1]
	}

	// returns the current clineStack length (how many cline objects are in the stack)
	getClineStackSize(): number {
		return this.clineStack.length
	}

	public getCurrentTaskStack(): string[] {
		return this.clineStack.map((cline) => cline.taskId)
	}

	// remove the current task/cline instance (at the top of the stack), ao this task is finished
	// and resume the previous task/cline instance (if it exists)
	// this is used when a sub task is finished and the parent task needs to be resumed
	async finishSubTask(lastMessage: string) {
		console.log(`[subtasks] finishing subtask ${lastMessage}`)
		// remove the last cline instance from the stack (this is the finished sub task)
		await this.removeClineFromStack()
		// resume the last cline instance in the stack (if it exists - this is the 'parnt' calling task)
		this.getCurrentCline()?.resumePausedTask(lastMessage)
	}

	/*
	VSCode extensions use the disposable pattern to clean up resources when the sidebar/editor tab is closed by the user or system. This applies to event listening, commands, interacting with the UI, etc.
	- https://vscode-docs.readthedocs.io/en/stable/extensions/patterns-and-principles/
	- https://github.com/microsoft/vscode-extension-samples/blob/main/webview-sample/src/extension.ts
	*/
	async dispose() {
		this.log("Disposing ClineProvider...")
		await this.removeClineFromStack()
		this.log("Cleared task")

		if (this.view && "dispose" in this.view) {
			this.view.dispose()
			this.log("Disposed webview")
		}

		while (this.disposables.length) {
			const x = this.disposables.pop()

			if (x) {
				x.dispose()
			}
		}

		this._workspaceTracker?.dispose()
		this._workspaceTracker = undefined
		await this.mcpHub?.unregisterClient()
		this.mcpHub = undefined
		this.customModesManager?.dispose()
		this.log("Disposed all disposables")
		ClineProvider.activeInstances.delete(this)

		// Unregister from McpServerManager
		McpServerManager.unregisterProvider(this)
	}

	public static getVisibleInstance(): ClineProvider | undefined {
		return findLast(Array.from(this.activeInstances), (instance) => instance.view?.visible === true)
	}

	public static async getInstance(): Promise<ClineProvider | undefined> {
		let visibleProvider = ClineProvider.getVisibleInstance()

		// If no visible provider, try to show the sidebar view
		if (!visibleProvider) {
			await vscode.commands.executeCommand("roo-cline.SidebarProvider.focus")
			// Wait briefly for the view to become visible
			await delay(100)
			visibleProvider = ClineProvider.getVisibleInstance()
		}

		// If still no visible provider, return
		if (!visibleProvider) {
			return
		}

		return visibleProvider
	}

	public static async isActiveTask(): Promise<boolean> {
		const visibleProvider = await ClineProvider.getInstance()
		if (!visibleProvider) {
			return false
		}

		// check if there is a cline instance in the stack (if this provider has an active task)
		if (visibleProvider.getCurrentCline()) {
			return true
		}

		return false
	}

	public static async handleCodeAction(
		command: string,
		promptType: keyof typeof ACTION_NAMES,
		params: Record<string, string | any[]>,
	): Promise<void> {
		// Capture telemetry for code action usage
		telemetryService.captureCodeActionUsed(promptType)

		const visibleProvider = await ClineProvider.getInstance()

		if (!visibleProvider) {
			return
		}

		const { customSupportPrompts } = await visibleProvider.getState()

		const prompt = supportPrompt.create(promptType, params, customSupportPrompts)

		if (command.endsWith("addToContext")) {
			await visibleProvider.postMessageToWebview({
				type: "invoke",
				invoke: "setChatBoxMessage",
				text: prompt,
			})

			return
		}

		if (visibleProvider.getCurrentCline() && command.endsWith("InCurrentTask")) {
			await visibleProvider.postMessageToWebview({ type: "invoke", invoke: "sendMessage", text: prompt })
			return
		}

		await visibleProvider.initClineWithTask(prompt)
	}

	public static async handleTerminalAction(
		command: string,
		promptType: "TERMINAL_ADD_TO_CONTEXT" | "TERMINAL_FIX" | "TERMINAL_EXPLAIN",
		params: Record<string, string | any[]>,
	): Promise<void> {
		// Capture telemetry for terminal action usage
		telemetryService.captureCodeActionUsed(promptType)
		const visibleProvider = await ClineProvider.getInstance()
		if (!visibleProvider) {
			return
		}

		const { customSupportPrompts } = await visibleProvider.getState()

		const prompt = supportPrompt.create(promptType, params, customSupportPrompts)

		if (command.endsWith("AddToContext")) {
			await visibleProvider.postMessageToWebview({
				type: "invoke",
				invoke: "setChatBoxMessage",
				text: prompt,
			})
			return
		}

		if (visibleProvider.getCurrentCline() && command.endsWith("InCurrentTask")) {
			await visibleProvider.postMessageToWebview({
				type: "invoke",
				invoke: "sendMessage",
				text: prompt,
			})
			return
		}

		await visibleProvider.initClineWithTask(prompt)
	}

	async resolveWebviewView(webviewView: vscode.WebviewView | vscode.WebviewPanel) {
		this.log("Resolving webview view")

		if (!this.contextProxy.isInitialized) {
			await this.contextProxy.initialize()
		}

		this.view = webviewView

		// Set panel reference according to webview type
		if ("onDidChangeViewState" in webviewView) {
			// Tag page type
			setPanel(webviewView, "tab")
		} else if ("onDidChangeVisibility" in webviewView) {
			// Sidebar Type
			setPanel(webviewView, "sidebar")
		}

		// Initialize out-of-scope variables that need to recieve persistent global state values
		this.getState().then(
			({
				soundEnabled,
				terminalShellIntegrationTimeout,
				terminalCommandDelay,
				terminalZshClearEolMark,
				terminalZshOhMy,
				terminalZshP10k,
				terminalPowershellCounter,
				terminalZdotdir,
			}) => {
				setSoundEnabled(soundEnabled ?? false)
				Terminal.setShellIntegrationTimeout(
					terminalShellIntegrationTimeout ?? TERMINAL_SHELL_INTEGRATION_TIMEOUT,
				)
				Terminal.setCommandDelay(terminalCommandDelay ?? 0)
				Terminal.setTerminalZshClearEolMark(terminalZshClearEolMark ?? true)
				Terminal.setTerminalZshOhMy(terminalZshOhMy ?? false)
				Terminal.setTerminalZshP10k(terminalZshP10k ?? false)
				Terminal.setPowershellCounter(terminalPowershellCounter ?? false)
				Terminal.setTerminalZdotdir(terminalZdotdir ?? false)
			},
		)

		// Initialize tts enabled state
		this.getState().then(({ ttsEnabled }) => {
			setTtsEnabled(ttsEnabled ?? false)
		})

		// Initialize tts speed state
		this.getState().then(({ ttsSpeed }) => {
			setTtsSpeed(ttsSpeed ?? 1)
		})

		webviewView.webview.options = {
			// Allow scripts in the webview
			enableScripts: true,
			localResourceRoots: [this.contextProxy.extensionUri],
		}

		webviewView.webview.html =
			this.contextProxy.extensionMode === vscode.ExtensionMode.Development
				? await this.getHMRHtmlContent(webviewView.webview)
				: this.getHtmlContent(webviewView.webview)

		// Sets up an event listener to listen for messages passed from the webview view context
		// and executes code based on the message that is recieved
		this.setWebviewMessageListener(webviewView.webview)

		// Logs show up in bottom panel > Debug Console
		//console.log("registering listener")

		// Listen for when the panel becomes visible
		// https://github.com/microsoft/vscode-discussions/discussions/840
		if ("onDidChangeViewState" in webviewView) {
			// WebviewView and WebviewPanel have all the same properties except for this visibility listener
			// panel
			webviewView.onDidChangeViewState(
				() => {
					if (this.view?.visible) {
						this.postMessageToWebview({ type: "action", action: "didBecomeVisible" })
					}
				},
				null,
				this.disposables,
			)
		} else if ("onDidChangeVisibility" in webviewView) {
			// sidebar
			webviewView.onDidChangeVisibility(
				() => {
					if (this.view?.visible) {
						this.postMessageToWebview({ type: "action", action: "didBecomeVisible" })
					}
				},
				null,
				this.disposables,
			)
		}

		// Listen for when the view is disposed
		// This happens when the user closes the view or when the view is closed programmatically
		webviewView.onDidDispose(
			async () => {
				await this.dispose()
			},
			null,
			this.disposables,
		)

		// Listen for when color changes
		vscode.workspace.onDidChangeConfiguration(
			async (e) => {
				if (e && e.affectsConfiguration("workbench.colorTheme")) {
					// Sends latest theme name to webview
					await this.postMessageToWebview({ type: "theme", text: JSON.stringify(await getTheme()) })
				}
			},
			null,
			this.disposables,
		)

		// If the extension is starting a new session, clear previous task state.
		await this.removeClineFromStack()

		this.log("Webview view resolved")
	}

	public async initClineWithSubTask(parent: Cline, task?: string, images?: string[]) {
		return this.initClineWithTask(task, images, parent)
	}

	// When initializing a new task, (not from history but from a tool command
	// new_task) there is no need to remove the previouse task since the new
	// task is a subtask of the previous one, and when it finishes it is removed
	// from the stack and the caller is resumed in this way we can have a chain
	// of tasks, each one being a sub task of the previous one until the main
	// task is finished.
	public async initClineWithTask(
		task?: string,
		images?: string[],
		parentTask?: Cline,
		options: Partial<
			Pick<
				ClineOptions,
				| "customInstructions"
				| "enableDiff"
				| "enableCheckpoints"
				| "fuzzyMatchThreshold"
				| "consecutiveMistakeLimit"
				| "experiments"
			>
		> = {},
	) {
		const {
			apiConfiguration,
			customModePrompts,
			diffEnabled: enableDiff,
			enableCheckpoints,
			fuzzyMatchThreshold,
			mode,
			customInstructions: globalInstructions,
			experiments,
		} = await this.getState()

		const modePrompt = customModePrompts?.[mode] as PromptComponent
		const effectiveInstructions = [globalInstructions, modePrompt?.customInstructions].filter(Boolean).join("\n\n")

		const cline = new Cline({
			provider: this,
			apiConfiguration,
			customInstructions: effectiveInstructions,
			enableDiff,
			enableCheckpoints,
			fuzzyMatchThreshold,
			task,
			images,
			experiments,
			rootTask: this.clineStack.length > 0 ? this.clineStack[0] : undefined,
			parentTask,
			taskNumber: this.clineStack.length + 1,
			onCreated: (cline) => this.emit("clineCreated", cline),
			...options,
		})

		await this.addClineToStack(cline)

		this.log(
			`[subtasks] ${cline.parentTask ? "child" : "parent"} task ${cline.taskId}.${cline.instanceId} instantiated`,
		)

		return cline
	}

	public async initClineWithHistoryItem(historyItem: HistoryItem & { rootTask?: Cline; parentTask?: Cline }) {
		await this.removeClineFromStack()

		const {
			apiConfiguration,
			customModePrompts,
			diffEnabled: enableDiff,
			enableCheckpoints,
			fuzzyMatchThreshold,
			mode,
			customInstructions: globalInstructions,
			experiments,
		} = await this.getState()

		const modePrompt = customModePrompts?.[mode] as PromptComponent
		const effectiveInstructions = [globalInstructions, modePrompt?.customInstructions].filter(Boolean).join("\n\n")

		const cline = new Cline({
			provider: this,
			apiConfiguration,
			customInstructions: effectiveInstructions,
			enableDiff,
			enableCheckpoints,
			fuzzyMatchThreshold,
			historyItem,
			experiments,
			rootTask: historyItem.rootTask,
			parentTask: historyItem.parentTask,
			taskNumber: historyItem.number,
			onCreated: (cline) => this.emit("clineCreated", cline),
		})

		await this.addClineToStack(cline)
		this.log(
			`[subtasks] ${cline.parentTask ? "child" : "parent"} task ${cline.taskId}.${cline.instanceId} instantiated`,
		)
		return cline
	}

	public async postMessageToWebview(message: ExtensionMessage) {
		await this.view?.webview.postMessage(message)
	}

	private async getHMRHtmlContent(webview: vscode.Webview): Promise<string> {
		// Try to read the port from the file
		let localPort = "5173" // Default fallback
		try {
			const fs = require("fs")
			const path = require("path")
			const portFilePath = path.resolve(__dirname, "../.vite-port")

			if (fs.existsSync(portFilePath)) {
				localPort = fs.readFileSync(portFilePath, "utf8").trim()
				console.log(`[ClineProvider:Vite] Using Vite server port from ${portFilePath}: ${localPort}`)
			} else {
				console.log(
					`[ClineProvider:Vite] Port file not found at ${portFilePath}, using default port: ${localPort}`,
				)
			}
		} catch (err) {
			console.error("[ClineProvider:Vite] Failed to read Vite port file:", err)
			// Continue with default port if file reading fails
		}

		const localServerUrl = `localhost:${localPort}`

		// Check if local dev server is running.
		try {
			await axios.get(`http://${localServerUrl}`)
		} catch (error) {
			vscode.window.showErrorMessage(t("common:errors.hmr_not_running"))

			return this.getHtmlContent(webview)
		}

		const nonce = getNonce()

		const stylesUri = getUri(webview, this.contextProxy.extensionUri, [
			"webview-ui",
			"build",
			"assets",
			"index.css",
		])

		const codiconsUri = getUri(webview, this.contextProxy.extensionUri, [
			"node_modules",
			"@vscode",
			"codicons",
			"dist",
			"codicon.css",
		])

		const materialIconsUri = getUri(webview, this.contextProxy.extensionUri, [
			"node_modules",
			"vscode-material-icons",
			"generated",
			"icons",
		])

		const imagesUri = getUri(webview, this.contextProxy.extensionUri, ["assets", "images"])

		const file = "src/index.tsx"
		const scriptUri = `http://${localServerUrl}/${file}`

		const reactRefresh = /*html*/ `
			<script nonce="${nonce}" type="module">
				import RefreshRuntime from "http://localhost:${localPort}/@react-refresh"
				RefreshRuntime.injectIntoGlobalHook(window)
				window.$RefreshReg$ = () => {}
				window.$RefreshSig$ = () => (type) => type
				window.__vite_plugin_react_preamble_installed__ = true
			</script>
		`

		const csp = [
			"default-src 'none'",
			`font-src ${webview.cspSource}`,
			`style-src ${webview.cspSource} 'unsafe-inline' https://* http://${localServerUrl} http://0.0.0.0:${localPort}`,
			`img-src ${webview.cspSource} data:`,
			`script-src 'unsafe-eval' ${webview.cspSource} https://* https://*.posthog.com http://${localServerUrl} http://0.0.0.0:${localPort} 'nonce-${nonce}'`,
			`connect-src https://* https://*.posthog.com ws://${localServerUrl} ws://0.0.0.0:${localPort} http://${localServerUrl} http://0.0.0.0:${localPort}`,
		]

		return /*html*/ `
			<!DOCTYPE html>
			<html lang="en">
				<head>
					<meta charset="utf-8">
					<meta name="viewport" content="width=device-width,initial-scale=1,shrink-to-fit=no">
					<meta http-equiv="Content-Security-Policy" content="${csp.join("; ")}">
					<link rel="stylesheet" type="text/css" href="${stylesUri}">
					<link href="${codiconsUri}" rel="stylesheet" />
					<script nonce="${nonce}">
						window.IMAGES_BASE_URI = "${imagesUri}"
						window.MATERIAL_ICONS_BASE_URI = "${materialIconsUri}"
					</script>
					<title>Roo Code</title>
				</head>
				<body>
					<div id="root"></div>
					${reactRefresh}
					<script type="module" src="${scriptUri}"></script>
				</body>
			</html>
		`
	}

	/**
	 * Defines and returns the HTML that should be rendered within the webview panel.
	 *
	 * @remarks This is also the place where references to the React webview build files
	 * are created and inserted into the webview HTML.
	 *
	 * @param webview A reference to the extension webview
	 * @param extensionUri The URI of the directory containing the extension
	 * @returns A template string literal containing the HTML that should be
	 * rendered within the webview panel
	 */
	private getHtmlContent(webview: vscode.Webview): string {
		// Get the local path to main script run in the webview,
		// then convert it to a uri we can use in the webview.

		// The CSS file from the React build output
		const stylesUri = getUri(webview, this.contextProxy.extensionUri, [
			"webview-ui",
			"build",
			"assets",
			"index.css",
		])
		// The JS file from the React build output
		const scriptUri = getUri(webview, this.contextProxy.extensionUri, ["webview-ui", "build", "assets", "index.js"])

		// The codicon font from the React build output
		// https://github.com/microsoft/vscode-extension-samples/blob/main/webview-codicons-sample/src/extension.ts
		// we installed this package in the extension so that we can access it how its intended from the extension (the font file is likely bundled in vscode), and we just import the css fileinto our react app we don't have access to it
		// don't forget to add font-src ${webview.cspSource};
		const codiconsUri = getUri(webview, this.contextProxy.extensionUri, [
			"node_modules",
			"@vscode",
			"codicons",
			"dist",
			"codicon.css",
		])

		// The material icons from the React build output
		const materialIconsUri = getUri(webview, this.contextProxy.extensionUri, [
			"node_modules",
			"vscode-material-icons",
			"generated",
			"icons",
		])

		const imagesUri = getUri(webview, this.contextProxy.extensionUri, ["assets", "images"])

		// const scriptUri = webview.asWebviewUri(vscode.Uri.joinPath(this._extensionUri, "assets", "main.js"))

		// const styleResetUri = webview.asWebviewUri(vscode.Uri.joinPath(this._extensionUri, "assets", "reset.css"))
		// const styleVSCodeUri = webview.asWebviewUri(vscode.Uri.joinPath(this._extensionUri, "assets", "vscode.css"))

		// // Same for stylesheet
		// const stylesheetUri = webview.asWebviewUri(vscode.Uri.joinPath(this._extensionUri, "assets", "main.css"))

		// Use a nonce to only allow a specific script to be run.
		/*
		content security policy of your webview to only allow scripts that have a specific nonce
		create a content security policy meta tag so that only loading scripts with a nonce is allowed
		As your extension grows you will likely want to add custom styles, fonts, and/or images to your webview. If you do, you will need to update the content security policy meta tag to explicity allow for these resources. E.g.
				<meta http-equiv="Content-Security-Policy" content="default-src 'none'; style-src ${webview.cspSource}; font-src ${webview.cspSource}; img-src ${webview.cspSource} https:; script-src 'nonce-${nonce}';">
		- 'unsafe-inline' is required for styles due to vscode-webview-toolkit's dynamic style injection
		- since we pass base64 images to the webview, we need to specify img-src ${webview.cspSource} data:;

		in meta tag we add nonce attribute: A cryptographic nonce (only used once) to allow scripts. The server must generate a unique nonce value each time it transmits a policy. It is critical to provide a nonce that cannot be guessed as bypassing a resource's policy is otherwise trivial.
		*/
		const nonce = getNonce()

		// Tip: Install the es6-string-html VS Code extension to enable code highlighting below
		return /*html*/ `
        <!DOCTYPE html>
        <html lang="en">
          <head>
            <meta charset="utf-8">
            <meta name="viewport" content="width=device-width,initial-scale=1,shrink-to-fit=no">
            <meta name="theme-color" content="#000000">
            <meta http-equiv="Content-Security-Policy" content="default-src 'none'; font-src ${webview.cspSource}; style-src ${webview.cspSource} 'unsafe-inline'; img-src ${webview.cspSource} data:; script-src 'nonce-${nonce}' https://us-assets.i.posthog.com; connect-src https://openrouter.ai https://api.requesty.ai https://us.i.posthog.com https://us-assets.i.posthog.com;">
            <link rel="stylesheet" type="text/css" href="${stylesUri}">
			<link href="${codiconsUri}" rel="stylesheet" />
			<script nonce="${nonce}">
				window.IMAGES_BASE_URI = "${imagesUri}"
				window.MATERIAL_ICONS_BASE_URI = "${materialIconsUri}"
			</script>
            <title>Roo Code</title>
          </head>
          <body>
            <noscript>You need to enable JavaScript to run this app.</noscript>
            <div id="root"></div>
            <script nonce="${nonce}" type="module" src="${scriptUri}"></script>
          </body>
        </html>
      `
	}

	/**
	 * Sets up an event listener to listen for messages passed from the webview context and
	 * executes code based on the message that is recieved.
	 *
	 * @param webview A reference to the extension webview
	 */
	private setWebviewMessageListener(webview: vscode.Webview) {
		const onReceiveMessage = async (message: WebviewMessage) => webviewMessageHandler(this, message)

		webview.onDidReceiveMessage(onReceiveMessage, null, this.disposables)
	}

	/**
	 * Handle switching to a new mode, including updating the associated API configuration
	 * @param newMode The mode to switch to
	 */
	public async handleModeSwitch(newMode: Mode) {
		// Capture mode switch telemetry event
		const cline = this.getCurrentCline()

		if (cline) {
			telemetryService.captureModeSwitch(cline.taskId, newMode)
			cline.emit("taskModeSwitched", cline.taskId, newMode)
		}

		await this.updateGlobalState("mode", newMode)

		// Load the saved API config for the new mode if it exists
		const savedConfigId = await this.providerSettingsManager.getModeConfigId(newMode)
		const listApiConfig = await this.providerSettingsManager.listConfig()

		// Update listApiConfigMeta first to ensure UI has latest data
		await this.updateGlobalState("listApiConfigMeta", listApiConfig)

		// If this mode has a saved config, use it
		if (savedConfigId) {
			const config = listApiConfig?.find((c) => c.id === savedConfigId)

			if (config?.name) {
				const apiConfig = await this.providerSettingsManager.loadConfig(config.name)

				await Promise.all([
					this.updateGlobalState("currentApiConfigName", config.name),
					this.updateApiConfiguration(apiConfig),
				])
			}
		} else {
			// If no saved config for this mode, save current config as default
			const currentApiConfigName = this.getGlobalState("currentApiConfigName")

			if (currentApiConfigName) {
				const config = listApiConfig?.find((c) => c.name === currentApiConfigName)

				if (config?.id) {
					await this.providerSettingsManager.setModeConfig(newMode, config.id)
				}
			}
		}

		await this.postStateToWebview()
	}

	async updateApiConfiguration(providerSettings: ProviderSettings) {
		// Update mode's default config.
		const { mode } = await this.getState()

		if (mode) {
			const currentApiConfigName = this.getGlobalState("currentApiConfigName")
			const listApiConfig = await this.providerSettingsManager.listConfig()
			const config = listApiConfig?.find((c) => c.name === currentApiConfigName)

			if (config?.id) {
				await this.providerSettingsManager.setModeConfig(mode, config.id)
			}
		}

		await this.contextProxy.setProviderSettings(providerSettings)

		if (this.getCurrentCline()) {
			this.getCurrentCline()!.api = buildApiHandler(providerSettings)
		}
	}

	async cancelTask() {
		const cline = this.getCurrentCline()

		if (!cline) {
			return
		}

		console.log(`[subtasks] cancelling task ${cline.taskId}.${cline.instanceId}`)

		const { historyItem } = await this.getTaskWithId(cline.taskId)
		// Preserve parent and root task information for history item.
		const rootTask = cline.rootTask
		const parentTask = cline.parentTask

		cline.abortTask()

		await pWaitFor(
			() =>
				this.getCurrentCline()! === undefined ||
				this.getCurrentCline()!.isStreaming === false ||
				this.getCurrentCline()!.didFinishAbortingStream ||
				// If only the first chunk is processed, then there's no
				// need to wait for graceful abort (closes edits, browser,
				// etc).
				this.getCurrentCline()!.isWaitingForFirstChunk,
			{
				timeout: 3_000,
			},
		).catch(() => {
			console.error("Failed to abort task")
		})

		if (this.getCurrentCline()) {
			// 'abandoned' will prevent this Cline instance from affecting
			// future Cline instances. This may happen if its hanging on a
			// streaming request.
			this.getCurrentCline()!.abandoned = true
		}

		// Clears task again, so we need to abortTask manually above.
		await this.initClineWithHistoryItem({ ...historyItem, rootTask, parentTask })
	}

	async updateCustomInstructions(instructions?: string) {
		// User may be clearing the field.
		await this.updateGlobalState("customInstructions", instructions || undefined)

		if (this.getCurrentCline()) {
			this.getCurrentCline()!.customInstructions = instructions || undefined
		}

		await this.postStateToWebview()
	}

	// MCP

	async ensureMcpServersDirectoryExists(): Promise<string> {
		// Get platform-specific application data directory
		let mcpServersDir: string
		if (process.platform === "win32") {
			// Windows: %APPDATA%\Roo-Code\MCP
			mcpServersDir = path.join(os.homedir(), "AppData", "Roaming", "Roo-Code", "MCP")
		} else if (process.platform === "darwin") {
			// macOS: ~/Documents/Cline/MCP
			mcpServersDir = path.join(os.homedir(), "Documents", "Cline", "MCP")
		} else {
			// Linux: ~/.local/share/Cline/MCP
			mcpServersDir = path.join(os.homedir(), ".local", "share", "Roo-Code", "MCP")
		}

		try {
			await fs.mkdir(mcpServersDir, { recursive: true })
		} catch (error) {
			// Fallback to a relative path if directory creation fails
			return path.join(os.homedir(), ".roo-code", "mcp")
		}
		return mcpServersDir
	}

	async ensureSettingsDirectoryExists(): Promise<string> {
		const { getSettingsDirectoryPath } = await import("../../shared/storagePathManager")
		const globalStoragePath = this.contextProxy.globalStorageUri.fsPath
		return getSettingsDirectoryPath(globalStoragePath)
	}

	private async ensureCacheDirectoryExists() {
		const { getCacheDirectoryPath } = await import("../../shared/storagePathManager")
		const globalStoragePath = this.contextProxy.globalStorageUri.fsPath
		return getCacheDirectoryPath(globalStoragePath)
	}

	async writeModelsToCache<T>(filename: string, data: T) {
		const cacheDir = await this.ensureCacheDirectoryExists()
		await fs.writeFile(path.join(cacheDir, filename), JSON.stringify(data))
	}

	async readModelsFromCache(filename: string): Promise<Record<string, ModelInfo> | undefined> {
		const filePath = path.join(await this.ensureCacheDirectoryExists(), filename)
		const fileExists = await fileExistsAtPath(filePath)

		if (fileExists) {
			const fileContents = await fs.readFile(filePath, "utf8")
			return JSON.parse(fileContents)
		}

		return undefined
	}

	// OpenRouter

	async handleOpenRouterCallback(code: string) {
		let { apiConfiguration, currentApiConfigName } = await this.getState()

		let apiKey: string
		try {
			const baseUrl = apiConfiguration.openRouterBaseUrl || "https://openrouter.ai/api/v1"
			// Extract the base domain for the auth endpoint
			const baseUrlDomain = baseUrl.match(/^(https?:\/\/[^\/]+)/)?.[1] || "https://openrouter.ai"
			const response = await axios.post(`${baseUrlDomain}/api/v1/auth/keys`, { code })
			if (response.data && response.data.key) {
				apiKey = response.data.key
			} else {
				throw new Error("Invalid response from OpenRouter API")
			}
		} catch (error) {
			this.log(
				`Error exchanging code for API key: ${JSON.stringify(error, Object.getOwnPropertyNames(error), 2)}`,
			)
			throw error
		}

		const newConfiguration: ApiConfiguration = {
			...apiConfiguration,
			apiProvider: "openrouter",
			openRouterApiKey: apiKey,
			openRouterModelId: apiConfiguration?.openRouterModelId || openRouterDefaultModelId,
			openRouterModelInfo: apiConfiguration?.openRouterModelInfo || openRouterDefaultModelInfo,
		}

		await this.upsertApiConfiguration(currentApiConfigName, newConfiguration)
	}

	// Glama

	async handleGlamaCallback(code: string) {
		let apiKey: string
		try {
			const response = await axios.post("https://glama.ai/api/gateway/v1/auth/exchange-code", { code })
			if (response.data && response.data.apiKey) {
				apiKey = response.data.apiKey
			} else {
				throw new Error("Invalid response from Glama API")
			}
		} catch (error) {
			this.log(
				`Error exchanging code for API key: ${JSON.stringify(error, Object.getOwnPropertyNames(error), 2)}`,
			)
			throw error
		}

		const { apiConfiguration, currentApiConfigName } = await this.getState()

		const newConfiguration: ApiConfiguration = {
			...apiConfiguration,
			apiProvider: "glama",
			glamaApiKey: apiKey,
			glamaModelId: apiConfiguration?.glamaModelId || glamaDefaultModelId,
			glamaModelInfo: apiConfiguration?.glamaModelInfo || glamaDefaultModelInfo,
		}

		await this.upsertApiConfiguration(currentApiConfigName, newConfiguration)
	}

	// Requesty

	async handleRequestyCallback(code: string) {
		let { apiConfiguration, currentApiConfigName } = await this.getState()

		const newConfiguration: ApiConfiguration = {
			...apiConfiguration,
			apiProvider: "requesty",
			requestyApiKey: code,
			requestyModelId: apiConfiguration?.requestyModelId || requestyDefaultModelId,
			requestyModelInfo: apiConfiguration?.requestyModelInfo || requestyDefaultModelInfo,
		}

		await this.upsertApiConfiguration(currentApiConfigName, newConfiguration)
	}

	// Save configuration

	async upsertApiConfiguration(configName: string, apiConfiguration: ApiConfiguration) {
		try {
			await this.providerSettingsManager.saveConfig(configName, apiConfiguration)
			const listApiConfig = await this.providerSettingsManager.listConfig()

			await Promise.all([
				this.updateGlobalState("listApiConfigMeta", listApiConfig),
				this.updateApiConfiguration(apiConfiguration),
				this.updateGlobalState("currentApiConfigName", configName),
			])

			await this.postStateToWebview()
		} catch (error) {
			this.log(
				`Error create new api configuration: ${JSON.stringify(error, Object.getOwnPropertyNames(error), 2)}`,
			)
			vscode.window.showErrorMessage(t("common:errors.create_api_config"))
		}
	}

	// Task history

	async getTaskWithId(id: string): Promise<{
		historyItem: HistoryItem
		taskDirPath: string
		apiConversationHistoryFilePath: string
		uiMessagesFilePath: string
		apiConversationHistory: Anthropic.MessageParam[]
	}> {
		const history = this.getGlobalState("taskHistory") ?? []
		const historyItem = history.find((item) => item.id === id)

		if (historyItem) {
			const { getTaskDirectoryPath } = await import("../../shared/storagePathManager")
			const globalStoragePath = this.contextProxy.globalStorageUri.fsPath
			const taskDirPath = await getTaskDirectoryPath(globalStoragePath, id)
			const apiConversationHistoryFilePath = path.join(taskDirPath, GlobalFileNames.apiConversationHistory)
			const uiMessagesFilePath = path.join(taskDirPath, GlobalFileNames.uiMessages)
			const fileExists = await fileExistsAtPath(apiConversationHistoryFilePath)

			if (fileExists) {
				const apiConversationHistory = JSON.parse(await fs.readFile(apiConversationHistoryFilePath, "utf8"))

				return {
					historyItem,
					taskDirPath,
					apiConversationHistoryFilePath,
					uiMessagesFilePath,
					apiConversationHistory,
				}
			}
		}

		// if we tried to get a task that doesn't exist, remove it from state
		// FIXME: this seems to happen sometimes when the json file doesnt save to disk for some reason
		await this.deleteTaskFromState(id)
		throw new Error("Task not found")
	}

	async showTaskWithId(id: string) {
		if (id !== this.getCurrentCline()?.taskId) {
			// Non-current task.
			const { historyItem } = await this.getTaskWithId(id)
			await this.initClineWithHistoryItem(historyItem) // Clears existing task.
		}

		await this.postMessageToWebview({ type: "action", action: "chatButtonClicked" })
	}

	async exportTaskWithId(id: string) {
		const { historyItem, apiConversationHistory } = await this.getTaskWithId(id)
		await downloadTask(historyItem.ts, apiConversationHistory)
	}

	// this function deletes a task from task hidtory, and deletes it's checkpoints and delete the task folder
	async deleteTaskWithId(id: string) {
		try {
			// get the task directory full path
			const { taskDirPath } = await this.getTaskWithId(id)

			// remove task from stack if it's the current task
			if (id === this.getCurrentCline()?.taskId) {
				// if we found the taskid to delete - call finish to abort this task and allow a new task to be started,
				// if we are deleting a subtask and parent task is still waiting for subtask to finish - it allows the parent to resume (this case should neve exist)
				await this.finishSubTask(t("common:tasks.deleted"))
			}

			// delete task from the task history state
			await this.deleteTaskFromState(id)

			// Delete associated shadow repository or branch.
			// TODO: Store `workspaceDir` in the `HistoryItem` object.
			const globalStorageDir = this.contextProxy.globalStorageUri.fsPath
			const workspaceDir = this.cwd

			try {
				await ShadowCheckpointService.deleteTask({ taskId: id, globalStorageDir, workspaceDir })
			} catch (error) {
				console.error(
					`[deleteTaskWithId${id}] failed to delete associated shadow repository or branch: ${error instanceof Error ? error.message : String(error)}`,
				)
			}

			// delete the entire task directory including checkpoints and all content
			try {
				await fs.rm(taskDirPath, { recursive: true, force: true })
				console.log(`[deleteTaskWithId${id}] removed task directory`)
			} catch (error) {
				console.error(
					`[deleteTaskWithId${id}] failed to remove task directory: ${error instanceof Error ? error.message : String(error)}`,
				)
			}
		} catch (error) {
			// If task is not found, just remove it from state
			if (error instanceof Error && error.message === "Task not found") {
				await this.deleteTaskFromState(id)
				return
			}
			throw error
		}
	}

	async deleteTaskFromState(id: string) {
		const taskHistory = this.getGlobalState("taskHistory") ?? []
		const updatedTaskHistory = taskHistory.filter((task) => task.id !== id)
		await this.updateGlobalState("taskHistory", updatedTaskHistory)
		await this.postStateToWebview()
	}

	async postStateToWebview() {
		const state = await this.getStateToPostToWebview()
		this.postMessageToWebview({ type: "state", state })
	}

	/**
	 * Checks if there is a file-based system prompt override for the given mode
	 */
	async hasFileBasedSystemPromptOverride(mode: Mode): Promise<boolean> {
		const promptFilePath = getSystemPromptFilePath(this.cwd, mode)
		return await fileExistsAtPath(promptFilePath)
	}

	async getStateToPostToWebview() {
		const {
			apiConfiguration,
			lastShownAnnouncementId,
			customInstructions,
			alwaysAllowReadOnly,
			alwaysAllowReadOnlyOutsideWorkspace,
			alwaysAllowWrite,
			alwaysAllowWriteOutsideWorkspace,
			alwaysAllowExecute,
			alwaysAllowBrowser,
			alwaysAllowMcp,
			alwaysAllowModeSwitch,
			alwaysAllowSubtasks,
			soundEnabled,
			ttsEnabled,
			ttsSpeed,
			diffEnabled,
			enableCheckpoints,
			taskHistory,
			soundVolume,
			browserViewportSize,
			screenshotQuality,
			remoteBrowserHost,
			remoteBrowserEnabled,
			cachedChromeHostUrl,
			writeDelayMs,
			terminalOutputLineLimit,
			terminalShellIntegrationTimeout,
			terminalCommandDelay,
			terminalPowershellCounter,
			terminalZshClearEolMark,
			terminalZshOhMy,
			terminalZshP10k,
			terminalZdotdir,
			fuzzyMatchThreshold,
			mcpEnabled,
			enableMcpServerCreation,
			alwaysApproveResubmit,
			requestDelaySeconds,
			currentApiConfigName,
			listApiConfigMeta,
			pinnedApiConfigs,
			mode,
			customModePrompts,
			customSupportPrompts,
			enhancementApiConfigId,
			autoApprovalEnabled,
			experiments,
			maxOpenTabsContext,
			maxWorkspaceFiles,
			browserToolEnabled,
			telemetrySetting,
			showRooIgnoredFiles,
			language,
			maxReadFileLine,
			terminalCompressProgressBar,
		} = await this.getState()

		const telemetryKey = process.env.POSTHOG_API_KEY
		const machineId = vscode.env.machineId
		const allowedCommands = vscode.workspace.getConfiguration("roo-cline").get<string[]>("allowedCommands") || []
		const cwd = this.cwd

		// Check if there's a system prompt override for the current mode
		const currentMode = mode ?? defaultModeSlug
		const hasSystemPromptOverride = await this.hasFileBasedSystemPromptOverride(currentMode)

		return {
			version: this.context.extension?.packageJSON?.version ?? "",
			apiConfiguration,
			customInstructions,
			alwaysAllowReadOnly: alwaysAllowReadOnly ?? false,
			alwaysAllowReadOnlyOutsideWorkspace: alwaysAllowReadOnlyOutsideWorkspace ?? false,
			alwaysAllowWrite: alwaysAllowWrite ?? false,
			alwaysAllowWriteOutsideWorkspace: alwaysAllowWriteOutsideWorkspace ?? false,
			alwaysAllowExecute: alwaysAllowExecute ?? false,
			alwaysAllowBrowser: alwaysAllowBrowser ?? false,
			alwaysAllowMcp: alwaysAllowMcp ?? false,
			alwaysAllowModeSwitch: alwaysAllowModeSwitch ?? false,
			alwaysAllowSubtasks: alwaysAllowSubtasks ?? false,
			uriScheme: vscode.env.uriScheme,
			currentTaskItem: this.getCurrentCline()?.taskId
				? (taskHistory || []).find((item: HistoryItem) => item.id === this.getCurrentCline()?.taskId)
				: undefined,
			clineMessages: this.getCurrentCline()?.clineMessages || [],
			taskHistory: (taskHistory || [])
				.filter((item: HistoryItem) => item.ts && item.task)
				.sort((a: HistoryItem, b: HistoryItem) => b.ts - a.ts),
			soundEnabled: soundEnabled ?? false,
			ttsEnabled: ttsEnabled ?? false,
			ttsSpeed: ttsSpeed ?? 1.0,
			diffEnabled: diffEnabled ?? true,
			enableCheckpoints: enableCheckpoints ?? true,
			shouldShowAnnouncement:
				telemetrySetting !== "unset" && lastShownAnnouncementId !== this.latestAnnouncementId,
			allowedCommands,
			soundVolume: soundVolume ?? 0.5,
			browserViewportSize: browserViewportSize ?? "900x600",
			screenshotQuality: screenshotQuality ?? 75,
			remoteBrowserHost,
			remoteBrowserEnabled: remoteBrowserEnabled ?? false,
			cachedChromeHostUrl: cachedChromeHostUrl,
			writeDelayMs: writeDelayMs ?? 1000,
			terminalOutputLineLimit: terminalOutputLineLimit ?? 500,
			terminalShellIntegrationTimeout: terminalShellIntegrationTimeout ?? TERMINAL_SHELL_INTEGRATION_TIMEOUT,
			terminalCommandDelay: terminalCommandDelay ?? 0,
			terminalPowershellCounter: terminalPowershellCounter ?? false,
			terminalZshClearEolMark: terminalZshClearEolMark ?? true,
			terminalZshOhMy: terminalZshOhMy ?? false,
			terminalZshP10k: terminalZshP10k ?? false,
			terminalZdotdir: terminalZdotdir ?? false,
			fuzzyMatchThreshold: fuzzyMatchThreshold ?? 1.0,
			mcpEnabled: mcpEnabled ?? true,
			enableMcpServerCreation: enableMcpServerCreation ?? true,
			alwaysApproveResubmit: alwaysApproveResubmit ?? false,
			requestDelaySeconds: requestDelaySeconds ?? 10,
			currentApiConfigName: currentApiConfigName ?? "default",
			listApiConfigMeta: listApiConfigMeta ?? [],
			pinnedApiConfigs: pinnedApiConfigs ?? {},
			mode: mode ?? defaultModeSlug,
			customModePrompts: customModePrompts ?? {},
			customSupportPrompts: customSupportPrompts ?? {},
			enhancementApiConfigId,
			autoApprovalEnabled: autoApprovalEnabled ?? false,
			customModes: await this.customModesManager.getCustomModes(),
			experiments: experiments ?? experimentDefault,
			mcpServers: this.mcpHub?.getAllServers() ?? [],
			maxOpenTabsContext: maxOpenTabsContext ?? 20,
			maxWorkspaceFiles: maxWorkspaceFiles ?? 200,
			cwd,
			browserToolEnabled: browserToolEnabled ?? true,
			telemetrySetting,
			telemetryKey,
			machineId,
			showRooIgnoredFiles: showRooIgnoredFiles ?? true,
			language: language ?? formatLanguage(vscode.env.language),
			renderContext: this.renderContext,
			maxReadFileLine: maxReadFileLine ?? 500,
			settingsImportedAt: this.settingsImportedAt,
<<<<<<< HEAD
			showGreeting: showGreeting ?? true, // Ensure showGreeting is included in the returned state
			terminalCompressProgressBar: terminalCompressProgressBar ?? true,
=======
			hasSystemPromptOverride,
>>>>>>> 3b65023d
		}
	}

	/**
	 * Storage
	 * https://dev.to/kompotkot/how-to-use-secretstorage-in-your-vscode-extensions-2hco
	 * https://www.eliostruyf.com/devhack-code-extension-storage-options/
	 */

	async getState() {
		const stateValues = this.contextProxy.getValues()

		const customModes = await this.customModesManager.getCustomModes()

		// Determine apiProvider with the same logic as before.
		const apiProvider: ApiProvider = stateValues.apiProvider ? stateValues.apiProvider : "anthropic"

		// Build the apiConfiguration object combining state values and secrets.
		const providerSettings = this.contextProxy.getProviderSettings()

		// Ensure apiProvider is set properly if not already in state
		if (!providerSettings.apiProvider) {
			providerSettings.apiProvider = apiProvider
		}

		// Return the same structure as before
		return {
			apiConfiguration: providerSettings,
			lastShownAnnouncementId: stateValues.lastShownAnnouncementId,
			customInstructions: stateValues.customInstructions,
			apiModelId: stateValues.apiModelId,
			alwaysAllowReadOnly: stateValues.alwaysAllowReadOnly ?? false,
			alwaysAllowReadOnlyOutsideWorkspace: stateValues.alwaysAllowReadOnlyOutsideWorkspace ?? false,
			alwaysAllowWrite: stateValues.alwaysAllowWrite ?? false,
			alwaysAllowWriteOutsideWorkspace: stateValues.alwaysAllowWriteOutsideWorkspace ?? false,
			alwaysAllowExecute: stateValues.alwaysAllowExecute ?? false,
			alwaysAllowBrowser: stateValues.alwaysAllowBrowser ?? false,
			alwaysAllowMcp: stateValues.alwaysAllowMcp ?? false,
			alwaysAllowModeSwitch: stateValues.alwaysAllowModeSwitch ?? false,
			alwaysAllowSubtasks: stateValues.alwaysAllowSubtasks ?? false,
			taskHistory: stateValues.taskHistory,
			allowedCommands: stateValues.allowedCommands,
			soundEnabled: stateValues.soundEnabled ?? false,
			ttsEnabled: stateValues.ttsEnabled ?? false,
			ttsSpeed: stateValues.ttsSpeed ?? 1.0,
			diffEnabled: stateValues.diffEnabled ?? true,
			enableCheckpoints: stateValues.enableCheckpoints ?? true,
			soundVolume: stateValues.soundVolume,
			browserViewportSize: stateValues.browserViewportSize ?? "900x600",
			screenshotQuality: stateValues.screenshotQuality ?? 75,
			remoteBrowserHost: stateValues.remoteBrowserHost,
			remoteBrowserEnabled: stateValues.remoteBrowserEnabled ?? false,
			cachedChromeHostUrl: stateValues.cachedChromeHostUrl as string | undefined,
			fuzzyMatchThreshold: stateValues.fuzzyMatchThreshold ?? 1.0,
			writeDelayMs: stateValues.writeDelayMs ?? 1000,
			terminalOutputLineLimit: stateValues.terminalOutputLineLimit ?? 500,
			terminalShellIntegrationTimeout:
				stateValues.terminalShellIntegrationTimeout ?? TERMINAL_SHELL_INTEGRATION_TIMEOUT,
			terminalCommandDelay: stateValues.terminalCommandDelay ?? 0,
			terminalPowershellCounter: stateValues.terminalPowershellCounter ?? false,
			terminalZshClearEolMark: stateValues.terminalZshClearEolMark ?? true,
			terminalZshOhMy: stateValues.terminalZshOhMy ?? false,
			terminalZshP10k: stateValues.terminalZshP10k ?? false,
			terminalZdotdir: stateValues.terminalZdotdir ?? false,
			terminalCompressProgressBar: stateValues.terminalCompressProgressBar ?? true,
			mode: stateValues.mode ?? defaultModeSlug,
			language: stateValues.language ?? formatLanguage(vscode.env.language),
			mcpEnabled: stateValues.mcpEnabled ?? true,
			enableMcpServerCreation: stateValues.enableMcpServerCreation ?? true,
			alwaysApproveResubmit: stateValues.alwaysApproveResubmit ?? false,
			requestDelaySeconds: Math.max(5, stateValues.requestDelaySeconds ?? 10),
			currentApiConfigName: stateValues.currentApiConfigName ?? "default",
			listApiConfigMeta: stateValues.listApiConfigMeta ?? [],
			pinnedApiConfigs: stateValues.pinnedApiConfigs ?? {},
			modeApiConfigs: stateValues.modeApiConfigs ?? ({} as Record<Mode, string>),
			customModePrompts: stateValues.customModePrompts ?? {},
			customSupportPrompts: stateValues.customSupportPrompts ?? {},
			enhancementApiConfigId: stateValues.enhancementApiConfigId,
			experiments: stateValues.experiments ?? experimentDefault,
			autoApprovalEnabled: stateValues.autoApprovalEnabled ?? false,
			customModes,
			maxOpenTabsContext: stateValues.maxOpenTabsContext ?? 20,
			maxWorkspaceFiles: stateValues.maxWorkspaceFiles ?? 200,
			openRouterUseMiddleOutTransform: stateValues.openRouterUseMiddleOutTransform ?? true,
			browserToolEnabled: stateValues.browserToolEnabled ?? true,
			telemetrySetting: stateValues.telemetrySetting || "unset",
			showRooIgnoredFiles: stateValues.showRooIgnoredFiles ?? true,
			maxReadFileLine: stateValues.maxReadFileLine ?? 500,
		}
	}

	async updateTaskHistory(item: HistoryItem): Promise<HistoryItem[]> {
		const history = (this.getGlobalState("taskHistory") as HistoryItem[] | undefined) || []
		const existingItemIndex = history.findIndex((h) => h.id === item.id)

		if (existingItemIndex !== -1) {
			history[existingItemIndex] = item
		} else {
			history.push(item)
		}

		await this.updateGlobalState("taskHistory", history)
		return history
	}

	// ContextProxy

	// @deprecated - Use `ContextProxy#setValue` instead.
	private async updateGlobalState<K extends keyof GlobalState>(key: K, value: GlobalState[K]) {
		await this.contextProxy.setValue(key, value)
	}

	// @deprecated - Use `ContextProxy#getValue` instead.
	private getGlobalState<K extends keyof GlobalState>(key: K) {
		return this.contextProxy.getValue(key)
	}

	public async setValue<K extends keyof RooCodeSettings>(key: K, value: RooCodeSettings[K]) {
		await this.contextProxy.setValue(key, value)
	}

	public getValue<K extends keyof RooCodeSettings>(key: K) {
		return this.contextProxy.getValue(key)
	}

	public getValues() {
		return this.contextProxy.getValues()
	}

	public async setValues(values: RooCodeSettings) {
		await this.contextProxy.setValues(values)
	}

	// cwd

	get cwd() {
		return getWorkspacePath()
	}

	// dev

	async resetState() {
		const answer = await vscode.window.showInformationMessage(
			t("common:confirmation.reset_state"),
			{ modal: true },
			t("common:answers.yes"),
		)

		if (answer !== t("common:answers.yes")) {
			return
		}

		await this.contextProxy.resetAllState()
		await this.providerSettingsManager.resetAllConfigs()
		await this.customModesManager.resetCustomModes()
		await this.removeClineFromStack()
		await this.postStateToWebview()
		await this.postMessageToWebview({ type: "action", action: "chatButtonClicked" })
	}

	// logging

	public log(message: string) {
		this.outputChannel.appendLine(message)
		console.log(message)
	}

	// integration tests

	get viewLaunched() {
		return this.isViewLaunched
	}

	get messages() {
		return this.getCurrentCline()?.clineMessages || []
	}

	// Add public getter
	public getMcpHub(): McpHub | undefined {
		return this.mcpHub
	}

	/**
	 * Returns properties to be included in every telemetry event
	 * This method is called by the telemetry service to get context information
	 * like the current mode, API provider, etc.
	 */
	public async getTelemetryProperties(): Promise<Record<string, any>> {
		const { mode, apiConfiguration, language } = await this.getState()
		const appVersion = this.context.extension?.packageJSON?.version
		const vscodeVersion = vscode.version
		const platform = process.platform

		const properties: Record<string, any> = {
			vscodeVersion,
			platform,
		}

		// Add extension version
		if (appVersion) {
			properties.appVersion = appVersion
		}

		// Add language
		if (language) {
			properties.language = language
		}

		// Add current mode
		if (mode) {
			properties.mode = mode
		}

		// Add API provider
		if (apiConfiguration?.apiProvider) {
			properties.apiProvider = apiConfiguration.apiProvider
		}

		// Add model ID if available
		const currentCline = this.getCurrentCline()
		if (currentCline?.api) {
			const { id: modelId } = currentCline.api.getModel()
			if (modelId) {
				properties.modelId = modelId
			}
		}

		if (currentCline?.diffStrategy) {
			properties.diffStrategy = currentCline.diffStrategy.getName()
		}

		return properties
	}
}<|MERGE_RESOLUTION|>--- conflicted
+++ resolved
@@ -1327,12 +1327,8 @@
 			renderContext: this.renderContext,
 			maxReadFileLine: maxReadFileLine ?? 500,
 			settingsImportedAt: this.settingsImportedAt,
-<<<<<<< HEAD
-			showGreeting: showGreeting ?? true, // Ensure showGreeting is included in the returned state
 			terminalCompressProgressBar: terminalCompressProgressBar ?? true,
-=======
 			hasSystemPromptOverride,
->>>>>>> 3b65023d
 		}
 	}
 
