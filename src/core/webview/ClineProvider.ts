import os from "os"
import * as path from "path"
import fs from "fs/promises"
import EventEmitter from "events"

import { Anthropic } from "@anthropic-ai/sdk"
import delay from "delay"
import axios from "axios"
import pWaitFor from "p-wait-for"
import * as vscode from "vscode"
import { jwtDecode } from "jwt-decode"

import {
	type TaskProviderLike,
	type TaskProviderEvents,
	type GlobalState,
	type ProviderName,
	type ProviderSettings,
	type RooCodeSettings,
	type ProviderSettingsEntry,
	type StaticAppProperties,
	type DynamicAppProperties,
	type CloudAppProperties,
	type TaskProperties,
	type GitProperties,
	type TelemetryProperties,
	type TelemetryPropertiesProvider,
	type CodeActionId,
	type CodeActionName,
	type TerminalActionId,
	type TerminalActionPromptType,
	type HistoryItem,
	type CloudUserInfo,
	// type CloudOrganizationMembership,
	type CreateTaskOptions,
	type TokenUsage,
	RooCodeEventName,
	requestyDefaultModelId,
	openRouterDefaultModelId,
	glamaDefaultModelId,
	DEFAULT_TERMINAL_OUTPUT_CHARACTER_LIMIT,
	DEFAULT_WRITE_DELAY_MS,
	ORGANIZATION_ALLOW_ALL,
	DEFAULT_MODES,
<<<<<<< HEAD
	DEFAULT_FILE_READ_CHARACTER_LIMIT,
=======
	DEFAULT_CHECKPOINT_TIMEOUT_SECONDS,
>>>>>>> ab9a4857
} from "@roo-code/types"
import { TelemetryService } from "@roo-code/telemetry"
import { CloudService, BridgeOrchestrator } from "@roo-code/cloud"

import { Package } from "../../shared/package"
import { findLast } from "../../shared/array"
import { supportPrompt, type SupportPromptType } from "../../shared/support-prompt"
import { GlobalFileNames } from "../../shared/globalFileNames"
import type { ExtensionMessage, ExtensionState, MarketplaceInstalledMetadata } from "../../shared/ExtensionMessage"
import { Mode, defaultModeSlug, getModeBySlug, ZgsmCodeMode } from "../../shared/modes"
import { experimentDefault } from "../../shared/experiments"
import { formatLanguage } from "../../shared/language"
import { WebviewMessage } from "../../shared/WebviewMessage"
import { EMBEDDING_MODEL_PROFILES } from "../../shared/embeddingModels"
import { ProfileValidator } from "../../shared/ProfileValidator"

import { Terminal } from "../../integrations/terminal/Terminal"
import { downloadTask } from "../../integrations/misc/export-markdown"
import { getTheme } from "../../integrations/theme/getTheme"
import WorkspaceTracker from "../../integrations/workspace/WorkspaceTracker"

import { McpHub } from "../../services/mcp/McpHub"
import { McpServerManager } from "../../services/mcp/McpServerManager"
import { MarketplaceManager } from "../../services/marketplace"
import { ShadowCheckpointService } from "../../services/checkpoints/ShadowCheckpointService"
import { CodeIndexManager } from "../../services/code-index/manager"
import type { IndexProgressUpdate } from "../../services/code-index/interfaces/manager"
import { MdmService } from "../../services/mdm/MdmService"

import { fileExistsAtPath } from "../../utils/fs"
import { setTtsEnabled, setTtsSpeed } from "../../utils/tts"
import { getWorkspaceGitInfo } from "../../utils/git"
import { getWorkspacePath, toRelativePath } from "../../utils/path"
import { OrganizationAllowListViolationError } from "../../utils/errors"

import { setPanel } from "../../activate/registerCommands"

import { t } from "../../i18n"

import { buildApiHandler } from "../../api"
import { forceFullModelDetailsLoad, hasLoadedFullDetails } from "../../api/providers/fetchers/lmstudio"

import { ContextProxy } from "../config/ContextProxy"
import { ProviderSettingsManager } from "../config/ProviderSettingsManager"
import { CustomModesManager } from "../config/CustomModesManager"
import { Task } from "../task/Task"
import { getSystemPromptFilePath } from "../prompts/sections/custom-system-prompt"

import { webviewMessageHandler } from "./webviewMessageHandler"
// import type { ClineMessage } from "@roo-code/types"
// import { readApiMessages, saveApiMessages, saveTaskMessages } from "../task-persistence"
import { getNonce } from "./getNonce"
import { getUri } from "./getUri"
import { ZgsmAuthCommands } from "../costrict/auth"
import { generateNewSessionClientId, getClientId } from "../../utils/getClientId"
import { defaultCodebaseIndexEnabled } from "../../services/code-index/constants"
import { CodeReviewService, ReviewTargetType } from "../costrict/code-review"
import { defaultLang } from "../../utils/language"
import ZgsmCodebaseIndexManager from "../costrict/codebase-index"
import { sendZgsmCloseWindow } from "../costrict/auth/ipc"

/**
 * https://github.com/microsoft/vscode-webview-ui-toolkit-samples/blob/main/default/weather-webview/src/providers/WeatherViewProvider.ts
 * https://github.com/KumarVariable/vscode-extension-sidebar-html/blob/master/src/customSidebarViewProvider.ts
 */

export type ClineProviderEvents = {
	clineCreated: [cline: Task]
}

interface PendingEditOperation {
	messageTs: number
	editedContent: string
	images?: string[]
	messageIndex: number
	apiConversationHistoryIndex: number
	timeoutId: NodeJS.Timeout
	createdAt: number
}

export class ClineProvider
	extends EventEmitter<TaskProviderEvents>
	implements vscode.WebviewViewProvider, TelemetryPropertiesProvider, TaskProviderLike
{
	// Used in package.json as the view's id. This value cannot be changed due
	// to how VSCode caches views based on their id, and updating the id would
	// break existing instances of the extension.
	public static readonly sideBarId = `${Package.name}.SidebarProvider`
	public static readonly tabPanelId = `${Package.name}.TabPanelProvider`
	private static activeInstances: Set<ClineProvider> = new Set()
	private disposables: vscode.Disposable[] = []
	private webviewDisposables: vscode.Disposable[] = []
	private view?: vscode.WebviewView | vscode.WebviewPanel
	private clineStack: Task[] = []
	private codeIndexStatusSubscription?: vscode.Disposable
	private codeIndexManager?: CodeIndexManager
	private _workspaceTracker?: WorkspaceTracker // workSpaceTracker read-only for access outside this class
	protected mcpHub?: McpHub // Change from private to protected
	private marketplaceManager: MarketplaceManager
	private mdmService?: MdmService
	private zgsmAuthCommands?: ZgsmAuthCommands
	private taskCreationCallback: (task: Task) => void
	private taskEventListeners: WeakMap<Task, Array<() => void>> = new WeakMap()
	private currentWorkspacePath: string | undefined

	private recentTasksCache?: string[]
	private pendingOperations: Map<string, PendingEditOperation> = new Map()
	private static readonly PENDING_OPERATION_TIMEOUT_MS = 30000 // 30 seconds

	public isViewLaunched = false
	public settingsImportedAt?: number
	public readonly latestAnnouncementId = "sep-2025-code-supernova-1m" // Code Supernova 1M context window announcement
	public readonly providerSettingsManager: ProviderSettingsManager
	public readonly customModesManager: CustomModesManager

	constructor(
		readonly context: vscode.ExtensionContext,
		private readonly outputChannel: vscode.OutputChannel,
		private readonly renderContext: "sidebar" | "editor" = "sidebar",
		public readonly contextProxy: ContextProxy,
		mdmService?: MdmService,
	) {
		super()
		this.currentWorkspacePath = getWorkspacePath()

		ClineProvider.activeInstances.add(this)

		this.mdmService = mdmService
		this.updateGlobalState("codebaseIndexModels", EMBEDDING_MODEL_PROFILES)

		// Start configuration loading (which might trigger indexing) in the background.
		// Don't await, allowing activation to continue immediately.

		// Register this provider with the telemetry service to enable it to add
		// properties like mode and provider.
		TelemetryService.instance.setProvider(this)

		this._workspaceTracker = new WorkspaceTracker(this)

		this.providerSettingsManager = new ProviderSettingsManager(this.context)

		this.customModesManager = new CustomModesManager(this.context, async () => {
			await this.postStateToWebview()
		})

		// Initialize MCP Hub through the singleton manager
		McpServerManager.getInstance(this.context, this)
			.then((hub) => {
				this.mcpHub = hub
				this.mcpHub.registerClient()
			})
			.catch((error) => {
				this.log(`Failed to initialize MCP Hub: ${error}`)
			})

		this.marketplaceManager = new MarketplaceManager(this.context, this.customModesManager)

		// Forward <most> task events to the provider.
		// We do something fairly similar for the IPC-based API.
		this.taskCreationCallback = (instance: Task) => {
			this.emit(RooCodeEventName.TaskCreated, instance)

			// Create named listener functions so we can remove them later.
			const onTaskStarted = () => this.emit(RooCodeEventName.TaskStarted, instance.taskId)
			const onTaskCompleted = (taskId: string, tokenUsage: any, toolUsage: any) =>
				this.emit(RooCodeEventName.TaskCompleted, taskId, tokenUsage, toolUsage)
			const onTaskAborted = async () => {
				this.emit(RooCodeEventName.TaskAborted, instance.taskId)

				try {
					// Only rehydrate on genuine streaming failures.
					// User-initiated cancels are handled by cancelTask().
					if (instance.abortReason === "streaming_failed") {
						// Defensive safeguard: if another path already replaced this instance, skip
						const current = this.getCurrentTask()
						if (current && current.instanceId !== instance.instanceId) {
							this.log(
								`[onTaskAborted] Skipping rehydrate: current instance ${current.instanceId} != aborted ${instance.instanceId}`,
							)
							return
						}

						const { historyItem } = await this.getTaskWithId(instance.taskId)
						const rootTask = instance.rootTask
						const parentTask = instance.parentTask
						await this.createTaskWithHistoryItem({ ...historyItem, rootTask, parentTask })
					}
				} catch (error) {
					this.log(
						`[onTaskAborted] Failed to rehydrate after streaming failure: ${
							error instanceof Error ? error.message : String(error)
						}`,
					)
				}
			}
			const onTaskFocused = () => this.emit(RooCodeEventName.TaskFocused, instance.taskId)
			const onTaskUnfocused = () => this.emit(RooCodeEventName.TaskUnfocused, instance.taskId)
			const onTaskActive = (taskId: string) => this.emit(RooCodeEventName.TaskActive, taskId)
			const onTaskInteractive = (taskId: string) => this.emit(RooCodeEventName.TaskInteractive, taskId)
			const onTaskResumable = (taskId: string) => this.emit(RooCodeEventName.TaskResumable, taskId)
			const onTaskIdle = (taskId: string) => this.emit(RooCodeEventName.TaskIdle, taskId)
			const onTaskPaused = (taskId: string) => this.emit(RooCodeEventName.TaskPaused, taskId)
			const onTaskUnpaused = (taskId: string) => this.emit(RooCodeEventName.TaskUnpaused, taskId)
			const onTaskSpawned = (taskId: string) => this.emit(RooCodeEventName.TaskSpawned, taskId)
			const onTaskUserMessage = (taskId: string) => this.emit(RooCodeEventName.TaskUserMessage, taskId)
			const onTaskTokenUsageUpdated = (taskId: string, tokenUsage: TokenUsage) =>
				this.emit(RooCodeEventName.TaskTokenUsageUpdated, taskId, tokenUsage)

			// Attach the listeners.
			instance.on(RooCodeEventName.TaskStarted, onTaskStarted)
			instance.on(RooCodeEventName.TaskCompleted, onTaskCompleted)
			instance.on(RooCodeEventName.TaskAborted, onTaskAborted)
			instance.on(RooCodeEventName.TaskFocused, onTaskFocused)
			instance.on(RooCodeEventName.TaskUnfocused, onTaskUnfocused)
			instance.on(RooCodeEventName.TaskActive, onTaskActive)
			instance.on(RooCodeEventName.TaskInteractive, onTaskInteractive)
			instance.on(RooCodeEventName.TaskResumable, onTaskResumable)
			instance.on(RooCodeEventName.TaskIdle, onTaskIdle)
			instance.on(RooCodeEventName.TaskPaused, onTaskPaused)
			instance.on(RooCodeEventName.TaskUnpaused, onTaskUnpaused)
			instance.on(RooCodeEventName.TaskSpawned, onTaskSpawned)
			instance.on(RooCodeEventName.TaskUserMessage, onTaskUserMessage)
			instance.on(RooCodeEventName.TaskTokenUsageUpdated, onTaskTokenUsageUpdated)

			// Store the cleanup functions for later removal.
			this.taskEventListeners.set(instance, [
				() => instance.off(RooCodeEventName.TaskStarted, onTaskStarted),
				() => instance.off(RooCodeEventName.TaskCompleted, onTaskCompleted),
				() => instance.off(RooCodeEventName.TaskAborted, onTaskAborted),
				() => instance.off(RooCodeEventName.TaskFocused, onTaskFocused),
				() => instance.off(RooCodeEventName.TaskUnfocused, onTaskUnfocused),
				() => instance.off(RooCodeEventName.TaskActive, onTaskActive),
				() => instance.off(RooCodeEventName.TaskInteractive, onTaskInteractive),
				() => instance.off(RooCodeEventName.TaskResumable, onTaskResumable),
				() => instance.off(RooCodeEventName.TaskIdle, onTaskIdle),
				() => instance.off(RooCodeEventName.TaskUserMessage, onTaskUserMessage),
				() => instance.off(RooCodeEventName.TaskPaused, onTaskPaused),
				() => instance.off(RooCodeEventName.TaskUnpaused, onTaskUnpaused),
				() => instance.off(RooCodeEventName.TaskSpawned, onTaskSpawned),
				() => instance.off(RooCodeEventName.TaskTokenUsageUpdated, onTaskTokenUsageUpdated),
			])
		}

		// // Initialize Roo Code Cloud profile sync.
		// if (CloudService.hasInstance()) {
		// 	this.initializeCloudProfileSync().catch((error) => {
		// 		this.log(`Failed to initialize cloud profile sync: ${error}`)
		// 	})
		// } else {
		// 	this.log("CloudService not ready, deferring cloud profile sync")
		// }
	}

	/**
	 * Override EventEmitter's on method to match TaskProviderLike interface
	 */
	override on<K extends keyof TaskProviderEvents>(
		event: K,
		listener: (...args: TaskProviderEvents[K]) => void | Promise<void>,
	): this {
		return super.on(event, listener as any)
	}

	/**
	 * Override EventEmitter's off method to match TaskProviderLike interface
	 */
	override off<K extends keyof TaskProviderEvents>(
		event: K,
		listener: (...args: TaskProviderEvents[K]) => void | Promise<void>,
	): this {
		return super.off(event, listener as any)
	}

	/**
	 * Initialize cloud profile synchronization
	 */
	private async initializeCloudProfileSync() {
		try {
			// Check if authenticated and sync profiles
			if (CloudService.hasInstance() && CloudService.instance.isAuthenticated()) {
				await this.syncCloudProfiles()
			}

			// Set up listener for future updates
			if (CloudService.hasInstance()) {
				CloudService.instance.on("settings-updated", this.handleCloudSettingsUpdate)
			}
		} catch (error) {
			this.log(`Error in initializeCloudProfileSync: ${error}`)
		}
	}

	/**
	 * Handle cloud settings updates
	 */
	private handleCloudSettingsUpdate = async () => {
		try {
			await this.syncCloudProfiles()
		} catch (error) {
			this.log(`Error handling cloud settings update: ${error}`)
		}
	}

	/**
	 * Synchronize cloud profiles with local profiles.
	 */
	private async syncCloudProfiles() {
		try {
			const settings = CloudService.instance.getOrganizationSettings()

			if (!settings?.providerProfiles) {
				return
			}

			const currentApiConfigName = this.getGlobalState("currentApiConfigName")

			const result = await this.providerSettingsManager.syncCloudProfiles(
				settings.providerProfiles,
				currentApiConfigName,
			)

			if (result.hasChanges) {
				// Update list.
				await this.updateGlobalState("listApiConfigMeta", await this.providerSettingsManager.listConfig())

				if (result.activeProfileChanged && result.activeProfileId) {
					// Reload full settings for new active profile.
					const profile = await this.providerSettingsManager.getProfile({
						id: result.activeProfileId,
					})
					await this.activateProviderProfile({ name: profile.name })
				}

				await this.postStateToWebview()
			}
		} catch (error) {
			this.log(`Error syncing cloud profiles: ${error}`)
		}
	}

	// /**
	//  * Initialize cloud profile synchronization when CloudService is ready
	//  * This method is called externally after CloudService has been initialized
	//  */
	// public async initializeCloudProfileSyncWhenReady(): Promise<void> {
	// 	try {
	// 		if (CloudService.hasInstance() && CloudService.instance.isAuthenticated()) {
	// 			await this.syncCloudProfiles()
	// 		}

	// 		if (CloudService.hasInstance()) {
	// 			CloudService.instance.off("settings-updated", this.handleCloudSettingsUpdate)
	// 			CloudService.instance.on("settings-updated", this.handleCloudSettingsUpdate)
	// 		}
	// 	} catch (error) {
	// 		this.log(`Failed to initialize cloud profile sync when ready: ${error}`)
	// 	}
	// }

	// Adds a new Task instance to clineStack, marking the start of a new task.
	// The instance is pushed to the top of the stack (LIFO order).
	// When the task is completed, the top instance is removed, reactivating the
	// previous task.
	async addClineToStack(task: Task) {
		// Add this cline instance into the stack that represents the order of
		// all the called tasks.
		this.clineStack.push(task)
		task.emit(RooCodeEventName.TaskFocused)

		// Perform special setup provider specific tasks.
		await this.performPreparationTasks(task)

		// Ensure getState() resolves correctly.
		const state = await this.getState()

		if (!state || typeof state.mode !== "string") {
			throw new Error(t("common:errors.retrieve_current_mode"))
		}
	}

	async performPreparationTasks(cline: Task) {
		// LMStudio: We need to force model loading in order to read its context
		// size; we do it now since we're starting a task with that model selected.
		if (cline.apiConfiguration && cline.apiConfiguration.apiProvider === "lmstudio") {
			try {
				if (!hasLoadedFullDetails(cline.apiConfiguration.lmStudioModelId!)) {
					await forceFullModelDetailsLoad(
						cline.apiConfiguration.lmStudioBaseUrl ?? "http://localhost:1234",
						cline.apiConfiguration.lmStudioModelId!,
					)
				}
			} catch (error) {
				this.log(`Failed to load full model details for LM Studio: ${error}`)
				vscode.window.showErrorMessage(error.message)
			}
		}
	}

	// Removes and destroys the top Cline instance (the current finished task),
	// activating the previous one (resuming the parent task).
	async removeClineFromStack() {
		if (this.clineStack.length === 0) {
			return
		}

		// Pop the top Cline instance from the stack.
		let task = this.clineStack.pop()

		if (task) {
			task.emit(RooCodeEventName.TaskUnfocused)

			try {
				// Abort the running task and set isAbandoned to true so
				// all running promises will exit as well.
				await task.abortTask(true)
			} catch (e) {
				this.log(
					`[ClineProvider#removeClineFromStack] abortTask() failed ${task.taskId}.${task.instanceId}: ${e.message}`,
				)
			}

			// Remove event listeners before clearing the reference.
			const cleanupFunctions = this.taskEventListeners.get(task)

			if (cleanupFunctions) {
				cleanupFunctions.forEach((cleanup) => cleanup())
				this.taskEventListeners.delete(task)
			}

			// Make sure no reference kept, once promises end it will be
			// garbage collected.
			task = undefined
		}
	}

	getTaskStackSize(): number {
		return this.clineStack.length
	}

	public getCurrentTaskStack(): string[] {
		return this.clineStack.map((cline) => cline.taskId)
	}

	// Remove the current task/cline instance (at the top of the stack), so this
	// task is finished and resume the previous task/cline instance (if it
	// exists).
	// This is used when a subtask is finished and the parent task needs to be
	// resumed.
	async finishSubTask(lastMessage: string) {
		// Remove the last cline instance from the stack (this is the finished
		// subtask).
		await this.removeClineFromStack()
		// Resume the last cline instance in the stack (if it exists - this is
		// the 'parent' calling task).
		await this.getCurrentTask()?.completeSubtask(lastMessage)
	}
	// Pending Edit Operations Management

	/**
	 * Sets a pending edit operation with automatic timeout cleanup
	 */
	public setPendingEditOperation(
		operationId: string,
		editData: {
			messageTs: number
			editedContent: string
			images?: string[]
			messageIndex: number
			apiConversationHistoryIndex: number
		},
	): void {
		// Clear any existing operation with the same ID
		this.clearPendingEditOperation(operationId)

		// Create timeout for automatic cleanup
		const timeoutId = setTimeout(() => {
			this.clearPendingEditOperation(operationId)
			this.log(`[setPendingEditOperation] Automatically cleared stale pending operation: ${operationId}`)
		}, ClineProvider.PENDING_OPERATION_TIMEOUT_MS)

		// Store the operation
		this.pendingOperations.set(operationId, {
			...editData,
			timeoutId,
			createdAt: Date.now(),
		})

		this.log(`[setPendingEditOperation] Set pending operation: ${operationId}`)
	}

	/**
	 * Gets a pending edit operation by ID
	 */
	private getPendingEditOperation(operationId: string): PendingEditOperation | undefined {
		return this.pendingOperations.get(operationId)
	}

	/**
	 * Clears a specific pending edit operation
	 */
	private clearPendingEditOperation(operationId: string): boolean {
		const operation = this.pendingOperations.get(operationId)
		if (operation) {
			clearTimeout(operation.timeoutId)
			this.pendingOperations.delete(operationId)
			this.log(`[clearPendingEditOperation] Cleared pending operation: ${operationId}`)
			return true
		}
		return false
	}

	/**
	 * Clears all pending edit operations
	 */
	private clearAllPendingEditOperations(): void {
		for (const [operationId, operation] of this.pendingOperations) {
			clearTimeout(operation.timeoutId)
		}
		this.pendingOperations.clear()
		this.log(`[clearAllPendingEditOperations] Cleared all pending operations`)
	}

	/*
	VSCode extensions use the disposable pattern to clean up resources when the sidebar/editor tab is closed by the user or system. This applies to event listening, commands, interacting with the UI, etc.
	- https://vscode-docs.readthedocs.io/en/stable/extensions/patterns-and-principles/
	- https://github.com/microsoft/vscode-extension-samples/blob/main/webview-sample/src/extension.ts
	*/
	private clearWebviewResources() {
		while (this.webviewDisposables.length) {
			const x = this.webviewDisposables.pop()
			if (x) {
				x.dispose()
			}
		}
	}

	async dispose() {
		this.log("Disposing ClineProvider...")

		// Clear all tasks from the stack.
		while (this.clineStack.length > 0) {
			await this.removeClineFromStack()
		}

		this.log("Cleared all tasks")

		// Clear all pending edit operations to prevent memory leaks
		this.clearAllPendingEditOperations()
		this.log("Cleared pending operations")

		if (this.view && "dispose" in this.view) {
			this.view.dispose()
			this.log("Disposed webview")
		}

		this.clearWebviewResources()

		// Clean up cloud service event listener
		if (CloudService.hasInstance()) {
			CloudService.instance.off("settings-updated", this.handleCloudSettingsUpdate)
		}

		while (this.disposables.length) {
			const x = this.disposables.pop()

			if (x) {
				x.dispose()
			}
		}

		this._workspaceTracker?.dispose()
		this._workspaceTracker = undefined
		await this.mcpHub?.unregisterClient()
		this.mcpHub = undefined
		this.marketplaceManager?.cleanup()
		this.customModesManager?.dispose()
		this.log("Disposed all disposables")
		ClineProvider.activeInstances.delete(this)

		// Clean up any event listeners attached to this provider
		this.removeAllListeners()

		McpServerManager.unregisterProvider(this)
	}

	public static getVisibleInstance(): ClineProvider | undefined {
		return findLast(Array.from(this.activeInstances), (instance) => instance.view?.visible === true)
	}
	public static getAllInstance(): ClineProvider | undefined {
		return Array.from(this.activeInstances)[0]
	}

	public static async getInstance(): Promise<ClineProvider | undefined> {
		let visibleProvider = ClineProvider.getVisibleInstance()

		// If no visible provider, try to show the sidebar view
		if (!visibleProvider) {
			await vscode.commands.executeCommand(`${Package.name}.SidebarProvider.focus`)
			// Wait briefly for the view to become visible
			await delay(100)
			visibleProvider = ClineProvider.getVisibleInstance()
		}

		// If still no visible provider, return
		if (!visibleProvider) {
			return
		}

		return visibleProvider
	}

	public static async isActiveTask(): Promise<boolean> {
		const visibleProvider = await ClineProvider.getInstance()

		if (!visibleProvider) {
			return false
		}

		// Check if there is a cline instance in the stack (if this provider has an active task)
		if (visibleProvider.getCurrentTask()) {
			return true
		}

		return false
	}

	public static async handleCodeAction(
		command: CodeActionId,
		promptType: CodeActionName,
		params: Record<string, string | any[]>,
	): Promise<void> {
		// Capture telemetry for code action usage
		TelemetryService.instance.captureCodeActionUsed(promptType)

		const visibleProvider = await ClineProvider.getInstance()

		if (!visibleProvider) {
			return
		}

		const { customSupportPrompts } = await visibleProvider.getState()
		if (promptType === "ZGSM_CODE_REVIEW") {
			const reviewInstance = CodeReviewService.getInstance()
			reviewInstance.setProvider(visibleProvider)
			const filePath = toRelativePath(params.filePath as string, visibleProvider.cwd)
			const chatMessage = supportPrompt.create("ADD_TO_CONTEXT", {
				filePath,
				startLine: Number(params.startLine) + 1 + "",
				endLine: Number(params.endLine) + 1 + "",
				selectedText: params.selectedText,
			})
			reviewInstance.createReviewTask(chatMessage, [
				{
					type: ReviewTargetType.CODE,
					file_path: toRelativePath(params.filePath as string, visibleProvider.cwd),
					line_range: [Number(params.startLine), Number(params.endLine)],
				},
			])
		}

		// TODO: Improve type safety for promptType.
		const prompt = supportPrompt.create(promptType as SupportPromptType, params, customSupportPrompts)

		if (command === "addToContext") {
			const { pathOnly, selectedText } = supportPrompt.createPathWithSelectedText(
				promptType as SupportPromptType,
				params,
				customSupportPrompts,
			)

			await visibleProvider.postMessageToWebview({
				type: "invoke",
				invoke: "setChatBoxMessage",
				text: pathOnly.length > 0 ? `${pathOnly} ` : "",
				selectText: selectedText,
			})
			return
		}

		await visibleProvider.createTask(prompt)
	}

	public static async handleTerminalAction(
		command: TerminalActionId,
		promptType: TerminalActionPromptType,
		params: Record<string, string | any[]>,
	): Promise<void> {
		TelemetryService.instance.captureCodeActionUsed(promptType)

		const visibleProvider = await ClineProvider.getInstance()

		if (!visibleProvider) {
			return
		}

		const { customSupportPrompts } = await visibleProvider.getState()
		const prompt = supportPrompt.create(promptType, params, customSupportPrompts)

		if (command === "terminalAddToContext") {
			await visibleProvider.postMessageToWebview({ type: "invoke", invoke: "setChatBoxMessage", text: prompt })
			return
		}

		try {
			await visibleProvider.createTask(prompt)
		} catch (error) {
			if (error instanceof OrganizationAllowListViolationError) {
				// Errors from terminal commands seem to get swallowed / ignored.
				vscode.window.showErrorMessage(error.message)
			}

			throw error
		}
	}

	public static async handleWorkflowAction(
		type: SupportPromptType,
		params: Record<string, string | any[]>,
		mode: string,
	): Promise<void> {
		const visibleProvider = await ClineProvider.getInstance()

		if (!visibleProvider) {
			return
		}
		const { customSupportPrompts } = await visibleProvider.getState()

		const prompt = supportPrompt.create(type, params, customSupportPrompts)

		TelemetryService.instance.captureCodeActionUsed(prompt)

		await visibleProvider.setMode(mode)

		try {
			await visibleProvider.createTask(prompt, undefined, undefined, { zgsmWorkflowMode: mode })
		} catch (error) {
			if (error instanceof OrganizationAllowListViolationError) {
				// Errors from terminal commands seem to get swallowed / ignored.
				vscode.window.showErrorMessage(error.message)
			}

			throw error
		}
	}

	async resolveWebviewView(webviewView: vscode.WebviewView | vscode.WebviewPanel) {
		this.view = webviewView
		const inTabMode = "onDidChangeViewState" in webviewView

		if (inTabMode) {
			setPanel(webviewView, "tab")
		} else if ("onDidChangeVisibility" in webviewView) {
			setPanel(webviewView, "sidebar")
		}

		// Initialize out-of-scope variables that need to receive persistent
		// global state values.
		this.getState().then(
			({
				terminalShellIntegrationTimeout = Terminal.defaultShellIntegrationTimeout,
				terminalShellIntegrationDisabled = false,
				terminalCommandDelay = 150,
				terminalZshClearEolMark = true,
				terminalZshOhMy = false,
				terminalZshP10k = false,
				terminalPowershellCounter = false,
				terminalZdotdir = false,
			}) => {
				Terminal.setShellIntegrationTimeout(terminalShellIntegrationTimeout)
				Terminal.setShellIntegrationDisabled(terminalShellIntegrationDisabled)
				Terminal.setCommandDelay(terminalCommandDelay)
				Terminal.setTerminalZshClearEolMark(terminalZshClearEolMark)
				Terminal.setTerminalZshOhMy(terminalZshOhMy)
				Terminal.setTerminalZshP10k(terminalZshP10k)
				Terminal.setPowershellCounter(terminalPowershellCounter)
				Terminal.setTerminalZdotdir(terminalZdotdir)
			},
		)

		this.getState().then(({ ttsEnabled }) => {
			setTtsEnabled(ttsEnabled ?? false)
		})

		this.getState().then(({ ttsSpeed }) => {
			setTtsSpeed(ttsSpeed ?? 1)
		})

		// Set up webview options with proper resource roots
		const resourceRoots = [this.contextProxy.extensionUri]

		// Add workspace folders to allow access to workspace files
		if (vscode.workspace.workspaceFolders) {
			resourceRoots.push(...vscode.workspace.workspaceFolders.map((folder) => folder.uri))
		}

		webviewView.webview.options = {
			enableScripts: true,
			localResourceRoots: resourceRoots,
		}

		webviewView.webview.html =
			this.contextProxy.extensionMode === vscode.ExtensionMode.Development
				? await this.getHMRHtmlContent(webviewView.webview)
				: this.getHtmlContent(webviewView.webview)

		// Sets up an event listener to listen for messages passed from the webview view context
		// and executes code based on the message that is received.
		this.setWebviewMessageListener(webviewView.webview)

		// Initialize code index status subscription for the current workspace.
		this.updateCodeIndexStatusSubscription()

		// Listen for active editor changes to update code index status for the
		// current workspace.
		const activeEditorSubscription = vscode.window.onDidChangeActiveTextEditor(() => {
			// Update subscription when workspace might have changed.
			this.updateCodeIndexStatusSubscription()
		})
		this.webviewDisposables.push(activeEditorSubscription)

		// Listen for when the panel becomes visible.
		// https://github.com/microsoft/vscode-discussions/discussions/840
		if ("onDidChangeViewState" in webviewView) {
			// WebviewView and WebviewPanel have all the same properties except
			// for this visibility listener panel.
			const viewStateDisposable = webviewView.onDidChangeViewState(() => {
				if (this.view?.visible) {
					this.postMessageToWebview({ type: "action", action: "didBecomeVisible" })
				}
			})

			this.webviewDisposables.push(viewStateDisposable)
		} else if ("onDidChangeVisibility" in webviewView) {
			// sidebar
			const visibilityDisposable = webviewView.onDidChangeVisibility(() => {
				if (this.view?.visible) {
					this.postMessageToWebview({ type: "action", action: "didBecomeVisible" })
				}
			})

			this.webviewDisposables.push(visibilityDisposable)
		}

		// Listen for when the view is disposed
		// This happens when the user closes the view or when the view is closed programmatically
		webviewView.onDidDispose(
			async () => {
				if (inTabMode) {
					this.log("Disposing ClineProvider instance for tab view")
					await this.dispose()
				} else {
					this.log("Clearing webview resources for sidebar view")
					this.clearWebviewResources()
					// Reset current workspace manager reference when view is disposed
					this.codeIndexManager = undefined
				}
			},
			null,
			this.disposables,
		)

		// Listen for when color changes
		const configDisposable = vscode.workspace.onDidChangeConfiguration(async (e) => {
			if (e && e.affectsConfiguration("workbench.colorTheme")) {
				// Sends latest theme name to webview
				await this.postMessageToWebview({ type: "theme", text: JSON.stringify(await getTheme()) })
			}
		})
		this.webviewDisposables.push(configDisposable)

		// If the extension is starting a new session, clear previous task state.
		await this.removeClineFromStack()
	}

	public async createTaskWithHistoryItem(historyItem: HistoryItem & { rootTask?: Task; parentTask?: Task }) {
		await this.removeClineFromStack()

		// If the history item has a saved mode, restore it and its associated API configuration.
		if (historyItem.mode) {
			// Validate that the mode still exists
			const customModes = await this.customModesManager.getCustomModes()
			const modeExists = getModeBySlug(historyItem.mode, customModes) !== undefined

			if (!modeExists) {
				// Mode no longer exists, fall back to default mode.
				this.log(
					`Mode '${historyItem.mode}' from history no longer exists. Falling back to default mode '${defaultModeSlug}'.`,
				)
				historyItem.mode = defaultModeSlug
			}

			await this.updateGlobalState("mode", historyItem.mode)

			// Load the saved API config for the restored mode if it exists.
			const savedConfigId = await this.providerSettingsManager.getModeConfigId(historyItem.mode)
			const listApiConfig = await this.providerSettingsManager.listConfig()

			// Update listApiConfigMeta first to ensure UI has latest data.
			await this.updateGlobalState("listApiConfigMeta", listApiConfig)

			// If this mode has a saved config, use it.
			if (savedConfigId) {
				const profile = listApiConfig.find(({ id }) => id === savedConfigId)

				if (profile?.name) {
					try {
						await this.activateProviderProfile({ name: profile.name })
					} catch (error) {
						// Log the error but continue with task restoration.
						this.log(
							`Failed to restore API configuration for mode '${historyItem.mode}': ${
								error instanceof Error ? error.message : String(error)
							}. Continuing with default configuration.`,
						)
						// The task will continue with the current/default configuration.
					}
				}
			}
		}

		const {
			apiConfiguration,
			diffEnabled: enableDiff,
			enableCheckpoints,
<<<<<<< HEAD
			useZgsmCustomConfig,
=======
			checkpointTimeout,
>>>>>>> ab9a4857
			fuzzyMatchThreshold,
			experiments,
			cloudUserInfo,
			taskSyncEnabled,
		} = await this.getState()

		const task = new Task({
			provider: this,
			apiConfiguration,
			enableDiff,
			enableCheckpoints,
<<<<<<< HEAD
			useZgsmCustomConfig,
=======
			checkpointTimeout,
>>>>>>> ab9a4857
			fuzzyMatchThreshold,
			consecutiveMistakeLimit: apiConfiguration.consecutiveMistakeLimit,
			historyItem,
			experiments,
			rootTask: historyItem.rootTask,
			parentTask: historyItem.parentTask,
			taskNumber: historyItem.number,
			workspacePath: historyItem.workspace,
			onCreated: this.taskCreationCallback,
			enableBridge: BridgeOrchestrator.isEnabled(cloudUserInfo, taskSyncEnabled),
		})

		await this.addClineToStack(task)

		this.log(
			`[createTaskWithHistoryItem] ${task.parentTask ? "child" : "parent"} task ${task.taskId}.${task.instanceId} instantiated`,
		)

		// Check if there's a pending edit after checkpoint restoration
		const operationId = `task-${task.taskId}`
		const pendingEdit = this.getPendingEditOperation(operationId)
		if (pendingEdit) {
			this.clearPendingEditOperation(operationId) // Clear the pending edit

			this.log(`[createTaskWithHistoryItem] Processing pending edit after checkpoint restoration`)

			// Process the pending edit after a short delay to ensure the task is fully initialized
			setTimeout(async () => {
				try {
					// Find the message index in the restored state
					const { messageIndex, apiConversationHistoryIndex } = (() => {
						const messageIndex = task.clineMessages.findIndex((msg) => msg.ts === pendingEdit.messageTs)
						const apiConversationHistoryIndex = task.apiConversationHistory.findIndex(
							(msg) => msg.ts === pendingEdit.messageTs,
						)
						return { messageIndex, apiConversationHistoryIndex }
					})()

					if (messageIndex !== -1) {
						// Remove the target message and all subsequent messages
						await task.overwriteClineMessages(task.clineMessages.slice(0, messageIndex))

						if (apiConversationHistoryIndex !== -1) {
							await task.overwriteApiConversationHistory(
								task.apiConversationHistory.slice(0, apiConversationHistoryIndex),
							)
						}

						// Process the edited message
						await task.handleWebviewAskResponse(
							"messageResponse",
							pendingEdit.editedContent,
							pendingEdit.images,
						)
					}
				} catch (error) {
					this.log(`[createTaskWithHistoryItem] Error processing pending edit: ${error}`)
				}
			}, 100) // Small delay to ensure task is fully ready
		}

		return task
	}

	public async postMessageToWebview(message: ExtensionMessage) {
		await this.view?.webview.postMessage(message)
	}

	private async getHMRHtmlContent(webview: vscode.Webview): Promise<string> {
		let localPort = "5173"

		try {
			const fs = require("fs")
			const path = require("path")
			const portFilePath = path.resolve(__dirname, "../../.vite-port")

			if (fs.existsSync(portFilePath)) {
				localPort = fs.readFileSync(portFilePath, "utf8").trim()
				console.log(`[ClineProvider:Vite] Using Vite server port from ${portFilePath}: ${localPort}`)
			} else {
				console.log(
					`[ClineProvider:Vite] Port file not found at ${portFilePath}, using default port: ${localPort}`,
				)
			}
		} catch (err) {
			console.error("[ClineProvider:Vite] Failed to read Vite port file:", err)
		}

		const localServerUrl = `localhost:${localPort}`

		// Check if local dev server is running.
		try {
			await axios.get(`http://${localServerUrl}`)
		} catch (error) {
			vscode.window.showErrorMessage(t("common:errors.hmr_not_running"))
			return this.getHtmlContent(webview)
		}

		const nonce = getNonce()

		const stylesUri = getUri(webview, this.contextProxy.extensionUri, [
			"webview-ui",
			"build",
			"assets",
			"index.css",
		])

		const codiconsUri = getUri(webview, this.contextProxy.extensionUri, ["assets", "codicons", "codicon.css"])
		const costrictUri = getUri(webview, this.contextProxy.extensionUri, ["assets", "costrict"])
		const materialIconsUri = getUri(webview, this.contextProxy.extensionUri, [
			"assets",
			"vscode-material-icons",
			"icons",
		])
		const imagesUri = getUri(webview, this.contextProxy.extensionUri, ["assets", "images"])
		const audioUri = getUri(webview, this.contextProxy.extensionUri, ["webview-ui", "audio"])

		const file = "src/index.tsx"
		const scriptUri = `http://${localServerUrl}/${file}`

		const reactRefresh = /*html*/ `
			<script nonce="${nonce}" type="module">
				import RefreshRuntime from "http://localhost:${localPort}/@react-refresh"
				RefreshRuntime.injectIntoGlobalHook(window)
				window.$RefreshReg$ = () => {}
				window.$RefreshSig$ = () => (type) => type
				window.__vite_plugin_react_preamble_installed__ = true
			</script>
		`

		const csp = [
			"default-src 'none'",
			`font-src ${webview.cspSource} data:`,
			`style-src ${webview.cspSource} 'unsafe-inline' https://* http://${localServerUrl} http://0.0.0.0:${localPort}`,
			`img-src ${webview.cspSource} https://storage.googleapis.com https://img.clerk.com data:`,
			`media-src ${webview.cspSource}`,
			`script-src 'unsafe-eval' ${webview.cspSource} https://* https://*.posthog.com http://${localServerUrl} http://0.0.0.0:${localPort} 'nonce-${nonce}'`,
			`connect-src ${webview.cspSource} https://* https://*.posthog.com ws://${localServerUrl} ws://0.0.0.0:${localPort} http://${localServerUrl} http://0.0.0.0:${localPort}`,
		]

		return /*html*/ `
			<!DOCTYPE html>
			<html lang="en">
				<head>
					<meta charset="utf-8">
					<meta name="viewport" content="width=device-width,initial-scale=1,shrink-to-fit=no">
					<meta http-equiv="Content-Security-Policy" content="${csp.join("; ")}">
					<link rel="stylesheet" type="text/css" href="${stylesUri}">
					<link href="${codiconsUri}" rel="stylesheet" />
					<script nonce="${nonce}">
						window.IMAGES_BASE_URI = "${imagesUri}"
						window.COSTRICT_BASE_URI = "${costrictUri}"
						window.AUDIO_BASE_URI = "${audioUri}"
						window.MATERIAL_ICONS_BASE_URI = "${materialIconsUri}"
					</script>
					<title>Costrict</title>
				</head>
				<body>
					<div id="root"></div>
					${reactRefresh}
					<script type="module" src="${scriptUri}"></script>
				</body>
			</html>
		`
	}

	/**
	 * Defines and returns the HTML that should be rendered within the webview panel.
	 *
	 * @remarks This is also the place where references to the React webview build files
	 * are created and inserted into the webview HTML.
	 *
	 * @param webview A reference to the extension webview
	 * @param extensionUri The URI of the directory containing the extension
	 * @returns A template string literal containing the HTML that should be
	 * rendered within the webview panel
	 */
	private getHtmlContent(webview: vscode.Webview): string {
		// Get the local path to main script run in the webview,
		// then convert it to a uri we can use in the webview.

		// The CSS file from the React build output
		const stylesUri = getUri(webview, this.contextProxy.extensionUri, [
			"webview-ui",
			"build",
			"assets",
			"index.css",
		])

		const scriptUri = getUri(webview, this.contextProxy.extensionUri, ["webview-ui", "build", "assets", "index.js"])
		const codiconsUri = getUri(webview, this.contextProxy.extensionUri, ["assets", "codicons", "codicon.css"])
		const costrictUri = getUri(webview, this.contextProxy.extensionUri, ["assets", "costrict"])
		const materialIconsUri = getUri(webview, this.contextProxy.extensionUri, [
			"assets",
			"vscode-material-icons",
			"icons",
		])
		const imagesUri = getUri(webview, this.contextProxy.extensionUri, ["assets", "images"])
		const audioUri = getUri(webview, this.contextProxy.extensionUri, ["webview-ui", "audio"])

		// Use a nonce to only allow a specific script to be run.
		/*
		content security policy of your webview to only allow scripts that have a specific nonce
		create a content security policy meta tag so that only loading scripts with a nonce is allowed
		As your extension grows you will likely want to add custom styles, fonts, and/or images to your webview. If you do, you will need to update the content security policy meta tag to explicitly allow for these resources. E.g.
				<meta http-equiv="Content-Security-Policy" content="default-src 'none'; style-src ${webview.cspSource}; font-src ${webview.cspSource}; img-src ${webview.cspSource} https:; script-src 'nonce-${nonce}';">
		- 'unsafe-inline' is required for styles due to vscode-webview-toolkit's dynamic style injection
		- since we pass base64 images to the webview, we need to specify img-src ${webview.cspSource} data:;

		in meta tag we add nonce attribute: A cryptographic nonce (only used once) to allow scripts. The server must generate a unique nonce value each time it transmits a policy. It is critical to provide a nonce that cannot be guessed as bypassing a resource's policy is otherwise trivial.
		*/
		const nonce = getNonce()

		// Tip: Install the es6-string-html VS Code extension to enable code highlighting below
		return /*html*/ `
        <!DOCTYPE html>
        <html lang="en">
          <head>
            <meta charset="utf-8">
            <meta name="viewport" content="width=device-width,initial-scale=1,shrink-to-fit=no">
            <meta name="theme-color" content="#000000">
            <meta http-equiv="Content-Security-Policy" content="default-src 'none'; font-src ${webview.cspSource} data:; style-src ${webview.cspSource} 'unsafe-inline'; img-src ${webview.cspSource} https://storage.googleapis.com https://img.clerk.com data:; media-src ${webview.cspSource}; script-src ${webview.cspSource} 'wasm-unsafe-eval' 'nonce-${nonce}' https://us-assets.i.posthog.com 'strict-dynamic'; connect-src ${webview.cspSource} https://avatars.githubusercontent.com https://openrouter.ai https://api.requesty.ai https://us.i.posthog.com https://us-assets.i.posthog.com;">
            <link rel="stylesheet" type="text/css" href="${stylesUri}">
			<link href="${codiconsUri}" rel="stylesheet" />
			<script nonce="${nonce}">
				window.IMAGES_BASE_URI = "${imagesUri}"
				window.COSTRICT_BASE_URI = "${costrictUri}"
				window.AUDIO_BASE_URI = "${audioUri}"
				window.MATERIAL_ICONS_BASE_URI = "${materialIconsUri}"
			</script>
            <title>Costrict</title>
          </head>
          <body>
            <noscript>You need to enable JavaScript to run this app.</noscript>
            <div id="root"></div>
            <script nonce="${nonce}" type="module" src="${scriptUri}"></script>
          </body>
        </html>
      `
	}

	/**
	 * Sets up an event listener to listen for messages passed from the webview context and
	 * executes code based on the message that is received.
	 *
	 * @param webview A reference to the extension webview
	 */
	private setWebviewMessageListener(webview: vscode.Webview) {
		const onReceiveMessage = async (message: WebviewMessage) =>
			webviewMessageHandler(this, message, this.marketplaceManager)

		const messageDisposable = webview.onDidReceiveMessage(onReceiveMessage)
		this.webviewDisposables.push(messageDisposable)
	}

	/**
	 * Handle switching to a new mode, including updating the associated API configuration
	 * @param newMode The mode to switch to
	 */
	public async handleModeSwitch(newMode: Mode) {
		const task = this.getCurrentTask()

		if (task) {
			TelemetryService.instance.captureModeSwitch(task.taskId, newMode)
			task.emit(RooCodeEventName.TaskModeSwitched, task.taskId, newMode)

			try {
				// Update the task history with the new mode first.
				const history = this.getGlobalState("taskHistory") ?? []
				const taskHistoryItem = history.find((item) => item.id === task.taskId)

				if (taskHistoryItem) {
					taskHistoryItem.mode = newMode
					await this.updateTaskHistory(taskHistoryItem)
				}

				// Only update the task's mode after successful persistence.
				;(task as any)._taskMode = newMode
			} catch (error) {
				// If persistence fails, log the error but don't update the in-memory state.
				this.log(
					`Failed to persist mode switch for task ${task.taskId}: ${error instanceof Error ? error.message : String(error)}`,
				)

				// Optionally, we could emit an event to notify about the failure.
				// This ensures the in-memory state remains consistent with persisted state.
				throw error
			}
		}

		await this.updateGlobalState("mode", newMode)

		this.emit(RooCodeEventName.ModeChanged, newMode)

		// Load the saved API config for the new mode if it exists.
		const savedConfigId = await this.providerSettingsManager.getModeConfigId(newMode)
		const listApiConfig = await this.providerSettingsManager.listConfig()

		// Update listApiConfigMeta first to ensure UI has latest data.
		await this.updateGlobalState("listApiConfigMeta", listApiConfig)

		// If this mode has a saved config, use it.
		if (savedConfigId) {
			const profile = listApiConfig.find(({ id }) => id === savedConfigId)

			if (profile?.name) {
				await this.activateProviderProfile({ name: profile.name })
			}
		} else {
			// If no saved config for this mode, save current config as default.
			const currentApiConfigName = this.getGlobalState("currentApiConfigName")

			if (currentApiConfigName) {
				const config = listApiConfig.find((c) => c.name === currentApiConfigName)

				if (config?.id) {
					await this.providerSettingsManager.setModeConfig(newMode, config.id)
				}
			}
		}

		await this.postStateToWebview()
	}

	// Provider Profile Management

	getProviderProfileEntries(): ProviderSettingsEntry[] {
		return this.contextProxy.getValues().listApiConfigMeta || []
	}

	getProviderProfileEntry(name: string): ProviderSettingsEntry | undefined {
		return this.getProviderProfileEntries().find((profile) => profile.name === name)
	}

	public hasProviderProfileEntry(name: string): boolean {
		return !!this.getProviderProfileEntry(name)
	}

	async upsertProviderProfile(
		name: string,
		providerSettings: ProviderSettings,
		activate: boolean = true,
	): Promise<string | undefined> {
		try {
			// TODO: Do we need to be calling `activateProfile`? It's not
			// clear to me what the source of truth should be; in some cases
			// we rely on the `ContextProxy`'s data store and in other cases
			// we rely on the `ProviderSettingsManager`'s data store. It might
			// be simpler to unify these two.
			const id = await this.providerSettingsManager.saveConfig(name, providerSettings)

			if (activate) {
				const { mode } = await this.getState()

				// These promises do the following:
				// 1. Adds or updates the list of provider profiles.
				// 2. Sets the current provider profile.
				// 3. Sets the current mode's provider profile.
				// 4. Copies the provider settings to the context.
				//
				// Note: 1, 2, and 4 can be done in one `ContextProxy` call:
				// this.contextProxy.setValues({ ...providerSettings, listApiConfigMeta: ..., currentApiConfigName: ... })
				// We should probably switch to that and verify that it works.
				// I left the original implementation in just to be safe.
				await Promise.all([
					this.updateGlobalState("listApiConfigMeta", await this.providerSettingsManager.listConfig()),
					this.updateGlobalState("currentApiConfigName", name),
					this.providerSettingsManager.setModeConfig(mode, id),
					this.contextProxy.setProviderSettings(providerSettings),
				])

				// Change the provider for the current task.
				// TODO: We should rename `buildApiHandler` for clarity (e.g. `getProviderClient`).
				const task = this.getCurrentTask()

				if (task) {
					task.api = buildApiHandler(providerSettings)
				}
			} else {
				await this.updateGlobalState("listApiConfigMeta", await this.providerSettingsManager.listConfig())
			}

			await this.postStateToWebview()
			return id
		} catch (error) {
			this.log(
				`Error create new api configuration: ${JSON.stringify(error, Object.getOwnPropertyNames(error), 2)}`,
			)

			vscode.window.showErrorMessage(t("common:errors.create_api_config"))
			return undefined
		}
	}

	async deleteProviderProfile(profileToDelete: ProviderSettingsEntry) {
		const globalSettings = this.contextProxy.getValues()
		let profileToActivate: string | undefined = globalSettings.currentApiConfigName

		if (profileToDelete.name === profileToActivate) {
			profileToActivate = this.getProviderProfileEntries().find(({ name }) => name !== profileToDelete.name)?.name
		}

		if (!profileToActivate) {
			throw new Error("You cannot delete the last profile")
		}

		const entries = this.getProviderProfileEntries().filter(({ name }) => name !== profileToDelete.name)

		await this.contextProxy.setValues({
			...globalSettings,
			currentApiConfigName: profileToActivate,
			listApiConfigMeta: entries,
		})

		await this.postStateToWebview()
	}

	async activateProviderProfile(args: { name: string } | { id: string }) {
		const { name, id, ...providerSettings } = await this.providerSettingsManager.activateProfile(args)

		// See `upsertProviderProfile` for a description of what this is doing.
		await Promise.all([
			this.contextProxy.setValue("listApiConfigMeta", await this.providerSettingsManager.listConfig()),
			this.contextProxy.setValue("currentApiConfigName", name),
			this.contextProxy.setProviderSettings(providerSettings),
		])

		const { mode } = await this.getState()

		if (id) {
			await this.providerSettingsManager.setModeConfig(mode, id)
		}

		// Change the provider for the current task.
		const task = this.getCurrentTask()

		if (task) {
			task.api = buildApiHandler(providerSettings)
		}

		await this.postStateToWebview()

		if (providerSettings.apiProvider) {
			this.emit(RooCodeEventName.ProviderProfileChanged, { name, provider: providerSettings.apiProvider })
		}
	}

	async updateCustomInstructions(instructions?: string) {
		// User may be clearing the field.
		await this.updateGlobalState("customInstructions", instructions || undefined)
		await this.postStateToWebview()
	}

	// MCP

	async ensureMcpServersDirectoryExists(): Promise<string> {
		// Get platform-specific application data directory
		let mcpServersDir: string
		if (process.platform === "win32") {
			// Windows: %APPDATA%\Roo-Code\MCP
			mcpServersDir = path.join(os.homedir(), "AppData", "Roaming", "Costrict", "MCP")
		} else if (process.platform === "darwin") {
			// macOS: ~/Documents/Cline/MCP
			mcpServersDir = path.join(os.homedir(), "Documents", "Cline", "MCP")
		} else {
			// Linux: ~/.local/share/Cline/MCP
			mcpServersDir = path.join(os.homedir(), ".local", "share", "Costrict", "MCP")
		}

		try {
			await fs.mkdir(mcpServersDir, { recursive: true })
		} catch (error) {
			// Fallback to a relative path if directory creation fails
			return path.join(os.homedir(), ".roo-code", "mcp")
		}
		return mcpServersDir
	}

	async ensureSettingsDirectoryExists(): Promise<string> {
		const { getSettingsDirectoryPath } = await import("../../utils/storage")
		const globalStoragePath = this.contextProxy.globalStorageUri.fsPath
		return getSettingsDirectoryPath(globalStoragePath)
	}

	// OpenRouter

	async handleOpenRouterCallback(code: string) {
		let { apiConfiguration, currentApiConfigName = "default" } = await this.getState()

		let apiKey: string

		try {
			const baseUrl = apiConfiguration.openRouterBaseUrl || "https://openrouter.ai/api/v1"
			// Extract the base domain for the auth endpoint.
			const baseUrlDomain = baseUrl.match(/^(https?:\/\/[^\/]+)/)?.[1] || "https://openrouter.ai"
			const response = await axios.post(`${baseUrlDomain}/api/v1/auth/keys`, { code })

			if (response.data && response.data.key) {
				apiKey = response.data.key
			} else {
				throw new Error("Invalid response from OpenRouter API")
			}
		} catch (error) {
			this.log(
				`Error exchanging code for API key: ${JSON.stringify(error, Object.getOwnPropertyNames(error), 2)}`,
			)

			throw error
		}

		const newConfiguration: ProviderSettings = {
			...apiConfiguration,
			apiProvider: "openrouter",
			openRouterApiKey: apiKey,
			openRouterModelId: apiConfiguration?.openRouterModelId || openRouterDefaultModelId,
		}

		await this.upsertProviderProfile(currentApiConfigName, newConfiguration)
	}

	// Glama

	async handleGlamaCallback(code: string) {
		let apiKey: string

		try {
			const response = await axios.post("https://glama.ai/api/gateway/v1/auth/exchange-code", { code })

			if (response.data && response.data.apiKey) {
				apiKey = response.data.apiKey
			} else {
				throw new Error("Invalid response from Glama API")
			}
		} catch (error) {
			this.log(
				`Error exchanging code for API key: ${JSON.stringify(error, Object.getOwnPropertyNames(error), 2)}`,
			)

			throw error
		}

		const { apiConfiguration, currentApiConfigName = "default" } = await this.getState()

		const newConfiguration: ProviderSettings = {
			...apiConfiguration,
			apiProvider: "glama",
			glamaApiKey: apiKey,
			glamaModelId: apiConfiguration?.glamaModelId || glamaDefaultModelId,
		}

		await this.upsertProviderProfile(currentApiConfigName, newConfiguration)
	}

	// Requesty

	async handleRequestyCallback(code: string) {
		let { apiConfiguration, currentApiConfigName = "default" } = await this.getState()

		const newConfiguration: ProviderSettings = {
			...apiConfiguration,
			apiProvider: "requesty",
			requestyApiKey: code,
			requestyModelId: apiConfiguration?.requestyModelId || requestyDefaultModelId,
		}

		await this.upsertProviderProfile(currentApiConfigName, newConfiguration)
	}

	// Task history

	async getTaskWithId(id: string): Promise<{
		historyItem: HistoryItem
		taskDirPath: string
		apiConversationHistoryFilePath: string
		uiMessagesFilePath: string
		apiConversationHistory: Anthropic.MessageParam[]
	}> {
		const history = this.getGlobalState("taskHistory") ?? []
		const historyItem = history.find((item) => item.id === id)

		if (historyItem) {
			const { getTaskDirectoryPath } = await import("../../utils/storage")
			const globalStoragePath = this.contextProxy.globalStorageUri.fsPath
			const taskDirPath = await getTaskDirectoryPath(globalStoragePath, id)
			const apiConversationHistoryFilePath = path.join(taskDirPath, GlobalFileNames.apiConversationHistory)
			const uiMessagesFilePath = path.join(taskDirPath, GlobalFileNames.uiMessages)
			const fileExists = await fileExistsAtPath(apiConversationHistoryFilePath)

			if (fileExists) {
				const apiConversationHistory = JSON.parse(await fs.readFile(apiConversationHistoryFilePath, "utf8"))

				return {
					historyItem,
					taskDirPath,
					apiConversationHistoryFilePath,
					uiMessagesFilePath,
					apiConversationHistory,
				}
			}
		}

		// if we tried to get a task that doesn't exist, remove it from state
		// FIXME: this seems to happen sometimes when the json file doesnt save to disk for some reason
		await this.deleteTaskFromState(id)
		throw new Error("Task not found")
	}

	async showTaskWithId(id: string) {
		if (id !== this.getCurrentTask()?.taskId) {
			// Non-current task.
			const { historyItem } = await this.getTaskWithId(id)
			await this.createTaskWithHistoryItem(historyItem) // Clears existing task.
		}

		await this.postMessageToWebview({ type: "action", action: "chatButtonClicked" })
	}

	async exportTaskWithId(id: string) {
		const { historyItem, apiConversationHistory } = await this.getTaskWithId(id)
		await downloadTask(historyItem.ts, apiConversationHistory)
	}

	/* Condenses a task's message history to use fewer tokens. */
	async condenseTaskContext(taskId: string) {
		let task: Task | undefined
		for (let i = this.clineStack.length - 1; i >= 0; i--) {
			if (this.clineStack[i].taskId === taskId) {
				task = this.clineStack[i]
				break
			}
		}
		if (!task) {
			throw new Error(`Task with id ${taskId} not found in stack`)
		}
		await task.condenseContext()
		await this.postMessageToWebview({ type: "condenseTaskContextResponse", text: taskId })
	}

	// this function deletes a task from task hidtory, and deletes it's checkpoints and delete the task folder
	async deleteTaskWithId(id: string) {
		try {
			// get the task directory full path
			const { taskDirPath } = await this.getTaskWithId(id)

			// remove task from stack if it's the current task
			if (id === this.getCurrentTask()?.taskId) {
				// if we found the taskid to delete - call finish to abort this task and allow a new task to be started,
				// if we are deleting a subtask and parent task is still waiting for subtask to finish - it allows the parent to resume (this case should neve exist)
				await this.finishSubTask(t("common:tasks.deleted"))
			}

			// delete task from the task history state
			await this.deleteTaskFromState(id)

			// Delete associated shadow repository or branch.
			// TODO: Store `workspaceDir` in the `HistoryItem` object.
			const globalStorageDir = this.contextProxy.globalStorageUri.fsPath
			const workspaceDir = this.cwd

			try {
				await ShadowCheckpointService.deleteTask({ taskId: id, globalStorageDir, workspaceDir })
			} catch (error) {
				console.error(
					`[deleteTaskWithId${id}] failed to delete associated shadow repository or branch: ${error instanceof Error ? error.message : String(error)}`,
				)
			}

			// delete the entire task directory including checkpoints and all content
			try {
				await fs.rm(taskDirPath, { recursive: true, force: true })
				console.log(`[deleteTaskWithId${id}] removed task directory`)
			} catch (error) {
				console.error(
					`[deleteTaskWithId${id}] failed to remove task directory: ${error instanceof Error ? error.message : String(error)}`,
				)
			}
		} catch (error) {
			// If task is not found, just remove it from state
			if (error instanceof Error && error.message === "Task not found") {
				await this.deleteTaskFromState(id)
				return
			}
			throw error
		}
	}

	async deleteTaskFromState(id: string) {
		const taskHistory = this.getGlobalState("taskHistory") ?? []
		const updatedTaskHistory = taskHistory.filter((task) => task.id !== id)
		await this.updateGlobalState("taskHistory", updatedTaskHistory)
		this.recentTasksCache = undefined
		await this.postStateToWebview()
	}

	async refreshWorkspace() {
		this.currentWorkspacePath = getWorkspacePath()
		await this.postStateToWebview()
	}

	async postStateToWebview() {
		const state = await this.getStateToPostToWebview()
		this.postMessageToWebview({ type: "state", state })

		// Check MDM compliance and send user to account tab if not compliant
		// Only redirect if there's an actual MDM policy requiring authentication
		if (this.mdmService?.requiresCloudAuth() && !this.checkMdmCompliance()) {
			await this.postMessageToWebview({ type: "action", action: "cloudButtonClicked" })
		}
	}

	/**
	 * Fetches marketplace data on demand to avoid blocking main state updates
	 */
	async fetchMarketplaceData() {
		try {
			const [marketplaceResult, marketplaceInstalledMetadata] = await Promise.all([
				this.marketplaceManager.getMarketplaceItems().catch((error) => {
					console.error("Failed to fetch marketplace items:", error)
					return { organizationMcps: [], marketplaceItems: [], errors: [error.message] }
				}),
				this.marketplaceManager.getInstallationMetadata().catch((error) => {
					console.error("Failed to fetch installation metadata:", error)
					return { project: {}, global: {} } as MarketplaceInstalledMetadata
				}),
			])

			// Send marketplace data separately
			this.postMessageToWebview({
				type: "marketplaceData",
				organizationMcps: marketplaceResult.organizationMcps || [],
				marketplaceItems: marketplaceResult.marketplaceItems || [],
				marketplaceInstalledMetadata: marketplaceInstalledMetadata || { project: {}, global: {} },
				errors: marketplaceResult.errors,
			})
		} catch (error) {
			console.error("Failed to fetch marketplace data:", error)

			// Send empty data on error to prevent UI from hanging
			this.postMessageToWebview({
				type: "marketplaceData",
				organizationMcps: [],
				marketplaceItems: [],
				marketplaceInstalledMetadata: { project: {}, global: {} },
				errors: [error instanceof Error ? error.message : String(error)],
			})

			// Show user-friendly error notification for network issues
			if (error instanceof Error && error.message.includes("timeout")) {
				vscode.window.showWarningMessage(
					"Marketplace data could not be loaded due to network restrictions. Core functionality remains available.",
				)
			}
		}
	}

	/**
	 * Checks if there is a file-based system prompt override for the given mode
	 */
	async hasFileBasedSystemPromptOverride(mode: Mode): Promise<boolean> {
		const promptFilePath = getSystemPromptFilePath(this.cwd, mode)
		return await fileExistsAtPath(promptFilePath)
	}

	/**
	 * Merges allowed commands from global state and workspace configuration
	 * with proper validation and deduplication
	 */
	private mergeAllowedCommands(globalStateCommands?: string[]): string[] {
		return this.mergeCommandLists("allowedCommands", "allowed", globalStateCommands)
	}

	/**
	 * Merges denied commands from global state and workspace configuration
	 * with proper validation and deduplication
	 */
	private mergeDeniedCommands(globalStateCommands?: string[]): string[] {
		return this.mergeCommandLists("deniedCommands", "denied", globalStateCommands)
	}

	/**
	 * Common utility for merging command lists from global state and workspace configuration.
	 * Implements the Command Denylist feature's merging strategy with proper validation.
	 *
	 * @param configKey - VSCode workspace configuration key
	 * @param commandType - Type of commands for error logging
	 * @param globalStateCommands - Commands from global state
	 * @returns Merged and deduplicated command list
	 */
	private mergeCommandLists(
		configKey: "allowedCommands" | "deniedCommands",
		commandType: "allowed" | "denied",
		globalStateCommands?: string[],
	): string[] {
		try {
			// Validate and sanitize global state commands
			const validGlobalCommands = Array.isArray(globalStateCommands)
				? globalStateCommands.filter((cmd) => typeof cmd === "string" && cmd.trim().length > 0)
				: []

			// Get workspace configuration commands
			const workspaceCommands = vscode.workspace.getConfiguration(Package.name).get<string[]>(configKey) || []

			// Validate and sanitize workspace commands
			const validWorkspaceCommands = Array.isArray(workspaceCommands)
				? workspaceCommands.filter((cmd) => typeof cmd === "string" && cmd.trim().length > 0)
				: []

			// Combine and deduplicate commands
			// Global state takes precedence over workspace configuration
			const mergedCommands = [...new Set([...validGlobalCommands, ...validWorkspaceCommands])]

			return mergedCommands
		} catch (error) {
			console.error(`Error merging ${commandType} commands:`, error)
			// Return empty array as fallback to prevent crashes
			return []
		}
	}

	async getStateToPostToWebview(): Promise<ExtensionState> {
		const {
			apiConfiguration,
			lastShownAnnouncementId,
			customInstructions,
			alwaysAllowReadOnly,
			alwaysAllowReadOnlyOutsideWorkspace,
			alwaysAllowWrite,
			alwaysAllowWriteOutsideWorkspace,
			alwaysAllowWriteProtected,
			alwaysAllowExecute,
			allowedCommands,
			deniedCommands,
			alwaysAllowBrowser,
			alwaysAllowMcp,
			alwaysAllowModeSwitch,
			alwaysAllowSubtasks,
			alwaysAllowUpdateTodoList,
			allowedMaxRequests,
			allowedMaxCost,
			autoCondenseContext,
			autoCondenseContextPercent,
			soundEnabled,
			ttsEnabled,
			ttsSpeed,
			diffEnabled,
			enableCheckpoints,
<<<<<<< HEAD
			useZgsmCustomConfig,
			zgsmCodebaseIndexEnabled,
=======
			checkpointTimeout,
>>>>>>> ab9a4857
			taskHistory,
			soundVolume,
			browserViewportSize,
			screenshotQuality,
			remoteBrowserHost,
			remoteBrowserEnabled,
			cachedChromeHostUrl,
			writeDelayMs,
			terminalOutputLineLimit,
			terminalOutputCharacterLimit,
			terminalShellIntegrationTimeout,
			terminalShellIntegrationDisabled,
			terminalCommandDelay,
			terminalPowershellCounter,
			terminalZshClearEolMark,
			terminalZshOhMy,
			terminalZshP10k,
			terminalZdotdir,
			fuzzyMatchThreshold,
			mcpEnabled,
			enableMcpServerCreation,
			alwaysApproveResubmit,
			requestDelaySeconds,
			currentApiConfigName,
			listApiConfigMeta,
			pinnedApiConfigs,
			zgsmCodeMode,
			mode,
			customModePrompts,
			customSupportPrompts,
			enhancementApiConfigId,
			autoApprovalEnabled,
			customModes,
			experiments,
			maxOpenTabsContext,
			maxWorkspaceFiles,
			browserToolEnabled,
			telemetrySetting,
			showRooIgnoredFiles,
			language,
			maxReadFileLine,
			maxReadCharacterLimit,
			maxImageFileSize,
			maxTotalImageSize,
			terminalCompressProgressBar,
			historyPreviewCollapsed,
			reasoningBlockCollapsed,
			apiRequestBlockHide,
			cloudUserInfo,
			cloudIsAuthenticated,
			sharingEnabled,
			organizationAllowList,
			organizationSettingsVersion,
			maxConcurrentFileReads,
			condensingApiConfigId,
			customCondensingPrompt,
			codebaseIndexConfig,
			codebaseIndexModels,
			profileThresholds,
			alwaysAllowFollowupQuestions,
			followupAutoApproveTimeoutMs,
			includeDiagnosticMessages,
			maxDiagnosticMessages,
			includeTaskHistoryInEnhance,
			taskSyncEnabled,
			remoteControlEnabled,
			openRouterImageApiKey,
			openRouterImageGenerationSelectedModel,
			openRouterUseMiddleOutTransform,
			featureRoomoteControlEnabled,
		} = await this.getState()

		// let cloudOrganizations: CloudOrganizationMembership[] = []

<<<<<<< HEAD
		// try {
		// 	cloudOrganizations = await CloudService.instance.getOrganizationMemberships()
		// } catch (error) {
		// 	console.error(
		// 		`[getStateToPostToWebview] failed to get cloud organizations: ${error instanceof Error ? error.message : String(error)}`,
		// 	)
		// }
=======
		try {
			cloudOrganizations = await CloudService.instance.getOrganizationMemberships()
		} catch (error) {
			// Ignore this error.
		}
>>>>>>> ab9a4857

		const telemetryKey = process.env.POSTHOG_API_KEY
		const machineId = getClientId()
		const mergedAllowedCommands = this.mergeAllowedCommands(allowedCommands)
		const mergedDeniedCommands = this.mergeDeniedCommands(deniedCommands)
		const cwd = this.cwd

		// Check if there's a system prompt override for the current mode
		const currentMode = mode ?? defaultModeSlug
		const hasSystemPromptOverride = await this.hasFileBasedSystemPromptOverride(currentMode)

		return {
			version: this.context.extension?.packageJSON?.version ?? "",
			apiConfiguration,
			customInstructions,
			alwaysAllowReadOnly: alwaysAllowReadOnly ?? false,
			alwaysAllowReadOnlyOutsideWorkspace: alwaysAllowReadOnlyOutsideWorkspace ?? false,
			alwaysAllowWrite: alwaysAllowWrite ?? false,
			alwaysAllowWriteOutsideWorkspace: alwaysAllowWriteOutsideWorkspace ?? false,
			alwaysAllowWriteProtected: alwaysAllowWriteProtected ?? false,
			alwaysAllowExecute: alwaysAllowExecute ?? false,
			alwaysAllowBrowser: alwaysAllowBrowser ?? false,
			alwaysAllowMcp: alwaysAllowMcp ?? false,
			alwaysAllowModeSwitch: alwaysAllowModeSwitch ?? false,
			alwaysAllowSubtasks: alwaysAllowSubtasks ?? false,
			alwaysAllowUpdateTodoList: alwaysAllowUpdateTodoList ?? false,
			allowedMaxRequests,
			allowedMaxCost,
			autoCondenseContext: autoCondenseContext ?? true,
			autoCondenseContextPercent: autoCondenseContextPercent ?? 100,
			uriScheme: vscode.env.uriScheme,
			currentTaskItem: this.getCurrentTask()?.taskId
				? (taskHistory || []).find((item: HistoryItem) => item.id === this.getCurrentTask()?.taskId)
				: undefined,
			clineMessages: this.getCurrentTask()?.clineMessages || [],
			currentTaskTodos: this.getCurrentTask()?.todoList || [],
			messageQueue: this.getCurrentTask()?.messageQueueService?.messages,
			taskHistory: (taskHistory || [])
				.filter((item: HistoryItem) => item.ts && item.task)
				.sort((a: HistoryItem, b: HistoryItem) => b.ts - a.ts),
			soundEnabled: soundEnabled ?? false,
			ttsEnabled: ttsEnabled ?? false,
			ttsSpeed: ttsSpeed ?? 1.0,
			diffEnabled: diffEnabled ?? true,
			enableCheckpoints: enableCheckpoints ?? true,
<<<<<<< HEAD
			useZgsmCustomConfig: useZgsmCustomConfig ?? false,
			zgsmCodebaseIndexEnabled: zgsmCodebaseIndexEnabled ?? true,
=======
			checkpointTimeout: checkpointTimeout ?? DEFAULT_CHECKPOINT_TIMEOUT_SECONDS,
>>>>>>> ab9a4857
			shouldShowAnnouncement:
				telemetrySetting !== "disabled" && lastShownAnnouncementId !== this.latestAnnouncementId,
			allowedCommands: mergedAllowedCommands,
			deniedCommands: mergedDeniedCommands,
			soundVolume: soundVolume ?? 0.5,
			browserViewportSize: browserViewportSize ?? "900x600",
			screenshotQuality: screenshotQuality ?? 75,
			remoteBrowserHost,
			remoteBrowserEnabled: remoteBrowserEnabled ?? false,
			cachedChromeHostUrl: cachedChromeHostUrl,
			writeDelayMs: writeDelayMs ?? DEFAULT_WRITE_DELAY_MS,
			terminalOutputLineLimit: terminalOutputLineLimit ?? 500,
			terminalOutputCharacterLimit: terminalOutputCharacterLimit ?? DEFAULT_TERMINAL_OUTPUT_CHARACTER_LIMIT,
			terminalShellIntegrationTimeout: terminalShellIntegrationTimeout ?? Terminal.defaultShellIntegrationTimeout,
			terminalShellIntegrationDisabled: terminalShellIntegrationDisabled ?? false,
			terminalCommandDelay: terminalCommandDelay ?? 150,
			terminalPowershellCounter: terminalPowershellCounter ?? false,
			terminalZshClearEolMark: terminalZshClearEolMark ?? true,
			terminalZshOhMy: terminalZshOhMy ?? false,
			terminalZshP10k: terminalZshP10k ?? false,
			terminalZdotdir: terminalZdotdir ?? false,
			fuzzyMatchThreshold: fuzzyMatchThreshold ?? 1.0,
			mcpEnabled: mcpEnabled ?? true,
			enableMcpServerCreation: enableMcpServerCreation ?? true,
			alwaysApproveResubmit: alwaysApproveResubmit ?? false,
			requestDelaySeconds: requestDelaySeconds ?? 10,
			currentApiConfigName: currentApiConfigName ?? "default",
			listApiConfigMeta: listApiConfigMeta ?? [],
			pinnedApiConfigs: pinnedApiConfigs ?? {},
			mode: mode ?? defaultModeSlug,
			zgsmCodeMode: zgsmCodeMode ?? "vibe",
			customModePrompts: customModePrompts ?? {},
			customSupportPrompts: customSupportPrompts ?? {},
			enhancementApiConfigId,
			autoApprovalEnabled: autoApprovalEnabled ?? false,
			customModes,
			experiments: experiments ?? experimentDefault,
			mcpServers: this.mcpHub?.getAllServers() ?? [],
			maxOpenTabsContext: maxOpenTabsContext ?? 20,
			maxWorkspaceFiles: maxWorkspaceFiles ?? 200,
			cwd,
			browserToolEnabled: browserToolEnabled ?? true,
			telemetrySetting,
			telemetryKey,
			machineId,
			showRooIgnoredFiles: showRooIgnoredFiles ?? false,
			language: language ?? formatLanguage(await defaultLang()),
			renderContext: this.renderContext,
			maxReadFileLine: maxReadFileLine ?? 500,
			maxReadCharacterLimit: maxReadCharacterLimit ?? DEFAULT_FILE_READ_CHARACTER_LIMIT,
			maxImageFileSize: maxImageFileSize ?? 5,
			maxTotalImageSize: maxTotalImageSize ?? 20,
			maxConcurrentFileReads: maxConcurrentFileReads ?? 5,
			settingsImportedAt: this.settingsImportedAt,
			terminalCompressProgressBar: terminalCompressProgressBar ?? true,
			hasSystemPromptOverride,
			historyPreviewCollapsed: historyPreviewCollapsed ?? false,
			reasoningBlockCollapsed: reasoningBlockCollapsed ?? true,
			apiRequestBlockHide: apiRequestBlockHide ?? true,
			cloudUserInfo,
			cloudIsAuthenticated: cloudIsAuthenticated ?? false,
			// cloudOrganizations,
			sharingEnabled: sharingEnabled ?? false,
			organizationAllowList,
			organizationSettingsVersion,
			condensingApiConfigId,
			customCondensingPrompt,
			codebaseIndexModels: codebaseIndexModels ?? EMBEDDING_MODEL_PROFILES,
			codebaseIndexConfig: {
				codebaseIndexEnabled: codebaseIndexConfig?.codebaseIndexEnabled ?? defaultCodebaseIndexEnabled,
				codebaseIndexQdrantUrl: codebaseIndexConfig?.codebaseIndexQdrantUrl ?? "http://localhost:6333",
				codebaseIndexEmbedderProvider: codebaseIndexConfig?.codebaseIndexEmbedderProvider ?? "openai",
				codebaseIndexEmbedderBaseUrl: codebaseIndexConfig?.codebaseIndexEmbedderBaseUrl ?? "",
				codebaseIndexEmbedderModelId: codebaseIndexConfig?.codebaseIndexEmbedderModelId ?? "",
				codebaseIndexEmbedderModelDimension: codebaseIndexConfig?.codebaseIndexEmbedderModelDimension ?? 1536,
				codebaseIndexOpenAiCompatibleBaseUrl: codebaseIndexConfig?.codebaseIndexOpenAiCompatibleBaseUrl,
				codebaseIndexSearchMaxResults: codebaseIndexConfig?.codebaseIndexSearchMaxResults,
				codebaseIndexSearchMinScore: codebaseIndexConfig?.codebaseIndexSearchMinScore,
			},
			// Only set mdmCompliant if there's an actual MDM policy
			// undefined means no MDM policy, true means compliant, false means non-compliant
			mdmCompliant: this.mdmService?.requiresCloudAuth() ? this.checkMdmCompliance() : undefined,
			profileThresholds: profileThresholds ?? {},
			// cloudApiUrl: getRooCodeApiUrl(),
			hasOpenedModeSelector: this.getGlobalState("hasOpenedModeSelector") ?? false,
			alwaysAllowFollowupQuestions: alwaysAllowFollowupQuestions ?? false,
			followupAutoApproveTimeoutMs: followupAutoApproveTimeoutMs ?? 60000,
			includeDiagnosticMessages: includeDiagnosticMessages ?? true,
			maxDiagnosticMessages: maxDiagnosticMessages ?? 50,
			includeTaskHistoryInEnhance: includeTaskHistoryInEnhance ?? true,
			taskSyncEnabled,
			remoteControlEnabled,
			openRouterImageApiKey,
			openRouterImageGenerationSelectedModel,
			openRouterUseMiddleOutTransform,
			featureRoomoteControlEnabled,
		}
	}

	/**
	 * Storage
	 * https://dev.to/kompotkot/how-to-use-secretstorage-in-your-vscode-extensions-2hco
	 * https://www.eliostruyf.com/devhack-code-extension-storage-options/
	 */

	async getState(): Promise<
		Omit<
			ExtensionState,
			| "clineMessages"
			| "renderContext"
			| "hasOpenedModeSelector"
			| "version"
			| "shouldShowAnnouncement"
			| "hasSystemPromptOverride"
		>
	> {
		const stateValues = this.contextProxy.getValues()
		const customModes = await this.customModesManager.getCustomModes()

		// Determine apiProvider with the same logic as before.
		const apiProvider: ProviderName = stateValues.apiProvider ? stateValues.apiProvider : "zgsm"

		// Build the apiConfiguration object combining state values and secrets.
		const providerSettings = this.contextProxy.getProviderSettings()

		// Ensure apiProvider is set properly if not already in state
		if (!providerSettings.apiProvider) {
			providerSettings.apiProvider = apiProvider
		}

		let organizationAllowList = ORGANIZATION_ALLOW_ALL

		// try {
		// 	organizationAllowList = await CloudService.instance.getAllowList()
		// } catch (error) {
		// 	console.error(
		// 		`[getState] failed to get organization allow list: ${error instanceof Error ? error.message : String(error)}`,
		// 	)
		// }

		let cloudUserInfo: CloudUserInfo | null = null

		// try {
		// 	cloudUserInfo = CloudService.instance.getUserInfo()
		// } catch (error) {
		// 	console.error(
		// 		`[getState] failed to get cloud user info: ${error instanceof Error ? error.message : String(error)}`,
		// 	)
		// }

		let cloudIsAuthenticated: boolean = false

		// try {
		// 	cloudIsAuthenticated = CloudService.instance.isAuthenticated()
		// } catch (error) {
		// 	console.error(
		// 		`[getState] failed to get cloud authentication state: ${error instanceof Error ? error.message : String(error)}`,
		// 	)
		// }

		let sharingEnabled: boolean = false

		// try {
		// 	sharingEnabled = await CloudService.instance.canShareTask()
		// } catch (error) {
		// 	console.error(
		// 		`[getState] failed to get sharing enabled state: ${error instanceof Error ? error.message : String(error)}`,
		// 	)
		// }

		let organizationSettingsVersion: number = -1

		// try {
		// 	if (CloudService.hasInstance()) {
		// 		const settings = CloudService.instance.getOrganizationSettings()
		// 		organizationSettingsVersion = settings?.version ?? -1
		// 	}
		// } catch (error) {
		// 	console.error(
		// 		`[getState] failed to get organization settings version: ${error instanceof Error ? error.message : String(error)}`,
		// 	)
		// }

		// let taskSyncEnabled: boolean = false

		// try {
		// 	taskSyncEnabled = CloudService.instance.isTaskSyncEnabled()
		// } catch (error) {
		// 	console.error(
		// 		`[getState] failed to get task sync enabled state: ${error instanceof Error ? error.message : String(error)}`,
		// 	)
		// }

		// Return the same structure as before.
		providerSettings.openAiHeaders = providerSettings.openAiHeaders ?? {}
		return {
			apiConfiguration: providerSettings,
			lastShownAnnouncementId: stateValues.lastShownAnnouncementId,
			customInstructions: stateValues.customInstructions,
			apiModelId: stateValues.apiModelId,
			alwaysAllowReadOnly: stateValues.alwaysAllowReadOnly ?? false,
			alwaysAllowReadOnlyOutsideWorkspace: stateValues.alwaysAllowReadOnlyOutsideWorkspace ?? false,
			alwaysAllowWrite: stateValues.alwaysAllowWrite ?? false,
			alwaysAllowWriteOutsideWorkspace: stateValues.alwaysAllowWriteOutsideWorkspace ?? false,
			alwaysAllowWriteProtected: stateValues.alwaysAllowWriteProtected ?? false,
			alwaysAllowExecute: stateValues.alwaysAllowExecute ?? false,
			alwaysAllowBrowser: stateValues.alwaysAllowBrowser ?? false,
			alwaysAllowMcp: stateValues.alwaysAllowMcp ?? false,
			alwaysAllowModeSwitch: stateValues.alwaysAllowModeSwitch ?? false,
			alwaysAllowSubtasks: stateValues.alwaysAllowSubtasks ?? false,
			alwaysAllowFollowupQuestions: stateValues.alwaysAllowFollowupQuestions ?? false,
			alwaysAllowUpdateTodoList: stateValues.alwaysAllowUpdateTodoList ?? false,
			followupAutoApproveTimeoutMs: stateValues.followupAutoApproveTimeoutMs ?? 60000,
			diagnosticsEnabled: stateValues.diagnosticsEnabled ?? true,
			allowedMaxRequests: stateValues.allowedMaxRequests,
			allowedMaxCost: stateValues.allowedMaxCost,
			autoCondenseContext: stateValues.autoCondenseContext ?? true,
			autoCondenseContextPercent: stateValues.autoCondenseContextPercent ?? 100,
			taskHistory: stateValues.taskHistory ?? [],
			allowedCommands: stateValues.allowedCommands,
			deniedCommands: stateValues.deniedCommands,
			soundEnabled: stateValues.soundEnabled ?? false,
			ttsEnabled: stateValues.ttsEnabled ?? false,
			ttsSpeed: stateValues.ttsSpeed ?? 1.0,
			diffEnabled: stateValues.diffEnabled ?? true,
			enableCheckpoints: stateValues.enableCheckpoints ?? true,
<<<<<<< HEAD
			useZgsmCustomConfig: stateValues.useZgsmCustomConfig ?? false,
			zgsmCodebaseIndexEnabled: stateValues.zgsmCodebaseIndexEnabled ?? true,
=======
			checkpointTimeout: stateValues.checkpointTimeout ?? DEFAULT_CHECKPOINT_TIMEOUT_SECONDS,
>>>>>>> ab9a4857
			soundVolume: stateValues.soundVolume,
			browserViewportSize: stateValues.browserViewportSize ?? "900x600",
			screenshotQuality: stateValues.screenshotQuality ?? 75,
			remoteBrowserHost: stateValues.remoteBrowserHost,
			remoteBrowserEnabled: stateValues.remoteBrowserEnabled ?? false,
			cachedChromeHostUrl: stateValues.cachedChromeHostUrl as string | undefined,
			fuzzyMatchThreshold: stateValues.fuzzyMatchThreshold ?? 1.0,
			writeDelayMs: stateValues.writeDelayMs ?? DEFAULT_WRITE_DELAY_MS,
			terminalOutputLineLimit: stateValues.terminalOutputLineLimit ?? 500,
			terminalOutputCharacterLimit:
				stateValues.terminalOutputCharacterLimit ?? DEFAULT_TERMINAL_OUTPUT_CHARACTER_LIMIT,
			terminalShellIntegrationTimeout:
				stateValues.terminalShellIntegrationTimeout ?? Terminal.defaultShellIntegrationTimeout,
			terminalShellIntegrationDisabled: stateValues.terminalShellIntegrationDisabled ?? false,
			terminalCommandDelay: stateValues.terminalCommandDelay ?? 150,
			terminalPowershellCounter: stateValues.terminalPowershellCounter ?? false,
			terminalZshClearEolMark: stateValues.terminalZshClearEolMark ?? true,
			terminalZshOhMy: stateValues.terminalZshOhMy ?? false,
			terminalZshP10k: stateValues.terminalZshP10k ?? false,
			terminalZdotdir: stateValues.terminalZdotdir ?? false,
			terminalCompressProgressBar: stateValues.terminalCompressProgressBar ?? true,
			mode: stateValues.mode ?? defaultModeSlug,
			zgsmCodeMode: stateValues.zgsmCodeMode ?? "vibe",
			language: stateValues.language ?? formatLanguage(await defaultLang()),
			mcpEnabled: stateValues.mcpEnabled ?? true,
			enableMcpServerCreation: stateValues.enableMcpServerCreation ?? true,
			alwaysApproveResubmit: stateValues.alwaysApproveResubmit ?? false,
			requestDelaySeconds: Math.max(5, stateValues.requestDelaySeconds ?? 10),
			currentApiConfigName: stateValues.currentApiConfigName ?? "default",
			listApiConfigMeta: stateValues.listApiConfigMeta ?? [],
			pinnedApiConfigs: stateValues.pinnedApiConfigs ?? {},
			modeApiConfigs: stateValues.modeApiConfigs ?? ({} as Record<Mode, string>),
			customModePrompts: stateValues.customModePrompts ?? {},
			customSupportPrompts: stateValues.customSupportPrompts ?? {},
			enhancementApiConfigId: stateValues.enhancementApiConfigId,
			experiments: stateValues.experiments ?? experimentDefault,
			autoApprovalEnabled: stateValues.autoApprovalEnabled ?? false,
			customModes,
			maxOpenTabsContext: stateValues.maxOpenTabsContext ?? 20,
			maxWorkspaceFiles: stateValues.maxWorkspaceFiles ?? 200,
			openRouterUseMiddleOutTransform: stateValues.openRouterUseMiddleOutTransform,
			browserToolEnabled: stateValues.browserToolEnabled ?? true,
			telemetrySetting: stateValues.telemetrySetting || "unset",
			showRooIgnoredFiles: stateValues.showRooIgnoredFiles ?? false,
			maxReadFileLine: stateValues.maxReadFileLine ?? 500,
			maxReadCharacterLimit: stateValues.maxReadCharacterLimit ?? DEFAULT_FILE_READ_CHARACTER_LIMIT,
			maxImageFileSize: stateValues.maxImageFileSize ?? 5,
			maxTotalImageSize: stateValues.maxTotalImageSize ?? 20,
			maxConcurrentFileReads: stateValues.maxConcurrentFileReads ?? 5,
			historyPreviewCollapsed: stateValues.historyPreviewCollapsed ?? false,
			reasoningBlockCollapsed: stateValues.reasoningBlockCollapsed ?? true,
			apiRequestBlockHide: stateValues.apiRequestBlockHide ?? true,
			cloudUserInfo,
			cloudIsAuthenticated,
			sharingEnabled,
			organizationAllowList,
			organizationSettingsVersion,
			condensingApiConfigId: stateValues.condensingApiConfigId,
			customCondensingPrompt: stateValues.customCondensingPrompt,
			codebaseIndexModels: stateValues.codebaseIndexModels ?? EMBEDDING_MODEL_PROFILES,
			codebaseIndexConfig: {
				codebaseIndexEnabled:
					stateValues.codebaseIndexConfig?.codebaseIndexEnabled ?? defaultCodebaseIndexEnabled,
				codebaseIndexQdrantUrl:
					stateValues.codebaseIndexConfig?.codebaseIndexQdrantUrl ?? "http://localhost:6333",
				codebaseIndexEmbedderProvider:
					stateValues.codebaseIndexConfig?.codebaseIndexEmbedderProvider ?? "openai",
				codebaseIndexEmbedderBaseUrl: stateValues.codebaseIndexConfig?.codebaseIndexEmbedderBaseUrl ?? "",
				codebaseIndexEmbedderModelId: stateValues.codebaseIndexConfig?.codebaseIndexEmbedderModelId ?? "",
				codebaseIndexEmbedderModelDimension:
					stateValues.codebaseIndexConfig?.codebaseIndexEmbedderModelDimension,
				codebaseIndexOpenAiCompatibleBaseUrl:
					stateValues.codebaseIndexConfig?.codebaseIndexOpenAiCompatibleBaseUrl,
				codebaseIndexSearchMaxResults: stateValues.codebaseIndexConfig?.codebaseIndexSearchMaxResults,
				codebaseIndexSearchMinScore: stateValues.codebaseIndexConfig?.codebaseIndexSearchMinScore,
			},
			profileThresholds: stateValues.profileThresholds ?? {},
			includeDiagnosticMessages: stateValues.includeDiagnosticMessages ?? true,
			maxDiagnosticMessages: stateValues.maxDiagnosticMessages ?? 50,
			includeTaskHistoryInEnhance: stateValues.includeTaskHistoryInEnhance ?? true,
			taskSyncEnabled: false,
			remoteControlEnabled: (() => {
				return false
				// try {
				// 	const cloudSettings = CloudService.instance.getUserSettings()
				// 	return cloudSettings?.settings?.extensionBridgeEnabled ?? false
				// } catch (error) {
				// 	console.error(
				// 		`[getState] failed to get remote control setting from cloud: ${error instanceof Error ? error.message : String(error)}`,
				// 	)
				// 	return false
				// }
			})(),
			openRouterImageApiKey: stateValues.openRouterImageApiKey,
			openRouterImageGenerationSelectedModel: stateValues.openRouterImageGenerationSelectedModel,
			featureRoomoteControlEnabled: (() => {
				return false
				// try {
				// 	const userSettings = CloudService.instance.getUserSettings()
				// 	const hasOrganization = cloudUserInfo && cloudUserInfo["organizationId"] != null
				// 	return hasOrganization || (userSettings?.features?.roomoteControlEnabled ?? false)
				// } catch (error) {
				// 	console.error(
				// 		`[getState] failed to get featureRoomoteControlEnabled: ${error instanceof Error ? error.message : String(error)}`,
				// 	)
				// 	return false
				// }
			})(),
			errorCode: stateValues.errorCode ?? {},
		}
	}

	async updateTaskHistory(item: HistoryItem): Promise<HistoryItem[]> {
		const history = (this.getGlobalState("taskHistory") as HistoryItem[] | undefined) || []
		const existingItemIndex = history.findIndex((h) => h.id === item.id)

		if (existingItemIndex !== -1) {
			history[existingItemIndex] = item
		} else {
			history.push(item)
		}

		await this.updateGlobalState("taskHistory", history)
		this.recentTasksCache = undefined

		return history
	}

	// ContextProxy

	// @deprecated - Use `ContextProxy#setValue` instead.
	private async updateGlobalState<K extends keyof GlobalState>(key: K, value: GlobalState[K]) {
		await this.contextProxy.setValue(key, value)
	}

	// @deprecated - Use `ContextProxy#getValue` instead.
	private getGlobalState<K extends keyof GlobalState>(key: K) {
		return this.contextProxy.getValue(key)
	}

	public async setValue<K extends keyof RooCodeSettings>(key: K, value: RooCodeSettings[K]) {
		await this.contextProxy.setValue(key, value)
	}

	public getValue<K extends keyof RooCodeSettings>(key: K) {
		return this.contextProxy.getValue(key)
	}

	public getValues() {
		return this.contextProxy.getValues()
	}

	public async setValues(values: RooCodeSettings) {
		await this.contextProxy.setValues(values)
	}

	async fixCodebase() {
		let answer = await vscode.window.showInformationMessage(
			t("common:confirmation.reset_codebase"),
			{ modal: true },
			t("common:answers.yes"),
		)

		if (answer !== t("common:answers.yes")) {
			return
		}
		try {
			// ZgsmCodebaseIndexManager.getInstance()
			const zgsmCodebaseIndexManager = ZgsmCodebaseIndexManager.getInstance()
			await zgsmCodebaseIndexManager.stopHealthCheck()
			await zgsmCodebaseIndexManager.stopExistingClient()

			const codebaseHomeDir = path.join(os.homedir(), ".costrict")
			const codebaseIndexDirs = [
				path.join(codebaseHomeDir, "bin"),
				path.join(codebaseHomeDir, "cache"),
				path.join(codebaseHomeDir, "logs"),
				path.join(codebaseHomeDir, "package"),
				path.join(codebaseHomeDir, "run"),
				path.join(codebaseHomeDir, "share"),
			]

			for (const codebaseIndexDir of codebaseIndexDirs) {
				try {
					await fs.rm(codebaseIndexDir, { recursive: true, force: true })
				} catch (error) {
					this.log(
						`Failed to remove ${codebaseIndexDir}: ${error instanceof Error ? error.message : String(error)}`,
					)
				}
			}

			sendZgsmCloseWindow(generateNewSessionClientId())
			await delay(1000)
			await vscode.commands.executeCommand("workbench.action.closeWindow")
		} catch (error) {
			vscode.window.showErrorMessage(
				`Failed to reset codebase: ${error instanceof Error ? error.message : String(error)}`,
			)
		}
	}

	// dev

	async resetState() {
		const answer = await vscode.window.showInformationMessage(
			t("common:confirmation.reset_state"),
			{ modal: true },
			t("common:answers.yes"),
		)

		if (answer !== t("common:answers.yes")) {
			return
		}

		// // Log out from cloud if authenticated
		// if (CloudService.hasInstance()) {
		// 	try {
		// 		await CloudService.instance.logout()
		// 	} catch (error) {
		// 		this.log(
		// 			`Failed to logout from cloud during reset: ${error instanceof Error ? error.message : String(error)}`,
		// 		)
		// 		// Continue with reset even if logout fails
		// 	}
		// }

		await this.contextProxy.resetAllState()
		await this.providerSettingsManager.resetAllConfigs()
		await this.customModesManager.resetCustomModes()
		await this.removeClineFromStack()
		await this.postStateToWebview()
		await this.postMessageToWebview({ type: "action", action: "chatButtonClicked" })
		await this.clearHistory()
	}

	// history
	async clearHistory() {
		const { getStorageBasePath } = await import("../../utils/storage")
		const basePath = await getStorageBasePath(this.contextProxy.globalStorageUri.fsPath)
		const taskDir = path.join(basePath, "tasks")
		await fs.rm(taskDir, { recursive: true, force: true })
		const homeDir = os.homedir()
		const versionDir = path.join(homeDir, ".costrict", "share")
		const versionFilePath = path.join(versionDir, "version.json")
		await fs.rm(versionFilePath, { recursive: true, force: true })
	}

	// logging

	public log(message: string, type: "info" | "error" = "info", id: string = "") {
		const logMessage = `[${new Date().toLocaleString()}] [${type}]${id ? ` [${id}] ` : ""} ${message}`
		this.outputChannel.appendLine(logMessage)
	}

	// getters

	public get workspaceTracker(): WorkspaceTracker | undefined {
		return this._workspaceTracker
	}

	get viewLaunched() {
		return this.isViewLaunched
	}

	get messages() {
		return this.getCurrentTask()?.clineMessages || []
	}

	public getMcpHub(): McpHub | undefined {
		return this.mcpHub
	}

	/**
	 * Check if the current state is compliant with MDM policy
	 * @returns true if compliant or no MDM policy exists, false if MDM policy exists and user is non-compliant
	 */
	public checkMdmCompliance(): boolean {
		if (!this.mdmService) {
			return true // No MDM service, allow operation
		}

		const compliance = this.mdmService.isCompliant()

		if (!compliance.compliant) {
			return false
		}

		return true
	}

	public async remoteControlEnabled(enabled: boolean) {
		if (!enabled) {
			await BridgeOrchestrator.disconnect()
			return
		}

		const userInfo = CloudService.instance.getUserInfo()

		if (!userInfo) {
			this.log("[ClineProvider#remoteControlEnabled] Failed to get user info, disconnecting")
			await BridgeOrchestrator.disconnect()
			return
		}

		const config = await CloudService.instance.cloudAPI?.bridgeConfig().catch(() => undefined)

		if (!config) {
			this.log("[ClineProvider#remoteControlEnabled] Failed to get bridge config")
			return
		}

		await BridgeOrchestrator.connectOrDisconnect(userInfo, enabled, {
			...config,
			provider: this,
			sessionId: generateNewSessionClientId(),
			isCloudAgent: CloudService.instance.isCloudAgent,
		})

		const bridge = BridgeOrchestrator.getInstance()

		if (bridge) {
			const currentTask = this.getCurrentTask()

			if (currentTask && !currentTask.enableBridge) {
				try {
					currentTask.enableBridge = true
					await BridgeOrchestrator.subscribeToTask(currentTask)
				} catch (error) {
					const message = `[ClineProvider#remoteControlEnabled] BridgeOrchestrator.subscribeToTask() failed: ${error instanceof Error ? error.message : String(error)}`
					this.log(message)
					console.error(message)
				}
			}
		} else {
			for (const task of this.clineStack) {
				if (task.enableBridge) {
					try {
						await BridgeOrchestrator.getInstance()?.unsubscribeFromTask(task.taskId)
					} catch (error) {
						const message = `[ClineProvider#remoteControlEnabled] BridgeOrchestrator#unsubscribeFromTask() failed: ${error instanceof Error ? error.message : String(error)}`
						this.log(message)
						console.error(message)
					}
				}
			}
		}
	}

	/**
	 * Gets the CodeIndexManager for the current active workspace
	 * @returns CodeIndexManager instance for the current workspace or the default one
	 */
	public getCurrentWorkspaceCodeIndexManager(): CodeIndexManager | undefined {
		return CodeIndexManager.getInstance(this.context)
	}

	/**
	 * Updates the code index status subscription to listen to the current workspace manager
	 */
	private updateCodeIndexStatusSubscription(): void {
		// Get the current workspace manager
		const currentManager = this.getCurrentWorkspaceCodeIndexManager()

		// If the manager hasn't changed, no need to update subscription
		if (currentManager === this.codeIndexManager) {
			return
		}

		// Dispose the old subscription if it exists
		if (this.codeIndexStatusSubscription) {
			this.codeIndexStatusSubscription.dispose()
			this.codeIndexStatusSubscription = undefined
		}

		// Update the current workspace manager reference
		this.codeIndexManager = currentManager

		// Subscribe to the new manager's progress updates if it exists
		if (currentManager) {
			this.codeIndexStatusSubscription = currentManager.onProgressUpdate((update: IndexProgressUpdate) => {
				// Only send updates if this manager is still the current one
				if (currentManager === this.getCurrentWorkspaceCodeIndexManager()) {
					// Get the full status from the manager to ensure we have all fields correctly formatted
					const fullStatus = currentManager.getCurrentStatus()
					this.postMessageToWebview({
						type: "indexingStatusUpdate",
						values: fullStatus,
					})
				}
			})

			if (this.view) {
				this.webviewDisposables.push(this.codeIndexStatusSubscription)
			}

			// Send initial status for the current workspace
			this.postMessageToWebview({
				type: "indexingStatusUpdate",
				values: currentManager.getCurrentStatus(),
			})
		}
	}

	/**
	 * TaskProviderLike, TelemetryPropertiesProvider
	 */

	public getCurrentTask(): Task | undefined {
		if (this.clineStack.length === 0) {
			return undefined
		}

		return this.clineStack[this.clineStack.length - 1]
	}

	public getRecentTasks(): string[] {
		if (this.recentTasksCache) {
			return this.recentTasksCache
		}

		const history = this.getGlobalState("taskHistory") ?? []
		const workspaceTasks: HistoryItem[] = []

		for (const item of history) {
			if (!item.ts || !item.task || item.workspace !== this.cwd) {
				continue
			}

			workspaceTasks.push(item)
		}

		if (workspaceTasks.length === 0) {
			this.recentTasksCache = []
			return this.recentTasksCache
		}

		workspaceTasks.sort((a, b) => b.ts - a.ts)
		let recentTaskIds: string[] = []

		if (workspaceTasks.length >= 100) {
			// If we have at least 100 tasks, return tasks from the last 7 days.
			const sevenDaysAgo = Date.now() - 7 * 24 * 60 * 60 * 1000

			for (const item of workspaceTasks) {
				// Stop when we hit tasks older than 7 days.
				if (item.ts < sevenDaysAgo) {
					break
				}

				recentTaskIds.push(item.id)
			}
		} else {
			// Otherwise, return the most recent 100 tasks (or all if less than 100).
			recentTaskIds = workspaceTasks.slice(0, Math.min(100, workspaceTasks.length)).map((item) => item.id)
		}

		this.recentTasksCache = recentTaskIds
		return this.recentTasksCache
	}

	// When initializing a new task, (not from history but from a tool command
	// new_task) there is no need to remove the previous task since the new
	// task is a subtask of the previous one, and when it finishes it is removed
	// from the stack and the caller is resumed in this way we can have a chain
	// of tasks, each one being a sub task of the previous one until the main
	// task is finished.
	public async createTask(
		text?: string,
		images?: string[],
		parentTask?: Task,
		options: CreateTaskOptions = {},
		configuration: RooCodeSettings = {},
	): Promise<Task> {
		if (configuration) {
			await this.setValues(configuration)

			if (configuration.allowedCommands) {
				await vscode.workspace
					.getConfiguration(Package.name)
					.update("allowedCommands", configuration.allowedCommands, vscode.ConfigurationTarget.Global)
			}

			if (configuration.deniedCommands) {
				await vscode.workspace
					.getConfiguration(Package.name)
					.update("deniedCommands", configuration.deniedCommands, vscode.ConfigurationTarget.Global)
			}

			if (configuration.commandExecutionTimeout !== undefined) {
				await vscode.workspace
					.getConfiguration(Package.name)
					.update(
						"commandExecutionTimeout",
						configuration.commandExecutionTimeout,
						vscode.ConfigurationTarget.Global,
					)
			}

			if (configuration.currentApiConfigName) {
				await this.setProviderProfile(configuration.currentApiConfigName)
			}
		}

		const {
			apiConfiguration,
			organizationAllowList,
			diffEnabled: enableDiff,
			enableCheckpoints,
			checkpointTimeout,
			fuzzyMatchThreshold,
			experiments,
			cloudUserInfo,
			remoteControlEnabled,
		} = await this.getState()

		if (!ProfileValidator.isProfileAllowed(apiConfiguration, organizationAllowList)) {
			throw new OrganizationAllowListViolationError(t("common:errors.violated_organization_allowlist"))
		}

		const task = new Task({
			provider: this,
			apiConfiguration,
			enableDiff,
			enableCheckpoints,
			checkpointTimeout,
			fuzzyMatchThreshold,
			consecutiveMistakeLimit: apiConfiguration.consecutiveMistakeLimit,
			task: text,
			images,
			experiments,
			rootTask: this.clineStack.length > 0 ? this.clineStack[0] : undefined,
			parentTask,
			taskNumber: this.clineStack.length + 1,
			onCreated: this.taskCreationCallback,
			enableBridge: BridgeOrchestrator.isEnabled(cloudUserInfo, remoteControlEnabled),
			initialTodos: options.initialTodos,
			...options,
		})

		await this.addClineToStack(task)

		this.log(
			`[createTask] ${task.parentTask ? "child" : "parent"} task ${task.taskId}.${task.instanceId} instantiated`,
		)

		return task
	}

	public async cancelTask(): Promise<void> {
		const task = this.getCurrentTask()

		if (!task) {
			return
		}

		console.log(`[cancelTask] cancelling task ${task.taskId}.${task.instanceId}`)

		const { historyItem, uiMessagesFilePath } = await this.getTaskWithId(task.taskId)

		// Preserve parent and root task information for history item.
		const rootTask = task.rootTask
		const parentTask = task.parentTask

		// Mark this as a user-initiated cancellation so provider-only rehydration can occur
		task.abortReason = "user_cancelled"

		// Capture the current instance to detect if rehydrate already occurred elsewhere
		const originalInstanceId = task.instanceId

		// Begin abort (non-blocking)
		task.abortTask()

		// Immediately mark the original instance as abandoned to prevent any residual activity
		task.abandoned = true

		await pWaitFor(
			() =>
				this.getCurrentTask()! === undefined ||
				this.getCurrentTask()!.isStreaming === false ||
				this.getCurrentTask()!.didFinishAbortingStream ||
				// If only the first chunk is processed, then there's no
				// need to wait for graceful abort (closes edits, browser,
				// etc).
				this.getCurrentTask()!.isWaitingForFirstChunk,
			{
				timeout: 3_000,
			},
		).catch(() => {
			console.error("Failed to abort task")
		})

		task?.api?.cancelChat?.(task.abortReason)

		// Defensive safeguard: if current instance already changed, skip rehydrate
		const current = this.getCurrentTask()
		if (current && current.instanceId !== originalInstanceId) {
			this.log(
				`[cancelTask] Skipping rehydrate: current instance ${current.instanceId} != original ${originalInstanceId}`,
			)
			return
		}

		// Final race check before rehydrate to avoid duplicate rehydration
		{
			const currentAfterCheck = this.getCurrentTask()
			if (currentAfterCheck && currentAfterCheck.instanceId !== originalInstanceId) {
				this.log(
					`[cancelTask] Skipping rehydrate after final check: current instance ${currentAfterCheck.instanceId} != original ${originalInstanceId}`,
				)
				return
			}
		}

		// Clears task again, so we need to abortTask manually above.
		await this.createTaskWithHistoryItem({ ...historyItem, rootTask, parentTask })
	}

	// Clear the current task without treating it as a subtask.
	// This is used when the user cancels a task that is not a subtask.
	public async clearTask(): Promise<void> {
		if (this.clineStack.length > 0) {
			const task = this.clineStack[this.clineStack.length - 1]
			console.log(`[clearTask] clearing task ${task.taskId}.${task.instanceId}`)
			await this.removeClineFromStack()
		}
	}

	public resumeTask(taskId: string): void {
		// Use the existing showTaskWithId method which handles both current and
		// historical tasks.
		this.showTaskWithId(taskId).catch((error) => {
			this.log(`Failed to resume task ${taskId}: ${error.message}`)
		})
	}

	// Modes

	public async getModes(): Promise<{ slug: string; name: string }[]> {
		try {
			const customModes = await this.customModesManager.getCustomModes()
			return [...DEFAULT_MODES, ...customModes].map(({ slug, name }) => ({ slug, name }))
		} catch (error) {
			return DEFAULT_MODES.map(({ slug, name }) => ({ slug, name }))
		}
	}

	public async getMode(): Promise<string> {
		const { mode } = await this.getState()
		return mode
	}

	public async setMode(mode: string): Promise<void> {
		await this.setValues({ mode })
	}

	public async setZgsmCodeMode(zgsmCodeMode: ZgsmCodeMode): Promise<void> {
		await this.setValues({ zgsmCodeMode })
		await this.postStateToWebview()
	}

	// Provider Profiles

	public async getProviderProfiles(): Promise<{ name: string; provider?: string }[]> {
		const { listApiConfigMeta = [] } = await this.getState()
		return listApiConfigMeta.map((profile) => ({ name: profile.name, provider: profile.apiProvider }))
	}

	public async getProviderProfile(): Promise<string> {
		const { currentApiConfigName = "default" } = await this.getState()
		return currentApiConfigName
	}

	public async setProviderProfile(name: string): Promise<void> {
		await this.activateProviderProfile({ name })
	}

	// Telemetry

	private _appProperties?: StaticAppProperties
	private _gitProperties?: GitProperties

	private getAppProperties(): StaticAppProperties {
		if (!this._appProperties) {
			const packageJSON = this.context.extension?.packageJSON

			this._appProperties = {
				appName: packageJSON?.name ?? Package.name,
				appVersion: packageJSON?.version ?? Package.version,
				vscodeVersion: vscode.version,
				platform: process.platform,
				editorName: vscode.env.appName,
			}
		}

		return this._appProperties
	}

	public get appProperties(): StaticAppProperties {
		return this._appProperties ?? this.getAppProperties()
	}

	private getCloudProperties(): CloudAppProperties {
		let cloudIsAuthenticated: boolean | undefined

		try {
			if (CloudService.hasInstance()) {
				cloudIsAuthenticated = CloudService.instance.isAuthenticated()
			}
		} catch (error) {
			// Silently handle errors to avoid breaking telemetry collection.
			this.log(`[getTelemetryProperties] Failed to get cloud auth state: ${error}`)
		}

		return {
			cloudIsAuthenticated,
		}
	}

	private async getTaskProperties(): Promise<DynamicAppProperties & TaskProperties> {
		const { language = "en", mode, apiConfiguration } = await this.getState()

		const task = this.getCurrentTask()
		const todoList = task?.todoList
		let todos: { total: number; completed: number; inProgress: number; pending: number } | undefined

		if (todoList && todoList.length > 0) {
			todos = {
				total: todoList.length,
				completed: todoList.filter((todo) => todo.status === "completed").length,
				inProgress: todoList.filter((todo) => todo.status === "in_progress").length,
				pending: todoList.filter((todo) => todo.status === "pending").length,
			}
		}

		let userInfo: { userName?: string } | undefined = {}
		const { zgsmAccessToken } = apiConfiguration
		if (zgsmAccessToken) {
			const decoded = jwtDecode(zgsmAccessToken)
			userInfo = {
				userName: (decoded as any).displayName || "",
			}
		}

		// Return all properties including git info - clients will filter as needed
		return {
			language,
			mode,
			taskId: task?.taskId,
			parentTaskId: task?.parentTask?.taskId,
			apiProvider: apiConfiguration?.apiProvider,
			modelId: task?.api?.getModel().id,
			diffStrategy: task?.diffStrategy?.getName(),
			isSubtask: task ? !!task.parentTask : undefined,
			...userInfo,
			...(todos && { todos }),
		}
	}

	private async getGitProperties(): Promise<GitProperties> {
		if (!this._gitProperties) {
			this._gitProperties = await getWorkspaceGitInfo()
		}

		return this._gitProperties
	}

	public get gitProperties(): GitProperties | undefined {
		return this._gitProperties
	}

	public async getTelemetryProperties(): Promise<TelemetryProperties> {
		return {
			...this.getAppProperties(),
			...this.getCloudProperties(),
			...(await this.getTaskProperties()),
			...(await this.getGitProperties()),
		}
	}

	public get cwd() {
		return this.currentWorkspacePath || getWorkspacePath()
	}
	public getZgsmAuthCommands() {
		return this.zgsmAuthCommands
	}

	public setZgsmAuthCommands(zgsmAuthCommands: ZgsmAuthCommands) {
		this.zgsmAuthCommands = zgsmAuthCommands
	}

	/**
	 * Convert a file path to a webview-accessible URI
	 * This method safely converts file paths to URIs that can be loaded in the webview
	 *
	 * @param filePath - The absolute file path to convert
	 * @returns The webview URI string, or the original file URI if conversion fails
	 * @throws {Error} When webview is not available
	 * @throws {TypeError} When file path is invalid
	 */
	public convertToWebviewUri(filePath: string): string {
		try {
			const fileUri = vscode.Uri.file(filePath)

			// Check if we have a webview available
			if (this.view?.webview) {
				const webviewUri = this.view.webview.asWebviewUri(fileUri)
				return webviewUri.toString()
			}

			// Specific error for no webview available
			const error = new Error("No webview available for URI conversion")
			console.error(error.message)
			// Fallback to file URI if no webview available
			return fileUri.toString()
		} catch (error) {
			// More specific error handling
			if (error instanceof TypeError) {
				console.error("Invalid file path provided for URI conversion:", error)
			} else {
				console.error("Failed to convert to webview URI:", error)
			}
			// Return file URI as fallback
			return vscode.Uri.file(filePath).toString()
		}
	}
}<|MERGE_RESOLUTION|>--- conflicted
+++ resolved
@@ -42,11 +42,8 @@
 	DEFAULT_WRITE_DELAY_MS,
 	ORGANIZATION_ALLOW_ALL,
 	DEFAULT_MODES,
-<<<<<<< HEAD
 	DEFAULT_FILE_READ_CHARACTER_LIMIT,
-=======
 	DEFAULT_CHECKPOINT_TIMEOUT_SECONDS,
->>>>>>> ab9a4857
 } from "@roo-code/types"
 import { TelemetryService } from "@roo-code/telemetry"
 import { CloudService, BridgeOrchestrator } from "@roo-code/cloud"
@@ -971,11 +968,8 @@
 			apiConfiguration,
 			diffEnabled: enableDiff,
 			enableCheckpoints,
-<<<<<<< HEAD
 			useZgsmCustomConfig,
-=======
 			checkpointTimeout,
->>>>>>> ab9a4857
 			fuzzyMatchThreshold,
 			experiments,
 			cloudUserInfo,
@@ -987,11 +981,8 @@
 			apiConfiguration,
 			enableDiff,
 			enableCheckpoints,
-<<<<<<< HEAD
 			useZgsmCustomConfig,
-=======
 			checkpointTimeout,
->>>>>>> ab9a4857
 			fuzzyMatchThreshold,
 			consecutiveMistakeLimit: apiConfiguration.consecutiveMistakeLimit,
 			historyItem,
@@ -1838,12 +1829,9 @@
 			ttsSpeed,
 			diffEnabled,
 			enableCheckpoints,
-<<<<<<< HEAD
 			useZgsmCustomConfig,
 			zgsmCodebaseIndexEnabled,
-=======
 			checkpointTimeout,
->>>>>>> ab9a4857
 			taskHistory,
 			soundVolume,
 			browserViewportSize,
@@ -1918,21 +1906,11 @@
 
 		// let cloudOrganizations: CloudOrganizationMembership[] = []
 
-<<<<<<< HEAD
 		// try {
 		// 	cloudOrganizations = await CloudService.instance.getOrganizationMemberships()
 		// } catch (error) {
-		// 	console.error(
-		// 		`[getStateToPostToWebview] failed to get cloud organizations: ${error instanceof Error ? error.message : String(error)}`,
-		// 	)
+		// 	// Ignore this error.
 		// }
-=======
-		try {
-			cloudOrganizations = await CloudService.instance.getOrganizationMemberships()
-		} catch (error) {
-			// Ignore this error.
-		}
->>>>>>> ab9a4857
 
 		const telemetryKey = process.env.POSTHOG_API_KEY
 		const machineId = getClientId()
@@ -1978,12 +1956,9 @@
 			ttsSpeed: ttsSpeed ?? 1.0,
 			diffEnabled: diffEnabled ?? true,
 			enableCheckpoints: enableCheckpoints ?? true,
-<<<<<<< HEAD
 			useZgsmCustomConfig: useZgsmCustomConfig ?? false,
 			zgsmCodebaseIndexEnabled: zgsmCodebaseIndexEnabled ?? true,
-=======
 			checkpointTimeout: checkpointTimeout ?? DEFAULT_CHECKPOINT_TIMEOUT_SECONDS,
->>>>>>> ab9a4857
 			shouldShowAnnouncement:
 				telemetrySetting !== "disabled" && lastShownAnnouncementId !== this.latestAnnouncementId,
 			allowedCommands: mergedAllowedCommands,
@@ -2210,12 +2185,9 @@
 			ttsSpeed: stateValues.ttsSpeed ?? 1.0,
 			diffEnabled: stateValues.diffEnabled ?? true,
 			enableCheckpoints: stateValues.enableCheckpoints ?? true,
-<<<<<<< HEAD
 			useZgsmCustomConfig: stateValues.useZgsmCustomConfig ?? false,
 			zgsmCodebaseIndexEnabled: stateValues.zgsmCodebaseIndexEnabled ?? true,
-=======
 			checkpointTimeout: stateValues.checkpointTimeout ?? DEFAULT_CHECKPOINT_TIMEOUT_SECONDS,
->>>>>>> ab9a4857
 			soundVolume: stateValues.soundVolume,
 			browserViewportSize: stateValues.browserViewportSize ?? "900x600",
 			screenshotQuality: stateValues.screenshotQuality ?? 75,
