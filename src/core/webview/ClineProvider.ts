import os from "os"
import * as path from "path"
import fs from "fs/promises"
import EventEmitter from "events"

import { Anthropic } from "@anthropic-ai/sdk"
import delay from "delay"
import axios from "axios"
import pWaitFor from "p-wait-for"
import * as vscode from "vscode"

import type { GlobalState, ProviderName, ProviderSettings, RooCodeSettings } from "../../schemas"
import { t } from "../../i18n"
import { setPanel } from "../../activate/registerCommands"
<<<<<<< HEAD
import {
	ProviderName,
	ApiConfiguration,
	requestyDefaultModelId,
	openRouterDefaultModelId,
	glamaDefaultModelId,
	shengSuanYunDefaultModelId,
} from "../../shared/api"
=======
import { requestyDefaultModelId, openRouterDefaultModelId, glamaDefaultModelId } from "../../shared/api"
>>>>>>> 302dc2dc
import { findLast } from "../../shared/array"
import { supportPrompt } from "../../shared/support-prompt"
import { GlobalFileNames } from "../../shared/globalFileNames"
import { HistoryItem } from "../../shared/HistoryItem"
import { ExtensionMessage } from "../../shared/ExtensionMessage"
import { Mode, PromptComponent, defaultModeSlug } from "../../shared/modes"
import { experimentDefault } from "../../shared/experiments"
import { formatLanguage } from "../../shared/language"
import { Terminal } from "../../integrations/terminal/Terminal"
import { downloadTask } from "../../integrations/misc/export-markdown"
import { getTheme } from "../../integrations/theme/getTheme"
import WorkspaceTracker from "../../integrations/workspace/WorkspaceTracker"
import { McpHub } from "../../services/mcp/McpHub"
import { McpServerManager } from "../../services/mcp/McpServerManager"
import { ShadowCheckpointService } from "../../services/checkpoints/ShadowCheckpointService"
import { fileExistsAtPath } from "../../utils/fs"
import { setSoundEnabled } from "../../utils/sound"
import { setTtsEnabled, setTtsSpeed } from "../../utils/tts"
import { ContextProxy } from "../config/ContextProxy"
import { ProviderSettingsManager } from "../config/ProviderSettingsManager"
import { CustomModesManager } from "../config/CustomModesManager"
import { buildApiHandler } from "../../api"
import { CodeActionName } from "../../activate/CodeActionProvider"
import { Task, TaskOptions } from "../task/Task"
import { getNonce } from "./getNonce"
import { getUri } from "./getUri"
import { getSystemPromptFilePath } from "../prompts/sections/custom-system-prompt"
import { telemetryService } from "../../services/telemetry/TelemetryService"
import { getWorkspacePath } from "../../utils/path"
import { webviewMessageHandler } from "./webviewMessageHandler"
import { WebviewMessage } from "../../shared/WebviewMessage"

/**
 * https://github.com/microsoft/vscode-webview-ui-toolkit-samples/blob/main/default/weather-webview/src/providers/WeatherViewProvider.ts
 * https://github.com/KumarVariable/vscode-extension-sidebar-html/blob/master/src/customSidebarViewProvider.ts
 */

export type ClineProviderEvents = {
	clineCreated: [cline: Task]
}

export class ClineProvider extends EventEmitter<ClineProviderEvents> implements vscode.WebviewViewProvider {
	public static readonly sideBarId = "roo-cline.SidebarProvider" // used in package.json as the view's id. This value cannot be changed due to how vscode caches views based on their id, and updating the id would break existing instances of the extension.
	public static readonly tabPanelId = "roo-cline.TabPanelProvider"
	private static activeInstances: Set<ClineProvider> = new Set()
	private disposables: vscode.Disposable[] = []
	private view?: vscode.WebviewView | vscode.WebviewPanel
	private clineStack: Task[] = []
	private _workspaceTracker?: WorkspaceTracker // workSpaceTracker read-only for access outside this class
	public get workspaceTracker(): WorkspaceTracker | undefined {
		return this._workspaceTracker
	}
	protected mcpHub?: McpHub // Change from private to protected

	public isViewLaunched = false
	public settingsImportedAt?: number
	public readonly latestAnnouncementId = "may-06-2025-3-16" // Update for v3.16.0 announcement
	public readonly providerSettingsManager: ProviderSettingsManager
	public readonly customModesManager: CustomModesManager

	constructor(
		readonly context: vscode.ExtensionContext,
		private readonly outputChannel: vscode.OutputChannel,
		private readonly renderContext: "sidebar" | "editor" = "sidebar",
		public readonly contextProxy: ContextProxy,
	) {
		super()

		this.log("ClineProvider instantiated")
		ClineProvider.activeInstances.add(this)

		// Register this provider with the telemetry service to enable it to add
		// properties like mode and provider.
		telemetryService.setProvider(this)

		this._workspaceTracker = new WorkspaceTracker(this)

		this.providerSettingsManager = new ProviderSettingsManager(this.context)

		this.customModesManager = new CustomModesManager(this.context, async () => {
			await this.postStateToWebview()
		})

		// Initialize MCP Hub through the singleton manager
		McpServerManager.getInstance(this.context, this)
			.then((hub) => {
				this.mcpHub = hub
				this.mcpHub.registerClient()
			})
			.catch((error) => {
				this.log(`Failed to initialize MCP Hub: ${error}`)
			})
	}

	// Adds a new Cline instance to clineStack, marking the start of a new task.
	// The instance is pushed to the top of the stack (LIFO order).
	// When the task is completed, the top instance is removed, reactivating the previous task.
	async addClineToStack(cline: Task) {
		console.log(`[subtasks] adding task ${cline.taskId}.${cline.instanceId} to stack`)

		// Add this cline instance into the stack that represents the order of all the called tasks.
		this.clineStack.push(cline)

		// Ensure getState() resolves correctly.
		const state = await this.getState()

		if (!state || typeof state.mode !== "string") {
			throw new Error(t("common:errors.retrieve_current_mode"))
		}
	}

	// Removes and destroys the top Cline instance (the current finished task),
	// activating the previous one (resuming the parent task).
	async removeClineFromStack() {
		if (this.clineStack.length === 0) {
			return
		}

		// Pop the top Cline instance from the stack.
		var cline = this.clineStack.pop()

		if (cline) {
			console.log(`[subtasks] removing task ${cline.taskId}.${cline.instanceId} from stack`)

			try {
				// Abort the running task and set isAbandoned to true so
				// all running promises will exit as well.
				await cline.abortTask(true)
			} catch (e) {
				this.log(
					`[subtasks] encountered error while aborting task ${cline.taskId}.${cline.instanceId}: ${e.message}`,
				)
			}

			// Make sure no reference kept, once promises end it will be
			// garbage collected.
			cline = undefined
		}
	}

	// returns the current cline object in the stack (the top one)
	// if the stack is empty, returns undefined
	getCurrentCline(): Task | undefined {
		if (this.clineStack.length === 0) {
			return undefined
		}
		return this.clineStack[this.clineStack.length - 1]
	}

	// returns the current clineStack length (how many cline objects are in the stack)
	getClineStackSize(): number {
		return this.clineStack.length
	}

	public getCurrentTaskStack(): string[] {
		return this.clineStack.map((cline) => cline.taskId)
	}

	// remove the current task/cline instance (at the top of the stack), ao this task is finished
	// and resume the previous task/cline instance (if it exists)
	// this is used when a sub task is finished and the parent task needs to be resumed
	async finishSubTask(lastMessage: string) {
		console.log(`[subtasks] finishing subtask ${lastMessage}`)
		// remove the last cline instance from the stack (this is the finished sub task)
		await this.removeClineFromStack()
		// resume the last cline instance in the stack (if it exists - this is the 'parnt' calling task)
		this.getCurrentCline()?.resumePausedTask(lastMessage)
	}

	/*
	VSCode extensions use the disposable pattern to clean up resources when the sidebar/editor tab is closed by the user or system. This applies to event listening, commands, interacting with the UI, etc.
	- https://vscode-docs.readthedocs.io/en/stable/extensions/patterns-and-principles/
	- https://github.com/microsoft/vscode-extension-samples/blob/main/webview-sample/src/extension.ts
	*/
	async dispose() {
		this.log("Disposing ClineProvider...")
		await this.removeClineFromStack()
		this.log("Cleared task")

		if (this.view && "dispose" in this.view) {
			this.view.dispose()
			this.log("Disposed webview")
		}

		while (this.disposables.length) {
			const x = this.disposables.pop()

			if (x) {
				x.dispose()
			}
		}

		this._workspaceTracker?.dispose()
		this._workspaceTracker = undefined
		await this.mcpHub?.unregisterClient()
		this.mcpHub = undefined
		this.customModesManager?.dispose()
		this.log("Disposed all disposables")
		ClineProvider.activeInstances.delete(this)

		// Unregister from McpServerManager
		McpServerManager.unregisterProvider(this)
	}

	public static getVisibleInstance(): ClineProvider | undefined {
		return findLast(Array.from(this.activeInstances), (instance) => instance.view?.visible === true)
	}

	public static async getInstance(): Promise<ClineProvider | undefined> {
		let visibleProvider = ClineProvider.getVisibleInstance()

		// If no visible provider, try to show the sidebar view
		if (!visibleProvider) {
			await vscode.commands.executeCommand("roo-cline.SidebarProvider.focus")
			// Wait briefly for the view to become visible
			await delay(100)
			visibleProvider = ClineProvider.getVisibleInstance()
		}

		// If still no visible provider, return
		if (!visibleProvider) {
			return
		}

		return visibleProvider
	}

	public static async isActiveTask(): Promise<boolean> {
		const visibleProvider = await ClineProvider.getInstance()
		if (!visibleProvider) {
			return false
		}

		// check if there is a cline instance in the stack (if this provider has an active task)
		if (visibleProvider.getCurrentCline()) {
			return true
		}

		return false
	}

	public static async handleCodeAction(
		command: string,
		promptType: CodeActionName,
		params: Record<string, string | any[]>,
	): Promise<void> {
		// Capture telemetry for code action usage
		telemetryService.captureCodeActionUsed(promptType)

		const visibleProvider = await ClineProvider.getInstance()

		if (!visibleProvider) {
			return
		}

		const { customSupportPrompts } = await visibleProvider.getState()

		// TODO: Improve type safety for promptType.
		const prompt = supportPrompt.create(promptType, params, customSupportPrompts)

		if (command.endsWith("addToContext")) {
			await visibleProvider.postMessageToWebview({ type: "invoke", invoke: "setChatBoxMessage", text: prompt })
			return
		}

		await visibleProvider.initClineWithTask(prompt)
	}

	public static async handleTerminalAction(
		command: string,
		promptType: "TERMINAL_ADD_TO_CONTEXT" | "TERMINAL_FIX" | "TERMINAL_EXPLAIN",
		params: Record<string, string | any[]>,
	): Promise<void> {
		// Capture telemetry for terminal action usage
		telemetryService.captureCodeActionUsed(promptType)
		const visibleProvider = await ClineProvider.getInstance()

		if (!visibleProvider) {
			return
		}

		const { customSupportPrompts } = await visibleProvider.getState()

		const prompt = supportPrompt.create(promptType, params, customSupportPrompts)

		if (command.endsWith("AddToContext")) {
			await visibleProvider.postMessageToWebview({ type: "invoke", invoke: "setChatBoxMessage", text: prompt })
			return
		}

		await visibleProvider.initClineWithTask(prompt)
	}

	async resolveWebviewView(webviewView: vscode.WebviewView | vscode.WebviewPanel) {
		this.log("Resolving webview view")

		if (!this.contextProxy.isInitialized) {
			await this.contextProxy.initialize()
		}

		this.view = webviewView

		// Set panel reference according to webview type
		if ("onDidChangeViewState" in webviewView) {
			// Tag page type
			setPanel(webviewView, "tab")
		} else if ("onDidChangeVisibility" in webviewView) {
			// Sidebar Type
			setPanel(webviewView, "sidebar")
		}

		// Initialize out-of-scope variables that need to recieve persistent global state values
		this.getState().then(
			({
				soundEnabled = false,
				terminalShellIntegrationTimeout = Terminal.defaultShellIntegrationTimeout,
				terminalShellIntegrationDisabled = false,
				terminalCommandDelay = 0,
				terminalZshClearEolMark = true,
				terminalZshOhMy = false,
				terminalZshP10k = false,
				terminalPowershellCounter = false,
				terminalZdotdir = false,
			}) => {
				setSoundEnabled(soundEnabled)
				Terminal.setShellIntegrationTimeout(terminalShellIntegrationTimeout)
				Terminal.setShellIntegrationDisabled(terminalShellIntegrationDisabled)
				Terminal.setCommandDelay(terminalCommandDelay)
				Terminal.setTerminalZshClearEolMark(terminalZshClearEolMark)
				Terminal.setTerminalZshOhMy(terminalZshOhMy)
				Terminal.setTerminalZshP10k(terminalZshP10k)
				Terminal.setPowershellCounter(terminalPowershellCounter)
				Terminal.setTerminalZdotdir(terminalZdotdir)
			},
		)

		// Initialize tts enabled state
		this.getState().then(({ ttsEnabled }) => {
			setTtsEnabled(ttsEnabled ?? false)
		})

		// Initialize tts speed state
		this.getState().then(({ ttsSpeed }) => {
			setTtsSpeed(ttsSpeed ?? 1)
		})

		webviewView.webview.options = {
			// Allow scripts in the webview
			enableScripts: true,
			localResourceRoots: [this.contextProxy.extensionUri],
		}

		webviewView.webview.html =
			this.contextProxy.extensionMode === vscode.ExtensionMode.Development
				? await this.getHMRHtmlContent(webviewView.webview)
				: this.getHtmlContent(webviewView.webview)

		// Sets up an event listener to listen for messages passed from the webview view context
		// and executes code based on the message that is recieved
		this.setWebviewMessageListener(webviewView.webview)

		// Logs show up in bottom panel > Debug Console
		//console.log("registering listener")

		// Listen for when the panel becomes visible
		// https://github.com/microsoft/vscode-discussions/discussions/840
		if ("onDidChangeViewState" in webviewView) {
			// WebviewView and WebviewPanel have all the same properties except for this visibility listener
			// panel
			webviewView.onDidChangeViewState(
				() => {
					if (this.view?.visible) {
						this.postMessageToWebview({ type: "action", action: "didBecomeVisible" })
					}
				},
				null,
				this.disposables,
			)
		} else if ("onDidChangeVisibility" in webviewView) {
			// sidebar
			webviewView.onDidChangeVisibility(
				() => {
					if (this.view?.visible) {
						this.postMessageToWebview({ type: "action", action: "didBecomeVisible" })
					}
				},
				null,
				this.disposables,
			)
		}

		// Listen for when the view is disposed
		// This happens when the user closes the view or when the view is closed programmatically
		webviewView.onDidDispose(
			async () => {
				await this.dispose()
			},
			null,
			this.disposables,
		)

		// Listen for when color changes
		vscode.workspace.onDidChangeConfiguration(
			async (e) => {
				if (e && e.affectsConfiguration("workbench.colorTheme")) {
					// Sends latest theme name to webview
					await this.postMessageToWebview({ type: "theme", text: JSON.stringify(await getTheme()) })
				}
			},
			null,
			this.disposables,
		)

		// If the extension is starting a new session, clear previous task state.
		await this.removeClineFromStack()

		this.log("Webview view resolved")
	}

	public async initClineWithSubTask(parent: Task, task?: string, images?: string[]) {
		return this.initClineWithTask(task, images, parent)
	}

	// When initializing a new task, (not from history but from a tool command
	// new_task) there is no need to remove the previouse task since the new
	// task is a subtask of the previous one, and when it finishes it is removed
	// from the stack and the caller is resumed in this way we can have a chain
	// of tasks, each one being a sub task of the previous one until the main
	// task is finished.
	public async initClineWithTask(
		task?: string,
		images?: string[],
		parentTask?: Task,
		options: Partial<
			Pick<
				TaskOptions,
				| "customInstructions"
				| "enableDiff"
				| "enableCheckpoints"
				| "fuzzyMatchThreshold"
				| "consecutiveMistakeLimit"
				| "experiments"
			>
		> = {},
	) {
		const {
			apiConfiguration,
			customModePrompts,
			diffEnabled: enableDiff,
			enableCheckpoints,
			fuzzyMatchThreshold,
			mode,
			customInstructions: globalInstructions,
			experiments,
		} = await this.getState()

		const modePrompt = customModePrompts?.[mode] as PromptComponent
		const effectiveInstructions = [globalInstructions, modePrompt?.customInstructions].filter(Boolean).join("\n\n")

		const cline = new Task({
			provider: this,
			apiConfiguration,
			customInstructions: effectiveInstructions,
			enableDiff,
			enableCheckpoints,
			fuzzyMatchThreshold,
			task,
			images,
			experiments,
			rootTask: this.clineStack.length > 0 ? this.clineStack[0] : undefined,
			parentTask,
			taskNumber: this.clineStack.length + 1,
			onCreated: (cline) => this.emit("clineCreated", cline),
			...options,
		})

		await this.addClineToStack(cline)

		this.log(
			`[subtasks] ${cline.parentTask ? "child" : "parent"} task ${cline.taskId}.${cline.instanceId} instantiated`,
		)

		return cline
	}

	public async initClineWithHistoryItem(historyItem: HistoryItem & { rootTask?: Task; parentTask?: Task }) {
		await this.removeClineFromStack()

		const {
			apiConfiguration,
			customModePrompts,
			diffEnabled: enableDiff,
			enableCheckpoints,
			fuzzyMatchThreshold,
			mode,
			customInstructions: globalInstructions,
			experiments,
		} = await this.getState()

		const modePrompt = customModePrompts?.[mode] as PromptComponent
		const effectiveInstructions = [globalInstructions, modePrompt?.customInstructions].filter(Boolean).join("\n\n")

		const cline = new Task({
			provider: this,
			apiConfiguration,
			customInstructions: effectiveInstructions,
			enableDiff,
			enableCheckpoints,
			fuzzyMatchThreshold,
			historyItem,
			experiments,
			rootTask: historyItem.rootTask,
			parentTask: historyItem.parentTask,
			taskNumber: historyItem.number,
			onCreated: (cline) => this.emit("clineCreated", cline),
		})

		await this.addClineToStack(cline)
		this.log(
			`[subtasks] ${cline.parentTask ? "child" : "parent"} task ${cline.taskId}.${cline.instanceId} instantiated`,
		)
		return cline
	}

	public async postMessageToWebview(message: ExtensionMessage) {
		await this.view?.webview.postMessage(message)
	}

	private async getHMRHtmlContent(webview: vscode.Webview): Promise<string> {
		// Try to read the port from the file
		let localPort = "5173" // Default fallback
		try {
			const fs = require("fs")
			const path = require("path")
			const portFilePath = path.resolve(__dirname, "../.vite-port")

			if (fs.existsSync(portFilePath)) {
				localPort = fs.readFileSync(portFilePath, "utf8").trim()
				console.log(`[ClineProvider:Vite] Using Vite server port from ${portFilePath}: ${localPort}`)
			} else {
				console.log(
					`[ClineProvider:Vite] Port file not found at ${portFilePath}, using default port: ${localPort}`,
				)
			}
		} catch (err) {
			console.error("[ClineProvider:Vite] Failed to read Vite port file:", err)
			// Continue with default port if file reading fails
		}

		const localServerUrl = `localhost:${localPort}`

		// Check if local dev server is running.
		try {
			await axios.get(`http://${localServerUrl}`)
		} catch (error) {
			vscode.window.showErrorMessage(t("common:errors.hmr_not_running"))

			return this.getHtmlContent(webview)
		}

		const nonce = getNonce()

		const stylesUri = getUri(webview, this.contextProxy.extensionUri, [
			"webview-ui",
			"build",
			"assets",
			"index.css",
		])

		const codiconsUri = getUri(webview, this.contextProxy.extensionUri, [
			"node_modules",
			"@vscode",
			"codicons",
			"dist",
			"codicon.css",
		])

		const materialIconsUri = getUri(webview, this.contextProxy.extensionUri, [
			"node_modules",
			"vscode-material-icons",
			"generated",
			"icons",
		])

		const imagesUri = getUri(webview, this.contextProxy.extensionUri, ["assets", "images"])

		const file = "src/index.tsx"
		const scriptUri = `http://${localServerUrl}/${file}`

		const reactRefresh = /*html*/ `
			<script nonce="${nonce}" type="module">
				import RefreshRuntime from "http://localhost:${localPort}/@react-refresh"
				RefreshRuntime.injectIntoGlobalHook(window)
				window.$RefreshReg$ = () => {}
				window.$RefreshSig$ = () => (type) => type
				window.__vite_plugin_react_preamble_installed__ = true
			</script>
		`

		const csp = [
			"default-src 'none'",
			`font-src ${webview.cspSource}`,
			`style-src ${webview.cspSource} 'unsafe-inline' https://* http://${localServerUrl} http://0.0.0.0:${localPort}`,
			`img-src ${webview.cspSource} data:`,
			`script-src 'unsafe-eval' ${webview.cspSource} https://* https://*.posthog.com http://${localServerUrl} http://0.0.0.0:${localPort} 'nonce-${nonce}'`,
			`connect-src https://* https://*.posthog.com ws://${localServerUrl} ws://0.0.0.0:${localPort} http://${localServerUrl} http://0.0.0.0:${localPort}`,
		]

		return /*html*/ `
			<!DOCTYPE html>
			<html lang="en">
				<head>
					<meta charset="utf-8">
					<meta name="viewport" content="width=device-width,initial-scale=1,shrink-to-fit=no">
					<meta http-equiv="Content-Security-Policy" content="${csp.join("; ")}">
					<link rel="stylesheet" type="text/css" href="${stylesUri}">
					<link href="${codiconsUri}" rel="stylesheet" />
					<script nonce="${nonce}">
						window.IMAGES_BASE_URI = "${imagesUri}"
						window.MATERIAL_ICONS_BASE_URI = "${materialIconsUri}"
					</script>
					<title>Roo Code</title>
				</head>
				<body>
					<div id="root"></div>
					${reactRefresh}
					<script type="module" src="${scriptUri}"></script>
				</body>
			</html>
		`
	}

	/**
	 * Defines and returns the HTML that should be rendered within the webview panel.
	 *
	 * @remarks This is also the place where references to the React webview build files
	 * are created and inserted into the webview HTML.
	 *
	 * @param webview A reference to the extension webview
	 * @param extensionUri The URI of the directory containing the extension
	 * @returns A template string literal containing the HTML that should be
	 * rendered within the webview panel
	 */
	private getHtmlContent(webview: vscode.Webview): string {
		// Get the local path to main script run in the webview,
		// then convert it to a uri we can use in the webview.

		// The CSS file from the React build output
		const stylesUri = getUri(webview, this.contextProxy.extensionUri, [
			"webview-ui",
			"build",
			"assets",
			"index.css",
		])
		// The JS file from the React build output
		const scriptUri = getUri(webview, this.contextProxy.extensionUri, ["webview-ui", "build", "assets", "index.js"])

		// The codicon font from the React build output
		// https://github.com/microsoft/vscode-extension-samples/blob/main/webview-codicons-sample/src/extension.ts
		// we installed this package in the extension so that we can access it how its intended from the extension (the font file is likely bundled in vscode), and we just import the css fileinto our react app we don't have access to it
		// don't forget to add font-src ${webview.cspSource};
		const codiconsUri = getUri(webview, this.contextProxy.extensionUri, [
			"node_modules",
			"@vscode",
			"codicons",
			"dist",
			"codicon.css",
		])

		// The material icons from the React build output
		const materialIconsUri = getUri(webview, this.contextProxy.extensionUri, [
			"node_modules",
			"vscode-material-icons",
			"generated",
			"icons",
		])

		const imagesUri = getUri(webview, this.contextProxy.extensionUri, ["assets", "images"])

		// const scriptUri = webview.asWebviewUri(vscode.Uri.joinPath(this._extensionUri, "assets", "main.js"))

		// const styleResetUri = webview.asWebviewUri(vscode.Uri.joinPath(this._extensionUri, "assets", "reset.css"))
		// const styleVSCodeUri = webview.asWebviewUri(vscode.Uri.joinPath(this._extensionUri, "assets", "vscode.css"))

		// // Same for stylesheet
		// const stylesheetUri = webview.asWebviewUri(vscode.Uri.joinPath(this._extensionUri, "assets", "main.css"))

		// Use a nonce to only allow a specific script to be run.
		/*
		content security policy of your webview to only allow scripts that have a specific nonce
		create a content security policy meta tag so that only loading scripts with a nonce is allowed
		As your extension grows you will likely want to add custom styles, fonts, and/or images to your webview. If you do, you will need to update the content security policy meta tag to explicity allow for these resources. E.g.
				<meta http-equiv="Content-Security-Policy" content="default-src 'none'; style-src ${webview.cspSource}; font-src ${webview.cspSource}; img-src ${webview.cspSource} https:; script-src 'nonce-${nonce}';">
		- 'unsafe-inline' is required for styles due to vscode-webview-toolkit's dynamic style injection
		- since we pass base64 images to the webview, we need to specify img-src ${webview.cspSource} data:;

		in meta tag we add nonce attribute: A cryptographic nonce (only used once) to allow scripts. The server must generate a unique nonce value each time it transmits a policy. It is critical to provide a nonce that cannot be guessed as bypassing a resource's policy is otherwise trivial.
		*/
		const nonce = getNonce()

		// Tip: Install the es6-string-html VS Code extension to enable code highlighting below
		return /*html*/ `
        <!DOCTYPE html>
        <html lang="en">
          <head>
            <meta charset="utf-8">
            <meta name="viewport" content="width=device-width,initial-scale=1,shrink-to-fit=no">
            <meta name="theme-color" content="#000000">
            <meta http-equiv="Content-Security-Policy" content="default-src 'none'; font-src ${webview.cspSource}; style-src ${webview.cspSource} 'unsafe-inline'; img-src ${webview.cspSource} data:; script-src ${webview.cspSource} 'wasm-unsafe-eval' 'nonce-${nonce}' https://us-assets.i.posthog.com 'strict-dynamic'; connect-src https://openrouter.ai https://api.requesty.ai https://us.i.posthog.com https://us-assets.i.posthog.com;">
            <link rel="stylesheet" type="text/css" href="${stylesUri}">
			<link href="${codiconsUri}" rel="stylesheet" />
			<script nonce="${nonce}">
				window.IMAGES_BASE_URI = "${imagesUri}"
				window.MATERIAL_ICONS_BASE_URI = "${materialIconsUri}"
			</script>
            <title>Roo Code</title>
          </head>
          <body>
            <noscript>You need to enable JavaScript to run this app.</noscript>
            <div id="root"></div>
            <script nonce="${nonce}" type="module" src="${scriptUri}"></script>
          </body>
        </html>
      `
	}

	/**
	 * Sets up an event listener to listen for messages passed from the webview context and
	 * executes code based on the message that is recieved.
	 *
	 * @param webview A reference to the extension webview
	 */
	private setWebviewMessageListener(webview: vscode.Webview) {
		const onReceiveMessage = async (message: WebviewMessage) => webviewMessageHandler(this, message)

		webview.onDidReceiveMessage(onReceiveMessage, null, this.disposables)
	}

	/**
	 * Handle switching to a new mode, including updating the associated API configuration
	 * @param newMode The mode to switch to
	 */
	public async handleModeSwitch(newMode: Mode) {
		const cline = this.getCurrentCline()

		if (cline) {
			telemetryService.captureModeSwitch(cline.taskId, newMode)
			cline.emit("taskModeSwitched", cline.taskId, newMode)
		}

		await this.updateGlobalState("mode", newMode)

		// Load the saved API config for the new mode if it exists
		const savedConfigId = await this.providerSettingsManager.getModeConfigId(newMode)
		const listApiConfig = await this.providerSettingsManager.listConfig()

		// Update listApiConfigMeta first to ensure UI has latest data
		await this.updateGlobalState("listApiConfigMeta", listApiConfig)

		// If this mode has a saved config, use it.
		if (savedConfigId) {
			const profile = listApiConfig.find(({ id }) => id === savedConfigId)

			if (profile?.name) {
				await this.activateProviderProfile({ name: profile.name })
			}
		} else {
			// If no saved config for this mode, save current config as default.
			const currentApiConfigName = this.getGlobalState("currentApiConfigName")

			if (currentApiConfigName) {
				const config = listApiConfig.find((c) => c.name === currentApiConfigName)

				if (config?.id) {
					await this.providerSettingsManager.setModeConfig(newMode, config.id)
				}
			}
		}

		await this.postStateToWebview()
	}

	async activateProviderProfile(args: { name: string } | { id: string }) {
		const { name, ...providerSettings } = await this.providerSettingsManager.activateProfile(args)

		await Promise.all([
			this.contextProxy.setValue("listApiConfigMeta", await this.providerSettingsManager.listConfig()),
			this.contextProxy.setValue("currentApiConfigName", name),
		])

		await this.updateApiConfiguration(providerSettings)
		await this.postStateToWebview()
	}

	async updateApiConfiguration(providerSettings: ProviderSettings) {
		// Update mode's default config.
		const { mode } = await this.getState()

		if (mode) {
			const currentApiConfigName = this.getGlobalState("currentApiConfigName")
			const listApiConfig = await this.providerSettingsManager.listConfig()
			const config = listApiConfig?.find((c) => c.name === currentApiConfigName)

			if (config?.id) {
				await this.providerSettingsManager.setModeConfig(mode, config.id)
			}
		}

		await this.contextProxy.setProviderSettings(providerSettings)

		if (this.getCurrentCline()) {
			this.getCurrentCline()!.api = buildApiHandler(providerSettings)
		}
	}

	async cancelTask() {
		const cline = this.getCurrentCline()

		if (!cline) {
			return
		}

		console.log(`[subtasks] cancelling task ${cline.taskId}.${cline.instanceId}`)

		const { historyItem } = await this.getTaskWithId(cline.taskId)
		// Preserve parent and root task information for history item.
		const rootTask = cline.rootTask
		const parentTask = cline.parentTask

		cline.abortTask()

		await pWaitFor(
			() =>
				this.getCurrentCline()! === undefined ||
				this.getCurrentCline()!.isStreaming === false ||
				this.getCurrentCline()!.didFinishAbortingStream ||
				// If only the first chunk is processed, then there's no
				// need to wait for graceful abort (closes edits, browser,
				// etc).
				this.getCurrentCline()!.isWaitingForFirstChunk,
			{
				timeout: 3_000,
			},
		).catch(() => {
			console.error("Failed to abort task")
		})

		if (this.getCurrentCline()) {
			// 'abandoned' will prevent this Cline instance from affecting
			// future Cline instances. This may happen if its hanging on a
			// streaming request.
			this.getCurrentCline()!.abandoned = true
		}

		// Clears task again, so we need to abortTask manually above.
		await this.initClineWithHistoryItem({ ...historyItem, rootTask, parentTask })
	}

	async updateCustomInstructions(instructions?: string) {
		// User may be clearing the field.
		await this.updateGlobalState("customInstructions", instructions || undefined)

		if (this.getCurrentCline()) {
			this.getCurrentCline()!.customInstructions = instructions || undefined
		}

		await this.postStateToWebview()
	}

	// MCP

	async ensureMcpServersDirectoryExists(): Promise<string> {
		// Get platform-specific application data directory
		let mcpServersDir: string
		if (process.platform === "win32") {
			// Windows: %APPDATA%\Roo-Code\MCP
			mcpServersDir = path.join(os.homedir(), "AppData", "Roaming", "Roo-Code", "MCP")
		} else if (process.platform === "darwin") {
			// macOS: ~/Documents/Cline/MCP
			mcpServersDir = path.join(os.homedir(), "Documents", "Cline", "MCP")
		} else {
			// Linux: ~/.local/share/Cline/MCP
			mcpServersDir = path.join(os.homedir(), ".local", "share", "Roo-Code", "MCP")
		}

		try {
			await fs.mkdir(mcpServersDir, { recursive: true })
		} catch (error) {
			// Fallback to a relative path if directory creation fails
			return path.join(os.homedir(), ".roo-code", "mcp")
		}
		return mcpServersDir
	}

	async ensureSettingsDirectoryExists(): Promise<string> {
		const { getSettingsDirectoryPath } = await import("../../shared/storagePathManager")
		const globalStoragePath = this.contextProxy.globalStorageUri.fsPath
		return getSettingsDirectoryPath(globalStoragePath)
	}

	// OpenRouter

	async handleOpenRouterCallback(code: string) {
		let { apiConfiguration, currentApiConfigName } = await this.getState()

		let apiKey: string
		try {
			const baseUrl = apiConfiguration.openRouterBaseUrl || "https://openrouter.ai/api/v1"
			// Extract the base domain for the auth endpoint
			const baseUrlDomain = baseUrl.match(/^(https?:\/\/[^\/]+)/)?.[1] || "https://openrouter.ai"
			const response = await axios.post(`${baseUrlDomain}/api/v1/auth/keys`, { code })
			if (response.data && response.data.key) {
				apiKey = response.data.key
			} else {
				throw new Error("Invalid response from OpenRouter API")
			}
		} catch (error) {
			this.log(
				`Error exchanging code for API key: ${JSON.stringify(error, Object.getOwnPropertyNames(error), 2)}`,
			)
			throw error
		}

		const newConfiguration: ProviderSettings = {
			...apiConfiguration,
			apiProvider: "openrouter",
			openRouterApiKey: apiKey,
			openRouterModelId: apiConfiguration?.openRouterModelId || openRouterDefaultModelId,
		}

		await this.upsertApiConfiguration(currentApiConfigName, newConfiguration)
	}

	// Glama

	async handleGlamaCallback(code: string) {
		let apiKey: string
		try {
			const response = await axios.post("https://glama.ai/api/gateway/v1/auth/exchange-code", { code })
			if (response.data && response.data.apiKey) {
				apiKey = response.data.apiKey
			} else {
				throw new Error("Invalid response from Glama API")
			}
		} catch (error) {
			this.log(
				`Error exchanging code for API key: ${JSON.stringify(error, Object.getOwnPropertyNames(error), 2)}`,
			)
			throw error
		}

		const { apiConfiguration, currentApiConfigName } = await this.getState()

		const newConfiguration: ProviderSettings = {
			...apiConfiguration,
			apiProvider: "glama",
			glamaApiKey: apiKey,
			glamaModelId: apiConfiguration?.glamaModelId || glamaDefaultModelId,
		}

		await this.upsertApiConfiguration(currentApiConfigName, newConfiguration)
	}

	// Requesty

	async handleRequestyCallback(code: string) {
		let { apiConfiguration, currentApiConfigName } = await this.getState()

		const newConfiguration: ProviderSettings = {
			...apiConfiguration,
			apiProvider: "requesty",
			requestyApiKey: code,
			requestyModelId: apiConfiguration?.requestyModelId || requestyDefaultModelId,
		}

		await this.upsertApiConfiguration(currentApiConfigName, newConfiguration)
	}

	// ShengSuanYun

	async handleShengSuanYunCallback(code: string) {
		let { apiConfiguration, currentApiConfigName } = await this.getState()
		let apiKey: string
		try {
			const response = await axios.post("https://api.shengsuanyun.com/auth/keys", { code })
			if (response.data && response.data.data && response.data.data.api_key) {
				apiKey = response.data.data.api_key
			} else {
				throw new Error("Invalid response from ShengSuanYun API")
			}
		} catch (error) {
			this.log(
				`Error exchanging code for API key: ${JSON.stringify(error, Object.getOwnPropertyNames(error), 2)}`,
			)
			throw error
		}

		const newConfiguration: ApiConfiguration = {
			...apiConfiguration,
			apiProvider: "shengsuanyun",
			shengSuanYunApiKey: apiKey,
			shengSuanYunModelId: apiConfiguration?.shengSuanYunModelId || shengSuanYunDefaultModelId,
		}

		await this.upsertApiConfiguration(currentApiConfigName, newConfiguration)
	}

	// Save configuration

	async upsertApiConfiguration(configName: string, apiConfiguration: ProviderSettings) {
		try {
			await this.providerSettingsManager.saveConfig(configName, apiConfiguration)
			const listApiConfig = await this.providerSettingsManager.listConfig()

			await Promise.all([
				this.updateGlobalState("listApiConfigMeta", listApiConfig),
				this.updateApiConfiguration(apiConfiguration),
				this.updateGlobalState("currentApiConfigName", configName),
			])

			await this.postStateToWebview()
		} catch (error) {
			this.log(
				`Error create new api configuration: ${JSON.stringify(error, Object.getOwnPropertyNames(error), 2)}`,
			)
			vscode.window.showErrorMessage(t("common:errors.create_api_config"))
		}
	}

	// Task history

	async getTaskWithId(id: string): Promise<{
		historyItem: HistoryItem
		taskDirPath: string
		apiConversationHistoryFilePath: string
		uiMessagesFilePath: string
		apiConversationHistory: Anthropic.MessageParam[]
	}> {
		const history = this.getGlobalState("taskHistory") ?? []
		const historyItem = history.find((item) => item.id === id)

		if (historyItem) {
			const { getTaskDirectoryPath } = await import("../../shared/storagePathManager")
			const globalStoragePath = this.contextProxy.globalStorageUri.fsPath
			const taskDirPath = await getTaskDirectoryPath(globalStoragePath, id)
			const apiConversationHistoryFilePath = path.join(taskDirPath, GlobalFileNames.apiConversationHistory)
			const uiMessagesFilePath = path.join(taskDirPath, GlobalFileNames.uiMessages)
			const fileExists = await fileExistsAtPath(apiConversationHistoryFilePath)

			if (fileExists) {
				const apiConversationHistory = JSON.parse(await fs.readFile(apiConversationHistoryFilePath, "utf8"))

				return {
					historyItem,
					taskDirPath,
					apiConversationHistoryFilePath,
					uiMessagesFilePath,
					apiConversationHistory,
				}
			}
		}

		// if we tried to get a task that doesn't exist, remove it from state
		// FIXME: this seems to happen sometimes when the json file doesnt save to disk for some reason
		await this.deleteTaskFromState(id)
		throw new Error("Task not found")
	}

	async showTaskWithId(id: string) {
		if (id !== this.getCurrentCline()?.taskId) {
			// Non-current task.
			const { historyItem } = await this.getTaskWithId(id)
			await this.initClineWithHistoryItem(historyItem) // Clears existing task.
		}

		await this.postMessageToWebview({ type: "action", action: "chatButtonClicked" })
	}

	async exportTaskWithId(id: string) {
		const { historyItem, apiConversationHistory } = await this.getTaskWithId(id)
		await downloadTask(historyItem.ts, apiConversationHistory)
	}

	// this function deletes a task from task hidtory, and deletes it's checkpoints and delete the task folder
	async deleteTaskWithId(id: string) {
		try {
			// get the task directory full path
			const { taskDirPath } = await this.getTaskWithId(id)

			// remove task from stack if it's the current task
			if (id === this.getCurrentCline()?.taskId) {
				// if we found the taskid to delete - call finish to abort this task and allow a new task to be started,
				// if we are deleting a subtask and parent task is still waiting for subtask to finish - it allows the parent to resume (this case should neve exist)
				await this.finishSubTask(t("common:tasks.deleted"))
			}

			// delete task from the task history state
			await this.deleteTaskFromState(id)

			// Delete associated shadow repository or branch.
			// TODO: Store `workspaceDir` in the `HistoryItem` object.
			const globalStorageDir = this.contextProxy.globalStorageUri.fsPath
			const workspaceDir = this.cwd

			try {
				await ShadowCheckpointService.deleteTask({ taskId: id, globalStorageDir, workspaceDir })
			} catch (error) {
				console.error(
					`[deleteTaskWithId${id}] failed to delete associated shadow repository or branch: ${error instanceof Error ? error.message : String(error)}`,
				)
			}

			// delete the entire task directory including checkpoints and all content
			try {
				await fs.rm(taskDirPath, { recursive: true, force: true })
				console.log(`[deleteTaskWithId${id}] removed task directory`)
			} catch (error) {
				console.error(
					`[deleteTaskWithId${id}] failed to remove task directory: ${error instanceof Error ? error.message : String(error)}`,
				)
			}
		} catch (error) {
			// If task is not found, just remove it from state
			if (error instanceof Error && error.message === "Task not found") {
				await this.deleteTaskFromState(id)
				return
			}
			throw error
		}
	}

	async deleteTaskFromState(id: string) {
		const taskHistory = this.getGlobalState("taskHistory") ?? []
		const updatedTaskHistory = taskHistory.filter((task) => task.id !== id)
		await this.updateGlobalState("taskHistory", updatedTaskHistory)
		await this.postStateToWebview()
	}

	async postStateToWebview() {
		const state = await this.getStateToPostToWebview()
		this.postMessageToWebview({ type: "state", state })
	}

	/**
	 * Checks if there is a file-based system prompt override for the given mode
	 */
	async hasFileBasedSystemPromptOverride(mode: Mode): Promise<boolean> {
		const promptFilePath = getSystemPromptFilePath(this.cwd, mode)
		return await fileExistsAtPath(promptFilePath)
	}

	async getStateToPostToWebview() {
		const {
			apiConfiguration,
			lastShownAnnouncementId,
			customInstructions,
			alwaysAllowReadOnly,
			alwaysAllowReadOnlyOutsideWorkspace,
			alwaysAllowWrite,
			alwaysAllowWriteOutsideWorkspace,
			alwaysAllowExecute,
			alwaysAllowBrowser,
			alwaysAllowMcp,
			alwaysAllowModeSwitch,
			alwaysAllowSubtasks,
			soundEnabled,
			ttsEnabled,
			ttsSpeed,
			diffEnabled,
			enableCheckpoints,
			taskHistory,
			soundVolume,
			browserViewportSize,
			screenshotQuality,
			remoteBrowserHost,
			remoteBrowserEnabled,
			cachedChromeHostUrl,
			writeDelayMs,
			terminalOutputLineLimit,
			terminalShellIntegrationTimeout,
			terminalShellIntegrationDisabled,
			terminalCommandDelay,
			terminalPowershellCounter,
			terminalZshClearEolMark,
			terminalZshOhMy,
			terminalZshP10k,
			terminalZdotdir,
			fuzzyMatchThreshold,
			mcpEnabled,
			enableMcpServerCreation,
			alwaysApproveResubmit,
			requestDelaySeconds,
			currentApiConfigName,
			listApiConfigMeta,
			pinnedApiConfigs,
			mode,
			customModePrompts,
			customSupportPrompts,
			enhancementApiConfigId,
			autoApprovalEnabled,
			customModes,
			experiments,
			maxOpenTabsContext,
			maxWorkspaceFiles,
			browserToolEnabled,
			telemetrySetting,
			showRooIgnoredFiles,
			language,
			maxReadFileLine,
			terminalCompressProgressBar,
			historyPreviewCollapsed,
		} = await this.getState()

		const telemetryKey = process.env.POSTHOG_API_KEY
		const machineId = vscode.env.machineId
		const allowedCommands = vscode.workspace.getConfiguration("roo-cline").get<string[]>("allowedCommands") || []
		const cwd = this.cwd

		// Check if there's a system prompt override for the current mode
		const currentMode = mode ?? defaultModeSlug
		const hasSystemPromptOverride = await this.hasFileBasedSystemPromptOverride(currentMode)

		return {
			version: this.context.extension?.packageJSON?.version ?? "",
			apiConfiguration,
			customInstructions,
			alwaysAllowReadOnly: alwaysAllowReadOnly ?? false,
			alwaysAllowReadOnlyOutsideWorkspace: alwaysAllowReadOnlyOutsideWorkspace ?? false,
			alwaysAllowWrite: alwaysAllowWrite ?? false,
			alwaysAllowWriteOutsideWorkspace: alwaysAllowWriteOutsideWorkspace ?? false,
			alwaysAllowExecute: alwaysAllowExecute ?? false,
			alwaysAllowBrowser: alwaysAllowBrowser ?? false,
			alwaysAllowMcp: alwaysAllowMcp ?? false,
			alwaysAllowModeSwitch: alwaysAllowModeSwitch ?? false,
			alwaysAllowSubtasks: alwaysAllowSubtasks ?? false,
			uriScheme: vscode.env.uriScheme,
			currentTaskItem: this.getCurrentCline()?.taskId
				? (taskHistory || []).find((item: HistoryItem) => item.id === this.getCurrentCline()?.taskId)
				: undefined,
			clineMessages: this.getCurrentCline()?.clineMessages || [],
			taskHistory: (taskHistory || [])
				.filter((item: HistoryItem) => item.ts && item.task)
				.sort((a: HistoryItem, b: HistoryItem) => b.ts - a.ts),
			soundEnabled: soundEnabled ?? false,
			ttsEnabled: ttsEnabled ?? false,
			ttsSpeed: ttsSpeed ?? 1.0,
			diffEnabled: diffEnabled ?? true,
			enableCheckpoints: enableCheckpoints ?? true,
			shouldShowAnnouncement:
				telemetrySetting !== "unset" && lastShownAnnouncementId !== this.latestAnnouncementId,
			allowedCommands,
			soundVolume: soundVolume ?? 0.5,
			browserViewportSize: browserViewportSize ?? "900x600",
			screenshotQuality: screenshotQuality ?? 75,
			remoteBrowserHost,
			remoteBrowserEnabled: remoteBrowserEnabled ?? false,
			cachedChromeHostUrl: cachedChromeHostUrl,
			writeDelayMs: writeDelayMs ?? 1000,
			terminalOutputLineLimit: terminalOutputLineLimit ?? 500,
			terminalShellIntegrationTimeout: terminalShellIntegrationTimeout ?? Terminal.defaultShellIntegrationTimeout,
			terminalShellIntegrationDisabled: terminalShellIntegrationDisabled ?? false,
			terminalCommandDelay: terminalCommandDelay ?? 0,
			terminalPowershellCounter: terminalPowershellCounter ?? false,
			terminalZshClearEolMark: terminalZshClearEolMark ?? true,
			terminalZshOhMy: terminalZshOhMy ?? false,
			terminalZshP10k: terminalZshP10k ?? false,
			terminalZdotdir: terminalZdotdir ?? false,
			fuzzyMatchThreshold: fuzzyMatchThreshold ?? 1.0,
			mcpEnabled: mcpEnabled ?? true,
			enableMcpServerCreation: enableMcpServerCreation ?? true,
			alwaysApproveResubmit: alwaysApproveResubmit ?? false,
			requestDelaySeconds: requestDelaySeconds ?? 10,
			currentApiConfigName: currentApiConfigName ?? "default",
			listApiConfigMeta: listApiConfigMeta ?? [],
			pinnedApiConfigs: pinnedApiConfigs ?? {},
			mode: mode ?? defaultModeSlug,
			customModePrompts: customModePrompts ?? {},
			customSupportPrompts: customSupportPrompts ?? {},
			enhancementApiConfigId,
			autoApprovalEnabled: autoApprovalEnabled ?? false,
			customModes,
			experiments: experiments ?? experimentDefault,
			mcpServers: this.mcpHub?.getAllServers() ?? [],
			maxOpenTabsContext: maxOpenTabsContext ?? 20,
			maxWorkspaceFiles: maxWorkspaceFiles ?? 200,
			cwd,
			browserToolEnabled: browserToolEnabled ?? true,
			telemetrySetting,
			telemetryKey,
			machineId,
			showRooIgnoredFiles: showRooIgnoredFiles ?? true,
			language: language ?? formatLanguage(vscode.env.language),
			renderContext: this.renderContext,
			maxReadFileLine: maxReadFileLine ?? 500,
			settingsImportedAt: this.settingsImportedAt,
			terminalCompressProgressBar: terminalCompressProgressBar ?? true,
			hasSystemPromptOverride,
			historyPreviewCollapsed: historyPreviewCollapsed ?? false,
		}
	}

	/**
	 * Storage
	 * https://dev.to/kompotkot/how-to-use-secretstorage-in-your-vscode-extensions-2hco
	 * https://www.eliostruyf.com/devhack-code-extension-storage-options/
	 */

	async getState() {
		const stateValues = this.contextProxy.getValues()

		const customModes = await this.customModesManager.getCustomModes()

		// Determine apiProvider with the same logic as before.
		const apiProvider: ProviderName = stateValues.apiProvider ? stateValues.apiProvider : "anthropic"

		// Build the apiConfiguration object combining state values and secrets.
		const providerSettings = this.contextProxy.getProviderSettings()

		// Ensure apiProvider is set properly if not already in state
		if (!providerSettings.apiProvider) {
			providerSettings.apiProvider = apiProvider
		}

		// Return the same structure as before
		return {
			apiConfiguration: providerSettings,
			lastShownAnnouncementId: stateValues.lastShownAnnouncementId,
			customInstructions: stateValues.customInstructions,
			apiModelId: stateValues.apiModelId,
			alwaysAllowReadOnly: stateValues.alwaysAllowReadOnly ?? false,
			alwaysAllowReadOnlyOutsideWorkspace: stateValues.alwaysAllowReadOnlyOutsideWorkspace ?? false,
			alwaysAllowWrite: stateValues.alwaysAllowWrite ?? false,
			alwaysAllowWriteOutsideWorkspace: stateValues.alwaysAllowWriteOutsideWorkspace ?? false,
			alwaysAllowExecute: stateValues.alwaysAllowExecute ?? false,
			alwaysAllowBrowser: stateValues.alwaysAllowBrowser ?? false,
			alwaysAllowMcp: stateValues.alwaysAllowMcp ?? false,
			alwaysAllowModeSwitch: stateValues.alwaysAllowModeSwitch ?? false,
			alwaysAllowSubtasks: stateValues.alwaysAllowSubtasks ?? false,
			taskHistory: stateValues.taskHistory,
			allowedCommands: stateValues.allowedCommands,
			soundEnabled: stateValues.soundEnabled ?? false,
			ttsEnabled: stateValues.ttsEnabled ?? false,
			ttsSpeed: stateValues.ttsSpeed ?? 1.0,
			diffEnabled: stateValues.diffEnabled ?? true,
			enableCheckpoints: stateValues.enableCheckpoints ?? true,
			soundVolume: stateValues.soundVolume,
			browserViewportSize: stateValues.browserViewportSize ?? "900x600",
			screenshotQuality: stateValues.screenshotQuality ?? 75,
			remoteBrowserHost: stateValues.remoteBrowserHost,
			remoteBrowserEnabled: stateValues.remoteBrowserEnabled ?? false,
			cachedChromeHostUrl: stateValues.cachedChromeHostUrl as string | undefined,
			fuzzyMatchThreshold: stateValues.fuzzyMatchThreshold ?? 1.0,
			writeDelayMs: stateValues.writeDelayMs ?? 1000,
			terminalOutputLineLimit: stateValues.terminalOutputLineLimit ?? 500,
			terminalShellIntegrationTimeout:
				stateValues.terminalShellIntegrationTimeout ?? Terminal.defaultShellIntegrationTimeout,
			terminalShellIntegrationDisabled: stateValues.terminalShellIntegrationDisabled ?? false,
			terminalCommandDelay: stateValues.terminalCommandDelay ?? 0,
			terminalPowershellCounter: stateValues.terminalPowershellCounter ?? false,
			terminalZshClearEolMark: stateValues.terminalZshClearEolMark ?? true,
			terminalZshOhMy: stateValues.terminalZshOhMy ?? false,
			terminalZshP10k: stateValues.terminalZshP10k ?? false,
			terminalZdotdir: stateValues.terminalZdotdir ?? false,
			terminalCompressProgressBar: stateValues.terminalCompressProgressBar ?? true,
			mode: stateValues.mode ?? defaultModeSlug,
			language: stateValues.language ?? formatLanguage(vscode.env.language),
			mcpEnabled: stateValues.mcpEnabled ?? true,
			enableMcpServerCreation: stateValues.enableMcpServerCreation ?? true,
			alwaysApproveResubmit: stateValues.alwaysApproveResubmit ?? false,
			requestDelaySeconds: Math.max(5, stateValues.requestDelaySeconds ?? 10),
			currentApiConfigName: stateValues.currentApiConfigName ?? "default",
			listApiConfigMeta: stateValues.listApiConfigMeta ?? [],
			pinnedApiConfigs: stateValues.pinnedApiConfigs ?? {},
			modeApiConfigs: stateValues.modeApiConfigs ?? ({} as Record<Mode, string>),
			customModePrompts: stateValues.customModePrompts ?? {},
			customSupportPrompts: stateValues.customSupportPrompts ?? {},
			enhancementApiConfigId: stateValues.enhancementApiConfigId,
			experiments: stateValues.experiments ?? experimentDefault,
			autoApprovalEnabled: stateValues.autoApprovalEnabled ?? false,
			customModes,
			maxOpenTabsContext: stateValues.maxOpenTabsContext ?? 20,
			maxWorkspaceFiles: stateValues.maxWorkspaceFiles ?? 200,
			openRouterUseMiddleOutTransform: stateValues.openRouterUseMiddleOutTransform ?? true,
			browserToolEnabled: stateValues.browserToolEnabled ?? true,
			telemetrySetting: stateValues.telemetrySetting || "unset",
			showRooIgnoredFiles: stateValues.showRooIgnoredFiles ?? true,
			maxReadFileLine: stateValues.maxReadFileLine ?? 500,
			historyPreviewCollapsed: stateValues.historyPreviewCollapsed ?? false,
		}
	}

	async updateTaskHistory(item: HistoryItem): Promise<HistoryItem[]> {
		const history = (this.getGlobalState("taskHistory") as HistoryItem[] | undefined) || []
		const existingItemIndex = history.findIndex((h) => h.id === item.id)

		if (existingItemIndex !== -1) {
			history[existingItemIndex] = item
		} else {
			history.push(item)
		}

		await this.updateGlobalState("taskHistory", history)
		return history
	}

	// ContextProxy

	// @deprecated - Use `ContextProxy#setValue` instead.
	private async updateGlobalState<K extends keyof GlobalState>(key: K, value: GlobalState[K]) {
		await this.contextProxy.setValue(key, value)
	}

	// @deprecated - Use `ContextProxy#getValue` instead.
	private getGlobalState<K extends keyof GlobalState>(key: K) {
		return this.contextProxy.getValue(key)
	}

	public async setValue<K extends keyof RooCodeSettings>(key: K, value: RooCodeSettings[K]) {
		await this.contextProxy.setValue(key, value)
	}

	public getValue<K extends keyof RooCodeSettings>(key: K) {
		return this.contextProxy.getValue(key)
	}

	public getValues() {
		return this.contextProxy.getValues()
	}

	public async setValues(values: RooCodeSettings) {
		await this.contextProxy.setValues(values)
	}

	// cwd

	get cwd() {
		return getWorkspacePath()
	}

	// dev

	async resetState() {
		const answer = await vscode.window.showInformationMessage(
			t("common:confirmation.reset_state"),
			{ modal: true },
			t("common:answers.yes"),
		)

		if (answer !== t("common:answers.yes")) {
			return
		}

		await this.contextProxy.resetAllState()
		await this.providerSettingsManager.resetAllConfigs()
		await this.customModesManager.resetCustomModes()
		await this.removeClineFromStack()
		await this.postStateToWebview()
		await this.postMessageToWebview({ type: "action", action: "chatButtonClicked" })
	}

	// logging

	public log(message: string) {
		this.outputChannel.appendLine(message)
		console.log(message)
	}

	// integration tests

	get viewLaunched() {
		return this.isViewLaunched
	}

	get messages() {
		return this.getCurrentCline()?.clineMessages || []
	}

	// Add public getter
	public getMcpHub(): McpHub | undefined {
		return this.mcpHub
	}

	/**
	 * Returns properties to be included in every telemetry event
	 * This method is called by the telemetry service to get context information
	 * like the current mode, API provider, etc.
	 */
	public async getTelemetryProperties(): Promise<Record<string, any>> {
		const { mode, apiConfiguration, language } = await this.getState()
		const appVersion = this.context.extension?.packageJSON?.version
		const vscodeVersion = vscode.version
		const platform = process.platform
		const editorName = vscode.env.appName // Get the editor name (VS Code, Cursor, etc.)

		const properties: Record<string, any> = {
			vscodeVersion,
			platform,
			editorName,
		}

		// Add extension version
		if (appVersion) {
			properties.appVersion = appVersion
		}

		// Add language
		if (language) {
			properties.language = language
		}

		// Add current mode
		if (mode) {
			properties.mode = mode
		}

		// Add API provider
		if (apiConfiguration?.apiProvider) {
			properties.apiProvider = apiConfiguration.apiProvider
		}

		// Add model ID if available
		const currentCline = this.getCurrentCline()

		if (currentCline?.api) {
			const { id: modelId } = currentCline.api.getModel()

			if (modelId) {
				properties.modelId = modelId
			}
		}

		if (currentCline?.diffStrategy) {
			properties.diffStrategy = currentCline.diffStrategy.getName()
		}

		// Add isSubtask property that indicates whether this task is a subtask
		if (currentCline) {
			properties.isSubtask = !!currentCline.parentTask
		}

		return properties
	}
}<|MERGE_RESOLUTION|>--- conflicted
+++ resolved
@@ -12,18 +12,12 @@
 import type { GlobalState, ProviderName, ProviderSettings, RooCodeSettings } from "../../schemas"
 import { t } from "../../i18n"
 import { setPanel } from "../../activate/registerCommands"
-<<<<<<< HEAD
 import {
-	ProviderName,
-	ApiConfiguration,
 	requestyDefaultModelId,
 	openRouterDefaultModelId,
 	glamaDefaultModelId,
 	shengSuanYunDefaultModelId,
 } from "../../shared/api"
-=======
-import { requestyDefaultModelId, openRouterDefaultModelId, glamaDefaultModelId } from "../../shared/api"
->>>>>>> 302dc2dc
 import { findLast } from "../../shared/array"
 import { supportPrompt } from "../../shared/support-prompt"
 import { GlobalFileNames } from "../../shared/globalFileNames"
@@ -1021,7 +1015,7 @@
 			throw error
 		}
 
-		const newConfiguration: ApiConfiguration = {
+		const newConfiguration: ProviderSettings = {
 			...apiConfiguration,
 			apiProvider: "shengsuanyun",
 			shengSuanYunApiKey: apiKey,
