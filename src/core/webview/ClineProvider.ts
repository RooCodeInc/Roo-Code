import os from "os"
import * as path from "path"
import fs from "fs/promises"
import EventEmitter from "events"

import { Anthropic } from "@anthropic-ai/sdk"
import delay from "delay"
import axios from "axios"
import pWaitFor from "p-wait-for"
import * as vscode from "vscode"
import { jwtDecode } from "jwt-decode"

import {
	type TaskProviderLike,
	type TaskProviderEvents,
	type GlobalState,
	type ProviderName,
	type ProviderSettings,
	type RooCodeSettings,
	type ProviderSettingsEntry,
	type StaticAppProperties,
	type DynamicAppProperties,
	type CloudAppProperties,
	type TaskProperties,
	type GitProperties,
	type TelemetryProperties,
	type TelemetryPropertiesProvider,
	type CodeActionId,
	type CodeActionName,
	type TerminalActionId,
	type TerminalActionPromptType,
	type HistoryItem,
	type CloudUserInfo,
	type CreateTaskOptions,
	RooCodeEventName,
	requestyDefaultModelId,
	openRouterDefaultModelId,
	glamaDefaultModelId,
	DEFAULT_TERMINAL_OUTPUT_CHARACTER_LIMIT,
	DEFAULT_WRITE_DELAY_MS,
	ORGANIZATION_ALLOW_ALL,
	DEFAULT_MODES,
} from "@roo-code/types"
import { TelemetryService } from "@roo-code/telemetry"
import { CloudService, BridgeOrchestrator, getRooCodeApiUrl } from "@roo-code/cloud"

import { Package } from "../../shared/package"
import { findLast } from "../../shared/array"
import { supportPrompt, type SupportPromptType } from "../../shared/support-prompt"
import { GlobalFileNames } from "../../shared/globalFileNames"
import { ExtensionMessage, MarketplaceInstalledMetadata } from "../../shared/ExtensionMessage"
import { Mode, defaultModeSlug, getModeBySlug } from "../../shared/modes"
import { experimentDefault } from "../../shared/experiments"
import { formatLanguage } from "../../shared/language"
import { WebviewMessage } from "../../shared/WebviewMessage"
import { EMBEDDING_MODEL_PROFILES } from "../../shared/embeddingModels"
import { ProfileValidator } from "../../shared/ProfileValidator"

import { Terminal } from "../../integrations/terminal/Terminal"
import { downloadTask } from "../../integrations/misc/export-markdown"
import { getTheme } from "../../integrations/theme/getTheme"
import WorkspaceTracker from "../../integrations/workspace/WorkspaceTracker"

import { McpHub } from "../../services/mcp/McpHub"
import { McpServerManager } from "../../services/mcp/McpServerManager"
import { MarketplaceManager } from "../../services/marketplace"
import { ShadowCheckpointService } from "../../services/checkpoints/ShadowCheckpointService"
import { CodeIndexManager } from "../../services/code-index/manager"
import type { IndexProgressUpdate } from "../../services/code-index/interfaces/manager"
import { MdmService } from "../../services/mdm/MdmService"

import { fileExistsAtPath } from "../../utils/fs"
import { setTtsEnabled, setTtsSpeed } from "../../utils/tts"
import { getWorkspaceGitInfo } from "../../utils/git"
<<<<<<< HEAD
import { getWorkspacePath, toRelativePath } from "../../utils/path"
=======
import { getWorkspacePath } from "../../utils/path"
import { OrganizationAllowListViolationError } from "../../utils/errors"
>>>>>>> c7d7ad81

import { setPanel } from "../../activate/registerCommands"

import { t } from "../../i18n"

import { buildApiHandler } from "../../api"
import { forceFullModelDetailsLoad, hasLoadedFullDetails } from "../../api/providers/fetchers/lmstudio"

import { ContextProxy } from "../config/ContextProxy"
import { ProviderSettingsManager } from "../config/ProviderSettingsManager"
import { CustomModesManager } from "../config/CustomModesManager"
import { Task } from "../task/Task"
import { getSystemPromptFilePath } from "../prompts/sections/custom-system-prompt"

import { webviewMessageHandler } from "./webviewMessageHandler"
import { getNonce } from "./getNonce"
import { getUri } from "./getUri"
import { ZgsmAuthCommands } from "../costrict/auth"
import { getClientId } from "../../utils/getClientId"
import { defaultCodebaseIndexEnabled } from "../../services/code-index/constants"
import { CodeReviewService, startReview, ReviewTargetType } from "../costrict/code-review"

/**
 * https://github.com/microsoft/vscode-webview-ui-toolkit-samples/blob/main/default/weather-webview/src/providers/WeatherViewProvider.ts
 * https://github.com/KumarVariable/vscode-extension-sidebar-html/blob/master/src/customSidebarViewProvider.ts
 */

export class ClineProvider
	extends EventEmitter<TaskProviderEvents>
	implements vscode.WebviewViewProvider, TelemetryPropertiesProvider, TaskProviderLike
{
	// Used in package.json as the view's id. This value cannot be changed due
	// to how VSCode caches views based on their id, and updating the id would
	// break existing instances of the extension.
	public static readonly sideBarId = `${Package.name}.SidebarProvider`
	public static readonly tabPanelId = `${Package.name}.TabPanelProvider`
	private static activeInstances: Set<ClineProvider> = new Set()
	private disposables: vscode.Disposable[] = []
	private webviewDisposables: vscode.Disposable[] = []
	private view?: vscode.WebviewView | vscode.WebviewPanel
	private clineStack: Task[] = []
	private codeIndexStatusSubscription?: vscode.Disposable
	private currentWorkspaceManager?: CodeIndexManager
	private _workspaceTracker?: WorkspaceTracker // workSpaceTracker read-only for access outside this class
	protected mcpHub?: McpHub // Change from private to protected
	private marketplaceManager: MarketplaceManager
	private mdmService?: MdmService
	private zgsmAuthCommands?: ZgsmAuthCommands
	private taskCreationCallback: (task: Task) => void
	private taskEventListeners: WeakMap<Task, Array<() => void>> = new WeakMap()

	private recentTasksCache?: string[]

	public isViewLaunched = false
	public settingsImportedAt?: number
	public readonly latestAnnouncementId = "aug-25-2025-grok-code-fast" // Update for Grok Code Fast announcement
	public readonly providerSettingsManager: ProviderSettingsManager
	public readonly customModesManager: CustomModesManager

	constructor(
		readonly context: vscode.ExtensionContext,
		private readonly outputChannel: vscode.OutputChannel,
		private readonly renderContext: "sidebar" | "editor" = "sidebar",
		public readonly contextProxy: ContextProxy,
		mdmService?: MdmService,
	) {
		super()

		ClineProvider.activeInstances.add(this)

		this.mdmService = mdmService
		this.updateGlobalState("codebaseIndexModels", EMBEDDING_MODEL_PROFILES)

		// Start configuration loading (which might trigger indexing) in the background.
		// Don't await, allowing activation to continue immediately.

		// Register this provider with the telemetry service to enable it to add
		// properties like mode and provider.
		TelemetryService.instance.setProvider(this)

		this._workspaceTracker = new WorkspaceTracker(this)

		this.providerSettingsManager = new ProviderSettingsManager(this.context)

		this.customModesManager = new CustomModesManager(this.context, async () => {
			await this.postStateToWebview()
		})

		// Initialize MCP Hub through the singleton manager
		McpServerManager.getInstance(this.context, this)
			.then((hub) => {
				this.mcpHub = hub
				this.mcpHub.registerClient()
			})
			.catch((error) => {
				this.log(`Failed to initialize MCP Hub: ${error}`)
			})

		this.marketplaceManager = new MarketplaceManager(this.context, this.customModesManager)

		// Forward <most> task events to the provider.
		// We do something fairly similar for the IPC-based API.
		this.taskCreationCallback = (instance: Task) => {
			this.emit(RooCodeEventName.TaskCreated, instance)

			// Create named listener functions so we can remove them later.
			const onTaskStarted = () => this.emit(RooCodeEventName.TaskStarted, instance.taskId)
			const onTaskCompleted = (taskId: string, tokenUsage: any, toolUsage: any) =>
				this.emit(RooCodeEventName.TaskCompleted, taskId, tokenUsage, toolUsage)
			const onTaskAborted = () => this.emit(RooCodeEventName.TaskAborted, instance.taskId)
			const onTaskFocused = () => this.emit(RooCodeEventName.TaskFocused, instance.taskId)
			const onTaskUnfocused = () => this.emit(RooCodeEventName.TaskUnfocused, instance.taskId)
			const onTaskActive = (taskId: string) => this.emit(RooCodeEventName.TaskActive, taskId)
			const onTaskInteractive = (taskId: string) => this.emit(RooCodeEventName.TaskInteractive, taskId)
			const onTaskResumable = (taskId: string) => this.emit(RooCodeEventName.TaskResumable, taskId)
			const onTaskIdle = (taskId: string) => this.emit(RooCodeEventName.TaskIdle, taskId)

			// Attach the listeners.
			instance.on(RooCodeEventName.TaskStarted, onTaskStarted)
			instance.on(RooCodeEventName.TaskCompleted, onTaskCompleted)
			instance.on(RooCodeEventName.TaskAborted, onTaskAborted)
			instance.on(RooCodeEventName.TaskFocused, onTaskFocused)
			instance.on(RooCodeEventName.TaskUnfocused, onTaskUnfocused)
			instance.on(RooCodeEventName.TaskActive, onTaskActive)
			instance.on(RooCodeEventName.TaskInteractive, onTaskInteractive)
			instance.on(RooCodeEventName.TaskResumable, onTaskResumable)
			instance.on(RooCodeEventName.TaskIdle, onTaskIdle)

			// Store the cleanup functions for later removal.
			this.taskEventListeners.set(instance, [
				() => instance.off(RooCodeEventName.TaskStarted, onTaskStarted),
				() => instance.off(RooCodeEventName.TaskCompleted, onTaskCompleted),
				() => instance.off(RooCodeEventName.TaskAborted, onTaskAborted),
				() => instance.off(RooCodeEventName.TaskFocused, onTaskFocused),
				() => instance.off(RooCodeEventName.TaskUnfocused, onTaskUnfocused),
				() => instance.off(RooCodeEventName.TaskActive, onTaskActive),
				() => instance.off(RooCodeEventName.TaskInteractive, onTaskInteractive),
				() => instance.off(RooCodeEventName.TaskResumable, onTaskResumable),
				() => instance.off(RooCodeEventName.TaskIdle, onTaskIdle),
			])
		}

		// // Initialize Roo Code Cloud profile sync.
		// this.initializeCloudProfileSync().catch((error) => {
		// 	this.log(`Failed to initialize cloud profile sync: ${error}`)
		// })
	}

	/**
	 * Override EventEmitter's on method to match TaskProviderLike interface
	 */
	override on<K extends keyof TaskProviderEvents>(
		event: K,
		listener: (...args: TaskProviderEvents[K]) => void | Promise<void>,
	): this {
		return super.on(event, listener as any)
	}

	/**
	 * Override EventEmitter's off method to match TaskProviderLike interface
	 */
	override off<K extends keyof TaskProviderEvents>(
		event: K,
		listener: (...args: TaskProviderEvents[K]) => void | Promise<void>,
	): this {
		return super.off(event, listener as any)
	}

	/**
	 * Initialize cloud profile synchronization
	 */
	private async initializeCloudProfileSync() {
		try {
			// Check if authenticated and sync profiles
			if (CloudService.hasInstance() && CloudService.instance.isAuthenticated()) {
				await this.syncCloudProfiles()
			}

			// Set up listener for future updates
			if (CloudService.hasInstance()) {
				CloudService.instance.on("settings-updated", this.handleCloudSettingsUpdate)
			}
		} catch (error) {
			this.log(`Error in initializeCloudProfileSync: ${error}`)
		}
	}

	/**
	 * Handle cloud settings updates
	 */
	private handleCloudSettingsUpdate = async () => {
		try {
			await this.syncCloudProfiles()
		} catch (error) {
			this.log(`Error handling cloud settings update: ${error}`)
		}
	}

	/**
	 * Synchronize cloud profiles with local profiles.
	 */
	private async syncCloudProfiles() {
		try {
			const settings = CloudService.instance.getOrganizationSettings()

			if (!settings?.providerProfiles) {
				return
			}

			const currentApiConfigName = this.getGlobalState("currentApiConfigName")

			const result = await this.providerSettingsManager.syncCloudProfiles(
				settings.providerProfiles,
				currentApiConfigName,
			)

			if (result.hasChanges) {
				// Update list.
				await this.updateGlobalState("listApiConfigMeta", await this.providerSettingsManager.listConfig())

				if (result.activeProfileChanged && result.activeProfileId) {
					// Reload full settings for new active profile.
					const profile = await this.providerSettingsManager.getProfile({
						id: result.activeProfileId,
					})
					await this.activateProviderProfile({ name: profile.name })
				}

				await this.postStateToWebview()
			}
		} catch (error) {
			this.log(`Error syncing cloud profiles: ${error}`)
		}
	}

	// Adds a new Task instance to clineStack, marking the start of a new task.
	// The instance is pushed to the top of the stack (LIFO order).
	// When the task is completed, the top instance is removed, reactivating the
	// previous task.
	async addClineToStack(task: Task) {
		// Add this cline instance into the stack that represents the order of
		// all the called tasks.
		this.clineStack.push(task)
		task.emit(RooCodeEventName.TaskFocused)

		// Perform special setup provider specific tasks.
		await this.performPreparationTasks(task)

		// Ensure getState() resolves correctly.
		const state = await this.getState()

		if (!state || typeof state.mode !== "string") {
			throw new Error(t("common:errors.retrieve_current_mode"))
		}
	}

	async performPreparationTasks(cline: Task) {
		// LMStudio: We need to force model loading in order to read its context
		// size; we do it now since we're starting a task with that model selected.
		if (cline.apiConfiguration && cline.apiConfiguration.apiProvider === "lmstudio") {
			try {
				if (!hasLoadedFullDetails(cline.apiConfiguration.lmStudioModelId!)) {
					await forceFullModelDetailsLoad(
						cline.apiConfiguration.lmStudioBaseUrl ?? "http://localhost:1234",
						cline.apiConfiguration.lmStudioModelId!,
					)
				}
			} catch (error) {
				this.log(`Failed to load full model details for LM Studio: ${error}`)
				vscode.window.showErrorMessage(error.message)
			}
		}
	}

	// Removes and destroys the top Cline instance (the current finished task),
	// activating the previous one (resuming the parent task).
	async removeClineFromStack() {
		if (this.clineStack.length === 0) {
			return
		}

		// Pop the top Cline instance from the stack.
		let task = this.clineStack.pop()

		if (task) {
			task.emit(RooCodeEventName.TaskUnfocused)

			try {
				// Abort the running task and set isAbandoned to true so
				// all running promises will exit as well.
				await task.abortTask(true)
			} catch (e) {
				this.log(
					`[ClineProvider#removeClineFromStack] abortTask() failed ${task.taskId}.${task.instanceId}: ${e.message}`,
				)
			}

			// Remove event listeners before clearing the reference.
			const cleanupFunctions = this.taskEventListeners.get(task)

			if (cleanupFunctions) {
				cleanupFunctions.forEach((cleanup) => cleanup())
				this.taskEventListeners.delete(task)
			}

			// Make sure no reference kept, once promises end it will be
			// garbage collected.
			task = undefined
		}
	}

	getTaskStackSize(): number {
		return this.clineStack.length
	}

	public getCurrentTaskStack(): string[] {
		return this.clineStack.map((cline) => cline.taskId)
	}

	// Remove the current task/cline instance (at the top of the stack), so this
	// task is finished and resume the previous task/cline instance (if it
	// exists).
	// This is used when a subtask is finished and the parent task needs to be
	// resumed.
	async finishSubTask(lastMessage: string) {
		// Remove the last cline instance from the stack (this is the finished
		// subtask).
		await this.removeClineFromStack()
		// Resume the last cline instance in the stack (if it exists - this is
		// the 'parent' calling task).
		await this.getCurrentTask()?.resumePausedTask(lastMessage)
	}

	/*
	VSCode extensions use the disposable pattern to clean up resources when the sidebar/editor tab is closed by the user or system. This applies to event listening, commands, interacting with the UI, etc.
	- https://vscode-docs.readthedocs.io/en/stable/extensions/patterns-and-principles/
	- https://github.com/microsoft/vscode-extension-samples/blob/main/webview-sample/src/extension.ts
	*/
	private clearWebviewResources() {
		while (this.webviewDisposables.length) {
			const x = this.webviewDisposables.pop()
			if (x) {
				x.dispose()
			}
		}
	}

	async dispose() {
		this.log("Disposing ClineProvider...")

		// Clear all tasks from the stack.
		while (this.clineStack.length > 0) {
			await this.removeClineFromStack()
		}

		this.log("Cleared all tasks")

		if (this.view && "dispose" in this.view) {
			this.view.dispose()
			this.log("Disposed webview")
		}

		this.clearWebviewResources()

		// Clean up cloud service event listener
		if (CloudService.hasInstance()) {
			CloudService.instance.off("settings-updated", this.handleCloudSettingsUpdate)
		}

		while (this.disposables.length) {
			const x = this.disposables.pop()

			if (x) {
				x.dispose()
			}
		}

		this._workspaceTracker?.dispose()
		this._workspaceTracker = undefined
		await this.mcpHub?.unregisterClient()
		this.mcpHub = undefined
		this.marketplaceManager?.cleanup()
		this.customModesManager?.dispose()
		this.log("Disposed all disposables")
		ClineProvider.activeInstances.delete(this)

		// Clean up any event listeners attached to this provider
		this.removeAllListeners()

		McpServerManager.unregisterProvider(this)
	}

	public static getVisibleInstance(): ClineProvider | undefined {
		return findLast(Array.from(this.activeInstances), (instance) => instance.view?.visible === true)
	}

	public static async getInstance(): Promise<ClineProvider | undefined> {
		let visibleProvider = ClineProvider.getVisibleInstance()

		// If no visible provider, try to show the sidebar view
		if (!visibleProvider) {
			await vscode.commands.executeCommand(`${Package.name}.SidebarProvider.focus`)
			// Wait briefly for the view to become visible
			await delay(100)
			visibleProvider = ClineProvider.getVisibleInstance()
		}

		// If still no visible provider, return
		if (!visibleProvider) {
			return
		}

		return visibleProvider
	}

	public static async isActiveTask(): Promise<boolean> {
		const visibleProvider = await ClineProvider.getInstance()

		if (!visibleProvider) {
			return false
		}

		// Check if there is a cline instance in the stack (if this provider has an active task)
		if (visibleProvider.getCurrentTask()) {
			return true
		}

		return false
	}

	public static async handleCodeAction(
		command: CodeActionId,
		promptType: CodeActionName,
		params: Record<string, string | any[]>,
	): Promise<void> {
		// Capture telemetry for code action usage
		TelemetryService.instance.captureCodeActionUsed(promptType)
		const visibleProvider = await ClineProvider.getInstance()

		if (!visibleProvider) {
			return
		}

		const { customSupportPrompts } = await visibleProvider.getState()

		if (promptType === "ZGSM_CODE_REVIEW") {
			const reviewInstance = CodeReviewService.getInstance()
			startReview(reviewInstance, [
				{
					type: ReviewTargetType.CODE,
					file_path: toRelativePath(params.filePath as string, visibleProvider.cwd),
					line_range: [Number(params.startLine), Number(params.endLine)],
				},
			])
		}

		// TODO: Improve type safety for promptType.
		const prompt = supportPrompt.create(promptType as SupportPromptType, params, customSupportPrompts)

		if (command === "addToContext") {
			const pathWithSelectedTextResult = supportPrompt.createPathWithSelectedText(
				promptType as SupportPromptType,
				params,
				customSupportPrompts,
			)

			await visibleProvider.postMessageToWebview({
				type: "invoke",
				invoke: "setChatBoxMessage",
				text: pathWithSelectedTextResult.pathOnly,
				selectText: pathWithSelectedTextResult.selectedText,
			})
			return
		}

		await visibleProvider.createTask(prompt)
	}

	public static async handleTerminalAction(
		command: TerminalActionId,
		promptType: TerminalActionPromptType,
		params: Record<string, string | any[]>,
	): Promise<void> {
		TelemetryService.instance.captureCodeActionUsed(promptType)

		const visibleProvider = await ClineProvider.getInstance()

		if (!visibleProvider) {
			return
		}

		const { customSupportPrompts } = await visibleProvider.getState()
		const prompt = supportPrompt.create(promptType, params, customSupportPrompts)

		if (command === "terminalAddToContext") {
			await visibleProvider.postMessageToWebview({ type: "invoke", invoke: "setChatBoxMessage", text: prompt })
			return
		}

		try {
			await visibleProvider.createTask(prompt)
		} catch (error) {
			if (error instanceof OrganizationAllowListViolationError) {
				// Errors from terminal commands seem to get swallowed / ignored.
				vscode.window.showErrorMessage(error.message)
			}

			throw error
		}
	}

	async resolveWebviewView(webviewView: vscode.WebviewView | vscode.WebviewPanel) {
		this.view = webviewView
		const inTabMode = "onDidChangeViewState" in webviewView

		if (inTabMode) {
			setPanel(webviewView, "tab")
		} else if ("onDidChangeVisibility" in webviewView) {
			setPanel(webviewView, "sidebar")
		}

		// Initialize out-of-scope variables that need to receive persistent
		// global state values.
		this.getState().then(
			({
				terminalShellIntegrationTimeout = Terminal.defaultShellIntegrationTimeout,
				terminalShellIntegrationDisabled = false,
				terminalCommandDelay = 0,
				terminalZshClearEolMark = true,
				terminalZshOhMy = false,
				terminalZshP10k = false,
				terminalPowershellCounter = false,
				terminalZdotdir = false,
			}) => {
				Terminal.setShellIntegrationTimeout(terminalShellIntegrationTimeout)
				Terminal.setShellIntegrationDisabled(terminalShellIntegrationDisabled)
				Terminal.setCommandDelay(terminalCommandDelay)
				Terminal.setTerminalZshClearEolMark(terminalZshClearEolMark)
				Terminal.setTerminalZshOhMy(terminalZshOhMy)
				Terminal.setTerminalZshP10k(terminalZshP10k)
				Terminal.setPowershellCounter(terminalPowershellCounter)
				Terminal.setTerminalZdotdir(terminalZdotdir)
			},
		)

		this.getState().then(({ ttsEnabled }) => {
			setTtsEnabled(ttsEnabled ?? false)
		})

		this.getState().then(({ ttsSpeed }) => {
			setTtsSpeed(ttsSpeed ?? 1)
		})

		webviewView.webview.options = {
			enableScripts: true,
			localResourceRoots: [this.contextProxy.extensionUri],
		}

		webviewView.webview.html =
			this.contextProxy.extensionMode === vscode.ExtensionMode.Development
				? await this.getHMRHtmlContent(webviewView.webview)
				: this.getHtmlContent(webviewView.webview)

		// Sets up an event listener to listen for messages passed from the webview view context
		// and executes code based on the message that is received.
		this.setWebviewMessageListener(webviewView.webview)

		// Initialize code index status subscription for the current workspace.
		this.updateCodeIndexStatusSubscription()

		// Listen for active editor changes to update code index status for the
		// current workspace.
		const activeEditorSubscription = vscode.window.onDidChangeActiveTextEditor(() => {
			// Update subscription when workspace might have changed.
			this.updateCodeIndexStatusSubscription()
		})
		this.webviewDisposables.push(activeEditorSubscription)

		// Listen for when the panel becomes visible.
		// https://github.com/microsoft/vscode-discussions/discussions/840
		if ("onDidChangeViewState" in webviewView) {
			// WebviewView and WebviewPanel have all the same properties except
			// for this visibility listener panel.
			const viewStateDisposable = webviewView.onDidChangeViewState(() => {
				if (this.view?.visible) {
					this.postMessageToWebview({ type: "action", action: "didBecomeVisible" })
				}
			})

			this.webviewDisposables.push(viewStateDisposable)
		} else if ("onDidChangeVisibility" in webviewView) {
			// sidebar
			const visibilityDisposable = webviewView.onDidChangeVisibility(() => {
				if (this.view?.visible) {
					this.postMessageToWebview({ type: "action", action: "didBecomeVisible" })
				}
			})

			this.webviewDisposables.push(visibilityDisposable)
		}

		// Listen for when the view is disposed
		// This happens when the user closes the view or when the view is closed programmatically
		webviewView.onDidDispose(
			async () => {
				if (inTabMode) {
					this.log("Disposing ClineProvider instance for tab view")
					await this.dispose()
				} else {
					this.log("Clearing webview resources for sidebar view")
					this.clearWebviewResources()
					// Reset current workspace manager reference when view is disposed
					this.currentWorkspaceManager = undefined
				}
			},
			null,
			this.disposables,
		)

		// Listen for when color changes
		const configDisposable = vscode.workspace.onDidChangeConfiguration(async (e) => {
			if (e && e.affectsConfiguration("workbench.colorTheme")) {
				// Sends latest theme name to webview
				await this.postMessageToWebview({ type: "theme", text: JSON.stringify(await getTheme()) })
			}
		})
		this.webviewDisposables.push(configDisposable)

		// If the extension is starting a new session, clear previous task state.
		await this.removeClineFromStack()
	}

<<<<<<< HEAD
	// When initializing a new task, (not from history but from a tool command
	// new_task) there is no need to remove the previous task since the new
	// task is a subtask of the previous one, and when it finishes it is removed
	// from the stack and the caller is resumed in this way we can have a chain
	// of tasks, each one being a sub task of the previous one until the main
	// task is finished.
	public async createTask(
		text?: string,
		images?: string[],
		parentTask?: Task,
		options: Partial<
			Pick<
				TaskOptions,
				| "enableDiff"
				| "enableCheckpoints"
				| "useZgsmCustomConfig"
				| "zgsmCodebaseIndexEnabled"
				| "fuzzyMatchThreshold"
				| "consecutiveMistakeLimit"
				| "experiments"
				| "initialTodos"
			>
		> = {},
	) {
		const {
			apiConfiguration,
			organizationAllowList,
			diffEnabled: enableDiff,
			enableCheckpoints,
			useZgsmCustomConfig,
			zgsmCodebaseIndexEnabled,
			fuzzyMatchThreshold,
			experiments,
			cloudUserInfo,
			remoteControlEnabled,
		} = await this.getState()

		if (!ProfileValidator.isProfileAllowed(apiConfiguration, organizationAllowList)) {
			throw new OrganizationAllowListViolationError(t("common:errors.violated_organization_allowlist"))
		}

		const task = new Task({
			provider: this,
			apiConfiguration,
			enableDiff,
			enableCheckpoints,
			useZgsmCustomConfig,
			zgsmCodebaseIndexEnabled,
			fuzzyMatchThreshold,
			consecutiveMistakeLimit: apiConfiguration.consecutiveMistakeLimit,
			task: text,
			images,
			experiments,
			rootTask: this.clineStack.length > 0 ? this.clineStack[0] : undefined,
			parentTask,
			taskNumber: this.clineStack.length + 1,
			onCreated: this.taskCreationCallback,
			enableBridge: BridgeOrchestrator.isEnabled(cloudUserInfo, remoteControlEnabled),
			initialTodos: options.initialTodos,
			...options,
		})

		await this.addClineToStack(task)

		this.log(
			`[createTask] ${task.parentTask ? "child" : "parent"} task ${task.taskId}.${task.instanceId} instantiated`,
		)

		return task
	}

=======
>>>>>>> c7d7ad81
	public async createTaskWithHistoryItem(historyItem: HistoryItem & { rootTask?: Task; parentTask?: Task }) {
		await this.removeClineFromStack()

		// If the history item has a saved mode, restore it and its associated API configuration.
		if (historyItem.mode) {
			// Validate that the mode still exists
			const customModes = await this.customModesManager.getCustomModes()
			const modeExists = getModeBySlug(historyItem.mode, customModes) !== undefined

			if (!modeExists) {
				// Mode no longer exists, fall back to default mode.
				this.log(
					`Mode '${historyItem.mode}' from history no longer exists. Falling back to default mode '${defaultModeSlug}'.`,
				)
				historyItem.mode = defaultModeSlug
			}

			await this.updateGlobalState("mode", historyItem.mode)

			// Load the saved API config for the restored mode if it exists.
			const savedConfigId = await this.providerSettingsManager.getModeConfigId(historyItem.mode)
			const listApiConfig = await this.providerSettingsManager.listConfig()

			// Update listApiConfigMeta first to ensure UI has latest data.
			await this.updateGlobalState("listApiConfigMeta", listApiConfig)

			// If this mode has a saved config, use it.
			if (savedConfigId) {
				const profile = listApiConfig.find(({ id }) => id === savedConfigId)

				if (profile?.name) {
					try {
						await this.activateProviderProfile({ name: profile.name })
					} catch (error) {
						// Log the error but continue with task restoration.
						this.log(
							`Failed to restore API configuration for mode '${historyItem.mode}': ${
								error instanceof Error ? error.message : String(error)
							}. Continuing with default configuration.`,
						)
						// The task will continue with the current/default configuration.
					}
				}
			}
		}

		const {
			apiConfiguration,
			diffEnabled: enableDiff,
			enableCheckpoints,
			useZgsmCustomConfig,
			fuzzyMatchThreshold,
			experiments,
			cloudUserInfo,
			remoteControlEnabled,
		} = await this.getState()

		const task = new Task({
			provider: this,
			apiConfiguration,
			enableDiff,
			enableCheckpoints,
			useZgsmCustomConfig,
			fuzzyMatchThreshold,
			consecutiveMistakeLimit: apiConfiguration.consecutiveMistakeLimit,
			historyItem,
			experiments,
			rootTask: historyItem.rootTask,
			parentTask: historyItem.parentTask,
			taskNumber: historyItem.number,
			onCreated: this.taskCreationCallback,
			enableBridge: BridgeOrchestrator.isEnabled(cloudUserInfo, remoteControlEnabled),
		})

		await this.addClineToStack(task)

		this.log(
			`[createTaskWithHistoryItem] ${task.parentTask ? "child" : "parent"} task ${task.taskId}.${task.instanceId} instantiated`,
		)

		return task
	}

	public async postMessageToWebview(message: ExtensionMessage) {
		await this.view?.webview.postMessage(message)
	}

	private async getHMRHtmlContent(webview: vscode.Webview): Promise<string> {
		let localPort = "5173"

		try {
			const fs = require("fs")
			const path = require("path")
			const portFilePath = path.resolve(__dirname, "../../.vite-port")

			if (fs.existsSync(portFilePath)) {
				localPort = fs.readFileSync(portFilePath, "utf8").trim()
				console.log(`[ClineProvider:Vite] Using Vite server port from ${portFilePath}: ${localPort}`)
			} else {
				console.log(
					`[ClineProvider:Vite] Port file not found at ${portFilePath}, using default port: ${localPort}`,
				)
			}
		} catch (err) {
			console.error("[ClineProvider:Vite] Failed to read Vite port file:", err)
		}

		const localServerUrl = `localhost:${localPort}`

		// Check if local dev server is running.
		try {
			await axios.get(`http://${localServerUrl}`)
		} catch (error) {
			vscode.window.showErrorMessage(t("common:errors.hmr_not_running"))
			return this.getHtmlContent(webview)
		}

		const nonce = getNonce()

		const stylesUri = getUri(webview, this.contextProxy.extensionUri, [
			"webview-ui",
			"build",
			"assets",
			"index.css",
		])

		const codiconsUri = getUri(webview, this.contextProxy.extensionUri, ["assets", "codicons", "codicon.css"])
		const costrictUri = getUri(webview, this.contextProxy.extensionUri, ["assets", "costrict"])
		const materialIconsUri = getUri(webview, this.contextProxy.extensionUri, [
			"assets",
			"vscode-material-icons",
			"icons",
		])
		const imagesUri = getUri(webview, this.contextProxy.extensionUri, ["assets", "images"])
		const audioUri = getUri(webview, this.contextProxy.extensionUri, ["webview-ui", "audio"])

		const file = "src/index.tsx"
		const scriptUri = `http://${localServerUrl}/${file}`

		const reactRefresh = /*html*/ `
			<script nonce="${nonce}" type="module">
				import RefreshRuntime from "http://localhost:${localPort}/@react-refresh"
				RefreshRuntime.injectIntoGlobalHook(window)
				window.$RefreshReg$ = () => {}
				window.$RefreshSig$ = () => (type) => type
				window.__vite_plugin_react_preamble_installed__ = true
			</script>
		`

		const csp = [
			"default-src 'none'",
			`font-src ${webview.cspSource} data:`,
			`style-src ${webview.cspSource} 'unsafe-inline' https://* http://${localServerUrl} http://0.0.0.0:${localPort}`,
			`img-src ${webview.cspSource} https://storage.googleapis.com https://img.clerk.com data:`,
			`media-src ${webview.cspSource}`,
			`script-src 'unsafe-eval' ${webview.cspSource} https://* https://*.posthog.com http://${localServerUrl} http://0.0.0.0:${localPort} 'nonce-${nonce}'`,
			`connect-src ${webview.cspSource} https://* https://*.posthog.com ws://${localServerUrl} ws://0.0.0.0:${localPort} http://${localServerUrl} http://0.0.0.0:${localPort}`,
		]

		return /*html*/ `
			<!DOCTYPE html>
			<html lang="en">
				<head>
					<meta charset="utf-8">
					<meta name="viewport" content="width=device-width,initial-scale=1,shrink-to-fit=no">
					<meta http-equiv="Content-Security-Policy" content="${csp.join("; ")}">
					<link rel="stylesheet" type="text/css" href="${stylesUri}">
					<link href="${codiconsUri}" rel="stylesheet" />
					<script nonce="${nonce}">
						window.IMAGES_BASE_URI = "${imagesUri}"
						window.COSTRICT_BASE_URI = "${costrictUri}"
						window.AUDIO_BASE_URI = "${audioUri}"
						window.MATERIAL_ICONS_BASE_URI = "${materialIconsUri}"
					</script>
					<title>Costrict</title>
				</head>
				<body>
					<div id="root"></div>
					${reactRefresh}
					<script type="module" src="${scriptUri}"></script>
				</body>
			</html>
		`
	}

	/**
	 * Defines and returns the HTML that should be rendered within the webview panel.
	 *
	 * @remarks This is also the place where references to the React webview build files
	 * are created and inserted into the webview HTML.
	 *
	 * @param webview A reference to the extension webview
	 * @param extensionUri The URI of the directory containing the extension
	 * @returns A template string literal containing the HTML that should be
	 * rendered within the webview panel
	 */
	private getHtmlContent(webview: vscode.Webview): string {
		// Get the local path to main script run in the webview,
		// then convert it to a uri we can use in the webview.

		// The CSS file from the React build output
		const stylesUri = getUri(webview, this.contextProxy.extensionUri, [
			"webview-ui",
			"build",
			"assets",
			"index.css",
		])

		const scriptUri = getUri(webview, this.contextProxy.extensionUri, ["webview-ui", "build", "assets", "index.js"])
		const codiconsUri = getUri(webview, this.contextProxy.extensionUri, ["assets", "codicons", "codicon.css"])
		const costrictUri = getUri(webview, this.contextProxy.extensionUri, ["assets", "costrict"])
		const materialIconsUri = getUri(webview, this.contextProxy.extensionUri, [
			"assets",
			"vscode-material-icons",
			"icons",
		])
		const imagesUri = getUri(webview, this.contextProxy.extensionUri, ["assets", "images"])
		const audioUri = getUri(webview, this.contextProxy.extensionUri, ["webview-ui", "audio"])

		// Use a nonce to only allow a specific script to be run.
		/*
		content security policy of your webview to only allow scripts that have a specific nonce
		create a content security policy meta tag so that only loading scripts with a nonce is allowed
		As your extension grows you will likely want to add custom styles, fonts, and/or images to your webview. If you do, you will need to update the content security policy meta tag to explicitly allow for these resources. E.g.
				<meta http-equiv="Content-Security-Policy" content="default-src 'none'; style-src ${webview.cspSource}; font-src ${webview.cspSource}; img-src ${webview.cspSource} https:; script-src 'nonce-${nonce}';">
		- 'unsafe-inline' is required for styles due to vscode-webview-toolkit's dynamic style injection
		- since we pass base64 images to the webview, we need to specify img-src ${webview.cspSource} data:;

		in meta tag we add nonce attribute: A cryptographic nonce (only used once) to allow scripts. The server must generate a unique nonce value each time it transmits a policy. It is critical to provide a nonce that cannot be guessed as bypassing a resource's policy is otherwise trivial.
		*/
		const nonce = getNonce()

		// Tip: Install the es6-string-html VS Code extension to enable code highlighting below
		return /*html*/ `
        <!DOCTYPE html>
        <html lang="en">
          <head>
            <meta charset="utf-8">
            <meta name="viewport" content="width=device-width,initial-scale=1,shrink-to-fit=no">
            <meta name="theme-color" content="#000000">
            <meta http-equiv="Content-Security-Policy" content="default-src 'none'; font-src ${webview.cspSource} data:; style-src ${webview.cspSource} 'unsafe-inline'; img-src ${webview.cspSource} https://storage.googleapis.com https://img.clerk.com data:; media-src ${webview.cspSource}; script-src ${webview.cspSource} 'wasm-unsafe-eval' 'nonce-${nonce}' https://us-assets.i.posthog.com 'strict-dynamic'; connect-src ${webview.cspSource} https://avatars.githubusercontent.com https://openrouter.ai https://api.requesty.ai https://us.i.posthog.com https://us-assets.i.posthog.com;">
            <link rel="stylesheet" type="text/css" href="${stylesUri}">
			<link href="${codiconsUri}" rel="stylesheet" />
			<script nonce="${nonce}">
				window.IMAGES_BASE_URI = "${imagesUri}"
				window.COSTRICT_BASE_URI = "${costrictUri}"
				window.AUDIO_BASE_URI = "${audioUri}"
				window.MATERIAL_ICONS_BASE_URI = "${materialIconsUri}"
			</script>
            <title>Costrict</title>
          </head>
          <body>
            <noscript>You need to enable JavaScript to run this app.</noscript>
            <div id="root"></div>
            <script nonce="${nonce}" type="module" src="${scriptUri}"></script>
          </body>
        </html>
      `
	}

	/**
	 * Sets up an event listener to listen for messages passed from the webview context and
	 * executes code based on the message that is received.
	 *
	 * @param webview A reference to the extension webview
	 */
	private setWebviewMessageListener(webview: vscode.Webview) {
		const onReceiveMessage = async (message: WebviewMessage) =>
			webviewMessageHandler(this, message, this.marketplaceManager)

		const messageDisposable = webview.onDidReceiveMessage(onReceiveMessage)
		this.webviewDisposables.push(messageDisposable)
	}

	/**
	 * Handle switching to a new mode, including updating the associated API configuration
	 * @param newMode The mode to switch to
	 */
	public async handleModeSwitch(newMode: Mode) {
		const cline = this.getCurrentTask()

		if (cline) {
			TelemetryService.instance.captureModeSwitch(cline.taskId, newMode)
			cline.emit(RooCodeEventName.TaskModeSwitched, cline.taskId, newMode)

			try {
				// Update the task history with the new mode first.
				const history = this.getGlobalState("taskHistory") ?? []
				const taskHistoryItem = history.find((item) => item.id === cline.taskId)

				if (taskHistoryItem) {
					taskHistoryItem.mode = newMode
					await this.updateTaskHistory(taskHistoryItem)
				}

				// Only update the task's mode after successful persistence.
				;(cline as any)._taskMode = newMode
			} catch (error) {
				// If persistence fails, log the error but don't update the in-memory state.
				this.log(
					`Failed to persist mode switch for task ${cline.taskId}: ${error instanceof Error ? error.message : String(error)}`,
				)

				// Optionally, we could emit an event to notify about the failure.
				// This ensures the in-memory state remains consistent with persisted state.
				throw error
			}
		}

		await this.updateGlobalState("mode", newMode)

		this.emit(RooCodeEventName.ModeChanged, newMode)

		// Load the saved API config for the new mode if it exists.
		const savedConfigId = await this.providerSettingsManager.getModeConfigId(newMode)
		const listApiConfig = await this.providerSettingsManager.listConfig()

		// Update listApiConfigMeta first to ensure UI has latest data.
		await this.updateGlobalState("listApiConfigMeta", listApiConfig)

		// If this mode has a saved config, use it.
		if (savedConfigId) {
			const profile = listApiConfig.find(({ id }) => id === savedConfigId)

			if (profile?.name) {
				await this.activateProviderProfile({ name: profile.name })
			}
		} else {
			// If no saved config for this mode, save current config as default.
			const currentApiConfigName = this.getGlobalState("currentApiConfigName")

			if (currentApiConfigName) {
				const config = listApiConfig.find((c) => c.name === currentApiConfigName)

				if (config?.id) {
					await this.providerSettingsManager.setModeConfig(newMode, config.id)
				}
			}
		}

		await this.postStateToWebview()
	}

	// Provider Profile Management

	getProviderProfileEntries(): ProviderSettingsEntry[] {
		return this.contextProxy.getValues().listApiConfigMeta || []
	}

	getProviderProfileEntry(name: string): ProviderSettingsEntry | undefined {
		return this.getProviderProfileEntries().find((profile) => profile.name === name)
	}

	public hasProviderProfileEntry(name: string): boolean {
		return !!this.getProviderProfileEntry(name)
	}

	async upsertProviderProfile(
		name: string,
		providerSettings: ProviderSettings,
		activate: boolean = true,
	): Promise<string | undefined> {
		try {
			// TODO: Do we need to be calling `activateProfile`? It's not
			// clear to me what the source of truth should be; in some cases
			// we rely on the `ContextProxy`'s data store and in other cases
			// we rely on the `ProviderSettingsManager`'s data store. It might
			// be simpler to unify these two.
			const id = await this.providerSettingsManager.saveConfig(name, providerSettings)

			if (activate) {
				const { mode } = await this.getState()

				// These promises do the following:
				// 1. Adds or updates the list of provider profiles.
				// 2. Sets the current provider profile.
				// 3. Sets the current mode's provider profile.
				// 4. Copies the provider settings to the context.
				//
				// Note: 1, 2, and 4 can be done in one `ContextProxy` call:
				// this.contextProxy.setValues({ ...providerSettings, listApiConfigMeta: ..., currentApiConfigName: ... })
				// We should probably switch to that and verify that it works.
				// I left the original implementation in just to be safe.
				await Promise.all([
					this.updateGlobalState("listApiConfigMeta", await this.providerSettingsManager.listConfig()),
					this.updateGlobalState("currentApiConfigName", name),
					this.providerSettingsManager.setModeConfig(mode, id),
					this.contextProxy.setProviderSettings(providerSettings),
				])

				// Change the provider for the current task.
				// TODO: We should rename `buildApiHandler` for clarity (e.g. `getProviderClient`).
				const task = this.getCurrentTask()

				if (task) {
					task.api = buildApiHandler(providerSettings)
				}
			} else {
				await this.updateGlobalState("listApiConfigMeta", await this.providerSettingsManager.listConfig())
			}

			await this.postStateToWebview()
			return id
		} catch (error) {
			this.log(
				`Error create new api configuration: ${JSON.stringify(error, Object.getOwnPropertyNames(error), 2)}`,
			)

			vscode.window.showErrorMessage(t("common:errors.create_api_config"))
			return undefined
		}
	}

	async deleteProviderProfile(profileToDelete: ProviderSettingsEntry) {
		const globalSettings = this.contextProxy.getValues()
		let profileToActivate: string | undefined = globalSettings.currentApiConfigName

		if (profileToDelete.name === profileToActivate) {
			profileToActivate = this.getProviderProfileEntries().find(({ name }) => name !== profileToDelete.name)?.name
		}

		if (!profileToActivate) {
			throw new Error("You cannot delete the last profile")
		}

		const entries = this.getProviderProfileEntries().filter(({ name }) => name !== profileToDelete.name)

		await this.contextProxy.setValues({
			...globalSettings,
			currentApiConfigName: profileToActivate,
			listApiConfigMeta: entries,
		})

		await this.postStateToWebview()
	}

	async activateProviderProfile(args: { name: string } | { id: string }) {
		const { name, id, ...providerSettings } = await this.providerSettingsManager.activateProfile(args)

		// See `upsertProviderProfile` for a description of what this is doing.
		await Promise.all([
			this.contextProxy.setValue("listApiConfigMeta", await this.providerSettingsManager.listConfig()),
			this.contextProxy.setValue("currentApiConfigName", name),
			this.contextProxy.setProviderSettings(providerSettings),
		])

		const { mode } = await this.getState()

		if (id) {
			await this.providerSettingsManager.setModeConfig(mode, id)
		}

		// Change the provider for the current task.
		const task = this.getCurrentTask()

		if (task) {
			task.api = buildApiHandler(providerSettings)
		}

		await this.postStateToWebview()

<<<<<<< HEAD
	async cancelTask() {
		const cline = this.getCurrentTask()

		if (!cline) {
			return
		}

		console.log(`[cancelTask] cancelling task ${cline.taskId}.${cline.instanceId}`)

		const { historyItem } = await this.getTaskWithId(cline.taskId)
		// Preserve parent and root task information for history item.
		const rootTask = cline.rootTask
		const parentTask = cline.parentTask

		try {
			await cline.abortTask(true)
		} catch (e) {
			this.log(
				`[subtasks] encountered error while aborting task ${cline.taskId}.${cline.instanceId}: ${e.message}`,
			)
		}

		await pWaitFor(
			() =>
				this.getCurrentTask()! === undefined ||
				this.getCurrentTask()!.isStreaming === false ||
				this.getCurrentTask()!.didFinishAbortingStream ||
				// If only the first chunk is processed, then there's no
				// need to wait for graceful abort (closes edits, browser,
				// etc).
				this.getCurrentTask()!.isWaitingForFirstChunk,
			{
				timeout: 3_000,
			},
		).catch(() => {
			console.error("Failed to abort task")
		})

		if (this.getCurrentTask()) {
			// 'abandoned' will prevent this Cline instance from affecting
			// future Cline instances. This may happen if its hanging on a
			// streaming request.
			this.getCurrentTask()!.abandoned = true
		}

		// Clears task again, so we need to abortTask manually above.
		await this.createTaskWithHistoryItem({ ...historyItem, rootTask, parentTask })
	}

	// Clear the current task without treating it as a subtask.
	// This is used when the user cancels a task that is not a subtask.
	async clearTask() {
		if (this.clineStack.length > 0) {
			const task = this.clineStack[this.clineStack.length - 1]
			console.log(`[clearTask] clearing task ${task.taskId}.${task.instanceId}`)
			await this.removeClineFromStack()
=======
		if (providerSettings.apiProvider) {
			this.emit(RooCodeEventName.ProviderProfileChanged, { name, provider: providerSettings.apiProvider })
>>>>>>> c7d7ad81
		}
	}

	async updateCustomInstructions(instructions?: string) {
		// User may be clearing the field.
		await this.updateGlobalState("customInstructions", instructions || undefined)
		await this.postStateToWebview()
	}

	// MCP

	async ensureMcpServersDirectoryExists(): Promise<string> {
		// Get platform-specific application data directory
		let mcpServersDir: string
		if (process.platform === "win32") {
			// Windows: %APPDATA%\Roo-Code\MCP
			mcpServersDir = path.join(os.homedir(), "AppData", "Roaming", "Costrict", "MCP")
		} else if (process.platform === "darwin") {
			// macOS: ~/Documents/Cline/MCP
			mcpServersDir = path.join(os.homedir(), "Documents", "Cline", "MCP")
		} else {
			// Linux: ~/.local/share/Cline/MCP
			mcpServersDir = path.join(os.homedir(), ".local", "share", "Costrict", "MCP")
		}

		try {
			await fs.mkdir(mcpServersDir, { recursive: true })
		} catch (error) {
			// Fallback to a relative path if directory creation fails
			return path.join(os.homedir(), ".roo-code", "mcp")
		}
		return mcpServersDir
	}

	async ensureSettingsDirectoryExists(): Promise<string> {
		const { getSettingsDirectoryPath } = await import("../../utils/storage")
		const globalStoragePath = this.contextProxy.globalStorageUri.fsPath
		return getSettingsDirectoryPath(globalStoragePath)
	}

	// OpenRouter

	async handleOpenRouterCallback(code: string) {
		let { apiConfiguration, currentApiConfigName } = await this.getState()

		let apiKey: string
		try {
			const baseUrl = apiConfiguration.openRouterBaseUrl || "https://openrouter.ai/api/v1"
			// Extract the base domain for the auth endpoint
			const baseUrlDomain = baseUrl.match(/^(https?:\/\/[^\/]+)/)?.[1] || "https://openrouter.ai"
			const response = await axios.post(`${baseUrlDomain}/api/v1/auth/keys`, { code })
			if (response.data && response.data.key) {
				apiKey = response.data.key
			} else {
				throw new Error("Invalid response from OpenRouter API")
			}
		} catch (error) {
			this.log(
				`Error exchanging code for API key: ${JSON.stringify(error, Object.getOwnPropertyNames(error), 2)}`,
			)
			throw error
		}

		const newConfiguration: ProviderSettings = {
			...apiConfiguration,
			apiProvider: "openrouter",
			openRouterApiKey: apiKey,
			openRouterModelId: apiConfiguration?.openRouterModelId || openRouterDefaultModelId,
		}

		await this.upsertProviderProfile(currentApiConfigName, newConfiguration)
	}

	// Glama

	async handleGlamaCallback(code: string) {
		let apiKey: string
		try {
			const response = await axios.post("https://glama.ai/api/gateway/v1/auth/exchange-code", { code })
			if (response.data && response.data.apiKey) {
				apiKey = response.data.apiKey
			} else {
				throw new Error("Invalid response from Glama API")
			}
		} catch (error) {
			this.log(
				`Error exchanging code for API key: ${JSON.stringify(error, Object.getOwnPropertyNames(error), 2)}`,
			)
			throw error
		}

		const { apiConfiguration, currentApiConfigName } = await this.getState()

		const newConfiguration: ProviderSettings = {
			...apiConfiguration,
			apiProvider: "glama",
			glamaApiKey: apiKey,
			glamaModelId: apiConfiguration?.glamaModelId || glamaDefaultModelId,
		}

		await this.upsertProviderProfile(currentApiConfigName, newConfiguration)
	}

	// Requesty

	async handleRequestyCallback(code: string) {
		let { apiConfiguration, currentApiConfigName } = await this.getState()

		const newConfiguration: ProviderSettings = {
			...apiConfiguration,
			apiProvider: "requesty",
			requestyApiKey: code,
			requestyModelId: apiConfiguration?.requestyModelId || requestyDefaultModelId,
		}

		await this.upsertProviderProfile(currentApiConfigName, newConfiguration)
	}

	// Task history

	async getTaskWithId(id: string): Promise<{
		historyItem: HistoryItem
		taskDirPath: string
		apiConversationHistoryFilePath: string
		uiMessagesFilePath: string
		apiConversationHistory: Anthropic.MessageParam[]
	}> {
		const history = this.getGlobalState("taskHistory") ?? []
		const historyItem = history.find((item) => item.id === id)

		if (historyItem) {
			const { getTaskDirectoryPath } = await import("../../utils/storage")
			const globalStoragePath = this.contextProxy.globalStorageUri.fsPath
			const taskDirPath = await getTaskDirectoryPath(globalStoragePath, id)
			const apiConversationHistoryFilePath = path.join(taskDirPath, GlobalFileNames.apiConversationHistory)
			const uiMessagesFilePath = path.join(taskDirPath, GlobalFileNames.uiMessages)
			const fileExists = await fileExistsAtPath(apiConversationHistoryFilePath)

			if (fileExists) {
				const apiConversationHistory = JSON.parse(await fs.readFile(apiConversationHistoryFilePath, "utf8"))

				return {
					historyItem,
					taskDirPath,
					apiConversationHistoryFilePath,
					uiMessagesFilePath,
					apiConversationHistory,
				}
			}
		}

		// if we tried to get a task that doesn't exist, remove it from state
		// FIXME: this seems to happen sometimes when the json file doesnt save to disk for some reason
		await this.deleteTaskFromState(id)
		throw new Error("Task not found")
	}

	async showTaskWithId(id: string) {
		if (id !== this.getCurrentTask()?.taskId) {
			// Non-current task.
			const { historyItem } = await this.getTaskWithId(id)
			await this.createTaskWithHistoryItem(historyItem) // Clears existing task.
		}

		await this.postMessageToWebview({ type: "action", action: "chatButtonClicked" })
	}

	async exportTaskWithId(id: string) {
		const { historyItem, apiConversationHistory } = await this.getTaskWithId(id)
		await downloadTask(historyItem.ts, apiConversationHistory)
	}

	/* Condenses a task's message history to use fewer tokens. */
	async condenseTaskContext(taskId: string) {
		let task: Task | undefined
		for (let i = this.clineStack.length - 1; i >= 0; i--) {
			if (this.clineStack[i].taskId === taskId) {
				task = this.clineStack[i]
				break
			}
		}
		if (!task) {
			throw new Error(`Task with id ${taskId} not found in stack`)
		}
		await task.condenseContext()
		await this.postMessageToWebview({ type: "condenseTaskContextResponse", text: taskId })
	}

	// this function deletes a task from task hidtory, and deletes it's checkpoints and delete the task folder
	async deleteTaskWithId(id: string) {
		try {
			// get the task directory full path
			const { taskDirPath } = await this.getTaskWithId(id)

			// remove task from stack if it's the current task
			if (id === this.getCurrentTask()?.taskId) {
				// if we found the taskid to delete - call finish to abort this task and allow a new task to be started,
				// if we are deleting a subtask and parent task is still waiting for subtask to finish - it allows the parent to resume (this case should neve exist)
				await this.finishSubTask(t("common:tasks.deleted"))
			}

			// delete task from the task history state
			await this.deleteTaskFromState(id)

			// Delete associated shadow repository or branch.
			// TODO: Store `workspaceDir` in the `HistoryItem` object.
			const globalStorageDir = this.contextProxy.globalStorageUri.fsPath
			const workspaceDir = this.cwd

			try {
				await ShadowCheckpointService.deleteTask({ taskId: id, globalStorageDir, workspaceDir })
			} catch (error) {
				console.error(
					`[deleteTaskWithId${id}] failed to delete associated shadow repository or branch: ${error instanceof Error ? error.message : String(error)}`,
				)
			}

			// delete the entire task directory including checkpoints and all content
			try {
				await fs.rm(taskDirPath, { recursive: true, force: true })
				console.log(`[deleteTaskWithId${id}] removed task directory`)
			} catch (error) {
				console.error(
					`[deleteTaskWithId${id}] failed to remove task directory: ${error instanceof Error ? error.message : String(error)}`,
				)
			}
		} catch (error) {
			// If task is not found, just remove it from state
			if (error instanceof Error && error.message === "Task not found") {
				await this.deleteTaskFromState(id)
				return
			}
			throw error
		}
	}

	async deleteTaskFromState(id: string) {
		const taskHistory = this.getGlobalState("taskHistory") ?? []
		const updatedTaskHistory = taskHistory.filter((task) => task.id !== id)
		await this.updateGlobalState("taskHistory", updatedTaskHistory)
		this.recentTasksCache = undefined
		await this.postStateToWebview()
	}

	async postStateToWebview() {
		const state = await this.getStateToPostToWebview()
		this.postMessageToWebview({ type: "state", state })

		// Check MDM compliance and send user to account tab if not compliant
		// Only redirect if there's an actual MDM policy requiring authentication
		if (this.mdmService?.requiresCloudAuth() && !this.checkMdmCompliance()) {
			await this.postMessageToWebview({ type: "action", action: "accountButtonClicked" })
		}
	}

	/**
	 * Fetches marketplace data on demand to avoid blocking main state updates
	 */
	async fetchMarketplaceData() {
		try {
			const [marketplaceResult, marketplaceInstalledMetadata] = await Promise.all([
				this.marketplaceManager.getMarketplaceItems().catch((error) => {
					console.error("Failed to fetch marketplace items:", error)
					return { organizationMcps: [], marketplaceItems: [], errors: [error.message] }
				}),
				this.marketplaceManager.getInstallationMetadata().catch((error) => {
					console.error("Failed to fetch installation metadata:", error)
					return { project: {}, global: {} } as MarketplaceInstalledMetadata
				}),
			])

			// Send marketplace data separately
			this.postMessageToWebview({
				type: "marketplaceData",
				organizationMcps: marketplaceResult.organizationMcps || [],
				marketplaceItems: marketplaceResult.marketplaceItems || [],
				marketplaceInstalledMetadata: marketplaceInstalledMetadata || { project: {}, global: {} },
				errors: marketplaceResult.errors,
			})
		} catch (error) {
			console.error("Failed to fetch marketplace data:", error)

			// Send empty data on error to prevent UI from hanging
			this.postMessageToWebview({
				type: "marketplaceData",
				organizationMcps: [],
				marketplaceItems: [],
				marketplaceInstalledMetadata: { project: {}, global: {} },
				errors: [error instanceof Error ? error.message : String(error)],
			})

			// Show user-friendly error notification for network issues
			if (error instanceof Error && error.message.includes("timeout")) {
				vscode.window.showWarningMessage(
					"Marketplace data could not be loaded due to network restrictions. Core functionality remains available.",
				)
			}
		}
	}

	/**
	 * Checks if there is a file-based system prompt override for the given mode
	 */
	async hasFileBasedSystemPromptOverride(mode: Mode): Promise<boolean> {
		const promptFilePath = getSystemPromptFilePath(this.cwd, mode)
		return await fileExistsAtPath(promptFilePath)
	}

	/**
	 * Merges allowed commands from global state and workspace configuration
	 * with proper validation and deduplication
	 */
	private mergeAllowedCommands(globalStateCommands?: string[]): string[] {
		return this.mergeCommandLists("allowedCommands", "allowed", globalStateCommands)
	}

	/**
	 * Merges denied commands from global state and workspace configuration
	 * with proper validation and deduplication
	 */
	private mergeDeniedCommands(globalStateCommands?: string[]): string[] {
		return this.mergeCommandLists("deniedCommands", "denied", globalStateCommands)
	}

	/**
	 * Common utility for merging command lists from global state and workspace configuration.
	 * Implements the Command Denylist feature's merging strategy with proper validation.
	 *
	 * @param configKey - VSCode workspace configuration key
	 * @param commandType - Type of commands for error logging
	 * @param globalStateCommands - Commands from global state
	 * @returns Merged and deduplicated command list
	 */
	private mergeCommandLists(
		configKey: "allowedCommands" | "deniedCommands",
		commandType: "allowed" | "denied",
		globalStateCommands?: string[],
	): string[] {
		try {
			// Validate and sanitize global state commands
			const validGlobalCommands = Array.isArray(globalStateCommands)
				? globalStateCommands.filter((cmd) => typeof cmd === "string" && cmd.trim().length > 0)
				: []

			// Get workspace configuration commands
			const workspaceCommands = vscode.workspace.getConfiguration(Package.name).get<string[]>(configKey) || []

			// Validate and sanitize workspace commands
			const validWorkspaceCommands = Array.isArray(workspaceCommands)
				? workspaceCommands.filter((cmd) => typeof cmd === "string" && cmd.trim().length > 0)
				: []

			// Combine and deduplicate commands
			// Global state takes precedence over workspace configuration
			const mergedCommands = [...new Set([...validGlobalCommands, ...validWorkspaceCommands])]

			return mergedCommands
		} catch (error) {
			console.error(`Error merging ${commandType} commands:`, error)
			// Return empty array as fallback to prevent crashes
			return []
		}
	}

	async getStateToPostToWebview() {
		const {
			apiConfiguration,
			lastShownAnnouncementId,
			customInstructions,
			showAutoApproveSettingsAtChat,
			alwaysAllowReadOnly,
			alwaysAllowReadOnlyOutsideWorkspace,
			alwaysAllowWrite,
			alwaysAllowWriteOutsideWorkspace,
			alwaysAllowWriteProtected,
			alwaysAllowExecute,
			allowedCommands,
			deniedCommands,
			alwaysAllowBrowser,
			alwaysAllowMcp,
			alwaysAllowModeSwitch,
			alwaysAllowSubtasks,
			alwaysAllowUpdateTodoList,
			allowedMaxRequests,
			allowedMaxCost,
			autoCondenseContext,
			autoCondenseContextPercent,
			soundEnabled,
			ttsEnabled,
			ttsSpeed,
			diffEnabled,
			enableCheckpoints,
			useZgsmCustomConfig,
			zgsmCodebaseIndexEnabled,
			taskHistory,
			soundVolume,
			browserViewportSize,
			screenshotQuality,
			remoteBrowserHost,
			remoteBrowserEnabled,
			cachedChromeHostUrl,
			writeDelayMs,
			terminalOutputLineLimit,
			terminalOutputCharacterLimit,
			terminalShellIntegrationTimeout,
			terminalShellIntegrationDisabled,
			terminalCommandDelay,
			terminalPowershellCounter,
			terminalZshClearEolMark,
			terminalZshOhMy,
			terminalZshP10k,
			terminalZdotdir,
			fuzzyMatchThreshold,
			mcpEnabled,
			enableMcpServerCreation,
			alwaysApproveResubmit,
			requestDelaySeconds,
			currentApiConfigName,
			listApiConfigMeta,
			pinnedApiConfigs,
			mode,
			customModePrompts,
			customSupportPrompts,
			enhancementApiConfigId,
			autoApprovalEnabled,
			customModes,
			experiments,
			maxOpenTabsContext,
			maxWorkspaceFiles,
			browserToolEnabled,
			telemetrySetting,
			showRooIgnoredFiles,
			language,
			maxReadFileLine,
			maxImageFileSize,
			maxTotalImageSize,
			terminalCompressProgressBar,
			historyPreviewCollapsed,
			cloudUserInfo,
			cloudIsAuthenticated,
			sharingEnabled,
			organizationAllowList,
			organizationSettingsVersion,
			maxConcurrentFileReads,
			condensingApiConfigId,
			customCondensingPrompt,
			codebaseIndexConfig,
			codebaseIndexModels,
			profileThresholds,
			alwaysAllowFollowupQuestions,
			followupAutoApproveTimeoutMs,
			includeDiagnosticMessages,
			maxDiagnosticMessages,
			includeTaskHistoryInEnhance,
			remoteControlEnabled,
			openRouterImageApiKey,
			openRouterImageGenerationSelectedModel,
		} = await this.getState()

		const telemetryKey = process.env.POSTHOG_API_KEY
		const machineId = getClientId()
		const mergedAllowedCommands = this.mergeAllowedCommands(allowedCommands)
		const mergedDeniedCommands = this.mergeDeniedCommands(deniedCommands)
		const cwd = this.cwd

		// Check if there's a system prompt override for the current mode
		const currentMode = mode ?? defaultModeSlug
		const hasSystemPromptOverride = await this.hasFileBasedSystemPromptOverride(currentMode)

		return {
			version: this.context.extension?.packageJSON?.version ?? "",
			apiConfiguration,
			customInstructions,
			showAutoApproveSettingsAtChat: showAutoApproveSettingsAtChat ?? false,
			alwaysAllowReadOnly: alwaysAllowReadOnly ?? false,
			alwaysAllowReadOnlyOutsideWorkspace: alwaysAllowReadOnlyOutsideWorkspace ?? false,
			alwaysAllowWrite: alwaysAllowWrite ?? false,
			alwaysAllowWriteOutsideWorkspace: alwaysAllowWriteOutsideWorkspace ?? false,
			alwaysAllowWriteProtected: alwaysAllowWriteProtected ?? false,
			alwaysAllowExecute: alwaysAllowExecute ?? false,
			alwaysAllowBrowser: alwaysAllowBrowser ?? false,
			alwaysAllowMcp: alwaysAllowMcp ?? false,
			alwaysAllowModeSwitch: alwaysAllowModeSwitch ?? false,
			alwaysAllowSubtasks: alwaysAllowSubtasks ?? false,
			alwaysAllowUpdateTodoList: alwaysAllowUpdateTodoList ?? false,
			allowedMaxRequests,
			allowedMaxCost,
			autoCondenseContext: autoCondenseContext ?? true,
			autoCondenseContextPercent: autoCondenseContextPercent ?? 100,
			uriScheme: vscode.env.uriScheme,
			currentTaskItem: this.getCurrentTask()?.taskId
				? (taskHistory || []).find((item: HistoryItem) => item.id === this.getCurrentTask()?.taskId)
				: undefined,
			clineMessages: this.getCurrentTask()?.clineMessages || [],
			currentTaskTodos: this.getCurrentTask()?.todoList || [],
			taskHistory: (taskHistory || [])
				.filter((item: HistoryItem) => item.ts && item.task)
				.sort((a: HistoryItem, b: HistoryItem) => b.ts - a.ts),
			soundEnabled: soundEnabled ?? false,
			ttsEnabled: ttsEnabled ?? false,
			ttsSpeed: ttsSpeed ?? 1.0,
			diffEnabled: diffEnabled ?? true,
			enableCheckpoints: enableCheckpoints ?? true,
			useZgsmCustomConfig: useZgsmCustomConfig ?? false,
			zgsmCodebaseIndexEnabled: zgsmCodebaseIndexEnabled ?? true,
			shouldShowAnnouncement:
				telemetrySetting !== "disabled" && lastShownAnnouncementId !== this.latestAnnouncementId,
			allowedCommands: mergedAllowedCommands,
			deniedCommands: mergedDeniedCommands,
			soundVolume: soundVolume ?? 0.5,
			browserViewportSize: browserViewportSize ?? "900x600",
			screenshotQuality: screenshotQuality ?? 75,
			remoteBrowserHost,
			remoteBrowserEnabled: remoteBrowserEnabled ?? false,
			cachedChromeHostUrl: cachedChromeHostUrl,
			writeDelayMs: writeDelayMs ?? DEFAULT_WRITE_DELAY_MS,
			terminalOutputLineLimit: terminalOutputLineLimit ?? 500,
			terminalOutputCharacterLimit: terminalOutputCharacterLimit ?? DEFAULT_TERMINAL_OUTPUT_CHARACTER_LIMIT,
			terminalShellIntegrationTimeout: terminalShellIntegrationTimeout ?? Terminal.defaultShellIntegrationTimeout,
			terminalShellIntegrationDisabled: terminalShellIntegrationDisabled ?? false,
			terminalCommandDelay: terminalCommandDelay ?? 0,
			terminalPowershellCounter: terminalPowershellCounter ?? false,
			terminalZshClearEolMark: terminalZshClearEolMark ?? true,
			terminalZshOhMy: terminalZshOhMy ?? false,
			terminalZshP10k: terminalZshP10k ?? false,
			terminalZdotdir: terminalZdotdir ?? false,
			fuzzyMatchThreshold: fuzzyMatchThreshold ?? 1.0,
			mcpEnabled: mcpEnabled ?? true,
			enableMcpServerCreation: enableMcpServerCreation ?? true,
			alwaysApproveResubmit: alwaysApproveResubmit ?? false,
			requestDelaySeconds: requestDelaySeconds ?? 10,
			currentApiConfigName: currentApiConfigName ?? "default",
			listApiConfigMeta: listApiConfigMeta ?? [],
			pinnedApiConfigs: pinnedApiConfigs ?? {},
			mode: mode ?? defaultModeSlug,
			customModePrompts: customModePrompts ?? {},
			customSupportPrompts: customSupportPrompts ?? {},
			enhancementApiConfigId,
			autoApprovalEnabled: autoApprovalEnabled ?? false,
			customModes,
			experiments: experiments ?? experimentDefault,
			mcpServers: this.mcpHub?.getAllServers() ?? [],
			maxOpenTabsContext: maxOpenTabsContext ?? 20,
			maxWorkspaceFiles: maxWorkspaceFiles ?? 200,
			cwd,
			browserToolEnabled: browserToolEnabled ?? true,
			telemetrySetting,
			telemetryKey,
			machineId,
			showRooIgnoredFiles: showRooIgnoredFiles ?? false,
			language: language ?? formatLanguage(vscode.env.language),
			renderContext: this.renderContext,
			maxReadFileLine: maxReadFileLine ?? 500,
			maxImageFileSize: maxImageFileSize ?? 5,
			maxTotalImageSize: maxTotalImageSize ?? 20,
			maxConcurrentFileReads: maxConcurrentFileReads ?? 5,
			settingsImportedAt: this.settingsImportedAt,
			terminalCompressProgressBar: terminalCompressProgressBar ?? true,
			hasSystemPromptOverride,
			historyPreviewCollapsed: historyPreviewCollapsed ?? false,
			cloudUserInfo,
			cloudIsAuthenticated: cloudIsAuthenticated ?? false,
			sharingEnabled: sharingEnabled ?? false,
			organizationAllowList,
			organizationSettingsVersion,
			condensingApiConfigId,
			customCondensingPrompt,
			codebaseIndexModels: codebaseIndexModels ?? EMBEDDING_MODEL_PROFILES,
			codebaseIndexConfig: {
				codebaseIndexEnabled: codebaseIndexConfig?.codebaseIndexEnabled ?? defaultCodebaseIndexEnabled,
				codebaseIndexQdrantUrl: codebaseIndexConfig?.codebaseIndexQdrantUrl ?? "http://localhost:6333",
				codebaseIndexEmbedderProvider: codebaseIndexConfig?.codebaseIndexEmbedderProvider ?? "openai",
				codebaseIndexEmbedderBaseUrl: codebaseIndexConfig?.codebaseIndexEmbedderBaseUrl ?? "",
				codebaseIndexEmbedderModelId: codebaseIndexConfig?.codebaseIndexEmbedderModelId ?? "",
				codebaseIndexEmbedderModelDimension: codebaseIndexConfig?.codebaseIndexEmbedderModelDimension ?? 1536,
				codebaseIndexOpenAiCompatibleBaseUrl: codebaseIndexConfig?.codebaseIndexOpenAiCompatibleBaseUrl,
				codebaseIndexSearchMaxResults: codebaseIndexConfig?.codebaseIndexSearchMaxResults,
				codebaseIndexSearchMinScore: codebaseIndexConfig?.codebaseIndexSearchMinScore,
			},
			// Only set mdmCompliant if there's an actual MDM policy
			// undefined means no MDM policy, true means compliant, false means non-compliant
			mdmCompliant: this.mdmService?.requiresCloudAuth() ? this.checkMdmCompliance() : undefined,
			profileThresholds: profileThresholds ?? {},
			cloudApiUrl: getRooCodeApiUrl(),
			hasOpenedModeSelector: this.getGlobalState("hasOpenedModeSelector") ?? false,
			alwaysAllowFollowupQuestions: alwaysAllowFollowupQuestions ?? false,
			followupAutoApproveTimeoutMs: followupAutoApproveTimeoutMs ?? 60000,
			includeDiagnosticMessages: includeDiagnosticMessages ?? true,
			maxDiagnosticMessages: maxDiagnosticMessages ?? 50,
			includeTaskHistoryInEnhance: includeTaskHistoryInEnhance ?? true,
			remoteControlEnabled,
			openRouterImageApiKey,
			openRouterImageGenerationSelectedModel,
		}
	}

	/**
	 * Storage
	 * https://dev.to/kompotkot/how-to-use-secretstorage-in-your-vscode-extensions-2hco
	 * https://www.eliostruyf.com/devhack-code-extension-storage-options/
	 */

	async getState() {
		const stateValues = this.contextProxy.getValues()
		const customModes = await this.customModesManager.getCustomModes()

		// Determine apiProvider with the same logic as before.
		const apiProvider: ProviderName = stateValues.apiProvider ? stateValues.apiProvider : "zgsm"

		// Build the apiConfiguration object combining state values and secrets.
		const providerSettings = this.contextProxy.getProviderSettings()

		// Ensure apiProvider is set properly if not already in state
		if (!providerSettings.apiProvider) {
			providerSettings.apiProvider = apiProvider
		}

		let organizationAllowList = ORGANIZATION_ALLOW_ALL

		// try {
		// 	organizationAllowList = await CloudService.instance.getAllowList()
		// } catch (error) {
		// 	console.error(
		// 		`[getState] failed to get organization allow list: ${error instanceof Error ? error.message : String(error)}`,
		// 	)
		// }

		let cloudUserInfo: CloudUserInfo | null = null

		// try {
		// 	cloudUserInfo = CloudService.instance.getUserInfo()
		// } catch (error) {
		// 	console.error(
		// 		`[getState] failed to get cloud user info: ${error instanceof Error ? error.message : String(error)}`,
		// 	)
		// }

		let cloudIsAuthenticated: boolean = false

		// try {
		// 	cloudIsAuthenticated = CloudService.instance.isAuthenticated()
		// } catch (error) {
		// 	console.error(
		// 		`[getState] failed to get cloud authentication state: ${error instanceof Error ? error.message : String(error)}`,
		// 	)
		// }

		let sharingEnabled: boolean = false

		// try {
		// 	sharingEnabled = await CloudService.instance.canShareTask()
		// } catch (error) {
		// 	console.error(
		// 		`[getState] failed to get sharing enabled state: ${error instanceof Error ? error.message : String(error)}`,
		// 	)
		// }

		let organizationSettingsVersion: number = -1

		// try {
		// 	if (CloudService.hasInstance()) {
		// 		const settings = CloudService.instance.getOrganizationSettings()
		// 		organizationSettingsVersion = settings?.version ?? -1
		// 	}
		// } catch (error) {
		// 	console.error(
		// 		`[getState] failed to get organization settings version: ${error instanceof Error ? error.message : String(error)}`,
		// 	)
		// }
		providerSettings.openAiHeaders = providerSettings.openAiHeaders ?? {}
		// Return the same structure as before
		return {
			apiConfiguration: providerSettings,
			lastShownAnnouncementId: stateValues.lastShownAnnouncementId,
			customInstructions: stateValues.customInstructions,
			apiModelId: stateValues.apiModelId,
			showAutoApproveSettingsAtChat: stateValues.showAutoApproveSettingsAtChat ?? false,
			alwaysAllowReadOnly: stateValues.alwaysAllowReadOnly ?? false,
			alwaysAllowReadOnlyOutsideWorkspace: stateValues.alwaysAllowReadOnlyOutsideWorkspace ?? false,
			alwaysAllowWrite: stateValues.alwaysAllowWrite ?? false,
			alwaysAllowWriteOutsideWorkspace: stateValues.alwaysAllowWriteOutsideWorkspace ?? false,
			alwaysAllowWriteProtected: stateValues.alwaysAllowWriteProtected ?? false,
			alwaysAllowExecute: stateValues.alwaysAllowExecute ?? false,
			alwaysAllowBrowser: stateValues.alwaysAllowBrowser ?? false,
			alwaysAllowMcp: stateValues.alwaysAllowMcp ?? false,
			alwaysAllowModeSwitch: stateValues.alwaysAllowModeSwitch ?? false,
			alwaysAllowSubtasks: stateValues.alwaysAllowSubtasks ?? false,
			alwaysAllowFollowupQuestions: stateValues.alwaysAllowFollowupQuestions ?? false,
			alwaysAllowUpdateTodoList: stateValues.alwaysAllowUpdateTodoList ?? false,
			followupAutoApproveTimeoutMs: stateValues.followupAutoApproveTimeoutMs ?? 60000,
			diagnosticsEnabled: stateValues.diagnosticsEnabled ?? true,
			allowedMaxRequests: stateValues.allowedMaxRequests,
			allowedMaxCost: stateValues.allowedMaxCost,
			autoCondenseContext: stateValues.autoCondenseContext ?? true,
			autoCondenseContextPercent: stateValues.autoCondenseContextPercent ?? 100,
			taskHistory: stateValues.taskHistory,
			allowedCommands: stateValues.allowedCommands,
			deniedCommands: stateValues.deniedCommands,
			soundEnabled: stateValues.soundEnabled ?? false,
			ttsEnabled: stateValues.ttsEnabled ?? false,
			ttsSpeed: stateValues.ttsSpeed ?? 1.0,
			diffEnabled: stateValues.diffEnabled ?? true,
			enableCheckpoints: stateValues.enableCheckpoints ?? true,
			useZgsmCustomConfig: stateValues.useZgsmCustomConfig ?? false,
			zgsmCodebaseIndexEnabled: stateValues.zgsmCodebaseIndexEnabled ?? true,
			soundVolume: stateValues.soundVolume,
			browserViewportSize: stateValues.browserViewportSize ?? "900x600",
			screenshotQuality: stateValues.screenshotQuality ?? 75,
			remoteBrowserHost: stateValues.remoteBrowserHost,
			remoteBrowserEnabled: stateValues.remoteBrowserEnabled ?? false,
			cachedChromeHostUrl: stateValues.cachedChromeHostUrl as string | undefined,
			fuzzyMatchThreshold: stateValues.fuzzyMatchThreshold ?? 1.0,
			writeDelayMs: stateValues.writeDelayMs ?? DEFAULT_WRITE_DELAY_MS,
			terminalOutputLineLimit: stateValues.terminalOutputLineLimit ?? 500,
			terminalOutputCharacterLimit:
				stateValues.terminalOutputCharacterLimit ?? DEFAULT_TERMINAL_OUTPUT_CHARACTER_LIMIT,
			terminalShellIntegrationTimeout:
				stateValues.terminalShellIntegrationTimeout ?? Terminal.defaultShellIntegrationTimeout,
			terminalShellIntegrationDisabled: stateValues.terminalShellIntegrationDisabled ?? false,
			terminalCommandDelay: stateValues.terminalCommandDelay ?? 0,
			terminalPowershellCounter: stateValues.terminalPowershellCounter ?? false,
			terminalZshClearEolMark: stateValues.terminalZshClearEolMark ?? true,
			terminalZshOhMy: stateValues.terminalZshOhMy ?? false,
			terminalZshP10k: stateValues.terminalZshP10k ?? false,
			terminalZdotdir: stateValues.terminalZdotdir ?? false,
			terminalCompressProgressBar: stateValues.terminalCompressProgressBar ?? true,
			mode: stateValues.mode ?? defaultModeSlug,
			language: stateValues.language ?? formatLanguage(vscode.env.language),
			mcpEnabled: stateValues.mcpEnabled ?? true,
			enableMcpServerCreation: stateValues.enableMcpServerCreation ?? true,
			alwaysApproveResubmit: stateValues.alwaysApproveResubmit ?? false,
			requestDelaySeconds: Math.max(5, stateValues.requestDelaySeconds ?? 10),
			currentApiConfigName: stateValues.currentApiConfigName ?? "default",
			listApiConfigMeta: stateValues.listApiConfigMeta ?? [],
			pinnedApiConfigs: stateValues.pinnedApiConfigs ?? {},
			modeApiConfigs: stateValues.modeApiConfigs ?? ({} as Record<Mode, string>),
			customModePrompts: stateValues.customModePrompts ?? {},
			customSupportPrompts: stateValues.customSupportPrompts ?? {},
			enhancementApiConfigId: stateValues.enhancementApiConfigId,
			experiments: stateValues.experiments ?? experimentDefault,
			autoApprovalEnabled: stateValues.autoApprovalEnabled ?? false,
			customModes,
			maxOpenTabsContext: stateValues.maxOpenTabsContext ?? 20,
			maxWorkspaceFiles: stateValues.maxWorkspaceFiles ?? 200,
			openRouterUseMiddleOutTransform: stateValues.openRouterUseMiddleOutTransform ?? true,
			browserToolEnabled: stateValues.browserToolEnabled ?? true,
			// telemetrySetting: stateValues.telemetrySetting || "disabled",
			// showRooIgnoredFiles: stateValues.showRooIgnoredFiles ?? true,
			// maxReadFileLine: stateValues.maxReadFileLine ?? 500,
			telemetrySetting: stateValues.telemetrySetting || "unset",
			showRooIgnoredFiles: stateValues.showRooIgnoredFiles ?? false,
			maxReadFileLine: stateValues.maxReadFileLine ?? 500,
			maxImageFileSize: stateValues.maxImageFileSize ?? 5,
			maxTotalImageSize: stateValues.maxTotalImageSize ?? 20,
			maxConcurrentFileReads: stateValues.maxConcurrentFileReads ?? 5,
			historyPreviewCollapsed: stateValues.historyPreviewCollapsed ?? false,
			cloudUserInfo,
			cloudIsAuthenticated,
			sharingEnabled,
			organizationAllowList,
			organizationSettingsVersion,
			// Explicitly add condensing settings
			condensingApiConfigId: stateValues.condensingApiConfigId,
			customCondensingPrompt: stateValues.customCondensingPrompt,
			codebaseIndexModels: stateValues.codebaseIndexModels ?? EMBEDDING_MODEL_PROFILES,
			codebaseIndexConfig: {
				codebaseIndexEnabled:
					stateValues.codebaseIndexConfig?.codebaseIndexEnabled ?? defaultCodebaseIndexEnabled,
				codebaseIndexQdrantUrl:
					stateValues.codebaseIndexConfig?.codebaseIndexQdrantUrl ?? "http://localhost:6333",
				codebaseIndexEmbedderProvider:
					stateValues.codebaseIndexConfig?.codebaseIndexEmbedderProvider ?? "openai",
				codebaseIndexEmbedderBaseUrl: stateValues.codebaseIndexConfig?.codebaseIndexEmbedderBaseUrl ?? "",
				codebaseIndexEmbedderModelId: stateValues.codebaseIndexConfig?.codebaseIndexEmbedderModelId ?? "",
				codebaseIndexEmbedderModelDimension:
					stateValues.codebaseIndexConfig?.codebaseIndexEmbedderModelDimension,
				codebaseIndexOpenAiCompatibleBaseUrl:
					stateValues.codebaseIndexConfig?.codebaseIndexOpenAiCompatibleBaseUrl,
				codebaseIndexSearchMaxResults: stateValues.codebaseIndexConfig?.codebaseIndexSearchMaxResults,
				codebaseIndexSearchMinScore: stateValues.codebaseIndexConfig?.codebaseIndexSearchMinScore,
			},
			profileThresholds: stateValues.profileThresholds ?? {},
			// Add diagnostic message settings
			includeDiagnosticMessages: stateValues.includeDiagnosticMessages ?? true,
			maxDiagnosticMessages: stateValues.maxDiagnosticMessages ?? 50,
			// Add includeTaskHistoryInEnhance setting
			includeTaskHistoryInEnhance: stateValues.includeTaskHistoryInEnhance ?? true,
			// Add remoteControlEnabled setting - get from cloud settings
			remoteControlEnabled: (() => {
				try {
					const cloudSettings = CloudService.instance.getUserSettings()
					return cloudSettings?.settings?.extensionBridgeEnabled ?? false
				} catch (error) {
					console.error(
						`[getState] failed to get remote control setting from cloud: ${error instanceof Error ? error.message : String(error)}`,
					)
					return false
				}
			})(),
			// Add image generation settings
			openRouterImageApiKey: stateValues.openRouterImageApiKey,
			openRouterImageGenerationSelectedModel: stateValues.openRouterImageGenerationSelectedModel,
		}
	}

	async updateTaskHistory(item: HistoryItem): Promise<HistoryItem[]> {
		const history = (this.getGlobalState("taskHistory") as HistoryItem[] | undefined) || []
		const existingItemIndex = history.findIndex((h) => h.id === item.id)

		if (existingItemIndex !== -1) {
			history[existingItemIndex] = item
		} else {
			history.push(item)
		}

		await this.updateGlobalState("taskHistory", history)
		this.recentTasksCache = undefined

		return history
	}

	// ContextProxy

	// @deprecated - Use `ContextProxy#setValue` instead.
	private async updateGlobalState<K extends keyof GlobalState>(key: K, value: GlobalState[K]) {
		await this.contextProxy.setValue(key, value)
	}

	// @deprecated - Use `ContextProxy#getValue` instead.
	private getGlobalState<K extends keyof GlobalState>(key: K) {
		return this.contextProxy.getValue(key)
	}

	public async setValue<K extends keyof RooCodeSettings>(key: K, value: RooCodeSettings[K]) {
		await this.contextProxy.setValue(key, value)
	}

	public getValue<K extends keyof RooCodeSettings>(key: K) {
		return this.contextProxy.getValue(key)
	}

	public getValues() {
		return this.contextProxy.getValues()
	}

	public async setValues(values: RooCodeSettings) {
		await this.contextProxy.setValues(values)
	}

	// dev

	async resetState() {
		const answer = await vscode.window.showInformationMessage(
			t("common:confirmation.reset_state"),
			{ modal: true },
			t("common:answers.yes"),
		)

		if (answer !== t("common:answers.yes")) {
			return
		}

		await this.contextProxy.resetAllState()
		await this.providerSettingsManager.resetAllConfigs()
		await this.customModesManager.resetCustomModes()
		await this.removeClineFromStack()
		await this.postStateToWebview()
		await this.postMessageToWebview({ type: "action", action: "chatButtonClicked" })
		await this.clearHistory()
	}

	// history
	async clearHistory() {
		const { getStorageBasePath } = await import("../../utils/storage")
		const basePath = await getStorageBasePath(this.contextProxy.globalStorageUri.fsPath)
		const taskDir = path.join(basePath, "tasks")
		await fs.rm(taskDir, { recursive: true, force: true })
		const homeDir = os.homedir()
		const versionDir = path.join(homeDir, ".costrict", "share")
		const versionFilePath = path.join(versionDir, "version.json")
		await fs.rm(versionFilePath, { recursive: true, force: true })
	}

	// logging

	public log(message: string, type: "info" | "error" = "info", id: string = "") {
		const logMessage = `[${new Date().toLocaleString()}] [${type}]${id ? ` [${id}] ` : ""} ${message}`
		this.outputChannel.appendLine(logMessage)
	}

	// getters

	public get workspaceTracker(): WorkspaceTracker | undefined {
		return this._workspaceTracker
	}

	get viewLaunched() {
		return this.isViewLaunched
	}

	get messages() {
		return this.getCurrentTask()?.clineMessages || []
	}

	public getMcpHub(): McpHub | undefined {
		return this.mcpHub
	}

	/**
	 * Check if the current state is compliant with MDM policy
	 * @returns true if compliant or no MDM policy exists, false if MDM policy exists and user is non-compliant
	 */
	public checkMdmCompliance(): boolean {
		if (!this.mdmService) {
			return true // No MDM service, allow operation
		}

		const compliance = this.mdmService.isCompliant()

		if (!compliance.compliant) {
			return false
		}

		return true
	}

	// public async handleRemoteControlToggle(enabled: boolean) {
	// 	const { CloudService: CloudServiceImport, ExtensionBridgeService } = await import("@roo-code/cloud")

	// 	const userInfo = CloudServiceImport.instance.getUserInfo()

	// 	const bridgeConfig = await CloudServiceImport.instance.cloudAPI?.bridgeConfig().catch(() => undefined)

	// 	if (!bridgeConfig) {
	// 		this.log("[ClineProvider#handleRemoteControlToggle] Failed to get bridge config")
	// 		return
	// 	}

	// 	await ExtensionBridgeService.handleRemoteControlState(
	// 		userInfo,
	// 		enabled,
	// 		{ ...bridgeConfig, provider: this, sessionId: vscode.env.sessionId },
	// 		(message: string) => this.log(message),
	// 	)

	// 	if (isRemoteControlEnabled(userInfo, enabled)) {
	// 		const currentTask = this.getCurrentTask()

	// 		if (currentTask && !currentTask.bridgeService) {
	// 			try {
	// 				currentTask.bridgeService = ExtensionBridgeService.getInstance()

	// 				if (currentTask.bridgeService) {
	// 					await currentTask.bridgeService.subscribeToTask(currentTask)
	// 				}
	// 			} catch (error) {
	// 				const message = `[ClineProvider#handleRemoteControlToggle] subscribeToTask failed - ${error instanceof Error ? error.message : String(error)}`
	// 				this.log(message)
	// 				console.error(message)
	// 			}
	// 		}
	// 	} else {
	// 		for (const task of this.clineStack) {
	// 			if (task.bridgeService) {
	// 				try {
	// 					await task.bridgeService.unsubscribeFromTask(task.taskId)
	// 					task.bridgeService = null
	// 				} catch (error) {
	// 					const message = `[ClineProvider#handleRemoteControlToggle] unsubscribeFromTask failed - ${error instanceof Error ? error.message : String(error)}`
	// 					this.log(message)
	// 					console.error(message)
	// 				}
	// 			}
	// 		}

	// 		ExtensionBridgeService.resetInstance()
	// 	}
	// }
	public async remoteControlEnabled(enabled: boolean) {
		const userInfo = CloudService.instance.getUserInfo()

		const config = await CloudService.instance.cloudAPI?.bridgeConfig().catch(() => undefined)

		if (!config) {
			this.log("[ClineProvider#remoteControlEnabled] Failed to get bridge config")
			return
		}

		await BridgeOrchestrator.connectOrDisconnect(userInfo, enabled, {
			...config,
			provider: this,
			sessionId: vscode.env.sessionId,
		})

		const bridge = BridgeOrchestrator.getInstance()

		if (bridge) {
			const currentTask = this.getCurrentTask()

			if (currentTask && !currentTask.enableBridge) {
				try {
					currentTask.enableBridge = true
					await BridgeOrchestrator.subscribeToTask(currentTask)
				} catch (error) {
					const message = `[ClineProvider#remoteControlEnabled] BridgeOrchestrator.subscribeToTask() failed: ${error instanceof Error ? error.message : String(error)}`
					this.log(message)
					console.error(message)
				}
			}
		} else {
			for (const task of this.clineStack) {
				if (task.enableBridge) {
					try {
						await BridgeOrchestrator.getInstance()?.unsubscribeFromTask(task.taskId)
					} catch (error) {
						const message = `[ClineProvider#remoteControlEnabled] BridgeOrchestrator#unsubscribeFromTask() failed: ${error instanceof Error ? error.message : String(error)}`
						this.log(message)
						console.error(message)
					}
				}
			}
		}
	}

	/**
	 * Gets the CodeIndexManager for the current active workspace
	 * @returns CodeIndexManager instance for the current workspace or the default one
	 */
	public getCurrentWorkspaceCodeIndexManager(): CodeIndexManager | undefined {
		return CodeIndexManager.getInstance(this.context)
	}

	/**
	 * Updates the code index status subscription to listen to the current workspace manager
	 */
	private updateCodeIndexStatusSubscription(): void {
		// Get the current workspace manager
		const currentManager = this.getCurrentWorkspaceCodeIndexManager()

		// If the manager hasn't changed, no need to update subscription
		if (currentManager === this.currentWorkspaceManager) {
			return
		}

		// Dispose the old subscription if it exists
		if (this.codeIndexStatusSubscription) {
			this.codeIndexStatusSubscription.dispose()
			this.codeIndexStatusSubscription = undefined
		}

		// Update the current workspace manager reference
		this.currentWorkspaceManager = currentManager

		// Subscribe to the new manager's progress updates if it exists
		if (currentManager) {
			this.codeIndexStatusSubscription = currentManager.onProgressUpdate((update: IndexProgressUpdate) => {
				// Only send updates if this manager is still the current one
				if (currentManager === this.getCurrentWorkspaceCodeIndexManager()) {
					// Get the full status from the manager to ensure we have all fields correctly formatted
					const fullStatus = currentManager.getCurrentStatus()
					this.postMessageToWebview({
						type: "indexingStatusUpdate",
						values: fullStatus,
					})
				}
			})

			if (this.view) {
				this.webviewDisposables.push(this.codeIndexStatusSubscription)
			}

			// Send initial status for the current workspace
			this.postMessageToWebview({
				type: "indexingStatusUpdate",
				values: currentManager.getCurrentStatus(),
			})
		}
	}

	/**
	 * TaskProviderLike, TelemetryPropertiesProvider
	 */

	public getCurrentTask(): Task | undefined {
		if (this.clineStack.length === 0) {
			return undefined
		}

		return this.clineStack[this.clineStack.length - 1]
	}

	public getRecentTasks(): string[] {
		if (this.recentTasksCache) {
			return this.recentTasksCache
		}

		const history = this.getGlobalState("taskHistory") ?? []
		const workspaceTasks: HistoryItem[] = []

		for (const item of history) {
			if (!item.ts || !item.task || item.workspace !== this.cwd) {
				continue
			}

			workspaceTasks.push(item)
		}

		if (workspaceTasks.length === 0) {
			this.recentTasksCache = []
			return this.recentTasksCache
		}

		workspaceTasks.sort((a, b) => b.ts - a.ts)
		let recentTaskIds: string[] = []

		if (workspaceTasks.length >= 100) {
			// If we have at least 100 tasks, return tasks from the last 7 days.
			const sevenDaysAgo = Date.now() - 7 * 24 * 60 * 60 * 1000

			for (const item of workspaceTasks) {
				// Stop when we hit tasks older than 7 days.
				if (item.ts < sevenDaysAgo) {
					break
				}

				recentTaskIds.push(item.id)
			}
		} else {
			// Otherwise, return the most recent 100 tasks (or all if less than 100).
			recentTaskIds = workspaceTasks.slice(0, Math.min(100, workspaceTasks.length)).map((item) => item.id)
		}

		this.recentTasksCache = recentTaskIds
		return this.recentTasksCache
	}

	// When initializing a new task, (not from history but from a tool command
	// new_task) there is no need to remove the previous task since the new
	// task is a subtask of the previous one, and when it finishes it is removed
	// from the stack and the caller is resumed in this way we can have a chain
	// of tasks, each one being a sub task of the previous one until the main
	// task is finished.
	public async createTask(
		text?: string,
		images?: string[],
		parentTask?: Task,
		options: CreateTaskOptions = {},
		configuration: RooCodeSettings = {},
	): Promise<Task> {
		if (configuration) {
			await this.setValues(configuration)

			if (configuration.allowedCommands) {
				await vscode.workspace
					.getConfiguration(Package.name)
					.update("allowedCommands", configuration.allowedCommands, vscode.ConfigurationTarget.Global)
			}

			if (configuration.deniedCommands) {
				await vscode.workspace
					.getConfiguration(Package.name)
					.update("deniedCommands", configuration.deniedCommands, vscode.ConfigurationTarget.Global)
			}

			if (configuration.commandExecutionTimeout !== undefined) {
				await vscode.workspace
					.getConfiguration(Package.name)
					.update(
						"commandExecutionTimeout",
						configuration.commandExecutionTimeout,
						vscode.ConfigurationTarget.Global,
					)
			}

			if (configuration.currentApiConfigName) {
				await this.setProviderProfile(configuration.currentApiConfigName)
			}
		}

		const {
			apiConfiguration,
			organizationAllowList,
			diffEnabled: enableDiff,
			enableCheckpoints,
			fuzzyMatchThreshold,
			experiments,
			cloudUserInfo,
			remoteControlEnabled,
		} = await this.getState()

		if (!ProfileValidator.isProfileAllowed(apiConfiguration, organizationAllowList)) {
			throw new OrganizationAllowListViolationError(t("common:errors.violated_organization_allowlist"))
		}

		const task = new Task({
			provider: this,
			apiConfiguration,
			enableDiff,
			enableCheckpoints,
			fuzzyMatchThreshold,
			consecutiveMistakeLimit: apiConfiguration.consecutiveMistakeLimit,
			task: text,
			images,
			experiments,
			rootTask: this.clineStack.length > 0 ? this.clineStack[0] : undefined,
			parentTask,
			taskNumber: this.clineStack.length + 1,
			onCreated: this.taskCreationCallback,
			enableBridge: BridgeOrchestrator.isEnabled(cloudUserInfo, remoteControlEnabled),
			initialTodos: options.initialTodos,
			...options,
		})

		await this.addClineToStack(task)

		this.log(
			`[createTask] ${task.parentTask ? "child" : "parent"} task ${task.taskId}.${task.instanceId} instantiated`,
		)

		return task
	}

	public async cancelTask(): Promise<void> {
		const cline = this.getCurrentTask()

		if (!cline) {
			return
		}

		console.log(`[cancelTask] cancelling task ${cline.taskId}.${cline.instanceId}`)

		const { historyItem } = await this.getTaskWithId(cline.taskId)
		// Preserve parent and root task information for history item.
		const rootTask = cline.rootTask
		const parentTask = cline.parentTask

		cline.abortTask()

		await pWaitFor(
			() =>
				this.getCurrentTask()! === undefined ||
				this.getCurrentTask()!.isStreaming === false ||
				this.getCurrentTask()!.didFinishAbortingStream ||
				// If only the first chunk is processed, then there's no
				// need to wait for graceful abort (closes edits, browser,
				// etc).
				this.getCurrentTask()!.isWaitingForFirstChunk,
			{
				timeout: 3_000,
			},
		).catch(() => {
			console.error("Failed to abort task")
		})

		if (this.getCurrentTask()) {
			// 'abandoned' will prevent this Cline instance from affecting
			// future Cline instances. This may happen if its hanging on a
			// streaming request.
			this.getCurrentTask()!.abandoned = true
		}

		// Clears task again, so we need to abortTask manually above.
		await this.createTaskWithHistoryItem({ ...historyItem, rootTask, parentTask })
	}

	// Clear the current task without treating it as a subtask.
	// This is used when the user cancels a task that is not a subtask.
	public async clearTask(): Promise<void> {
		if (this.clineStack.length > 0) {
			const task = this.clineStack[this.clineStack.length - 1]
			console.log(`[clearTask] clearing task ${task.taskId}.${task.instanceId}`)
			await this.removeClineFromStack()
		}
	}

	public resumeTask(taskId: string): void {
		// Use the existing showTaskWithId method which handles both current and
		// historical tasks.
		this.showTaskWithId(taskId).catch((error) => {
			this.log(`Failed to resume task ${taskId}: ${error.message}`)
		})
	}

	// Modes

	public async getModes(): Promise<{ slug: string; name: string }[]> {
		return DEFAULT_MODES.map((mode) => ({ slug: mode.slug, name: mode.name }))
	}

	public async getMode(): Promise<string> {
		const { mode } = await this.getState()
		return mode
	}

	public async setMode(mode: string): Promise<void> {
		await this.setValues({ mode })
	}

	// Provider Profiles

	public async getProviderProfiles(): Promise<{ name: string; provider?: string }[]> {
		const { listApiConfigMeta } = await this.getState()
		return listApiConfigMeta.map((profile) => ({ name: profile.name, provider: profile.apiProvider }))
	}

	public async getProviderProfile(): Promise<string> {
		const { currentApiConfigName } = await this.getState()
		return currentApiConfigName
	}

	public async setProviderProfile(name: string): Promise<void> {
		await this.activateProviderProfile({ name })
	}

	// Telemetry

	private _appProperties?: StaticAppProperties
	private _gitProperties?: GitProperties

	private getAppProperties(): StaticAppProperties {
		if (!this._appProperties) {
			const packageJSON = this.context.extension?.packageJSON

			this._appProperties = {
				appName: packageJSON?.name ?? Package.name,
				appVersion: packageJSON?.version ?? Package.version,
				vscodeVersion: vscode.version,
				platform: process.platform,
				editorName: vscode.env.appName,
			}
		}

		return this._appProperties
	}

	public get appProperties(): StaticAppProperties {
		return this._appProperties ?? this.getAppProperties()
	}

	private getCloudProperties(): CloudAppProperties {
		let cloudIsAuthenticated: boolean | undefined

		try {
			if (CloudService.hasInstance()) {
				cloudIsAuthenticated = CloudService.instance.isAuthenticated()
			}
		} catch (error) {
			// Silently handle errors to avoid breaking telemetry collection.
			this.log(`[getTelemetryProperties] Failed to get cloud auth state: ${error}`)
		}

		return {
			cloudIsAuthenticated,
		}
	}

	private async getTaskProperties(): Promise<DynamicAppProperties & TaskProperties> {
		const { language, mode, apiConfiguration } = await this.getState()

		const task = this.getCurrentTask()
		const todoList = task?.todoList
		let todos: { total: number; completed: number; inProgress: number; pending: number } | undefined

		if (todoList && todoList.length > 0) {
			todos = {
				total: todoList.length,
				completed: todoList.filter((todo) => todo.status === "completed").length,
				inProgress: todoList.filter((todo) => todo.status === "in_progress").length,
				pending: todoList.filter((todo) => todo.status === "pending").length,
			}
		}

		let userInfo: { userName?: string } | undefined = {}
		const { zgsmAccessToken } = apiConfiguration
		if (zgsmAccessToken) {
			const decoded = jwtDecode(zgsmAccessToken)
			userInfo = {
				userName: (decoded as any).username || "",
			}
		}

		// Return all properties including git info - clients will filter as needed
		return {
			language,
			mode,
			taskId: task?.taskId,
			apiProvider: apiConfiguration?.apiProvider,
			modelId: task?.api?.getModel().id,
			diffStrategy: task?.diffStrategy?.getName(),
			isSubtask: task ? !!task.parentTask : undefined,
			...userInfo,
			...(todos && { todos }),
		}
	}

	private async getGitProperties(): Promise<GitProperties> {
		if (!this._gitProperties) {
			this._gitProperties = await getWorkspaceGitInfo()
		}

		return this._gitProperties
	}

	public get gitProperties(): GitProperties | undefined {
		return this._gitProperties
	}

	public async getTelemetryProperties(): Promise<TelemetryProperties> {
		return {
			...this.getAppProperties(),
			...this.getCloudProperties(),
			...(await this.getTaskProperties()),
			...(await this.getGitProperties()),
		}
	}
<<<<<<< HEAD
	public getZgsmAuthCommands() {
		return this.zgsmAuthCommands
	}
	public setZgsmAuthCommands(zgsmAuthCommands: ZgsmAuthCommands) {
		this.zgsmAuthCommands = zgsmAuthCommands
	}
	/**
	 * Gets the CodeIndexManager for the current active workspace
	 * @returns CodeIndexManager instance for the current workspace or the default one
	 */
	public getCurrentWorkspaceCodeIndexManager(): CodeIndexManager | undefined {
		return CodeIndexManager.getInstance(this.context)
	}

	/**
	 * Updates the code index status subscription to listen to the current workspace manager
	 */
	private updateCodeIndexStatusSubscription(): void {
		// Get the current workspace manager
		const currentManager = this.getCurrentWorkspaceCodeIndexManager()

		// If the manager hasn't changed, no need to update subscription
		if (currentManager === this.currentWorkspaceManager) {
			return
		}

		// Dispose the old subscription if it exists
		if (this.codeIndexStatusSubscription) {
			this.codeIndexStatusSubscription.dispose()
			this.codeIndexStatusSubscription = undefined
		}

		// Update the current workspace manager reference
		this.currentWorkspaceManager = currentManager

		// Subscribe to the new manager's progress updates if it exists
		if (currentManager) {
			this.codeIndexStatusSubscription = currentManager.onProgressUpdate((update: IndexProgressUpdate) => {
				// Only send updates if this manager is still the current one
				if (currentManager === this.getCurrentWorkspaceCodeIndexManager()) {
					// Get the full status from the manager to ensure we have all fields correctly formatted
					const fullStatus = currentManager.getCurrentStatus()
					this.postMessageToWebview({
						type: "indexingStatusUpdate",
						values: fullStatus,
					})
				}
			})

			if (this.view) {
				this.webviewDisposables.push(this.codeIndexStatusSubscription)
			}

			// Send initial status for the current workspace
			this.postMessageToWebview({
				type: "indexingStatusUpdate",
				values: currentManager.getCurrentStatus(),
			})
		}
	}
}

class OrganizationAllowListViolationError extends Error {
	constructor(message: string) {
		super(message)
=======

	public get cwd() {
		return getWorkspacePath()
>>>>>>> c7d7ad81
	}
}<|MERGE_RESOLUTION|>--- conflicted
+++ resolved
@@ -72,12 +72,9 @@
 import { fileExistsAtPath } from "../../utils/fs"
 import { setTtsEnabled, setTtsSpeed } from "../../utils/tts"
 import { getWorkspaceGitInfo } from "../../utils/git"
-<<<<<<< HEAD
 import { getWorkspacePath, toRelativePath } from "../../utils/path"
-=======
-import { getWorkspacePath } from "../../utils/path"
+// import { getWorkspacePath } from "../../utils/path"
 import { OrganizationAllowListViolationError } from "../../utils/errors"
->>>>>>> c7d7ad81
 
 import { setPanel } from "../../activate/registerCommands"
 
@@ -710,80 +707,6 @@
 		await this.removeClineFromStack()
 	}
 
-<<<<<<< HEAD
-	// When initializing a new task, (not from history but from a tool command
-	// new_task) there is no need to remove the previous task since the new
-	// task is a subtask of the previous one, and when it finishes it is removed
-	// from the stack and the caller is resumed in this way we can have a chain
-	// of tasks, each one being a sub task of the previous one until the main
-	// task is finished.
-	public async createTask(
-		text?: string,
-		images?: string[],
-		parentTask?: Task,
-		options: Partial<
-			Pick<
-				TaskOptions,
-				| "enableDiff"
-				| "enableCheckpoints"
-				| "useZgsmCustomConfig"
-				| "zgsmCodebaseIndexEnabled"
-				| "fuzzyMatchThreshold"
-				| "consecutiveMistakeLimit"
-				| "experiments"
-				| "initialTodos"
-			>
-		> = {},
-	) {
-		const {
-			apiConfiguration,
-			organizationAllowList,
-			diffEnabled: enableDiff,
-			enableCheckpoints,
-			useZgsmCustomConfig,
-			zgsmCodebaseIndexEnabled,
-			fuzzyMatchThreshold,
-			experiments,
-			cloudUserInfo,
-			remoteControlEnabled,
-		} = await this.getState()
-
-		if (!ProfileValidator.isProfileAllowed(apiConfiguration, organizationAllowList)) {
-			throw new OrganizationAllowListViolationError(t("common:errors.violated_organization_allowlist"))
-		}
-
-		const task = new Task({
-			provider: this,
-			apiConfiguration,
-			enableDiff,
-			enableCheckpoints,
-			useZgsmCustomConfig,
-			zgsmCodebaseIndexEnabled,
-			fuzzyMatchThreshold,
-			consecutiveMistakeLimit: apiConfiguration.consecutiveMistakeLimit,
-			task: text,
-			images,
-			experiments,
-			rootTask: this.clineStack.length > 0 ? this.clineStack[0] : undefined,
-			parentTask,
-			taskNumber: this.clineStack.length + 1,
-			onCreated: this.taskCreationCallback,
-			enableBridge: BridgeOrchestrator.isEnabled(cloudUserInfo, remoteControlEnabled),
-			initialTodos: options.initialTodos,
-			...options,
-		})
-
-		await this.addClineToStack(task)
-
-		this.log(
-			`[createTask] ${task.parentTask ? "child" : "parent"} task ${task.taskId}.${task.instanceId} instantiated`,
-		)
-
-		return task
-	}
-
-=======
->>>>>>> c7d7ad81
 	public async createTaskWithHistoryItem(historyItem: HistoryItem & { rootTask?: Task; parentTask?: Task }) {
 		await this.removeClineFromStack()
 
@@ -1245,67 +1168,8 @@
 
 		await this.postStateToWebview()
 
-<<<<<<< HEAD
-	async cancelTask() {
-		const cline = this.getCurrentTask()
-
-		if (!cline) {
-			return
-		}
-
-		console.log(`[cancelTask] cancelling task ${cline.taskId}.${cline.instanceId}`)
-
-		const { historyItem } = await this.getTaskWithId(cline.taskId)
-		// Preserve parent and root task information for history item.
-		const rootTask = cline.rootTask
-		const parentTask = cline.parentTask
-
-		try {
-			await cline.abortTask(true)
-		} catch (e) {
-			this.log(
-				`[subtasks] encountered error while aborting task ${cline.taskId}.${cline.instanceId}: ${e.message}`,
-			)
-		}
-
-		await pWaitFor(
-			() =>
-				this.getCurrentTask()! === undefined ||
-				this.getCurrentTask()!.isStreaming === false ||
-				this.getCurrentTask()!.didFinishAbortingStream ||
-				// If only the first chunk is processed, then there's no
-				// need to wait for graceful abort (closes edits, browser,
-				// etc).
-				this.getCurrentTask()!.isWaitingForFirstChunk,
-			{
-				timeout: 3_000,
-			},
-		).catch(() => {
-			console.error("Failed to abort task")
-		})
-
-		if (this.getCurrentTask()) {
-			// 'abandoned' will prevent this Cline instance from affecting
-			// future Cline instances. This may happen if its hanging on a
-			// streaming request.
-			this.getCurrentTask()!.abandoned = true
-		}
-
-		// Clears task again, so we need to abortTask manually above.
-		await this.createTaskWithHistoryItem({ ...historyItem, rootTask, parentTask })
-	}
-
-	// Clear the current task without treating it as a subtask.
-	// This is used when the user cancels a task that is not a subtask.
-	async clearTask() {
-		if (this.clineStack.length > 0) {
-			const task = this.clineStack[this.clineStack.length - 1]
-			console.log(`[clearTask] clearing task ${task.taskId}.${task.instanceId}`)
-			await this.removeClineFromStack()
-=======
 		if (providerSettings.apiProvider) {
 			this.emit(RooCodeEventName.ProviderProfileChanged, { name, provider: providerSettings.apiProvider })
->>>>>>> c7d7ad81
 		}
 	}
 
@@ -2721,76 +2585,16 @@
 			...(await this.getGitProperties()),
 		}
 	}
-<<<<<<< HEAD
+
+	public get cwd() {
+		return getWorkspacePath()
+	}
+
 	public getZgsmAuthCommands() {
 		return this.zgsmAuthCommands
 	}
+
 	public setZgsmAuthCommands(zgsmAuthCommands: ZgsmAuthCommands) {
 		this.zgsmAuthCommands = zgsmAuthCommands
 	}
-	/**
-	 * Gets the CodeIndexManager for the current active workspace
-	 * @returns CodeIndexManager instance for the current workspace or the default one
-	 */
-	public getCurrentWorkspaceCodeIndexManager(): CodeIndexManager | undefined {
-		return CodeIndexManager.getInstance(this.context)
-	}
-
-	/**
-	 * Updates the code index status subscription to listen to the current workspace manager
-	 */
-	private updateCodeIndexStatusSubscription(): void {
-		// Get the current workspace manager
-		const currentManager = this.getCurrentWorkspaceCodeIndexManager()
-
-		// If the manager hasn't changed, no need to update subscription
-		if (currentManager === this.currentWorkspaceManager) {
-			return
-		}
-
-		// Dispose the old subscription if it exists
-		if (this.codeIndexStatusSubscription) {
-			this.codeIndexStatusSubscription.dispose()
-			this.codeIndexStatusSubscription = undefined
-		}
-
-		// Update the current workspace manager reference
-		this.currentWorkspaceManager = currentManager
-
-		// Subscribe to the new manager's progress updates if it exists
-		if (currentManager) {
-			this.codeIndexStatusSubscription = currentManager.onProgressUpdate((update: IndexProgressUpdate) => {
-				// Only send updates if this manager is still the current one
-				if (currentManager === this.getCurrentWorkspaceCodeIndexManager()) {
-					// Get the full status from the manager to ensure we have all fields correctly formatted
-					const fullStatus = currentManager.getCurrentStatus()
-					this.postMessageToWebview({
-						type: "indexingStatusUpdate",
-						values: fullStatus,
-					})
-				}
-			})
-
-			if (this.view) {
-				this.webviewDisposables.push(this.codeIndexStatusSubscription)
-			}
-
-			// Send initial status for the current workspace
-			this.postMessageToWebview({
-				type: "indexingStatusUpdate",
-				values: currentManager.getCurrentStatus(),
-			})
-		}
-	}
-}
-
-class OrganizationAllowListViolationError extends Error {
-	constructor(message: string) {
-		super(message)
-=======
-
-	public get cwd() {
-		return getWorkspacePath()
->>>>>>> c7d7ad81
-	}
 }