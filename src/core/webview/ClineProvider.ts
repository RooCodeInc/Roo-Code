import os from "os"
import * as path from "path"
import fs from "fs/promises"
import EventEmitter from "events"

import { Anthropic } from "@anthropic-ai/sdk"
import delay from "delay"
import axios from "axios"
import pWaitFor from "p-wait-for"
import * as vscode from "vscode"

import {
	type GlobalState,
	type ProviderName,
	type ProviderSettings,
	type RooCodeSettings,
	type ProviderSettingsEntry,
	type TelemetryProperties,
	type TelemetryPropertiesProvider,
	type CodeActionId,
	type CodeActionName,
	type TerminalActionId,
	type TerminalActionPromptType,
	type HistoryItem,
	type CloudUserInfo,
	type MarketplaceItem,
	requestyDefaultModelId,
	openRouterDefaultModelId,
	glamaDefaultModelId,
	ORGANIZATION_ALLOW_ALL,
} from "@roo-code/types"
import { TelemetryService } from "@roo-code/telemetry"
import { CloudService } from "@roo-code/cloud"

import { t } from "../../i18n"
import { setPanel } from "../../activate/registerCommands"
import { Package } from "../../shared/package"
import { findLast } from "../../shared/array"
import { supportPrompt } from "../../shared/support-prompt"
import { GlobalFileNames } from "../../shared/globalFileNames"
import { ExtensionMessage, MarketplaceInstalledMetadata } from "../../shared/ExtensionMessage"
import { Mode, defaultModeSlug } from "../../shared/modes"
import { experimentDefault, experiments, EXPERIMENT_IDS } from "../../shared/experiments"
import { formatLanguage } from "../../shared/language"
import { Terminal } from "../../integrations/terminal/Terminal"
import { downloadTask } from "../../integrations/misc/export-markdown"
import { getTheme } from "../../integrations/theme/getTheme"
import WorkspaceTracker from "../../integrations/workspace/WorkspaceTracker"
import { McpHub } from "../../services/mcp/McpHub"
import { McpServerManager } from "../../services/mcp/McpServerManager"
import { MarketplaceManager } from "../../services/marketplace"
import { ShadowCheckpointService } from "../../services/checkpoints/ShadowCheckpointService"
import { CodeIndexManager } from "../../services/code-index/manager"
import type { IndexProgressUpdate } from "../../services/code-index/interfaces/manager"
import { MdmService } from "../../services/mdm/MdmService"
import { fileExistsAtPath } from "../../utils/fs"
import { setTtsEnabled, setTtsSpeed } from "../../utils/tts"
import { ContextProxy } from "../config/ContextProxy"
import { ProviderSettingsManager } from "../config/ProviderSettingsManager"
import { CustomModesManager } from "../config/CustomModesManager"
import { buildApiHandler } from "../../api"
import { Task, TaskOptions } from "../task/Task"
import { getNonce } from "./getNonce"
import { getUri } from "./getUri"
import { getSystemPromptFilePath } from "../prompts/sections/custom-system-prompt"
import { getWorkspacePath } from "../../utils/path"
import { webviewMessageHandler } from "./webviewMessageHandler"
import { WebviewMessage } from "../../shared/WebviewMessage"
import { EMBEDDING_MODEL_PROFILES } from "../../shared/embeddingModels"
import { ProfileValidator } from "../../shared/ProfileValidator"

/**
 * https://github.com/microsoft/vscode-webview-ui-toolkit-samples/blob/main/default/weather-webview/src/providers/WeatherViewProvider.ts
 * https://github.com/KumarVariable/vscode-extension-sidebar-html/blob/master/src/customSidebarViewProvider.ts
 */

export type ClineProviderEvents = {
	clineCreated: [cline: Task]
}

class OrganizationAllowListViolationError extends Error {
	constructor(message: string) {
		super(message)
	}
}

export class ClineProvider
	extends EventEmitter<ClineProviderEvents>
	implements vscode.WebviewViewProvider, TelemetryPropertiesProvider
{
	// Used in package.json as the view's id. This value cannot be changed due
	// to how VSCode caches views based on their id, and updating the id would
	// break existing instances of the extension.
	public static readonly sideBarId = `${Package.name}.SidebarProvider`
	public static readonly tabPanelId = `${Package.name}.TabPanelProvider`
	private static activeInstances: Set<ClineProvider> = new Set()
	private disposables: vscode.Disposable[] = []
	private webviewDisposables: vscode.Disposable[] = []
	private view?: vscode.WebviewView | vscode.WebviewPanel
	private clineStack: Task[] = []
	private codeIndexStatusSubscription?: vscode.Disposable
	private _workspaceTracker?: WorkspaceTracker // workSpaceTracker read-only for access outside this class
	public get workspaceTracker(): WorkspaceTracker | undefined {
		return this._workspaceTracker
	}
	protected mcpHub?: McpHub // Change from private to protected
	private marketplaceManager: MarketplaceManager
	private mdmService?: MdmService

	public isViewLaunched = false
	public settingsImportedAt?: number
	public readonly latestAnnouncementId = "jun-17-2025-3-21" // Update for v3.21.0 announcement
	public readonly providerSettingsManager: ProviderSettingsManager
	public readonly customModesManager: CustomModesManager

	constructor(
		readonly context: vscode.ExtensionContext,
		private readonly outputChannel: vscode.OutputChannel,
		private readonly renderContext: "sidebar" | "editor" = "sidebar",
		public readonly contextProxy: ContextProxy,
		public readonly codeIndexManager?: CodeIndexManager,
		mdmService?: MdmService,
	) {
		super()

		this.log("ClineProvider instantiated")
		ClineProvider.activeInstances.add(this)

		this.codeIndexManager = codeIndexManager
		this.mdmService = mdmService
		this.updateGlobalState("codebaseIndexModels", EMBEDDING_MODEL_PROFILES)

		// Start configuration loading (which might trigger indexing) in the background.
		// Don't await, allowing activation to continue immediately.

		// Register this provider with the telemetry service to enable it to add
		// properties like mode and provider.
		TelemetryService.instance.setProvider(this)

		this._workspaceTracker = new WorkspaceTracker(this)

		this.providerSettingsManager = new ProviderSettingsManager(this.context)

		this.customModesManager = new CustomModesManager(this.context, async () => {
			await this.postStateToWebview()
		})

		// Initialize MCP Hub through the singleton manager
		McpServerManager.getInstance(this.context, this)
			.then((hub) => {
				this.mcpHub = hub
				this.mcpHub.registerClient()
			})
			.catch((error) => {
				this.log(`Failed to initialize MCP Hub: ${error}`)
			})

		this.marketplaceManager = new MarketplaceManager(this.context)
	}

	// Adds a new Cline instance to clineStack, marking the start of a new task.
	// The instance is pushed to the top of the stack (LIFO order).
	// When the task is completed, the top instance is removed, reactivating the previous task.
	async addClineToStack(cline: Task) {
		console.log(`[subtasks] adding task ${cline.taskId}.${cline.instanceId} to stack`)

		// Add this cline instance into the stack that represents the order of all the called tasks.
		this.clineStack.push(cline)

		// Ensure getState() resolves correctly.
		const state = await this.getState()

		if (!state || typeof state.mode !== "string") {
			throw new Error(t("common:errors.retrieve_current_mode"))
		}
	}

	// Removes and destroys the top Cline instance (the current finished task),
	// activating the previous one (resuming the parent task).
	async removeClineFromStack() {
		if (this.clineStack.length === 0) {
			return
		}

		// Pop the top Cline instance from the stack.
		let cline = this.clineStack.pop()

		if (cline) {
			console.log(`[subtasks] removing task ${cline.taskId}.${cline.instanceId} from stack`)

			try {
				// Abort the running task and set isAbandoned to true so
				// all running promises will exit as well.
				await cline.abortTask(true)
			} catch (e) {
				this.log(
					`[subtasks] encountered error while aborting task ${cline.taskId}.${cline.instanceId}: ${e.message}`,
				)
			}

			// Make sure no reference kept, once promises end it will be
			// garbage collected.
			cline = undefined
		}
	}

	// returns the current cline object in the stack (the top one)
	// if the stack is empty, returns undefined
	getCurrentCline(): Task | undefined {
		if (this.clineStack.length === 0) {
			return undefined
		}
		return this.clineStack[this.clineStack.length - 1]
	}

	// returns the current clineStack length (how many cline objects are in the stack)
	getClineStackSize(): number {
		return this.clineStack.length
	}

	public getCurrentTaskStack(): string[] {
		return this.clineStack.map((cline) => cline.taskId)
	}

	// remove the current task/cline instance (at the top of the stack), so this task is finished
	// and resume the previous task/cline instance (if it exists)
	// this is used when a sub task is finished and the parent task needs to be resumed
	async finishSubTask(lastMessage: string) {
		console.log(`[subtasks] finishing subtask ${lastMessage}`)
		// remove the last cline instance from the stack (this is the finished sub task)
		await this.removeClineFromStack()
		// resume the last cline instance in the stack (if it exists - this is the 'parent' calling task)
		await this.getCurrentCline()?.resumePausedTask(lastMessage)
	}

	// Clear the current task without treating it as a subtask
	// This is used when the user cancels a task that is not a subtask
	async clearTask() {
		await this.removeClineFromStack()
	}

	/*
	VSCode extensions use the disposable pattern to clean up resources when the sidebar/editor tab is closed by the user or system. This applies to event listening, commands, interacting with the UI, etc.
	- https://vscode-docs.readthedocs.io/en/stable/extensions/patterns-and-principles/
	- https://github.com/microsoft/vscode-extension-samples/blob/main/webview-sample/src/extension.ts
	*/
	private clearWebviewResources() {
		while (this.webviewDisposables.length) {
			const x = this.webviewDisposables.pop()
			if (x) {
				x.dispose()
			}
		}
	}

	async dispose() {
		this.log("Disposing ClineProvider...")
		await this.removeClineFromStack()
		this.log("Cleared task")

		if (this.view && "dispose" in this.view) {
			this.view.dispose()
			this.log("Disposed webview")
		}

		this.clearWebviewResources()

		while (this.disposables.length) {
			const x = this.disposables.pop()

			if (x) {
				x.dispose()
			}
		}

		this._workspaceTracker?.dispose()
		this._workspaceTracker = undefined
		await this.mcpHub?.unregisterClient()
		this.mcpHub = undefined
		this.marketplaceManager?.cleanup()
		this.customModesManager?.dispose()
		this.log("Disposed all disposables")
		ClineProvider.activeInstances.delete(this)

		McpServerManager.unregisterProvider(this)
	}

	public static getVisibleInstance(): ClineProvider | undefined {
		return findLast(Array.from(this.activeInstances), (instance) => instance.view?.visible === true)
	}

	public static async getInstance(): Promise<ClineProvider | undefined> {
		let visibleProvider = ClineProvider.getVisibleInstance()

		// If no visible provider, try to show the sidebar view
		if (!visibleProvider) {
			await vscode.commands.executeCommand(`${Package.name}.SidebarProvider.focus`)
			// Wait briefly for the view to become visible
			await delay(100)
			visibleProvider = ClineProvider.getVisibleInstance()
		}

		// If still no visible provider, return
		if (!visibleProvider) {
			return
		}

		return visibleProvider
	}

	public static async isActiveTask(): Promise<boolean> {
		const visibleProvider = await ClineProvider.getInstance()
		if (!visibleProvider) {
			return false
		}

		// Check if there is a cline instance in the stack (if this provider has an active task)
		if (visibleProvider.getCurrentCline()) {
			return true
		}

		return false
	}

	public static async handleCodeAction(
		command: CodeActionId,
		promptType: CodeActionName,
		params: Record<string, string | any[]>,
	): Promise<void> {
		// Capture telemetry for code action usage
		TelemetryService.instance.captureCodeActionUsed(promptType)

		const visibleProvider = await ClineProvider.getInstance()

		if (!visibleProvider) {
			return
		}

		const { customSupportPrompts } = await visibleProvider.getState()

		// TODO: Improve type safety for promptType.
		const prompt = supportPrompt.create(promptType, params, customSupportPrompts)

		if (command === "addToContext") {
			await visibleProvider.postMessageToWebview({ type: "invoke", invoke: "setChatBoxMessage", text: prompt })
			return
		}

		await visibleProvider.initClineWithTask(prompt)
	}

	public static async handleTerminalAction(
		command: TerminalActionId,
		promptType: TerminalActionPromptType,
		params: Record<string, string | any[]>,
	): Promise<void> {
		TelemetryService.instance.captureCodeActionUsed(promptType)

		const visibleProvider = await ClineProvider.getInstance()

		if (!visibleProvider) {
			return
		}

		const { customSupportPrompts } = await visibleProvider.getState()
		const prompt = supportPrompt.create(promptType, params, customSupportPrompts)

		if (command === "terminalAddToContext") {
			await visibleProvider.postMessageToWebview({ type: "invoke", invoke: "setChatBoxMessage", text: prompt })
			return
		}

		try {
			await visibleProvider.initClineWithTask(prompt)
		} catch (error) {
			if (error instanceof OrganizationAllowListViolationError) {
				// Errors from terminal commands seem to get swallowed / ignored.
				vscode.window.showErrorMessage(error.message)
			}
			throw error
		}
	}

	async resolveWebviewView(webviewView: vscode.WebviewView | vscode.WebviewPanel) {
		this.log("Resolving webview view")

		this.view = webviewView

		// Set panel reference according to webview type
		const inTabMode = "onDidChangeViewState" in webviewView
		if (inTabMode) {
			// Tag page type
			setPanel(webviewView, "tab")
		} else if ("onDidChangeVisibility" in webviewView) {
			// Sidebar Type
			setPanel(webviewView, "sidebar")
		}

		// Initialize out-of-scope variables that need to receive persistent global state values
		this.getState().then(
			({
				terminalShellIntegrationTimeout = Terminal.defaultShellIntegrationTimeout,
				terminalShellIntegrationDisabled = false,
				terminalCommandDelay = 0,
				terminalZshClearEolMark = true,
				terminalZshOhMy = false,
				terminalZshP10k = false,
				terminalPowershellCounter = false,
				terminalZdotdir = false,
			}) => {
				Terminal.setShellIntegrationTimeout(terminalShellIntegrationTimeout)
				Terminal.setShellIntegrationDisabled(terminalShellIntegrationDisabled)
				Terminal.setCommandDelay(terminalCommandDelay)
				Terminal.setTerminalZshClearEolMark(terminalZshClearEolMark)
				Terminal.setTerminalZshOhMy(terminalZshOhMy)
				Terminal.setTerminalZshP10k(terminalZshP10k)
				Terminal.setPowershellCounter(terminalPowershellCounter)
				Terminal.setTerminalZdotdir(terminalZdotdir)
			},
		)

		// Initialize tts enabled state
		this.getState().then(({ ttsEnabled }) => {
			setTtsEnabled(ttsEnabled ?? false)
		})

		// Initialize tts speed state
		this.getState().then(({ ttsSpeed }) => {
			setTtsSpeed(ttsSpeed ?? 1)
		})

		webviewView.webview.options = {
			// Allow scripts in the webview
			enableScripts: true,
			localResourceRoots: [this.contextProxy.extensionUri],
		}

		webviewView.webview.html =
			this.contextProxy.extensionMode === vscode.ExtensionMode.Development
				? await this.getHMRHtmlContent(webviewView.webview)
				: this.getHtmlContent(webviewView.webview)

		// Sets up an event listener to listen for messages passed from the webview view context
		// and executes code based on the message that is received
		this.setWebviewMessageListener(webviewView.webview)

		// Subscribe to code index status updates if the manager exists
		if (this.codeIndexManager) {
			this.codeIndexStatusSubscription = this.codeIndexManager.onProgressUpdate((update: IndexProgressUpdate) => {
				this.postMessageToWebview({
					type: "indexingStatusUpdate",
					values: update,
				})
			})
			this.webviewDisposables.push(this.codeIndexStatusSubscription)
		}

		// Logs show up in bottom panel > Debug Console
		//console.log("registering listener")

		// Listen for when the panel becomes visible
		// https://github.com/microsoft/vscode-discussions/discussions/840
		if ("onDidChangeViewState" in webviewView) {
			// WebviewView and WebviewPanel have all the same properties except for this visibility listener
			// panel
			const viewStateDisposable = webviewView.onDidChangeViewState(() => {
				if (this.view?.visible) {
					this.postMessageToWebview({ type: "action", action: "didBecomeVisible" })
				}
			})
			this.webviewDisposables.push(viewStateDisposable)
		} else if ("onDidChangeVisibility" in webviewView) {
			// sidebar
			const visibilityDisposable = webviewView.onDidChangeVisibility(() => {
				if (this.view?.visible) {
					this.postMessageToWebview({ type: "action", action: "didBecomeVisible" })
				}
			})
			this.webviewDisposables.push(visibilityDisposable)
		}

		// Listen for when the view is disposed
		// This happens when the user closes the view or when the view is closed programmatically
		webviewView.onDidDispose(
			async () => {
				if (inTabMode) {
					this.log("Disposing ClineProvider instance for tab view")
					await this.dispose()
				} else {
					this.log("Clearing webview resources for sidebar view")
					this.clearWebviewResources()
					this.codeIndexStatusSubscription?.dispose()
					this.codeIndexStatusSubscription = undefined
				}
			},
			null,
			this.disposables,
		)

		// Listen for when color changes
		const configDisposable = vscode.workspace.onDidChangeConfiguration(async (e) => {
			if (e && e.affectsConfiguration("workbench.colorTheme")) {
				// Sends latest theme name to webview
				await this.postMessageToWebview({ type: "theme", text: JSON.stringify(await getTheme()) })
			}
		})
		this.webviewDisposables.push(configDisposable)

		// If the extension is starting a new session, clear previous task state.
		await this.removeClineFromStack()

		this.log("Webview view resolved")
	}

	public async initClineWithSubTask(parent: Task, task?: string, images?: string[]) {
		return this.initClineWithTask(task, images, parent)
	}

	// When initializing a new task, (not from history but from a tool command
	// new_task) there is no need to remove the previous task since the new
	// task is a subtask of the previous one, and when it finishes it is removed
	// from the stack and the caller is resumed in this way we can have a chain
	// of tasks, each one being a sub task of the previous one until the main
	// task is finished.
	public async initClineWithTask(
		task?: string,
		images?: string[],
		parentTask?: Task,
		options: Partial<
			Pick<
				TaskOptions,
				"enableDiff" | "enableCheckpoints" | "fuzzyMatchThreshold" | "consecutiveMistakeLimit" | "experiments"
			>
		> = {},
	) {
		const {
			apiConfiguration,
			organizationAllowList,
			diffEnabled: enableDiff,
			enableCheckpoints,
			fuzzyMatchThreshold,
			experiments,
		} = await this.getState()

		if (!ProfileValidator.isProfileAllowed(apiConfiguration, organizationAllowList)) {
			throw new OrganizationAllowListViolationError(t("common:errors.violated_organization_allowlist"))
		}

		const cline = new Task({
			provider: this,
			apiConfiguration,
			enableDiff,
			enableCheckpoints,
			fuzzyMatchThreshold,
			task,
			images,
			experiments,
			rootTask: this.clineStack.length > 0 ? this.clineStack[0] : undefined,
			parentTask,
			taskNumber: this.clineStack.length + 1,
			onCreated: (cline) => this.emit("clineCreated", cline),
			...options,
		})

		await this.addClineToStack(cline)

		this.log(
			`[subtasks] ${cline.parentTask ? "child" : "parent"} task ${cline.taskId}.${cline.instanceId} instantiated`,
		)

		return cline
	}

	public async initClineWithHistoryItem(historyItem: HistoryItem & { rootTask?: Task; parentTask?: Task }) {
		await this.removeClineFromStack()

		const {
			apiConfiguration,
			diffEnabled: enableDiff,
			enableCheckpoints,
			fuzzyMatchThreshold,
			experiments,
		} = await this.getState()

		const cline = new Task({
			provider: this,
			apiConfiguration,
			enableDiff,
			enableCheckpoints,
			fuzzyMatchThreshold,
			historyItem,
			experiments,
			rootTask: historyItem.rootTask,
			parentTask: historyItem.parentTask,
			taskNumber: historyItem.number,
			onCreated: (cline) => this.emit("clineCreated", cline),
		})

		await this.addClineToStack(cline)
		this.log(
			`[subtasks] ${cline.parentTask ? "child" : "parent"} task ${cline.taskId}.${cline.instanceId} instantiated`,
		)
		return cline
	}

	public async postMessageToWebview(message: ExtensionMessage) {
		await this.view?.webview.postMessage(message)
	}

	private async getHMRHtmlContent(webview: vscode.Webview): Promise<string> {
		// Try to read the port from the file
		let localPort = "5173" // Default fallback
		try {
			const fs = require("fs")
			const path = require("path")
			const portFilePath = path.resolve(__dirname, "../../.vite-port")

			if (fs.existsSync(portFilePath)) {
				localPort = fs.readFileSync(portFilePath, "utf8").trim()
				console.log(`[ClineProvider:Vite] Using Vite server port from ${portFilePath}: ${localPort}`)
			} else {
				console.log(
					`[ClineProvider:Vite] Port file not found at ${portFilePath}, using default port: ${localPort}`,
				)
			}
		} catch (err) {
			console.error("[ClineProvider:Vite] Failed to read Vite port file:", err)
			// Continue with default port if file reading fails
		}

		const localServerUrl = `localhost:${localPort}`

		// Check if local dev server is running.
		try {
			await axios.get(`http://${localServerUrl}`)
		} catch (error) {
			vscode.window.showErrorMessage(t("common:errors.hmr_not_running"))

			return this.getHtmlContent(webview)
		}

		const nonce = getNonce()

		const stylesUri = getUri(webview, this.contextProxy.extensionUri, [
			"webview-ui",
			"build",
			"assets",
			"index.css",
		])

		const codiconsUri = getUri(webview, this.contextProxy.extensionUri, ["assets", "codicons", "codicon.css"])
		const materialIconsUri = getUri(webview, this.contextProxy.extensionUri, [
			"assets",
			"vscode-material-icons",
			"icons",
		])
		const imagesUri = getUri(webview, this.contextProxy.extensionUri, ["assets", "images"])
		const audioUri = getUri(webview, this.contextProxy.extensionUri, ["webview-ui", "audio"])

		const file = "src/index.tsx"
		const scriptUri = `http://${localServerUrl}/${file}`

		const reactRefresh = /*html*/ `
			<script nonce="${nonce}" type="module">
				import RefreshRuntime from "http://localhost:${localPort}/@react-refresh"
				RefreshRuntime.injectIntoGlobalHook(window)
				window.$RefreshReg$ = () => {}
				window.$RefreshSig$ = () => (type) => type
				window.__vite_plugin_react_preamble_installed__ = true
			</script>
		`

		const csp = [
			"default-src 'none'",
			`font-src ${webview.cspSource} data:`,
			`style-src ${webview.cspSource} 'unsafe-inline' https://* http://${localServerUrl} http://0.0.0.0:${localPort}`,
			`img-src ${webview.cspSource} https://storage.googleapis.com https://img.clerk.com data:`,
			`media-src ${webview.cspSource}`,
			`script-src 'unsafe-eval' ${webview.cspSource} https://* https://*.posthog.com http://${localServerUrl} http://0.0.0.0:${localPort} 'nonce-${nonce}'`,
			`connect-src https://* https://*.posthog.com ws://${localServerUrl} ws://0.0.0.0:${localPort} http://${localServerUrl} http://0.0.0.0:${localPort}`,
		]

		return /*html*/ `
			<!DOCTYPE html>
			<html lang="en">
				<head>
					<meta charset="utf-8">
					<meta name="viewport" content="width=device-width,initial-scale=1,shrink-to-fit=no">
					<meta http-equiv="Content-Security-Policy" content="${csp.join("; ")}">
					<link rel="stylesheet" type="text/css" href="${stylesUri}">
					<link href="${codiconsUri}" rel="stylesheet" />
					<script nonce="${nonce}">
						window.IMAGES_BASE_URI = "${imagesUri}"
						window.AUDIO_BASE_URI = "${audioUri}"
						window.MATERIAL_ICONS_BASE_URI = "${materialIconsUri}"
					</script>
					<title>Roo Code</title>
				</head>
				<body>
					<div id="root"></div>
					${reactRefresh}
					<script type="module" src="${scriptUri}"></script>
				</body>
			</html>
		`
	}

	/**
	 * Defines and returns the HTML that should be rendered within the webview panel.
	 *
	 * @remarks This is also the place where references to the React webview build files
	 * are created and inserted into the webview HTML.
	 *
	 * @param webview A reference to the extension webview
	 * @param extensionUri The URI of the directory containing the extension
	 * @returns A template string literal containing the HTML that should be
	 * rendered within the webview panel
	 */
	private getHtmlContent(webview: vscode.Webview): string {
		// Get the local path to main script run in the webview,
		// then convert it to a uri we can use in the webview.

		// The CSS file from the React build output
		const stylesUri = getUri(webview, this.contextProxy.extensionUri, [
			"webview-ui",
			"build",
			"assets",
			"index.css",
		])

		const scriptUri = getUri(webview, this.contextProxy.extensionUri, ["webview-ui", "build", "assets", "index.js"])
		const codiconsUri = getUri(webview, this.contextProxy.extensionUri, ["assets", "codicons", "codicon.css"])
		const materialIconsUri = getUri(webview, this.contextProxy.extensionUri, [
			"assets",
			"vscode-material-icons",
			"icons",
		])
		const imagesUri = getUri(webview, this.contextProxy.extensionUri, ["assets", "images"])
		const audioUri = getUri(webview, this.contextProxy.extensionUri, ["webview-ui", "audio"])

		// Use a nonce to only allow a specific script to be run.
		/*
		content security policy of your webview to only allow scripts that have a specific nonce
		create a content security policy meta tag so that only loading scripts with a nonce is allowed
		As your extension grows you will likely want to add custom styles, fonts, and/or images to your webview. If you do, you will need to update the content security policy meta tag to explicitly allow for these resources. E.g.
				<meta http-equiv="Content-Security-Policy" content="default-src 'none'; style-src ${webview.cspSource}; font-src ${webview.cspSource}; img-src ${webview.cspSource} https:; script-src 'nonce-${nonce}';">
		- 'unsafe-inline' is required for styles due to vscode-webview-toolkit's dynamic style injection
		- since we pass base64 images to the webview, we need to specify img-src ${webview.cspSource} data:;

		in meta tag we add nonce attribute: A cryptographic nonce (only used once) to allow scripts. The server must generate a unique nonce value each time it transmits a policy. It is critical to provide a nonce that cannot be guessed as bypassing a resource's policy is otherwise trivial.
		*/
		const nonce = getNonce()

		// Tip: Install the es6-string-html VS Code extension to enable code highlighting below
		return /*html*/ `
        <!DOCTYPE html>
        <html lang="en">
          <head>
            <meta charset="utf-8">
            <meta name="viewport" content="width=device-width,initial-scale=1,shrink-to-fit=no">
            <meta name="theme-color" content="#000000">
            <meta http-equiv="Content-Security-Policy" content="default-src 'none'; font-src ${webview.cspSource} data:; style-src ${webview.cspSource} 'unsafe-inline'; img-src ${webview.cspSource} https://storage.googleapis.com https://img.clerk.com data:; media-src ${webview.cspSource}; script-src ${webview.cspSource} 'wasm-unsafe-eval' 'nonce-${nonce}' https://us-assets.i.posthog.com 'strict-dynamic'; connect-src https://openrouter.ai https://api.requesty.ai https://us.i.posthog.com https://us-assets.i.posthog.com;">
            <link rel="stylesheet" type="text/css" href="${stylesUri}">
			<link href="${codiconsUri}" rel="stylesheet" />
			<script nonce="${nonce}">
				window.IMAGES_BASE_URI = "${imagesUri}"
				window.AUDIO_BASE_URI = "${audioUri}"
				window.MATERIAL_ICONS_BASE_URI = "${materialIconsUri}"
			</script>
            <title>Roo Code</title>
          </head>
          <body>
            <noscript>You need to enable JavaScript to run this app.</noscript>
            <div id="root"></div>
            <script nonce="${nonce}" type="module" src="${scriptUri}"></script>
          </body>
        </html>
      `
	}

	/**
	 * Sets up an event listener to listen for messages passed from the webview context and
	 * executes code based on the message that is received.
	 *
	 * @param webview A reference to the extension webview
	 */
	private setWebviewMessageListener(webview: vscode.Webview) {
		const onReceiveMessage = async (message: WebviewMessage) =>
			webviewMessageHandler(this, message, this.marketplaceManager)

		const messageDisposable = webview.onDidReceiveMessage(onReceiveMessage)
		this.webviewDisposables.push(messageDisposable)
	}

	/**
	 * Handle switching to a new mode, including updating the associated API configuration
	 * @param newMode The mode to switch to
	 */
	public async handleModeSwitch(newMode: Mode) {
		const cline = this.getCurrentCline()

		if (cline) {
			TelemetryService.instance.captureModeSwitch(cline.taskId, newMode)
			cline.emit("taskModeSwitched", cline.taskId, newMode)
		}

		await this.updateGlobalState("mode", newMode)

		// Load the saved API config for the new mode if it exists
		const savedConfigId = await this.providerSettingsManager.getModeConfigId(newMode)
		const listApiConfig = await this.providerSettingsManager.listConfig()

		// Update listApiConfigMeta first to ensure UI has latest data
		await this.updateGlobalState("listApiConfigMeta", listApiConfig)

		// If this mode has a saved config, use it.
		if (savedConfigId) {
			const profile = listApiConfig.find(({ id }) => id === savedConfigId)

			if (profile?.name) {
				await this.activateProviderProfile({ name: profile.name })
			}
		} else {
			// If no saved config for this mode, save current config as default.
			const currentApiConfigName = this.getGlobalState("currentApiConfigName")

			if (currentApiConfigName) {
				const config = listApiConfig.find((c) => c.name === currentApiConfigName)

				if (config?.id) {
					await this.providerSettingsManager.setModeConfig(newMode, config.id)
				}
			}
		}

		await this.postStateToWebview()
	}

	// Provider Profile Management

	getProviderProfileEntries(): ProviderSettingsEntry[] {
		return this.contextProxy.getValues().listApiConfigMeta || []
	}

	getProviderProfileEntry(name: string): ProviderSettingsEntry | undefined {
		return this.getProviderProfileEntries().find((profile) => profile.name === name)
	}

	public hasProviderProfileEntry(name: string): boolean {
		return !!this.getProviderProfileEntry(name)
	}

	async upsertProviderProfile(
		name: string,
		providerSettings: ProviderSettings,
		activate: boolean = true,
	): Promise<string | undefined> {
		try {
			// TODO: Do we need to be calling `activateProfile`? It's not
			// clear to me what the source of truth should be; in some cases
			// we rely on the `ContextProxy`'s data store and in other cases
			// we rely on the `ProviderSettingsManager`'s data store. It might
			// be simpler to unify these two.
			const id = await this.providerSettingsManager.saveConfig(name, providerSettings)

			if (activate) {
				const { mode } = await this.getState()

				// These promises do the following:
				// 1. Adds or updates the list of provider profiles.
				// 2. Sets the current provider profile.
				// 3. Sets the current mode's provider profile.
				// 4. Copies the provider settings to the context.
				//
				// Note: 1, 2, and 4 can be done in one `ContextProxy` call:
				// this.contextProxy.setValues({ ...providerSettings, listApiConfigMeta: ..., currentApiConfigName: ... })
				// We should probably switch to that and verify that it works.
				// I left the original implementation in just to be safe.
				await Promise.all([
					this.updateGlobalState("listApiConfigMeta", await this.providerSettingsManager.listConfig()),
					this.updateGlobalState("currentApiConfigName", name),
					this.providerSettingsManager.setModeConfig(mode, id),
					this.contextProxy.setProviderSettings(providerSettings),
				])

				// Notify CodeIndexManager about the settings change
				if (this.codeIndexManager) {
					await this.codeIndexManager.handleExternalSettingsChange()
				}

				// Change the provider for the current task.
				// TODO: We should rename `buildApiHandler` for clarity (e.g. `getProviderClient`).
				const task = this.getCurrentCline()

				if (task) {
					task.api = buildApiHandler(providerSettings)
				}
			} else {
				await this.updateGlobalState("listApiConfigMeta", await this.providerSettingsManager.listConfig())
			}

			await this.postStateToWebview()
			return id
		} catch (error) {
			this.log(
				`Error create new api configuration: ${JSON.stringify(error, Object.getOwnPropertyNames(error), 2)}`,
			)

			vscode.window.showErrorMessage(t("common:errors.create_api_config"))
			return undefined
		}
	}

	async deleteProviderProfile(profileToDelete: ProviderSettingsEntry) {
		const globalSettings = this.contextProxy.getValues()
		let profileToActivate: string | undefined = globalSettings.currentApiConfigName

		if (profileToDelete.name === profileToActivate) {
			profileToActivate = this.getProviderProfileEntries().find(({ name }) => name !== profileToDelete.name)?.name
		}

		if (!profileToActivate) {
			throw new Error("You cannot delete the last profile")
		}

		const entries = this.getProviderProfileEntries().filter(({ name }) => name !== profileToDelete.name)

		await this.contextProxy.setValues({
			...globalSettings,
			currentApiConfigName: profileToActivate,
			listApiConfigMeta: entries,
		})

		await this.postStateToWebview()
	}

	async activateProviderProfile(args: { name: string } | { id: string }) {
		const { name, id, ...providerSettings } = await this.providerSettingsManager.activateProfile(args)

		// See `upsertProviderProfile` for a description of what this is doing.
		await Promise.all([
			this.contextProxy.setValue("listApiConfigMeta", await this.providerSettingsManager.listConfig()),
			this.contextProxy.setValue("currentApiConfigName", name),
			this.contextProxy.setProviderSettings(providerSettings),
		])

		const { mode } = await this.getState()

		if (id) {
			await this.providerSettingsManager.setModeConfig(mode, id)
		}

		// Change the provider for the current task.
		const task = this.getCurrentCline()

		if (task) {
			task.api = buildApiHandler(providerSettings)
		}

		await this.postStateToWebview()
	}

	// Task Management

	async cancelTask() {
		const cline = this.getCurrentCline()

		if (!cline) {
			return
		}

		console.log(`[subtasks] cancelling task ${cline.taskId}.${cline.instanceId}`)

		const { historyItem } = await this.getTaskWithId(cline.taskId)
		// Preserve parent and root task information for history item.
		const rootTask = cline.rootTask
		const parentTask = cline.parentTask

		cline.abortTask()

		await pWaitFor(
			() =>
				this.getCurrentCline()! === undefined ||
				this.getCurrentCline()!.isStreaming === false ||
				this.getCurrentCline()!.didFinishAbortingStream ||
				// If only the first chunk is processed, then there's no
				// need to wait for graceful abort (closes edits, browser,
				// etc).
				this.getCurrentCline()!.isWaitingForFirstChunk,
			{
				timeout: 3_000,
			},
		).catch(() => {
			console.error("Failed to abort task")
		})

		if (this.getCurrentCline()) {
			// 'abandoned' will prevent this Cline instance from affecting
			// future Cline instances. This may happen if its hanging on a
			// streaming request.
			this.getCurrentCline()!.abandoned = true
		}

		// Clears task again, so we need to abortTask manually above.
		await this.initClineWithHistoryItem({ ...historyItem, rootTask, parentTask })
	}

	async updateCustomInstructions(instructions?: string) {
		// User may be clearing the field.
		await this.updateGlobalState("customInstructions", instructions || undefined)
		await this.postStateToWebview()
	}

	// MCP

	async ensureMcpServersDirectoryExists(): Promise<string> {
		// Get platform-specific application data directory
		let mcpServersDir: string
		if (process.platform === "win32") {
			// Windows: %APPDATA%\Roo-Code\MCP
			mcpServersDir = path.join(os.homedir(), "AppData", "Roaming", "Roo-Code", "MCP")
		} else if (process.platform === "darwin") {
			// macOS: ~/Documents/Cline/MCP
			mcpServersDir = path.join(os.homedir(), "Documents", "Cline", "MCP")
		} else {
			// Linux: ~/.local/share/Cline/MCP
			mcpServersDir = path.join(os.homedir(), ".local", "share", "Roo-Code", "MCP")
		}

		try {
			await fs.mkdir(mcpServersDir, { recursive: true })
		} catch (error) {
			// Fallback to a relative path if directory creation fails
			return path.join(os.homedir(), ".roo-code", "mcp")
		}
		return mcpServersDir
	}

	async ensureSettingsDirectoryExists(): Promise<string> {
		const { getSettingsDirectoryPath } = await import("../../utils/storage")
		const globalStoragePath = this.contextProxy.globalStorageUri.fsPath
		return getSettingsDirectoryPath(globalStoragePath)
	}

	// OpenRouter

	async handleOpenRouterCallback(code: string) {
		let { apiConfiguration, currentApiConfigName } = await this.getState()

		let apiKey: string
		try {
			const baseUrl = apiConfiguration.openRouterBaseUrl || "https://openrouter.ai/api/v1"
			// Extract the base domain for the auth endpoint
			const baseUrlDomain = baseUrl.match(/^(https?:\/\/[^\/]+)/)?.[1] || "https://openrouter.ai"
			const response = await axios.post(`${baseUrlDomain}/api/v1/auth/keys`, { code })
			if (response.data && response.data.key) {
				apiKey = response.data.key
			} else {
				throw new Error("Invalid response from OpenRouter API")
			}
		} catch (error) {
			this.log(
				`Error exchanging code for API key: ${JSON.stringify(error, Object.getOwnPropertyNames(error), 2)}`,
			)
			throw error
		}

		const newConfiguration: ProviderSettings = {
			...apiConfiguration,
			apiProvider: "openrouter",
			openRouterApiKey: apiKey,
			openRouterModelId: apiConfiguration?.openRouterModelId || openRouterDefaultModelId,
		}

		await this.upsertProviderProfile(currentApiConfigName, newConfiguration)
	}

	// Glama

	async handleGlamaCallback(code: string) {
		let apiKey: string
		try {
			const response = await axios.post("https://glama.ai/api/gateway/v1/auth/exchange-code", { code })
			if (response.data && response.data.apiKey) {
				apiKey = response.data.apiKey
			} else {
				throw new Error("Invalid response from Glama API")
			}
		} catch (error) {
			this.log(
				`Error exchanging code for API key: ${JSON.stringify(error, Object.getOwnPropertyNames(error), 2)}`,
			)
			throw error
		}

		const { apiConfiguration, currentApiConfigName } = await this.getState()

		const newConfiguration: ProviderSettings = {
			...apiConfiguration,
			apiProvider: "glama",
			glamaApiKey: apiKey,
			glamaModelId: apiConfiguration?.glamaModelId || glamaDefaultModelId,
		}

		await this.upsertProviderProfile(currentApiConfigName, newConfiguration)
	}

	// Requesty

	async handleRequestyCallback(code: string) {
		let { apiConfiguration, currentApiConfigName } = await this.getState()

		const newConfiguration: ProviderSettings = {
			...apiConfiguration,
			apiProvider: "requesty",
			requestyApiKey: code,
			requestyModelId: apiConfiguration?.requestyModelId || requestyDefaultModelId,
		}

		await this.upsertProviderProfile(currentApiConfigName, newConfiguration)
	}

	// Task history

	async getTaskWithId(id: string): Promise<{
		historyItem: HistoryItem
		taskDirPath: string
		apiConversationHistoryFilePath: string
		uiMessagesFilePath: string
		apiConversationHistory: Anthropic.MessageParam[]
	}> {
		const history = this.getGlobalState("taskHistory") ?? []
		const historyItem = history.find((item) => item.id === id)

		if (historyItem) {
			const { getTaskDirectoryPath } = await import("../../utils/storage")
			const globalStoragePath = this.contextProxy.globalStorageUri.fsPath
			const taskDirPath = await getTaskDirectoryPath(globalStoragePath, id)
			const apiConversationHistoryFilePath = path.join(taskDirPath, GlobalFileNames.apiConversationHistory)
			const uiMessagesFilePath = path.join(taskDirPath, GlobalFileNames.uiMessages)
			const fileExists = await fileExistsAtPath(apiConversationHistoryFilePath)

			if (fileExists) {
				const apiConversationHistory = JSON.parse(await fs.readFile(apiConversationHistoryFilePath, "utf8"))

				return {
					historyItem,
					taskDirPath,
					apiConversationHistoryFilePath,
					uiMessagesFilePath,
					apiConversationHistory,
				}
			}
		}

		// if we tried to get a task that doesn't exist, remove it from state
		// FIXME: this seems to happen sometimes when the json file doesnt save to disk for some reason
		await this.deleteTaskFromState(id)
		throw new Error("Task not found")
	}

	async showTaskWithId(id: string) {
		if (id !== this.getCurrentCline()?.taskId) {
			// Non-current task.
			const { historyItem } = await this.getTaskWithId(id)
			await this.initClineWithHistoryItem(historyItem) // Clears existing task.
		}

		await this.postMessageToWebview({ type: "action", action: "chatButtonClicked" })
	}

	async exportTaskWithId(id: string) {
		const { historyItem, apiConversationHistory } = await this.getTaskWithId(id)
		await downloadTask(historyItem.ts, apiConversationHistory)
	}

	/* Condenses a task's message history to use fewer tokens. */
	async condenseTaskContext(taskId: string) {
		let task: Task | undefined
		for (let i = this.clineStack.length - 1; i >= 0; i--) {
			if (this.clineStack[i].taskId === taskId) {
				task = this.clineStack[i]
				break
			}
		}
		if (!task) {
			throw new Error(`Task with id ${taskId} not found in stack`)
		}
		await task.condenseContext()
		await this.postMessageToWebview({ type: "condenseTaskContextResponse", text: taskId })
	}

	// this function deletes a task from task hidtory, and deletes it's checkpoints and delete the task folder
	async deleteTaskWithId(id: string) {
		try {
			// get the task directory full path
			const { taskDirPath } = await this.getTaskWithId(id)

			// remove task from stack if it's the current task
			if (id === this.getCurrentCline()?.taskId) {
				// if we found the taskid to delete - call finish to abort this task and allow a new task to be started,
				// if we are deleting a subtask and parent task is still waiting for subtask to finish - it allows the parent to resume (this case should neve exist)
				await this.finishSubTask(t("common:tasks.deleted"))
			}

			// delete task from the task history state
			await this.deleteTaskFromState(id)

			// Delete associated shadow repository or branch.
			// TODO: Store `workspaceDir` in the `HistoryItem` object.
			const globalStorageDir = this.contextProxy.globalStorageUri.fsPath
			const workspaceDir = this.cwd

			try {
				await ShadowCheckpointService.deleteTask({ taskId: id, globalStorageDir, workspaceDir })
			} catch (error) {
				console.error(
					`[deleteTaskWithId${id}] failed to delete associated shadow repository or branch: ${error instanceof Error ? error.message : String(error)}`,
				)
			}

			// delete the entire task directory including checkpoints and all content
			try {
				await fs.rm(taskDirPath, { recursive: true, force: true })
				console.log(`[deleteTaskWithId${id}] removed task directory`)
			} catch (error) {
				console.error(
					`[deleteTaskWithId${id}] failed to remove task directory: ${error instanceof Error ? error.message : String(error)}`,
				)
			}
		} catch (error) {
			// If task is not found, just remove it from state
			if (error instanceof Error && error.message === "Task not found") {
				await this.deleteTaskFromState(id)
				return
			}
			throw error
		}
	}

	async deleteTaskFromState(id: string) {
		const taskHistory = this.getGlobalState("taskHistory") ?? []
		const updatedTaskHistory = taskHistory.filter((task) => task.id !== id)
		await this.updateGlobalState("taskHistory", updatedTaskHistory)
		await this.postStateToWebview()
	}

	async postStateToWebview() {
		const state = await this.getStateToPostToWebview()
		this.postMessageToWebview({ type: "state", state })

		// Check MDM compliance and send user to account tab if not compliant
		if (!this.checkMdmCompliance()) {
			await this.postMessageToWebview({ type: "action", action: "accountButtonClicked" })
		}
	}

	/**
	 * Fetches marketplace data on demand to avoid blocking main state updates
	 */
	async fetchMarketplaceData() {
		try {
			const [marketplaceItems, marketplaceInstalledMetadata] = await Promise.all([
				this.marketplaceManager.getCurrentItems().catch((error) => {
					console.error("Failed to fetch marketplace items:", error)
					return [] as MarketplaceItem[]
				}),
				this.marketplaceManager.getInstallationMetadata().catch((error) => {
					console.error("Failed to fetch installation metadata:", error)
					return { project: {}, global: {} } as MarketplaceInstalledMetadata
				}),
			])

			// Send marketplace data separately
			this.postMessageToWebview({
				type: "marketplaceData",
				marketplaceItems: marketplaceItems || [],
				marketplaceInstalledMetadata: marketplaceInstalledMetadata || { project: {}, global: {} },
			})
		} catch (error) {
			console.error("Failed to fetch marketplace data:", error)
			// Send empty data on error to prevent UI from hanging
			this.postMessageToWebview({
				type: "marketplaceData",
				marketplaceItems: [],
				marketplaceInstalledMetadata: { project: {}, global: {} },
			})

			// Show user-friendly error notification for network issues
			if (error instanceof Error && error.message.includes("timeout")) {
				vscode.window.showWarningMessage(
					"Marketplace data could not be loaded due to network restrictions. Core functionality remains available.",
				)
			}
		}
	}

	/**
	 * Checks if there is a file-based system prompt override for the given mode
	 */
	async hasFileBasedSystemPromptOverride(mode: Mode): Promise<boolean> {
		const promptFilePath = getSystemPromptFilePath(this.cwd, mode)
		return await fileExistsAtPath(promptFilePath)
	}

	async getStateToPostToWebview() {
		const {
			apiConfiguration,
			lastShownAnnouncementId,
			customInstructions,
			alwaysAllowReadOnly,
			alwaysAllowReadOnlyOutsideWorkspace,
			alwaysAllowWrite,
			alwaysAllowWriteOutsideWorkspace,
			alwaysAllowWriteProtected,
			alwaysAllowExecute,
			alwaysAllowBrowser,
			alwaysAllowMcp,
			alwaysAllowModeSwitch,
			alwaysAllowSubtasks,
			allowedMaxRequests,
			autoCondenseContext,
			autoCondenseContextPercent,
			soundEnabled,
			ttsEnabled,
			ttsSpeed,
			diffEnabled,
			enableCheckpoints,
			taskHistory,
			soundVolume,
			browserViewportSize,
			screenshotQuality,
			remoteBrowserHost,
			remoteBrowserEnabled,
			cachedChromeHostUrl,
			writeDelayMs,
			terminalOutputLineLimit,
			terminalShellIntegrationTimeout,
			terminalShellIntegrationDisabled,
			terminalCommandDelay,
			terminalPowershellCounter,
			terminalZshClearEolMark,
			terminalZshOhMy,
			terminalZshP10k,
			terminalZdotdir,
			fuzzyMatchThreshold,
			mcpEnabled,
			enableMcpServerCreation,
			alwaysApproveResubmit,
			requestDelaySeconds,
			currentApiConfigName,
			listApiConfigMeta,
			pinnedApiConfigs,
			mode,
			customModePrompts,
			customSupportPrompts,
			enhancementApiConfigId,
			autoApprovalEnabled,
			customModes,
			experiments,
			maxOpenTabsContext,
			maxWorkspaceFiles,
			browserToolEnabled,
			telemetrySetting,
			showRooIgnoredFiles,
			language,
			maxReadFileLine,
			terminalCompressProgressBar,
			historyPreviewCollapsed,
			cloudUserInfo,
			cloudIsAuthenticated,
			sharingEnabled,
			organizationAllowList,
			maxConcurrentFileReads,
			condensingApiConfigId,
			customCondensingPrompt,
			codebaseIndexConfig,
			codebaseIndexModels,
			profileThresholds,
		} = await this.getState()

		const telemetryKey = process.env.POSTHOG_API_KEY
		const machineId = vscode.env.machineId
		const allowedCommands = vscode.workspace.getConfiguration(Package.name).get<string[]>("allowedCommands") || []
		const cwd = this.cwd

		// Check if there's a system prompt override for the current mode
		const currentMode = mode ?? defaultModeSlug
		const hasSystemPromptOverride = await this.hasFileBasedSystemPromptOverride(currentMode)

		return {
			version: this.context.extension?.packageJSON?.version ?? "",
			apiConfiguration,
			customInstructions,
			alwaysAllowReadOnly: alwaysAllowReadOnly ?? false,
			alwaysAllowReadOnlyOutsideWorkspace: alwaysAllowReadOnlyOutsideWorkspace ?? false,
			alwaysAllowWrite: alwaysAllowWrite ?? false,
			alwaysAllowWriteOutsideWorkspace: alwaysAllowWriteOutsideWorkspace ?? false,
			alwaysAllowWriteProtected: alwaysAllowWriteProtected ?? false,
			alwaysAllowExecute: alwaysAllowExecute ?? false,
			alwaysAllowBrowser: alwaysAllowBrowser ?? false,
			alwaysAllowMcp: alwaysAllowMcp ?? false,
			alwaysAllowModeSwitch: alwaysAllowModeSwitch ?? false,
			alwaysAllowSubtasks: alwaysAllowSubtasks ?? false,
			allowedMaxRequests,
			autoCondenseContext: autoCondenseContext ?? true,
			autoCondenseContextPercent: autoCondenseContextPercent ?? 100,
			uriScheme: vscode.env.uriScheme,
			currentTaskItem: this.getCurrentCline()?.taskId
				? (taskHistory || []).find((item: HistoryItem) => item.id === this.getCurrentCline()?.taskId)
				: undefined,
			clineMessages: this.getCurrentCline()?.clineMessages || [],
			taskHistory: (taskHistory || [])
				.filter((item: HistoryItem) => item.ts && item.task)
				.sort((a: HistoryItem, b: HistoryItem) => b.ts - a.ts),
			soundEnabled: soundEnabled ?? false,
			ttsEnabled: ttsEnabled ?? false,
			ttsSpeed: ttsSpeed ?? 1.0,
			diffEnabled: diffEnabled ?? true,
			enableCheckpoints: enableCheckpoints ?? true,
			shouldShowAnnouncement:
				telemetrySetting !== "unset" && lastShownAnnouncementId !== this.latestAnnouncementId,
			allowedCommands,
			soundVolume: soundVolume ?? 0.5,
			browserViewportSize: browserViewportSize ?? "900x600",
			screenshotQuality: screenshotQuality ?? 75,
			remoteBrowserHost,
			remoteBrowserEnabled: remoteBrowserEnabled ?? false,
			cachedChromeHostUrl: cachedChromeHostUrl,
			writeDelayMs: writeDelayMs ?? 1000,
			terminalOutputLineLimit: terminalOutputLineLimit ?? 500,
			terminalShellIntegrationTimeout: terminalShellIntegrationTimeout ?? Terminal.defaultShellIntegrationTimeout,
			terminalShellIntegrationDisabled: terminalShellIntegrationDisabled ?? false,
			terminalCommandDelay: terminalCommandDelay ?? 0,
			terminalPowershellCounter: terminalPowershellCounter ?? false,
			terminalZshClearEolMark: terminalZshClearEolMark ?? true,
			terminalZshOhMy: terminalZshOhMy ?? false,
			terminalZshP10k: terminalZshP10k ?? false,
			terminalZdotdir: terminalZdotdir ?? false,
			fuzzyMatchThreshold: fuzzyMatchThreshold ?? 1.0,
			mcpEnabled: mcpEnabled ?? true,
			enableMcpServerCreation: enableMcpServerCreation ?? true,
			alwaysApproveResubmit: alwaysApproveResubmit ?? false,
			requestDelaySeconds: requestDelaySeconds ?? 10,
			currentApiConfigName: currentApiConfigName ?? "default",
			listApiConfigMeta: listApiConfigMeta ?? [],
			pinnedApiConfigs: pinnedApiConfigs ?? {},
			mode: mode ?? defaultModeSlug,
			customModePrompts: customModePrompts ?? {},
			customSupportPrompts: customSupportPrompts ?? {},
			enhancementApiConfigId,
			autoApprovalEnabled: autoApprovalEnabled ?? false,
			customModes,
			experiments: experiments ?? experimentDefault,
			mcpServers: this.mcpHub?.getAllServers() ?? [],
			maxOpenTabsContext: maxOpenTabsContext ?? 20,
			maxWorkspaceFiles: maxWorkspaceFiles ?? 200,
			cwd,
			browserToolEnabled: browserToolEnabled ?? true,
			telemetrySetting,
			telemetryKey,
			machineId,
			showRooIgnoredFiles: showRooIgnoredFiles ?? true,
			language: language ?? formatLanguage(vscode.env.language),
			renderContext: this.renderContext,
			maxReadFileLine: maxReadFileLine ?? -1,
			maxConcurrentFileReads: maxConcurrentFileReads ?? 5,
			settingsImportedAt: this.settingsImportedAt,
			terminalCompressProgressBar: terminalCompressProgressBar ?? true,
			hasSystemPromptOverride,
			historyPreviewCollapsed: historyPreviewCollapsed ?? false,
			cloudUserInfo,
			cloudIsAuthenticated: cloudIsAuthenticated ?? false,
			sharingEnabled: sharingEnabled ?? false,
			organizationAllowList,
			condensingApiConfigId,
			customCondensingPrompt,
			codebaseIndexModels: codebaseIndexModels ?? EMBEDDING_MODEL_PROFILES,
			codebaseIndexConfig: codebaseIndexConfig ?? {
				codebaseIndexEnabled: false,
				codebaseIndexQdrantUrl: "http://localhost:6333",
				codebaseIndexEmbedderProvider: "openai",
				codebaseIndexEmbedderBaseUrl: "",
				codebaseIndexEmbedderModelId: "",
			},
			mdmCompliant: this.checkMdmCompliance(),
<<<<<<< HEAD
			hasOpenedModeSelector: this.getGlobalState("hasOpenedModeSelector") ?? false,
=======
			profileThresholds: profileThresholds ?? {},
>>>>>>> abaa3d81
		}
	}

	/**
	 * Storage
	 * https://dev.to/kompotkot/how-to-use-secretstorage-in-your-vscode-extensions-2hco
	 * https://www.eliostruyf.com/devhack-code-extension-storage-options/
	 */

	async getState() {
		const stateValues = this.contextProxy.getValues()
		const customModes = await this.customModesManager.getCustomModes()

		// Determine apiProvider with the same logic as before.
		const apiProvider: ProviderName = stateValues.apiProvider ? stateValues.apiProvider : "anthropic"

		// Build the apiConfiguration object combining state values and secrets.
		const providerSettings = this.contextProxy.getProviderSettings()

		// Ensure apiProvider is set properly if not already in state
		if (!providerSettings.apiProvider) {
			providerSettings.apiProvider = apiProvider
		}

		let organizationAllowList = ORGANIZATION_ALLOW_ALL

		try {
			organizationAllowList = await CloudService.instance.getAllowList()
		} catch (error) {
			console.error(
				`[getState] failed to get organization allow list: ${error instanceof Error ? error.message : String(error)}`,
			)
		}

		let cloudUserInfo: CloudUserInfo | null = null

		try {
			cloudUserInfo = CloudService.instance.getUserInfo()
		} catch (error) {
			console.error(
				`[getState] failed to get cloud user info: ${error instanceof Error ? error.message : String(error)}`,
			)
		}

		let cloudIsAuthenticated: boolean = false

		try {
			cloudIsAuthenticated = CloudService.instance.isAuthenticated()
		} catch (error) {
			console.error(
				`[getState] failed to get cloud authentication state: ${error instanceof Error ? error.message : String(error)}`,
			)
		}

		let sharingEnabled: boolean = false

		try {
			sharingEnabled = await CloudService.instance.canShareTask()
		} catch (error) {
			console.error(
				`[getState] failed to get sharing enabled state: ${error instanceof Error ? error.message : String(error)}`,
			)
		}

		// Return the same structure as before
		return {
			apiConfiguration: providerSettings,
			lastShownAnnouncementId: stateValues.lastShownAnnouncementId,
			customInstructions: stateValues.customInstructions,
			apiModelId: stateValues.apiModelId,
			alwaysAllowReadOnly: stateValues.alwaysAllowReadOnly ?? false,
			alwaysAllowReadOnlyOutsideWorkspace: stateValues.alwaysAllowReadOnlyOutsideWorkspace ?? false,
			alwaysAllowWrite: stateValues.alwaysAllowWrite ?? false,
			alwaysAllowWriteOutsideWorkspace: stateValues.alwaysAllowWriteOutsideWorkspace ?? false,
			alwaysAllowWriteProtected: stateValues.alwaysAllowWriteProtected ?? false,
			alwaysAllowExecute: stateValues.alwaysAllowExecute ?? false,
			alwaysAllowBrowser: stateValues.alwaysAllowBrowser ?? false,
			alwaysAllowMcp: stateValues.alwaysAllowMcp ?? false,
			alwaysAllowModeSwitch: stateValues.alwaysAllowModeSwitch ?? false,
			alwaysAllowSubtasks: stateValues.alwaysAllowSubtasks ?? false,
			allowedMaxRequests: stateValues.allowedMaxRequests,
			autoCondenseContext: stateValues.autoCondenseContext ?? true,
			autoCondenseContextPercent: stateValues.autoCondenseContextPercent ?? 100,
			taskHistory: stateValues.taskHistory,
			allowedCommands: stateValues.allowedCommands,
			soundEnabled: stateValues.soundEnabled ?? false,
			ttsEnabled: stateValues.ttsEnabled ?? false,
			ttsSpeed: stateValues.ttsSpeed ?? 1.0,
			diffEnabled: stateValues.diffEnabled ?? true,
			enableCheckpoints: stateValues.enableCheckpoints ?? true,
			soundVolume: stateValues.soundVolume,
			browserViewportSize: stateValues.browserViewportSize ?? "900x600",
			screenshotQuality: stateValues.screenshotQuality ?? 75,
			remoteBrowserHost: stateValues.remoteBrowserHost,
			remoteBrowserEnabled: stateValues.remoteBrowserEnabled ?? false,
			cachedChromeHostUrl: stateValues.cachedChromeHostUrl as string | undefined,
			fuzzyMatchThreshold: stateValues.fuzzyMatchThreshold ?? 1.0,
			writeDelayMs: stateValues.writeDelayMs ?? 1000,
			terminalOutputLineLimit: stateValues.terminalOutputLineLimit ?? 500,
			terminalShellIntegrationTimeout:
				stateValues.terminalShellIntegrationTimeout ?? Terminal.defaultShellIntegrationTimeout,
			terminalShellIntegrationDisabled: stateValues.terminalShellIntegrationDisabled ?? false,
			terminalCommandDelay: stateValues.terminalCommandDelay ?? 0,
			terminalPowershellCounter: stateValues.terminalPowershellCounter ?? false,
			terminalZshClearEolMark: stateValues.terminalZshClearEolMark ?? true,
			terminalZshOhMy: stateValues.terminalZshOhMy ?? false,
			terminalZshP10k: stateValues.terminalZshP10k ?? false,
			terminalZdotdir: stateValues.terminalZdotdir ?? false,
			terminalCompressProgressBar: stateValues.terminalCompressProgressBar ?? true,
			mode: stateValues.mode ?? defaultModeSlug,
			language: stateValues.language ?? formatLanguage(vscode.env.language),
			mcpEnabled: stateValues.mcpEnabled ?? true,
			enableMcpServerCreation: stateValues.enableMcpServerCreation ?? true,
			alwaysApproveResubmit: stateValues.alwaysApproveResubmit ?? false,
			requestDelaySeconds: Math.max(5, stateValues.requestDelaySeconds ?? 10),
			currentApiConfigName: stateValues.currentApiConfigName ?? "default",
			listApiConfigMeta: stateValues.listApiConfigMeta ?? [],
			pinnedApiConfigs: stateValues.pinnedApiConfigs ?? {},
			modeApiConfigs: stateValues.modeApiConfigs ?? ({} as Record<Mode, string>),
			customModePrompts: stateValues.customModePrompts ?? {},
			customSupportPrompts: stateValues.customSupportPrompts ?? {},
			enhancementApiConfigId: stateValues.enhancementApiConfigId,
			experiments: stateValues.experiments ?? experimentDefault,
			autoApprovalEnabled: stateValues.autoApprovalEnabled ?? false,
			customModes,
			maxOpenTabsContext: stateValues.maxOpenTabsContext ?? 20,
			maxWorkspaceFiles: stateValues.maxWorkspaceFiles ?? 200,
			openRouterUseMiddleOutTransform: stateValues.openRouterUseMiddleOutTransform ?? true,
			browserToolEnabled: stateValues.browserToolEnabled ?? true,
			telemetrySetting: stateValues.telemetrySetting || "unset",
			showRooIgnoredFiles: stateValues.showRooIgnoredFiles ?? true,
			maxReadFileLine: stateValues.maxReadFileLine ?? -1,
			maxConcurrentFileReads: stateValues.maxConcurrentFileReads ?? 5,
			historyPreviewCollapsed: stateValues.historyPreviewCollapsed ?? false,
			cloudUserInfo,
			cloudIsAuthenticated,
			sharingEnabled,
			organizationAllowList,
			// Explicitly add condensing settings
			condensingApiConfigId: stateValues.condensingApiConfigId,
			customCondensingPrompt: stateValues.customCondensingPrompt,
			codebaseIndexModels: stateValues.codebaseIndexModels ?? EMBEDDING_MODEL_PROFILES,
			codebaseIndexConfig: stateValues.codebaseIndexConfig ?? {
				codebaseIndexEnabled: false,
				codebaseIndexQdrantUrl: "http://localhost:6333",
				codebaseIndexEmbedderProvider: "openai",
				codebaseIndexEmbedderBaseUrl: "",
				codebaseIndexEmbedderModelId: "",
			},
			profileThresholds: stateValues.profileThresholds ?? {},
		}
	}

	async updateTaskHistory(item: HistoryItem): Promise<HistoryItem[]> {
		const history = (this.getGlobalState("taskHistory") as HistoryItem[] | undefined) || []
		const existingItemIndex = history.findIndex((h) => h.id === item.id)

		if (existingItemIndex !== -1) {
			history[existingItemIndex] = item
		} else {
			history.push(item)
		}

		await this.updateGlobalState("taskHistory", history)
		return history
	}

	// ContextProxy

	// @deprecated - Use `ContextProxy#setValue` instead.
	private async updateGlobalState<K extends keyof GlobalState>(key: K, value: GlobalState[K]) {
		await this.contextProxy.setValue(key, value)
	}

	// @deprecated - Use `ContextProxy#getValue` instead.
	private getGlobalState<K extends keyof GlobalState>(key: K) {
		return this.contextProxy.getValue(key)
	}

	public async setValue<K extends keyof RooCodeSettings>(key: K, value: RooCodeSettings[K]) {
		await this.contextProxy.setValue(key, value)
	}

	public getValue<K extends keyof RooCodeSettings>(key: K) {
		return this.contextProxy.getValue(key)
	}

	public getValues() {
		return this.contextProxy.getValues()
	}

	public async setValues(values: RooCodeSettings) {
		await this.contextProxy.setValues(values)
	}

	// cwd

	get cwd() {
		return getWorkspacePath()
	}

	// dev

	async resetState() {
		const answer = await vscode.window.showInformationMessage(
			t("common:confirmation.reset_state"),
			{ modal: true },
			t("common:answers.yes"),
		)

		if (answer !== t("common:answers.yes")) {
			return
		}

		await this.contextProxy.resetAllState()
		await this.providerSettingsManager.resetAllConfigs()
		await this.customModesManager.resetCustomModes()
		await this.removeClineFromStack()
		await this.postStateToWebview()
		await this.postMessageToWebview({ type: "action", action: "chatButtonClicked" })
	}

	// logging

	public log(message: string) {
		this.outputChannel.appendLine(message)
		console.log(message)
	}

	// integration tests

	get viewLaunched() {
		return this.isViewLaunched
	}

	get messages() {
		return this.getCurrentCline()?.clineMessages || []
	}

	// Add public getter
	public getMcpHub(): McpHub | undefined {
		return this.mcpHub
	}

	/**
	 * Check if the current state is compliant with MDM policy
	 * @returns true if compliant, false if blocked
	 */
	public checkMdmCompliance(): boolean {
		if (!this.mdmService) {
			return true // No MDM service, allow operation
		}

		const compliance = this.mdmService.isCompliant()

		if (!compliance.compliant) {
			return false
		}

		return true
	}

	/**
	 * Returns properties to be included in every telemetry event
	 * This method is called by the telemetry service to get context information
	 * like the current mode, API provider, etc.
	 */
	public async getTelemetryProperties(): Promise<TelemetryProperties> {
		const { mode, apiConfiguration, language } = await this.getState()
		const task = this.getCurrentCline()

		const packageJSON = this.context.extension?.packageJSON

		return {
			appName: packageJSON?.name ?? Package.name,
			appVersion: packageJSON?.version ?? Package.version,
			vscodeVersion: vscode.version,
			platform: process.platform,
			editorName: vscode.env.appName,
			language,
			mode,
			apiProvider: apiConfiguration?.apiProvider,
			modelId: task?.api?.getModel().id,
			diffStrategy: task?.diffStrategy?.getName(),
			isSubtask: task ? !!task.parentTask : undefined,
		}
	}
}<|MERGE_RESOLUTION|>--- conflicted
+++ resolved
@@ -1484,11 +1484,8 @@
 				codebaseIndexEmbedderModelId: "",
 			},
 			mdmCompliant: this.checkMdmCompliance(),
-<<<<<<< HEAD
+			profileThresholds: profileThresholds ?? {},
 			hasOpenedModeSelector: this.getGlobalState("hasOpenedModeSelector") ?? false,
-=======
-			profileThresholds: profileThresholds ?? {},
->>>>>>> abaa3d81
 		}
 	}
 
