--- conflicted
+++ resolved
@@ -2042,9 +2042,6 @@
 	}
 
 	async handleKiloCodeCallback(token: string) {
-<<<<<<< HEAD
-		await this.updateGlobalState("kilocodeToken", token)
-=======
 		const kilocode: ApiProvider = "kilocode"
 
 		await this.storeSecret("kilocodeToken", token)
@@ -2061,7 +2058,6 @@
 				kilocodeToken: token,
 			})
 		}
->>>>>>> 602ec097
 	}
 
 	// Task history
