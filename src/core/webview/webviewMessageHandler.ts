--- conflicted
+++ resolved
@@ -878,40 +878,31 @@
 		case "flushRouterModels": {
 			const { apiConfiguration } = await provider.getState()
 			const routerNameFlush: RouterName = toRouterName(message.text)
-<<<<<<< HEAD
-
-			await flushModels(
-				routerNameFlush,
-				true,
-				apiConfiguration?.apiProvider === "zgsm"
-					? {
-							provider: "zgsm",
-							baseUrl: apiConfiguration?.zgsmBaseUrl,
-							apiKey: apiConfiguration?.zgsmAccessToken,
-							openAiHeaders: apiConfiguration?.openAiHeaders,
-						}
-					: undefined,
-				(models: ModelRecord) => {
-					if (apiConfiguration?.apiProvider === "zgsm") {
-						const openAiModels = [] as string[]
-						const fullResponseData = [] as ModelInfo[]
-						for (const [id, value] of Object.entries(models)) {
-							openAiModels.push(id)
-							fullResponseData.push(value)
-						}
-						provider.postMessageToWebview({
-							type: "zgsmModels",
-							openAiModels,
-							fullResponseData,
-						})
+			const opt = {
+				provider: routerNameFlush,
+			} as GetModelsOptions
+
+			if (opt.provider === "zgsm") {
+				opt.baseUrl = apiConfiguration?.zgsmBaseUrl
+				opt.apiKey = apiConfiguration?.zgsmAccessToken
+				opt.openAiHeaders = apiConfiguration?.openAiHeaders
+			}
+
+			await flushModels(opt, true, (models: ModelRecord) => {
+				if (apiConfiguration?.apiProvider === "zgsm") {
+					const openAiModels = [] as string[]
+					const fullResponseData = [] as ModelInfo[]
+					for (const [id, value] of Object.entries(models)) {
+						openAiModels.push(id)
+						fullResponseData.push(value)
 					}
-				},
-			)
-=======
-			// Note: flushRouterModels is a generic flush without credentials
-			// For providers that need credentials, use their specific handlers
-			await flushModels({ provider: routerNameFlush } as GetModelsOptions, true)
->>>>>>> 5c798a98
+					provider.postMessageToWebview({
+						type: "zgsmModels",
+						openAiModels,
+						fullResponseData,
+					})
+				}
+			})
 			break
 		}
 		case "requestRouterModels":
@@ -1127,7 +1118,6 @@
 			}
 			break
 		}
-<<<<<<< HEAD
 		// case "requestRooModels": {
 		// 	// Specific handler for Roo models only - flushes cache to ensure fresh auth token is used
 		// 	try {
@@ -1160,66 +1150,6 @@
 		// 	}
 		// 	break
 		// }
-=======
-		case "requestRooModels": {
-			// Specific handler for Roo models only - flushes cache to ensure fresh auth token is used
-			try {
-				const rooOptions = {
-					provider: "roo" as const,
-					baseUrl: process.env.ROO_CODE_PROVIDER_URL ?? "https://api.roocode.com/proxy",
-					apiKey: CloudService.hasInstance()
-						? CloudService.instance.authService?.getSessionToken()
-						: undefined,
-				}
-				// Flush cache and refresh to ensure fresh models with current auth state
-				await flushModels(rooOptions, true)
-
-				const rooModels = await getModels(rooOptions)
-
-				// Always send a response, even if no models are returned
-				provider.postMessageToWebview({
-					type: "singleRouterModelFetchResponse",
-					success: true,
-					values: { provider: "roo", models: rooModels },
-				})
-			} catch (error) {
-				// Send error response
-				const errorMessage = error instanceof Error ? error.message : String(error)
-				provider.postMessageToWebview({
-					type: "singleRouterModelFetchResponse",
-					success: false,
-					error: errorMessage,
-					values: { provider: "roo" },
-				})
-			}
-			break
-		}
-		case "requestRooCreditBalance": {
-			// Fetch Roo credit balance using CloudAPI
-			const requestId = message.requestId
-			try {
-				if (!CloudService.hasInstance() || !CloudService.instance.cloudAPI) {
-					throw new Error("Cloud service not available")
-				}
-
-				const balance = await CloudService.instance.cloudAPI.creditBalance()
-
-				provider.postMessageToWebview({
-					type: "rooCreditBalance",
-					requestId,
-					values: { balance },
-				})
-			} catch (error) {
-				const errorMessage = error instanceof Error ? error.message : String(error)
-				provider.postMessageToWebview({
-					type: "rooCreditBalance",
-					requestId,
-					values: { error: errorMessage },
-				})
-			}
-			break
-		}
->>>>>>> 5c798a98
 		case "requestOpenAiModels":
 			if (message?.values?.baseUrl && message?.values?.apiKey) {
 				const openAiModels = await getOpenAiModels(
@@ -3445,7 +3375,7 @@
 			})
 			break
 		}
-		case "copyError": {
+		case "copyApiError": {
 			const { message: errorMessage, originModelId, selectedLLM } = message.values ?? {}
 			const { apiConfiguration } = await provider.getState()
 			const httpProxy = process.env.http_proxy || process.env.HTTP_PROXY
