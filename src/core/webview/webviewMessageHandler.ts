--- conflicted
+++ resolved
@@ -425,11 +425,7 @@
 
 			try {
 				const visibility = message.visibility || "organization"
-				const result = await CloudService.instance.shareTask(
-					shareTaskId,
-					visibility,
-					(clineMessages as any) || [],
-				)
+				const result = await CloudService.instance.shareTask(shareTaskId, visibility, clineMessages)
 
 				if (result.success && result.shareUrl) {
 					// Show success notification
@@ -960,14 +956,9 @@
 			break
 		case "remoteControlEnabled":
 			try {
-<<<<<<< HEAD
-				// updateUserSettings method removed - log attempt
-				provider.log(`Cloud settings update skipped - updateUserSettings method not available`)
-=======
 				await CloudService.instance.updateUserSettings({
 					extensionBridgeEnabled: message.bool ?? false,
 				})
->>>>>>> 130ce293
 			} catch (error) {
 				provider.log(`Failed to update cloud settings for remote control: ${error}`)
 			}
@@ -1255,7 +1246,6 @@
 					...currentState,
 					customModePrompts: updatedPrompts,
 					hasOpenedModeSelector: currentState.hasOpenedModeSelector ?? false,
-					filesChangedEnabled: currentState.filesChangedEnabled ?? true,
 				}
 				provider.postMessageToWebview({ type: "state", state: stateWithPrompts })
 
@@ -1573,12 +1563,7 @@
 			break
 		case "upsertApiConfiguration":
 			if (message.text && message.apiConfiguration) {
-				try {
-					await provider.upsertProviderProfile(message.text, message.apiConfiguration)
-				} catch (error) {
-					// Error is already logged in upsertProviderProfile, just show user message
-					vscode.window.showErrorMessage(t("errors.create_api_config"))
-				}
+				await provider.upsertProviderProfile(message.text, message.apiConfiguration)
 			}
 			break
 		case "renameApiConfiguration":
