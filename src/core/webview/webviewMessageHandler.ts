--- conflicted
+++ resolved
@@ -3421,7 +3421,6 @@
 			})
 			break
 		}
-<<<<<<< HEAD
 		case "fetchZgsmInviteCode": {
 			const { apiConfiguration } = await provider.getState()
 
@@ -3454,7 +3453,6 @@
 			}
 			break
 		}
-=======
 
 		case "openDebugApiHistory":
 		case "openDebugUiHistory": {
@@ -3496,7 +3494,7 @@
 				// Create a temporary file
 				const tmpDir = os.tmpdir()
 				const timestamp = Date.now()
-				const tempFileName = `roo-debug-${message.type === "openDebugApiHistory" ? "api" : "ui"}-${currentTask.taskId.slice(0, 8)}-${timestamp}.json`
+				const tempFileName = `costrict-debug-${message.type === "openDebugApiHistory" ? "api" : "ui"}-${currentTask.taskId.slice(0, 8)}-${timestamp}.json`
 				const tempFilePath = path.join(tmpDir, tempFileName)
 
 				await fs.writeFile(tempFilePath, prettifiedContent, "utf8")
@@ -3512,7 +3510,6 @@
 			break
 		}
 
->>>>>>> f9eb6d9c
 		default: {
 			// console.log(`Unhandled message type: ${message.type}`)
 			//
