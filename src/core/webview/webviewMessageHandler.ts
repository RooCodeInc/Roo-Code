--- conflicted
+++ resolved
@@ -41,11 +41,8 @@
 import { getDiffStrategy } from "../diff/DiffStrategy"
 import { SYSTEM_PROMPT } from "../prompts/system"
 import { buildApiHandler } from "../../api"
-<<<<<<< HEAD
 import { fetchLatestTabbyConfig, getTabbyModels, TabbyConfig } from "../../api/providers/tabbyml"
-=======
 import { GlobalState } from "../../schemas"
->>>>>>> 1c03234d
 
 export const webviewMessageHandler = async (provider: ClineProvider, message: WebviewMessage) => {
 	// Utility functions provided for concise get/update of global state via contextProxy API.
