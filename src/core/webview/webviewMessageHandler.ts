--- conflicted
+++ resolved
@@ -70,11 +70,7 @@
 import { ErrorCodeManager } from "../costrict/error-code"
 import { writeCostrictAccessToken } from "../costrict/codebase-index/utils"
 import { workspaceEventMonitor } from "../costrict/codebase-index/workspace-event-monitor"
-<<<<<<< HEAD
-import { fetchZgsmQuotaInfo } from "../../api/providers/fetchers/zgsm"
-=======
 import { fetchZgsmQuotaInfo, fetchZgsmInviteCode } from "../../api/providers/fetchers/zgsm"
->>>>>>> cc5f10a2
 import { ensureProjectWikiSubtasksExists } from "../costrict/wiki/projectWikiHelpers"
 
 export const webviewMessageHandler = async (
@@ -561,15 +557,9 @@
 			// agentically running promises in old instance don't affect our new
 			// task. This essentially creates a fresh slate for the new task.
 			try {
-<<<<<<< HEAD
-				if (message.values?.checkProjectWiki) {
-					await ensureProjectWikiSubtasksExists()
-				}
-=======
 				// if (message.values?.checkProjectWiki) {
 				// 	await ensureProjectWikiSubtasksExists()
 				// }
->>>>>>> cc5f10a2
 				await provider.createTask(message.text, message.images)
 				// Task created successfully - notify the UI to reset
 				await provider.postMessageToWebview({
