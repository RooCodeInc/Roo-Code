import * as path from "path"
import fs from "fs/promises"
import pWaitFor from "p-wait-for"
import * as vscode from "vscode"

import { ClineProvider } from "./ClineProvider"
import { Cline } from "../Cline"
import delay from "delay"
import { Language, ApiConfigMeta } from "../../schemas"
import { changeLanguage, t } from "../../i18n"
import { ApiConfiguration } from "../../shared/api"
import { supportPrompt } from "../../shared/support-prompt"
<<<<<<< HEAD
import { GlobalFileNames } from "../../shared/globalFileNames"
import {
	checkoutDiffPayloadSchema,
	checkoutRestorePayloadSchema,
	resendMessagePayloadSchema,
	WebviewMessage,
} from "../../shared/WebviewMessage"
=======

import { checkoutDiffPayloadSchema, checkoutRestorePayloadSchema, WebviewMessage } from "../../shared/WebviewMessage"
>>>>>>> 34d7dcf8
import { checkExistKey } from "../../shared/checkExistApiConfig"
import { experimentDefault } from "../../shared/experiments"
import { Terminal } from "../../integrations/terminal/Terminal"
import { openFile, openImage } from "../../integrations/misc/open-file"
import { selectImages } from "../../integrations/misc/process-images"
import { getTheme } from "../../integrations/theme/getTheme"
import { discoverChromeHostUrl, tryChromeHostUrl } from "../../services/browser/browserDiscovery"
import { searchWorkspaceFiles } from "../../services/search/file-search"
import { fileExistsAtPath } from "../../utils/fs"
import { playSound, setSoundEnabled, setSoundVolume } from "../../utils/sound"
import { playTts, setTtsEnabled, setTtsSpeed, stopTts } from "../../utils/tts"
import { singleCompletionHandler } from "../../utils/single-completion-handler"
import { searchCommits } from "../../utils/git"
import { exportSettings, importSettings } from "../config/importExport"
import { getOpenAiModels } from "../../api/providers/openai"
import { getOllamaModels } from "../../api/providers/ollama"
import { getVsCodeLmModels } from "../../api/providers/vscode-lm"
import { getLmStudioModels } from "../../api/providers/lmstudio"
import { openMention } from "../mentions"
import { telemetryService } from "../../services/telemetry/TelemetryService"
import { TelemetrySetting } from "../../shared/TelemetrySetting"
import { getWorkspacePath } from "../../utils/path"
import { Mode, defaultModeSlug, getModeBySlug, getGroupName } from "../../shared/modes"
import { SYSTEM_PROMPT } from "../prompts/system"
import { buildApiHandler } from "../../api"
<<<<<<< HEAD
import { GlobalState, ClineMessage as ClineMessageType } from "../../schemas" // Import ClineMessageType if needed for clarity
// Cline import moved near ClineProvider

// Helper function to handle the "Resend Only" logic (delete messages and send new one)
// Renamed function to reflect its sole purpose: deleting messages for resend operation
async function _deleteMessagesForResend(
	provider: ClineProvider,
	cline: Cline,
	originalMessageIndex: number,
	originalMessageTs: number, // Timestamp to find the message and its API history entry
) {
	// Use the current clineMessages, as restoreCheckpoint doesn't affect it
	const newClineMessages = cline.clineMessages.slice(0, originalMessageIndex)
	await cline.overwriteClineMessages(newClineMessages)

	// API History Deletion
	const apiHistory = [...cline.apiConversationHistory]
	// Mimic deleteMessage logic: find first entry at or after 1 second before the original message timestamp
	const timeCutoff = originalMessageTs - 1000
	const apiHistoryIndex = apiHistory.findIndex((entry) => entry.ts && entry.ts >= timeCutoff)
	if (apiHistoryIndex !== -1) {
		const newApiHistory = apiHistory.slice(0, apiHistoryIndex)
		await cline.overwriteApiConversationHistory(newApiHistory)
	} else {
		provider.log(
			`[Resend Sequence] Resend Delete Helper: No matching API history entry found for ts ${originalMessageTs}. Skipping history overwrite.`,
		)
	}
}

// Helper function to encapsulate the common sequence of actions for resending a message
async function _resendMessageSequence(
	provider: ClineProvider,
	taskId: string,
	originalMessageIndex: number,
	originalMessageTimestamp: number,
	editedText: string,
	images: ClineMessageType["images"],
): Promise<boolean> {
	// 1. Get the current cline instance *before* deletion to pass to the delete helper
	const currentCline = provider.getCurrentCline()
	// Ensure it's the correct Cline instance for the task before proceeding
	if (!currentCline || currentCline.taskId !== taskId) {
		provider.log(
			`[Resend Sequence] Error: Could not get current cline instance before deletion for task ${taskId}.`,
		)
		vscode.window.showErrorMessage(
			t("common:errors.resend_failed", { defaultValue: "Failed to get task state for resend." }),
		)
		return false
	}

	// 2. Delete messages using the helper
	await _deleteMessagesForResend(provider, currentCline, originalMessageIndex, originalMessageTimestamp)

	// 3. Re-initialize Cline with the history item (which now reflects the deleted messages)
	const { historyItem } = await provider.getTaskWithId(taskId)
	if (!historyItem) {
		provider.log(`[Resend Sequence] Error: Failed to retrieve history item for task ${taskId}.`)
		vscode.window.showErrorMessage(
			t("common:errors.resend_failed", { defaultValue: "Failed to get task history for resend." }),
		)
		return false // Indicate failure
	}
	const newCline = await provider.initClineWithHistoryItem(historyItem)
	if (!newCline) {
		provider.log(
			`[Resend Sequence] Error: Failed to re-initialize Cline with updated history item for task ${taskId}.`,
		)
		vscode.window.showErrorMessage(
			t("common:errors.resend_failed", { defaultValue: "Failed to reload task state for resend." }),
		)
		return false // Indicate failure
	}

	// 4. Send the edited message using the newly initialized Cline instance
	await delay(100) // Add delay to mitigate race condition
	await newCline.handleWebviewAskResponse("messageResponse", editedText, images)

	return true // Indicate success
}
=======
import { GlobalState } from "../../schemas"
import { MultiSearchReplaceDiffStrategy } from "../diff/strategies/multi-search-replace"
import { getModels } from "../../api/providers/fetchers/cache"
>>>>>>> 34d7dcf8

export const webviewMessageHandler = async (provider: ClineProvider, message: WebviewMessage) => {
	// Utility functions provided for concise get/update of global state via contextProxy API.
	const getGlobalState = <K extends keyof GlobalState>(key: K) => provider.contextProxy.getValue(key)
	const updateGlobalState = async <K extends keyof GlobalState>(key: K, value: GlobalState[K]) =>
		await provider.contextProxy.setValue(key, value)

	switch (message.type) {
		case "webviewDidLaunch":
			// Load custom modes first
			const customModes = await provider.customModesManager.getCustomModes()
			await updateGlobalState("customModes", customModes)

			provider.postStateToWebview()
			provider.workspaceTracker?.initializeFilePaths() // Don't await.

			getTheme().then((theme) => provider.postMessageToWebview({ type: "theme", text: JSON.stringify(theme) }))

			// If MCP Hub is already initialized, update the webview with
			// current server list.
			const mcpHub = provider.getMcpHub()

			if (mcpHub) {
				provider.postMessageToWebview({ type: "mcpServers", mcpServers: mcpHub.getAllServers() })
			}

			provider.providerSettingsManager
				.listConfig()
				.then(async (listApiConfig) => {
					if (!listApiConfig) {
						return
					}

					if (listApiConfig.length === 1) {
						// Check if first time init then sync with exist config.
						if (!checkExistKey(listApiConfig[0])) {
							const { apiConfiguration } = await provider.getState()

							await provider.providerSettingsManager.saveConfig(
								listApiConfig[0].name ?? "default",
								apiConfiguration,
							)

							listApiConfig[0].apiProvider = apiConfiguration.apiProvider
						}
					}

					const currentConfigName = getGlobalState("currentApiConfigName")

					if (currentConfigName) {
						if (!(await provider.providerSettingsManager.hasConfig(currentConfigName))) {
							// current config name not valid, get first config in list
							await updateGlobalState("currentApiConfigName", listApiConfig?.[0]?.name)
							if (listApiConfig?.[0]?.name) {
								const apiConfig = await provider.providerSettingsManager.loadConfig(
									listApiConfig?.[0]?.name,
								)

								await Promise.all([
									updateGlobalState("listApiConfigMeta", listApiConfig),
									provider.postMessageToWebview({ type: "listApiConfig", listApiConfig }),
									provider.updateApiConfiguration(apiConfig),
								])
								await provider.postStateToWebview()
								return
							}
						}
					}

					await Promise.all([
						await updateGlobalState("listApiConfigMeta", listApiConfig),
						await provider.postMessageToWebview({ type: "listApiConfig", listApiConfig }),
					])
				})
				.catch((error) =>
					provider.log(
						`Error list api configuration: ${JSON.stringify(error, Object.getOwnPropertyNames(error), 2)}`,
					),
				)

			// If user already opted in to telemetry, enable telemetry service
			provider.getStateToPostToWebview().then((state) => {
				const { telemetrySetting } = state
				const isOptedIn = telemetrySetting === "enabled"
				telemetryService.updateTelemetryState(isOptedIn)
			})

			provider.isViewLaunched = true
			break
		case "newTask":
			// Code that should run in response to the hello message command
			//vscode.window.showInformationMessage(message.text!)

			// Send a message to our webview.
			// You can send any JSON serializable data.
			// Could also do this in extension .ts
			//provider.postMessageToWebview({ type: "text", text: `Extension: ${Date.now()}` })
			// initializing new instance of Cline will make sure that any agentically running promises in old instance don't affect our new task. this essentially creates a fresh slate for the new task
			await provider.initClineWithTask(message.text, message.images)
			break
		case "apiConfiguration":
			if (message.apiConfiguration) {
				await provider.updateApiConfiguration(message.apiConfiguration)
			}
			await provider.postStateToWebview()
			break
		case "customInstructions":
			await provider.updateCustomInstructions(message.text)
			break
		case "alwaysAllowReadOnly":
			await updateGlobalState("alwaysAllowReadOnly", message.bool ?? undefined)
			await provider.postStateToWebview()
			break
		case "alwaysAllowReadOnlyOutsideWorkspace":
			await updateGlobalState("alwaysAllowReadOnlyOutsideWorkspace", message.bool ?? undefined)
			await provider.postStateToWebview()
			break
		case "alwaysAllowWrite":
			await updateGlobalState("alwaysAllowWrite", message.bool ?? undefined)
			await provider.postStateToWebview()
			break
		case "alwaysAllowWriteOutsideWorkspace":
			await updateGlobalState("alwaysAllowWriteOutsideWorkspace", message.bool ?? undefined)
			await provider.postStateToWebview()
			break
		case "alwaysAllowExecute":
			await updateGlobalState("alwaysAllowExecute", message.bool ?? undefined)
			await provider.postStateToWebview()
			break
		case "alwaysAllowBrowser":
			await updateGlobalState("alwaysAllowBrowser", message.bool ?? undefined)
			await provider.postStateToWebview()
			break
		case "alwaysAllowMcp":
			await updateGlobalState("alwaysAllowMcp", message.bool)
			await provider.postStateToWebview()
			break
		case "alwaysAllowModeSwitch":
			await updateGlobalState("alwaysAllowModeSwitch", message.bool)
			await provider.postStateToWebview()
			break
		case "alwaysAllowSubtasks":
			await updateGlobalState("alwaysAllowSubtasks", message.bool)
			await provider.postStateToWebview()
			break
		case "askResponse":
			provider.getCurrentCline()?.handleWebviewAskResponse(message.askResponse!, message.text, message.images)
			break
		case "terminalOperation":
			if (message.terminalOperation) {
				provider.getCurrentCline()?.handleTerminalOperation(message.terminalOperation)
			}
			break
		case "clearTask":
			// clear task resets the current session and allows for a new task to be started, if this session is a subtask - it allows the parent task to be resumed
			await provider.finishSubTask(t("common:tasks.canceled"))
			await provider.postStateToWebview()
			break
		case "didShowAnnouncement":
			await updateGlobalState("lastShownAnnouncementId", provider.latestAnnouncementId)
			await provider.postStateToWebview()
			break
		case "selectImages":
			const images = await selectImages()
			await provider.postMessageToWebview({ type: "selectedImages", images })
			break
		case "exportCurrentTask":
			const currentTaskId = provider.getCurrentCline()?.taskId
			if (currentTaskId) {
				provider.exportTaskWithId(currentTaskId)
			}
			break
		case "showTaskWithId":
			provider.showTaskWithId(message.text!)
			break
		case "deleteTaskWithId":
			provider.deleteTaskWithId(message.text!)
			break
		case "deleteMultipleTasksWithIds": {
			const ids = message.ids

			if (Array.isArray(ids)) {
				// Process in batches of 20 (or another reasonable number)
				const batchSize = 20
				const results = []

				// Only log start and end of the operation
				console.log(`Batch deletion started: ${ids.length} tasks total`)

				for (let i = 0; i < ids.length; i += batchSize) {
					const batch = ids.slice(i, i + batchSize)

					const batchPromises = batch.map(async (id) => {
						try {
							await provider.deleteTaskWithId(id)
							return { id, success: true }
						} catch (error) {
							// Keep error logging for debugging purposes
							console.log(
								`Failed to delete task ${id}: ${error instanceof Error ? error.message : String(error)}`,
							)
							return { id, success: false }
						}
					})

					// Process each batch in parallel but wait for completion before starting the next batch
					const batchResults = await Promise.all(batchPromises)
					results.push(...batchResults)

					// Update the UI after each batch to show progress
					await provider.postStateToWebview()
				}

				// Log final results
				const successCount = results.filter((r) => r.success).length
				const failCount = results.length - successCount
				console.log(
					`Batch deletion completed: ${successCount}/${ids.length} tasks successful, ${failCount} tasks failed`,
				)
			}
			break
		}
		case "exportTaskWithId":
			provider.exportTaskWithId(message.text!)
			break
		case "importSettings":
			const { success } = await importSettings({
				providerSettingsManager: provider.providerSettingsManager,
				contextProxy: provider.contextProxy,
				customModesManager: provider.customModesManager,
			})

			if (success) {
				provider.settingsImportedAt = Date.now()
				await provider.postStateToWebview()
				await vscode.window.showInformationMessage(t("common:info.settings_imported"))
			}

			break
		case "exportSettings":
			await exportSettings({
				providerSettingsManager: provider.providerSettingsManager,
				contextProxy: provider.contextProxy,
			})

			break
		case "resetState":
			await provider.resetState()
			break
		case "requestRouterModels":
			const [openRouterModels, requestyModels, glamaModels, unboundModels] = await Promise.all([
				getModels("openrouter"),
				getModels("requesty"),
				getModels("glama"),
				getModels("unbound"),
			])

			provider.postMessageToWebview({
				type: "routerModels",
				routerModels: {
					openrouter: openRouterModels,
					requesty: requestyModels,
					glama: glamaModels,
					unbound: unboundModels,
				},
			})
			break
		case "requestOpenAiModels":
			if (message?.values?.baseUrl && message?.values?.apiKey) {
				const openAiModels = await getOpenAiModels(
					message?.values?.baseUrl,
					message?.values?.apiKey,
					message?.values?.hostHeader,
				)

				provider.postMessageToWebview({ type: "openAiModels", openAiModels })
			}

			break
		case "requestOllamaModels":
			const ollamaModels = await getOllamaModels(message.text)
			// TODO: Cache like we do for OpenRouter, etc?
			provider.postMessageToWebview({ type: "ollamaModels", ollamaModels })
			break
		case "requestLmStudioModels":
			const lmStudioModels = await getLmStudioModels(message.text)
			// TODO: Cache like we do for OpenRouter, etc?
			provider.postMessageToWebview({ type: "lmStudioModels", lmStudioModels })
			break
		case "requestVsCodeLmModels":
			const vsCodeLmModels = await getVsCodeLmModels()
			// TODO: Cache like we do for OpenRouter, etc?
			provider.postMessageToWebview({ type: "vsCodeLmModels", vsCodeLmModels })
			break
		case "openImage":
			openImage(message.text!)
			break
		case "openFile":
			openFile(message.text!, message.values as { create?: boolean; content?: string })
			break
		case "openMention":
			openMention(message.text)
			break
		case "checkpointDiff":
			const result = checkoutDiffPayloadSchema.safeParse(message.payload)

			if (result.success) {
				await provider.getCurrentCline()?.checkpointDiff(result.data)
			}

			break
		case "checkpointRestore": {
			const result = checkoutRestorePayloadSchema.safeParse(message.payload)

			if (result.success) {
				await provider.cancelTask()

				try {
					await pWaitFor(() => provider.getCurrentCline()?.isInitialized === true, { timeout: 3_000 })
				} catch (error) {
					vscode.window.showErrorMessage(t("common:errors.checkpoint_timeout"))
				}

				try {
					await provider.getCurrentCline()?.checkpointRestore(result.data)
				} catch (error) {
					vscode.window.showErrorMessage(t("common:errors.checkpoint_failed"))
				}
			}

			break
		}
		case "cancelTask":
			await provider.cancelTask()
			break
		case "allowedCommands":
			await provider.context.globalState.update("allowedCommands", message.commands)
			// Also update workspace settings
			await vscode.workspace
				.getConfiguration("roo-cline")
				.update("allowedCommands", message.commands, vscode.ConfigurationTarget.Global)
			break
		case "openMcpSettings": {
			const mcpSettingsFilePath = await provider.getMcpHub()?.getMcpSettingsFilePath()
			if (mcpSettingsFilePath) {
				openFile(mcpSettingsFilePath)
			}
			break
		}
		case "openProjectMcpSettings": {
			if (!vscode.workspace.workspaceFolders?.length) {
				vscode.window.showErrorMessage(t("common:errors.no_workspace"))
				return
			}

			const workspaceFolder = vscode.workspace.workspaceFolders[0]
			const rooDir = path.join(workspaceFolder.uri.fsPath, ".roo")
			const mcpPath = path.join(rooDir, "mcp.json")

			try {
				await fs.mkdir(rooDir, { recursive: true })
				const exists = await fileExistsAtPath(mcpPath)
				if (!exists) {
					await fs.writeFile(mcpPath, JSON.stringify({ mcpServers: {} }, null, 2))
				}
				await openFile(mcpPath)
			} catch (error) {
				vscode.window.showErrorMessage(t("common:errors.create_mcp_json", { error: `${error}` }))
			}
			break
		}
		case "openCustomModesSettings": {
			const customModesFilePath = await provider.customModesManager.getCustomModesFilePath()
			if (customModesFilePath) {
				openFile(customModesFilePath)
			}
			break
		}
		case "deleteMcpServer": {
			if (!message.serverName) {
				break
			}

			try {
				provider.log(`Attempting to delete MCP server: ${message.serverName}`)
				await provider.getMcpHub()?.deleteServer(message.serverName, message.source as "global" | "project")
				provider.log(`Successfully deleted MCP server: ${message.serverName}`)
			} catch (error) {
				const errorMessage = error instanceof Error ? error.message : String(error)
				provider.log(`Failed to delete MCP server: ${errorMessage}`)
				// Error messages are already handled by McpHub.deleteServer
			}
			break
		}
		case "restartMcpServer": {
			try {
				await provider.getMcpHub()?.restartConnection(message.text!, message.source as "global" | "project")
			} catch (error) {
				provider.log(
					`Failed to retry connection for ${message.text}: ${JSON.stringify(error, Object.getOwnPropertyNames(error), 2)}`,
				)
			}
			break
		}
		case "toggleToolAlwaysAllow": {
			try {
				await provider
					.getMcpHub()
					?.toggleToolAlwaysAllow(
						message.serverName!,
						message.source as "global" | "project",
						message.toolName!,
						Boolean(message.alwaysAllow),
					)
			} catch (error) {
				provider.log(
					`Failed to toggle auto-approve for tool ${message.toolName}: ${JSON.stringify(error, Object.getOwnPropertyNames(error), 2)}`,
				)
			}
			break
		}
		case "toggleMcpServer": {
			try {
				await provider
					.getMcpHub()
					?.toggleServerDisabled(
						message.serverName!,
						message.disabled!,
						message.source as "global" | "project",
					)
			} catch (error) {
				provider.log(
					`Failed to toggle MCP server ${message.serverName}: ${JSON.stringify(error, Object.getOwnPropertyNames(error), 2)}`,
				)
			}
			break
		}
		case "mcpEnabled":
			const mcpEnabled = message.bool ?? true
			await updateGlobalState("mcpEnabled", mcpEnabled)
			await provider.postStateToWebview()
			break
		case "enableMcpServerCreation":
			await updateGlobalState("enableMcpServerCreation", message.bool ?? true)
			await provider.postStateToWebview()
			break
		case "playSound":
			if (message.audioType) {
				const soundPath = path.join(provider.context.extensionPath, "audio", `${message.audioType}.wav`)
				playSound(soundPath)
			}
			break
		case "soundEnabled":
			const soundEnabled = message.bool ?? true
			await updateGlobalState("soundEnabled", soundEnabled)
			setSoundEnabled(soundEnabled) // Add this line to update the sound utility
			await provider.postStateToWebview()
			break
		case "soundVolume":
			const soundVolume = message.value ?? 0.5
			await updateGlobalState("soundVolume", soundVolume)
			setSoundVolume(soundVolume)
			await provider.postStateToWebview()
			break
		case "ttsEnabled":
			const ttsEnabled = message.bool ?? true
			await updateGlobalState("ttsEnabled", ttsEnabled)
			setTtsEnabled(ttsEnabled) // Add this line to update the tts utility
			await provider.postStateToWebview()
			break
		case "ttsSpeed":
			const ttsSpeed = message.value ?? 1.0
			await updateGlobalState("ttsSpeed", ttsSpeed)
			setTtsSpeed(ttsSpeed)
			await provider.postStateToWebview()
			break
		case "playTts":
			if (message.text) {
				playTts(message.text, {
					onStart: () => provider.postMessageToWebview({ type: "ttsStart", text: message.text }),
					onStop: () => provider.postMessageToWebview({ type: "ttsStop", text: message.text }),
				})
			}
			break
		case "stopTts":
			stopTts()
			break
		case "diffEnabled":
			const diffEnabled = message.bool ?? true
			await updateGlobalState("diffEnabled", diffEnabled)
			await provider.postStateToWebview()
			break
		case "enableCheckpoints":
			const enableCheckpoints = message.bool ?? true
			await updateGlobalState("enableCheckpoints", enableCheckpoints)
			await provider.postStateToWebview()
			break
		case "browserViewportSize":
			const browserViewportSize = message.text ?? "900x600"
			await updateGlobalState("browserViewportSize", browserViewportSize)
			await provider.postStateToWebview()
			break
		case "remoteBrowserHost":
			await updateGlobalState("remoteBrowserHost", message.text)
			await provider.postStateToWebview()
			break
		case "remoteBrowserEnabled":
			// Store the preference in global state
			// remoteBrowserEnabled now means "enable remote browser connection"
			await updateGlobalState("remoteBrowserEnabled", message.bool ?? false)
			// If disabling remote browser connection, clear the remoteBrowserHost
			if (!message.bool) {
				await updateGlobalState("remoteBrowserHost", undefined)
			}
			await provider.postStateToWebview()
			break
		case "testBrowserConnection":
			// If no text is provided, try auto-discovery
			if (!message.text) {
				// Use testBrowserConnection for auto-discovery
				const chromeHostUrl = await discoverChromeHostUrl()
				if (chromeHostUrl) {
					// Send the result back to the webview
					await provider.postMessageToWebview({
						type: "browserConnectionResult",
						success: !!chromeHostUrl,
						text: `Auto-discovered and tested connection to Chrome: ${chromeHostUrl}`,
						values: { endpoint: chromeHostUrl },
					})
				} else {
					await provider.postMessageToWebview({
						type: "browserConnectionResult",
						success: false,
						text: "No Chrome instances found on the network. Make sure Chrome is running with remote debugging enabled (--remote-debugging-port=9222).",
					})
				}
			} else {
				// Test the provided URL
				const customHostUrl = message.text
				const hostIsValid = await tryChromeHostUrl(message.text)
				// Send the result back to the webview
				await provider.postMessageToWebview({
					type: "browserConnectionResult",
					success: hostIsValid,
					text: hostIsValid
						? `Successfully connected to Chrome: ${customHostUrl}`
						: "Failed to connect to Chrome",
				})
			}
			break
		case "fuzzyMatchThreshold":
			await updateGlobalState("fuzzyMatchThreshold", message.value)
			await provider.postStateToWebview()
			break
		case "alwaysApproveResubmit":
			await updateGlobalState("alwaysApproveResubmit", message.bool ?? false)
			await provider.postStateToWebview()
			break
		case "requestDelaySeconds":
			await updateGlobalState("requestDelaySeconds", message.value ?? 5)
			await provider.postStateToWebview()
			break
		case "writeDelayMs":
			await updateGlobalState("writeDelayMs", message.value)
			await provider.postStateToWebview()
			break
		case "terminalOutputLineLimit":
			await updateGlobalState("terminalOutputLineLimit", message.value)
			await provider.postStateToWebview()
			break
		case "terminalShellIntegrationTimeout":
			await updateGlobalState("terminalShellIntegrationTimeout", message.value)
			await provider.postStateToWebview()
			if (message.value !== undefined) {
				Terminal.setShellIntegrationTimeout(message.value)
			}
			break
		case "terminalShellIntegrationDisabled":
			await updateGlobalState("terminalShellIntegrationDisabled", message.bool)
			await provider.postStateToWebview()
			if (message.bool !== undefined) {
				Terminal.setShellIntegrationDisabled(message.bool)
			}
			break
		case "terminalCommandDelay":
			await updateGlobalState("terminalCommandDelay", message.value)
			await provider.postStateToWebview()
			if (message.value !== undefined) {
				Terminal.setCommandDelay(message.value)
			}
			break
		case "terminalPowershellCounter":
			await updateGlobalState("terminalPowershellCounter", message.bool)
			await provider.postStateToWebview()
			if (message.bool !== undefined) {
				Terminal.setPowershellCounter(message.bool)
			}
			break
		case "terminalZshClearEolMark":
			await updateGlobalState("terminalZshClearEolMark", message.bool)
			await provider.postStateToWebview()
			if (message.bool !== undefined) {
				Terminal.setTerminalZshClearEolMark(message.bool)
			}
			break
		case "terminalZshOhMy":
			await updateGlobalState("terminalZshOhMy", message.bool)
			await provider.postStateToWebview()
			if (message.bool !== undefined) {
				Terminal.setTerminalZshOhMy(message.bool)
			}
			break
		case "terminalZshP10k":
			await updateGlobalState("terminalZshP10k", message.bool)
			await provider.postStateToWebview()
			if (message.bool !== undefined) {
				Terminal.setTerminalZshP10k(message.bool)
			}
			break
		case "terminalZdotdir":
			await updateGlobalState("terminalZdotdir", message.bool)
			await provider.postStateToWebview()
			if (message.bool !== undefined) {
				Terminal.setTerminalZdotdir(message.bool)
			}
			break
		case "terminalCompressProgressBar":
			await updateGlobalState("terminalCompressProgressBar", message.bool)
			await provider.postStateToWebview()
			if (message.bool !== undefined) {
				Terminal.setCompressProgressBar(message.bool)
			}
			break
		case "mode":
			await provider.handleModeSwitch(message.text as Mode)
			break
		case "updateSupportPrompt":
			try {
				if (Object.keys(message?.values ?? {}).length === 0) {
					return
				}

				const existingPrompts = getGlobalState("customSupportPrompts") ?? {}
				const updatedPrompts = { ...existingPrompts, ...message.values }
				await updateGlobalState("customSupportPrompts", updatedPrompts)
				await provider.postStateToWebview()
			} catch (error) {
				provider.log(
					`Error update support prompt: ${JSON.stringify(error, Object.getOwnPropertyNames(error), 2)}`,
				)
				vscode.window.showErrorMessage(t("common:errors.update_support_prompt"))
			}
			break
		case "resetSupportPrompt":
			try {
				if (!message?.text) {
					return
				}

				const existingPrompts = getGlobalState("customSupportPrompts") ?? {}
				const updatedPrompts = { ...existingPrompts }
				updatedPrompts[message.text] = undefined
				await updateGlobalState("customSupportPrompts", updatedPrompts)
				await provider.postStateToWebview()
			} catch (error) {
				provider.log(
					`Error reset support prompt: ${JSON.stringify(error, Object.getOwnPropertyNames(error), 2)}`,
				)
				vscode.window.showErrorMessage(t("common:errors.reset_support_prompt"))
			}
			break
		case "updatePrompt":
			if (message.promptMode && message.customPrompt !== undefined) {
				const existingPrompts = getGlobalState("customModePrompts") ?? {}
				const updatedPrompts = { ...existingPrompts, [message.promptMode]: message.customPrompt }
				await updateGlobalState("customModePrompts", updatedPrompts)
				const currentState = await provider.getStateToPostToWebview()
				const stateWithPrompts = { ...currentState, customModePrompts: updatedPrompts }
				provider.postMessageToWebview({ type: "state", state: stateWithPrompts })
			}
			break
		case "deleteMessage": {
			const answer = await vscode.window.showInformationMessage(
				t("common:confirmation.delete_message"),
				{ modal: true },
				t("common:confirmation.just_this_message"),
				t("common:confirmation.this_and_subsequent"),
			)

			if (
				(answer === t("common:confirmation.just_this_message") ||
					answer === t("common:confirmation.this_and_subsequent")) &&
				provider.getCurrentCline() &&
				typeof message.value === "number" &&
				message.value
			) {
				const timeCutoff = message.value - 1000 // 1 second buffer before the message to delete

				const messageIndex = provider
					.getCurrentCline()!
					.clineMessages.findIndex((msg) => msg.ts && msg.ts >= timeCutoff)

				const apiConversationHistoryIndex = provider
					.getCurrentCline()
					?.apiConversationHistory.findIndex((msg) => msg.ts && msg.ts >= timeCutoff)

				if (messageIndex !== -1) {
					const { historyItem } = await provider.getTaskWithId(provider.getCurrentCline()!.taskId)

					if (answer === t("common:confirmation.just_this_message")) {
						// Find the next user message first
						const nextUserMessage = provider
							.getCurrentCline()!
							.clineMessages.slice(messageIndex + 1)
							.find((msg) => msg.type === "say" && msg.say === "user_feedback")

						// Handle UI messages
						if (nextUserMessage) {
							// Find absolute index of next user message
							const nextUserMessageIndex = provider
								.getCurrentCline()!
								.clineMessages.findIndex((msg) => msg === nextUserMessage)

							// Keep messages before current message and after next user message
							await provider
								.getCurrentCline()!
								.overwriteClineMessages([
									...provider.getCurrentCline()!.clineMessages.slice(0, messageIndex),
									...provider.getCurrentCline()!.clineMessages.slice(nextUserMessageIndex),
								])
						} else {
							// If no next user message, keep only messages before current message
							await provider
								.getCurrentCline()!
								.overwriteClineMessages(
									provider.getCurrentCline()!.clineMessages.slice(0, messageIndex),
								)
						}

						// Handle API messages
						if (apiConversationHistoryIndex !== -1) {
							if (nextUserMessage && nextUserMessage.ts) {
								// Keep messages before current API message and after next user message
								await provider
									.getCurrentCline()!
									.overwriteApiConversationHistory([
										...provider
											.getCurrentCline()!
											.apiConversationHistory.slice(0, apiConversationHistoryIndex),
										...provider
											.getCurrentCline()!
											.apiConversationHistory.filter(
												(msg) => msg.ts && msg.ts >= nextUserMessage.ts,
											),
									])
							} else {
								// If no next user message, keep only messages before current API message
								await provider
									.getCurrentCline()!
									.overwriteApiConversationHistory(
										provider
											.getCurrentCline()!
											.apiConversationHistory.slice(0, apiConversationHistoryIndex),
									)
							}
						}
					} else if (answer === t("common:confirmation.this_and_subsequent")) {
						// Delete this message and all that follow
						await provider
							.getCurrentCline()!
							.overwriteClineMessages(provider.getCurrentCline()!.clineMessages.slice(0, messageIndex))
						if (apiConversationHistoryIndex !== -1) {
							await provider
								.getCurrentCline()!
								.overwriteApiConversationHistory(
									provider
										.getCurrentCline()!
										.apiConversationHistory.slice(0, apiConversationHistoryIndex),
								)
						}
					}

					await provider.initClineWithHistoryItem(historyItem)
				}
			}
			break
		}

		// Add the new case for resendMessage
		case "resendMessage": {
			const cline = provider.getCurrentCline()
			if (!cline) {
				provider.log("Error: Cline not found for resendMessage.")
				return
			}

			const payloadResult = resendMessagePayloadSchema.safeParse(message.payload)
			if (!payloadResult.success) {
				provider.log(`Error: Invalid payload for resendMessage: ${payloadResult.error.message}`)
				return
			}
			const { originalMessageId, editedText } = payloadResult.data

			try {
				// Find message by timestamp
				const originalMessageTs = Number(originalMessageId)
				const originalMessageIndex = cline.clineMessages.findIndex((msg) => msg.ts === originalMessageTs)

				if (originalMessageIndex === -1) {
					provider.log(
						`Error: Original message with ID ${originalMessageId} (ts: ${originalMessageTs}) not found for resend.`,
					)
					vscode.window.showErrorMessage(
						t("common:errors.message_not_found", { defaultValue: "Original message not found." }),
					)
					return
				}

				const originalMessage = cline.clineMessages[originalMessageIndex]
				if (!originalMessage || typeof originalMessage.ts !== "number") {
					// Basic check
					provider.log(`Error: Original message ${originalMessageId} is missing required data (timestamp).`)
					vscode.window.showErrorMessage(
						t("common:errors.resend_failed", {
							defaultValue: "Failed to resend message due to missing data.",
						}),
					)
					return
				}
				const originalMessageTimestamp = originalMessage.ts

				// Checkpoint Logic & Confirmation Check
				const checkpointService = await cline.getAvailableCheckpointServiceForResend()

				let requiresConfirmation = false
				if (checkpointService && checkpointService.checkpoints.length > 0) {
					const latestCommitHash = checkpointService!.checkpoints[checkpointService!.checkpoints.length - 1]
					const latestTimestampEntry = checkpointService!.timestamps.find(
						(e: { commitHash: string; timestamp: number }) => e.commitHash === latestCommitHash,
					)
					const latestCheckpointTimestamp = latestTimestampEntry?.timestamp

					if (latestCheckpointTimestamp && originalMessageTimestamp < latestCheckpointTimestamp) {
						requiresConfirmation = true
						provider.log(
							`[ResendMessage] Message timestamp ${originalMessageTimestamp} is before latest checkpoint ${latestCheckpointTimestamp}. Confirmation required.`,
						)
					}
				}

				// Restore confirmation
				let performUndo = false
				if (requiresConfirmation) {
					const resendOnlyOption = t("common:buttons.resend_only", { defaultValue: "Resend Only" })
					const undoAndResendOption = t("common:buttons.undo_and_resend", {
						defaultValue: "Undo Changes and Resend",
					})
					const answer = await vscode.window.showInformationMessage(
						t("common:confirmation.resend_checkpoint_warning", {
							defaultValue:
								"Workspace files may have changed since this message was sent. Undoing changes will restore files to the state before this message.",
						}),
						{ modal: true },
						resendOnlyOption,
						undoAndResendOption,
					)

					if (answer === undoAndResendOption) {
						performUndo = true
					} else if (answer === resendOnlyOption) {
						performUndo = false
					} else {
						// User cancelled (closed dialog or hit Esc)
						provider.log("[ResendMessage] User cancelled operation.")
						return
					}
				}

				// Perform Actions
				if (performUndo && checkpointService) {
					const previousCommitHash = checkpointService!.findCheckpointBefore(originalMessageTimestamp)
					if (previousCommitHash) {
						await provider.cancelTask() // Cancel any ongoing agent work
						try {
							await checkpointService!.restoreCheckpoint(previousCommitHash)
							provider.log(
								`[WebviewMessageHandler] Checkpoint ${previousCommitHash} restored successfully.`,
							)
							// Call the extracted sequence function
							const success = await _resendMessageSequence(
								provider,
								cline.taskId,
								originalMessageIndex,
								originalMessageTimestamp,
								editedText,
								originalMessage.images,
							)
							if (!success) {
								// Errors are logged and shown within the sequence function
								provider.log(
									`[ResendMessage] Resend (Undo Path): _resendMessageSequence failed for task ${cline.taskId}.`,
								)
								// No need to return here as the sequence function handles user feedback
							} else {
								provider.log(
									`[ResendMessage] Resend (Undo Path): _resendMessageSequence completed for task ${cline.taskId}.`,
								)
							}
						} catch (error) {
							const errorMessage = error instanceof Error ? error.message : String(error)
							provider.log(`Error during checkpoint restore for resend: ${errorMessage}`)
							vscode.window.showErrorMessage(
								t("common:errors.checkpoint_failed", { defaultValue: "Failed to restore checkpoint." }),
							)
							return // Stop processing if restore failed
						}
					} else {
						// Inform user that undo failed, then proceed with resend only
						provider.log(
							`[ResendMessage] Warning: Could not find a checkpoint before timestamp ${originalMessageTimestamp} to restore to.`,
						)
						vscode.window.showWarningMessage(
							t("common:warnings.checkpoint_restore_unavailable", {
								defaultValue: "Could not restore files to the state before the message.",
							}),
						)
						return
					}
				} else {
					// 'Resend Only' path (either chosen by user, no confirmation needed, or checkpoint service unavailable)
					provider.log(`[ResendMessage] 'Resend Only' path selected or required for task ${cline.taskId}.`)
					// Call the extracted sequence function
					const success = await _resendMessageSequence(
						provider,
						cline.taskId,
						originalMessageIndex,
						originalMessageTimestamp,
						editedText,
						originalMessage.images,
					)
					if (!success) {
						// Errors are logged and shown within the sequence function
						provider.log(
							`[ResendMessage] Resend (Resend Only Path): _resendMessageSequence failed for task ${cline.taskId}.`,
						)
						// No need to return here
					} else {
						provider.log(
							`[ResendMessage] Resend (Resend Only Path): _resendMessageSequence completed for task ${cline.taskId}.`,
						)
					}
				}
			} catch (error) {
				const errorMessage = error instanceof Error ? error.message : String(error)
				provider.log(`Error handling resendMessage: ${errorMessage}`)
				vscode.window.showErrorMessage(
					t("common:errors.resend_failed", { defaultValue: "Failed to resend message." }),
				)
			}
			break
		}
		case "screenshotQuality":
			await updateGlobalState("screenshotQuality", message.value)
			await provider.postStateToWebview()
			break
		case "maxOpenTabsContext":
			const tabCount = Math.min(Math.max(0, message.value ?? 20), 500)
			await updateGlobalState("maxOpenTabsContext", tabCount)
			await provider.postStateToWebview()
			break
		case "maxWorkspaceFiles":
			const fileCount = Math.min(Math.max(0, message.value ?? 200), 500)
			await updateGlobalState("maxWorkspaceFiles", fileCount)
			await provider.postStateToWebview()
			break
		case "browserToolEnabled":
			await updateGlobalState("browserToolEnabled", message.bool ?? true)
			await provider.postStateToWebview()
			break
		case "language":
			changeLanguage(message.text ?? "en")
			await updateGlobalState("language", message.text as Language)
			await provider.postStateToWebview()
			break
		case "showRooIgnoredFiles":
			await updateGlobalState("showRooIgnoredFiles", message.bool ?? true)
			await provider.postStateToWebview()
			break
		case "maxReadFileLine":
			await updateGlobalState("maxReadFileLine", message.value)
			await provider.postStateToWebview()
			break
		case "setHistoryPreviewCollapsed": // Add the new case handler
			await updateGlobalState("historyPreviewCollapsed", message.bool ?? false)
			// No need to call postStateToWebview here as the UI already updated optimistically
			break
		case "toggleApiConfigPin":
			if (message.text) {
				const currentPinned = getGlobalState("pinnedApiConfigs") ?? {}
				const updatedPinned: Record<string, boolean> = { ...currentPinned }

				if (currentPinned[message.text]) {
					delete updatedPinned[message.text]
				} else {
					updatedPinned[message.text] = true
				}

				await updateGlobalState("pinnedApiConfigs", updatedPinned)
				await provider.postStateToWebview()
			}
			break
		case "enhancementApiConfigId":
			await updateGlobalState("enhancementApiConfigId", message.text)
			await provider.postStateToWebview()
			break
		case "autoApprovalEnabled":
			await updateGlobalState("autoApprovalEnabled", message.bool ?? false)
			await provider.postStateToWebview()
			break
		case "enhancePrompt":
			if (message.text) {
				try {
					const { apiConfiguration, customSupportPrompts, listApiConfigMeta, enhancementApiConfigId } =
						await provider.getState()

					// Try to get enhancement config first, fall back to current config
					let configToUse: ApiConfiguration = apiConfiguration
					if (enhancementApiConfigId) {
						const config = listApiConfigMeta?.find((c: ApiConfigMeta) => c.id === enhancementApiConfigId)
						if (config?.name) {
							const loadedConfig = await provider.providerSettingsManager.loadConfig(config.name)
							if (loadedConfig.apiProvider) {
								configToUse = loadedConfig
							}
						}
					}

					const enhancedPrompt = await singleCompletionHandler(
						configToUse,
						supportPrompt.create(
							"ENHANCE",
							{
								userInput: message.text,
							},
							customSupportPrompts,
						),
					)

					// Capture telemetry for prompt enhancement
					const currentCline = provider.getCurrentCline()
					telemetryService.capturePromptEnhanced(currentCline?.taskId)

					await provider.postMessageToWebview({
						type: "enhancedPrompt",
						text: enhancedPrompt,
					})
				} catch (error) {
					provider.log(
						`Error enhancing prompt: ${JSON.stringify(error, Object.getOwnPropertyNames(error), 2)}`,
					)
					vscode.window.showErrorMessage(t("common:errors.enhance_prompt"))
					await provider.postMessageToWebview({
						type: "enhancedPrompt",
					})
				}
			}
			break
		case "getSystemPrompt":
			try {
				const systemPrompt = await generateSystemPrompt(provider, message)

				await provider.postMessageToWebview({
					type: "systemPrompt",
					text: systemPrompt,
					mode: message.mode,
				})
			} catch (error) {
				provider.log(
					`Error getting system prompt:  ${JSON.stringify(error, Object.getOwnPropertyNames(error), 2)}`,
				)
				vscode.window.showErrorMessage(t("common:errors.get_system_prompt"))
			}
			break
		case "copySystemPrompt":
			try {
				const systemPrompt = await generateSystemPrompt(provider, message)

				await vscode.env.clipboard.writeText(systemPrompt)
				await vscode.window.showInformationMessage(t("common:info.clipboard_copy"))
			} catch (error) {
				provider.log(
					`Error getting system prompt:  ${JSON.stringify(error, Object.getOwnPropertyNames(error), 2)}`,
				)
				vscode.window.showErrorMessage(t("common:errors.get_system_prompt"))
			}
			break
		case "searchCommits": {
			const cwd = provider.cwd
			if (cwd) {
				try {
					const commits = await searchCommits(message.query || "", cwd)
					await provider.postMessageToWebview({
						type: "commitSearchResults",
						commits,
					})
				} catch (error) {
					provider.log(
						`Error searching commits: ${JSON.stringify(error, Object.getOwnPropertyNames(error), 2)}`,
					)
					vscode.window.showErrorMessage(t("common:errors.search_commits"))
				}
			}
			break
		}
		case "searchFiles": {
			const workspacePath = getWorkspacePath()

			if (!workspacePath) {
				// Handle case where workspace path is not available
				await provider.postMessageToWebview({
					type: "fileSearchResults",
					results: [],
					requestId: message.requestId,
					error: "No workspace path available",
				})
				break
			}
			try {
				// Call file search service with query from message
				const results = await searchWorkspaceFiles(
					message.query || "",
					workspacePath,
					20, // Use default limit, as filtering is now done in the backend
				)

				// Send results back to webview
				await provider.postMessageToWebview({
					type: "fileSearchResults",
					results,
					requestId: message.requestId,
				})
			} catch (error) {
				const errorMessage = error instanceof Error ? error.message : String(error)

				// Send error response to webview
				await provider.postMessageToWebview({
					type: "fileSearchResults",
					results: [],
					error: errorMessage,
					requestId: message.requestId,
				})
			}
			break
		}
		case "saveApiConfiguration":
			if (message.text && message.apiConfiguration) {
				try {
					await provider.providerSettingsManager.saveConfig(message.text, message.apiConfiguration)
					const listApiConfig = await provider.providerSettingsManager.listConfig()
					await updateGlobalState("listApiConfigMeta", listApiConfig)
				} catch (error) {
					provider.log(
						`Error save api configuration: ${JSON.stringify(error, Object.getOwnPropertyNames(error), 2)}`,
					)
					vscode.window.showErrorMessage(t("common:errors.save_api_config"))
				}
			}
			break
		case "upsertApiConfiguration":
			if (message.text && message.apiConfiguration) {
				await provider.upsertApiConfiguration(message.text, message.apiConfiguration)
			}
			break
		case "renameApiConfiguration":
			if (message.values && message.apiConfiguration) {
				try {
					const { oldName, newName } = message.values

					if (oldName === newName) {
						break
					}

					// Load the old configuration to get its ID
					const oldConfig = await provider.providerSettingsManager.loadConfig(oldName)

					// Create a new configuration with the same ID
					const newConfig = {
						...message.apiConfiguration,
						id: oldConfig.id, // Preserve the ID
					}

					// Save with the new name but same ID
					await provider.providerSettingsManager.saveConfig(newName, newConfig)
					await provider.providerSettingsManager.deleteConfig(oldName)

					const listApiConfig = await provider.providerSettingsManager.listConfig()

					// Update listApiConfigMeta first to ensure UI has latest data
					await updateGlobalState("listApiConfigMeta", listApiConfig)
					await updateGlobalState("currentApiConfigName", newName)

					await provider.postStateToWebview()
				} catch (error) {
					provider.log(
						`Error rename api configuration: ${JSON.stringify(error, Object.getOwnPropertyNames(error), 2)}`,
					)
					vscode.window.showErrorMessage(t("common:errors.rename_api_config"))
				}
			}
			break
		case "loadApiConfiguration":
			if (message.text) {
				try {
					const apiConfig = await provider.providerSettingsManager.loadConfig(message.text)
					const listApiConfig = await provider.providerSettingsManager.listConfig()

					await Promise.all([
						updateGlobalState("listApiConfigMeta", listApiConfig),
						updateGlobalState("currentApiConfigName", message.text),
						provider.updateApiConfiguration(apiConfig),
					])

					await provider.postStateToWebview()
				} catch (error) {
					provider.log(
						`Error load api configuration: ${JSON.stringify(error, Object.getOwnPropertyNames(error), 2)}`,
					)
					vscode.window.showErrorMessage(t("common:errors.load_api_config"))
				}
			}
			break
		case "loadApiConfigurationById":
			if (message.text) {
				try {
					const { config: apiConfig, name } = await provider.providerSettingsManager.loadConfigById(
						message.text,
					)
					const listApiConfig = await provider.providerSettingsManager.listConfig()

					await Promise.all([
						updateGlobalState("listApiConfigMeta", listApiConfig),
						updateGlobalState("currentApiConfigName", name),
						provider.updateApiConfiguration(apiConfig),
					])

					await provider.postStateToWebview()
				} catch (error) {
					provider.log(
						`Error load api configuration by ID: ${JSON.stringify(error, Object.getOwnPropertyNames(error), 2)}`,
					)
					vscode.window.showErrorMessage(t("common:errors.load_api_config"))
				}
			}
			break
		case "deleteApiConfiguration":
			if (message.text) {
				const answer = await vscode.window.showInformationMessage(
					t("common:confirmation.delete_config_profile"),
					{ modal: true },
					t("common:answers.yes"),
				)

				if (answer !== t("common:answers.yes")) {
					break
				}

				try {
					await provider.providerSettingsManager.deleteConfig(message.text)
					const listApiConfig = await provider.providerSettingsManager.listConfig()

					// Update listApiConfigMeta first to ensure UI has latest data
					await updateGlobalState("listApiConfigMeta", listApiConfig)

					// If this was the current config, switch to first available
					const currentApiConfigName = getGlobalState("currentApiConfigName")

					if (message.text === currentApiConfigName && listApiConfig?.[0]?.name) {
						const apiConfig = await provider.providerSettingsManager.loadConfig(listApiConfig[0].name)
						await Promise.all([
							updateGlobalState("currentApiConfigName", listApiConfig[0].name),
							provider.updateApiConfiguration(apiConfig),
						])
					}

					await provider.postStateToWebview()
				} catch (error) {
					provider.log(
						`Error delete api configuration: ${JSON.stringify(error, Object.getOwnPropertyNames(error), 2)}`,
					)
					vscode.window.showErrorMessage(t("common:errors.delete_api_config"))
				}
			}
			break
		case "getListApiConfiguration":
			try {
				const listApiConfig = await provider.providerSettingsManager.listConfig()
				await updateGlobalState("listApiConfigMeta", listApiConfig)
				provider.postMessageToWebview({ type: "listApiConfig", listApiConfig })
			} catch (error) {
				provider.log(
					`Error get list api configuration: ${JSON.stringify(error, Object.getOwnPropertyNames(error), 2)}`,
				)
				vscode.window.showErrorMessage(t("common:errors.list_api_config"))
			}
			break
		case "updateExperimental": {
			if (!message.values) {
				break
			}

			const updatedExperiments = {
				...(getGlobalState("experiments") ?? experimentDefault),
				...message.values,
			}

			await updateGlobalState("experiments", updatedExperiments)

			await provider.postStateToWebview()
			break
		}
		case "updateMcpTimeout":
			if (message.serverName && typeof message.timeout === "number") {
				try {
					await provider
						.getMcpHub()
						?.updateServerTimeout(
							message.serverName,
							message.timeout,
							message.source as "global" | "project",
						)
				} catch (error) {
					provider.log(
						`Failed to update timeout for ${message.serverName}: ${JSON.stringify(error, Object.getOwnPropertyNames(error), 2)}`,
					)
					vscode.window.showErrorMessage(t("common:errors.update_server_timeout"))
				}
			}
			break
		case "updateCustomMode":
			if (message.modeConfig) {
				await provider.customModesManager.updateCustomMode(message.modeConfig.slug, message.modeConfig)
				// Update state after saving the mode
				const customModes = await provider.customModesManager.getCustomModes()
				await updateGlobalState("customModes", customModes)
				await updateGlobalState("mode", message.modeConfig.slug)
				await provider.postStateToWebview()
			}
			break
		case "deleteCustomMode":
			if (message.slug) {
				const answer = await vscode.window.showInformationMessage(
					t("common:confirmation.delete_custom_mode"),
					{ modal: true },
					t("common:answers.yes"),
				)

				if (answer !== t("common:answers.yes")) {
					break
				}

				await provider.customModesManager.deleteCustomMode(message.slug)
				// Switch back to default mode after deletion
				await updateGlobalState("mode", defaultModeSlug)
				await provider.postStateToWebview()
			}
			break
		case "humanRelayResponse":
			if (message.requestId && message.text) {
				vscode.commands.executeCommand("roo-cline.handleHumanRelayResponse", {
					requestId: message.requestId,
					text: message.text,
					cancelled: false,
				})
			}
			break

		case "humanRelayCancel":
			if (message.requestId) {
				vscode.commands.executeCommand("roo-cline.handleHumanRelayResponse", {
					requestId: message.requestId,
					cancelled: true,
				})
			}
			break

		case "telemetrySetting": {
			const telemetrySetting = message.text as TelemetrySetting
			await updateGlobalState("telemetrySetting", telemetrySetting)
			const isOptedIn = telemetrySetting === "enabled"
			telemetryService.updateTelemetryState(isOptedIn)
			await provider.postStateToWebview()
			break
		}
	}
}

const generateSystemPrompt = async (provider: ClineProvider, message: WebviewMessage) => {
	const {
		apiConfiguration,
		customModePrompts,
		customInstructions,
		browserViewportSize,
		diffEnabled,
		mcpEnabled,
		fuzzyMatchThreshold,
		experiments,
		enableMcpServerCreation,
		browserToolEnabled,
		language,
	} = await provider.getState()

	const diffStrategy = new MultiSearchReplaceDiffStrategy(fuzzyMatchThreshold)

	const cwd = provider.cwd

	const mode = message.mode ?? defaultModeSlug
	const customModes = await provider.customModesManager.getCustomModes()

	const rooIgnoreInstructions = provider.getCurrentCline()?.rooIgnoreController?.getInstructions()

	// Determine if browser tools can be used based on model support, mode, and user settings
	let modelSupportsComputerUse = false

	// Create a temporary API handler to check if the model supports computer use
	// This avoids relying on an active Cline instance which might not exist during preview
	try {
		const tempApiHandler = buildApiHandler(apiConfiguration)
		modelSupportsComputerUse = tempApiHandler.getModel().info.supportsComputerUse ?? false
	} catch (error) {
		console.error("Error checking if model supports computer use:", error)
	}

	// Check if the current mode includes the browser tool group
	const modeConfig = getModeBySlug(mode, customModes)
	const modeSupportsBrowser = modeConfig?.groups.some((group) => getGroupName(group) === "browser") ?? false

	// Only enable browser tools if the model supports it, the mode includes browser tools,
	// and browser tools are enabled in settings
	const canUseBrowserTool = modelSupportsComputerUse && modeSupportsBrowser && (browserToolEnabled ?? true)

	const systemPrompt = await SYSTEM_PROMPT(
		provider.context,
		cwd,
		canUseBrowserTool,
		mcpEnabled ? provider.getMcpHub() : undefined,
		diffStrategy,
		browserViewportSize ?? "900x600",
		mode,
		customModePrompts,
		customModes,
		customInstructions,
		diffEnabled,
		experiments,
		enableMcpServerCreation,
		language,
		rooIgnoreInstructions,
	)

	return systemPrompt
}<|MERGE_RESOLUTION|>--- conflicted
+++ resolved
@@ -10,18 +10,12 @@
 import { changeLanguage, t } from "../../i18n"
 import { ApiConfiguration } from "../../shared/api"
 import { supportPrompt } from "../../shared/support-prompt"
-<<<<<<< HEAD
-import { GlobalFileNames } from "../../shared/globalFileNames"
 import {
 	checkoutDiffPayloadSchema,
 	checkoutRestorePayloadSchema,
 	resendMessagePayloadSchema,
 	WebviewMessage,
 } from "../../shared/WebviewMessage"
-=======
-
-import { checkoutDiffPayloadSchema, checkoutRestorePayloadSchema, WebviewMessage } from "../../shared/WebviewMessage"
->>>>>>> 34d7dcf8
 import { checkExistKey } from "../../shared/checkExistApiConfig"
 import { experimentDefault } from "../../shared/experiments"
 import { Terminal } from "../../integrations/terminal/Terminal"
@@ -47,7 +41,8 @@
 import { Mode, defaultModeSlug, getModeBySlug, getGroupName } from "../../shared/modes"
 import { SYSTEM_PROMPT } from "../prompts/system"
 import { buildApiHandler } from "../../api"
-<<<<<<< HEAD
+import { MultiSearchReplaceDiffStrategy } from "../diff/strategies/multi-search-replace"
+import { getModels } from "../../api/providers/fetchers/cache"
 import { GlobalState, ClineMessage as ClineMessageType } from "../../schemas" // Import ClineMessageType if needed for clarity
 // Cline import moved near ClineProvider
 
@@ -129,11 +124,6 @@
 
 	return true // Indicate success
 }
-=======
-import { GlobalState } from "../../schemas"
-import { MultiSearchReplaceDiffStrategy } from "../diff/strategies/multi-search-replace"
-import { getModels } from "../../api/providers/fetchers/cache"
->>>>>>> 34d7dcf8
 
 export const webviewMessageHandler = async (provider: ClineProvider, message: WebviewMessage) => {
 	// Utility functions provided for concise get/update of global state via contextProxy API.
