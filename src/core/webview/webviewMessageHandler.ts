--- conflicted
+++ resolved
@@ -2642,7 +2642,6 @@
 			}
 			break
 		}
-<<<<<<< HEAD
 		case "enableDisableModesClicked": {
 			// Handle enable/disable modes button click
 			try {
@@ -2718,11 +2717,11 @@
 					error: error instanceof Error ? error.message : String(error),
 				})
 			}
-=======
+			break
+		}
 		case "showMdmAuthRequiredNotification": {
 			// Show notification that organization requires authentication
 			vscode.window.showWarningMessage(t("common:mdm.info.organization_requires_auth"))
->>>>>>> 8e4c0ae9
 			break
 		}
 	}
