--- conflicted
+++ resolved
@@ -357,12 +357,9 @@
 				glama: {},
 				unbound: {},
 				litellm: {},
-<<<<<<< HEAD
 				archgw: {},
-=======
 				ollama: {},
 				lmstudio: {},
->>>>>>> 83c19ce2
 			}
 
 			const safeGetModels = async (options: GetModelsOptions): Promise<ModelRecord> => {
