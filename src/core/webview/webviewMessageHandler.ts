--- conflicted
+++ resolved
@@ -393,12 +393,8 @@
 			break
 		}
 		case "openMcpSettings": {
-<<<<<<< HEAD
-			const mcpSettingsFilePath = await provider.getMcpHub()?.getGlobalConfigPath(provider)
-=======
 			const mcpSettingsFilePath = await provider.getMcpHub()?.getMcpSettingsFilePath()
 
->>>>>>> c665d3c8
 			if (mcpSettingsFilePath) {
 				openFile(mcpSettingsFilePath)
 			}
