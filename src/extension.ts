import * as vscode from "vscode"
<<<<<<< HEAD
import delay from "delay"
import { ClineProvider } from "./core/webview/ClineProvider"
import { createClineAPI } from "./exports"
=======
import * as dotenvx from "@dotenvx/dotenvx"

// Load environment variables from .env file
try {
	// Specify path to .env file in the project root directory
	const envPath = __dirname + "/../.env"
	dotenvx.config({ path: envPath })
} catch (e) {
	// Silently handle environment loading errors
	console.warn("Failed to load environment variables:", e)
}

>>>>>>> e075fbfa
import "./utils/path" // Necessary to have access to String.prototype.toPosix.

import { initializeI18n } from "./i18n"
import { ClineProvider } from "./core/webview/ClineProvider"
import { CodeActionProvider } from "./core/CodeActionProvider"
import { DIFF_VIEW_URI_SCHEME } from "./integrations/editor/DiffViewProvider"
import { McpServerManager } from "./services/mcp/McpServerManager"
import { telemetryService } from "./services/telemetry/TelemetryService"
import { TerminalRegistry } from "./integrations/terminal/TerminalRegistry"
import { API } from "./exports/api"

import { handleUri, registerCommands, registerCodeActions, registerTerminalActions } from "./activate"
import { formatLanguage } from "./shared/language"

/**
 * Built using https://github.com/microsoft/vscode-webview-ui-toolkit
 *
 * Inspired by:
 *  - https://github.com/microsoft/vscode-webview-ui-toolkit-samples/tree/main/default/weather-webview
 *  - https://github.com/microsoft/vscode-webview-ui-toolkit-samples/tree/main/frameworks/hello-world-react-cra
 */

let outputChannel: vscode.OutputChannel
let extensionContext: vscode.ExtensionContext

// This method is called when your extension is activated.
// Your extension is activated the very first time the command is executed.
export function activate(context: vscode.ExtensionContext) {
	extensionContext = context
	outputChannel = vscode.window.createOutputChannel("Roo-Code")
	context.subscriptions.push(outputChannel)
	outputChannel.appendLine("Roo-Code extension activated")

	// Initialize telemetry service after environment variables are loaded.
	telemetryService.initialize()

	// Initialize i18n for internationalization support
	initializeI18n(context.globalState.get("language") ?? formatLanguage(vscode.env.language))

	// Initialize terminal shell execution handlers.
	TerminalRegistry.initialize()

	// Get default commands from configuration.
	const defaultCommands = vscode.workspace.getConfiguration("roo-cline").get<string[]>("allowedCommands") || []

	// Initialize global state if not already set.
	if (!context.globalState.get("allowedCommands")) {
		context.globalState.update("allowedCommands", defaultCommands)
	}

	const provider = new ClineProvider(context, outputChannel, "sidebar")
	telemetryService.setProvider(provider)

	context.subscriptions.push(
		vscode.window.registerWebviewViewProvider(ClineProvider.sideBarId, provider, {
			webviewOptions: { retainContextWhenHidden: true },
		}),
	)

	registerCommands({ context, outputChannel, provider })

	/**
	 * We use the text document content provider API to show the left side for diff
	 * view by creating a virtual document for the original content. This makes it
	 * readonly so users know to edit the right side if they want to keep their changes.
	 *
	 * This API allows you to create readonly documents in VSCode from arbitrary
	 * sources, and works by claiming an uri-scheme for which your provider then
	 * returns text contents. The scheme must be provided when registering a
	 * provider and cannot change afterwards.
	 *
	 * Note how the provider doesn't create uris for virtual documents - its role
	 * is to provide contents given such an uri. In return, content providers are
	 * wired into the open document logic so that providers are always considered.
	 *
	 * https://code.visualstudio.com/api/extension-guides/virtual-documents
	 */
	context.subscriptions.push(
		vscode.commands.registerCommand("pearai-roo-cline.pearaiLogin", async (data) => {
			console.dir("Logged in to PearAI:")
			console.dir(data)
			context.secrets.store("pearai-token", data.accessToken)
			context.secrets.store("pearai-refresh", data.refreshToken)
			// Update MCP server with new token
			const provider = await ClineProvider.getInstance()
			if (provider) {
				const mcpHub = provider.getMcpHub()
				if (mcpHub) {
					await mcpHub.updatePearAiApiKey(data.accessToken)
				}
			}
			vscode.commands.executeCommand("roo-cline.plusButtonClicked")
		}),
	)

	context.subscriptions.push(
		vscode.commands.registerCommand("pearai-roo-cline.pearaiLogout", async () => {
			console.dir("Logged out of PearAI:")
			context.secrets.delete("pearai-token")
			context.secrets.delete("pearai-refresh")
			// Clear MCP server token
			const provider = await ClineProvider.getInstance()
			if (provider) {
				const mcpHub = provider.getMcpHub()
				if (mcpHub) {
					await mcpHub.clearPearAiApiKey()
				}
			}
		}),
	)

	// context.subscriptions.push(
	// 	vscode.commands.registerCommand("roo-cline.mcpButtonClicked", () => {
	// 		sidebarProvider.postMessageToWebview({ type: "action", action: "mcpButtonClicked" })
	// 	}),
	// )

	// context.subscriptions.push(
	// 	vscode.commands.registerCommand("roo-cline.promptsButtonClicked", () => {
	// 		sidebarProvider.postMessageToWebview({ type: "action", action: "promptsButtonClicked" })
	// 	}),
	// )

	const openClineInNewTab = async () => {
		outputChannel.appendLine("Opening Roo Code in new tab")
		// (this example uses webviewProvider activation event which is necessary to deserialize cached webview, but since we use retainContextWhenHidden, we don't need to use that event)
		// https://github.com/microsoft/vscode-extension-samples/blob/main/webview-sample/src/extension.ts
		const tabProvider = new ClineProvider(context, outputChannel)
		//const column = vscode.window.activeTextEditor ? vscode.window.activeTextEditor.viewColumn : undefined
		const lastCol = Math.max(...vscode.window.visibleTextEditors.map((editor) => editor.viewColumn || 0))

		// Check if there are any visible text editors, otherwise open a new group to the right
		const hasVisibleEditors = vscode.window.visibleTextEditors.length > 0
		if (!hasVisibleEditors) {
			await vscode.commands.executeCommand("workbench.action.newGroupRight")
		}
		const targetCol = hasVisibleEditors ? Math.max(lastCol + 1, 1) : vscode.ViewColumn.Two

		const panel = vscode.window.createWebviewPanel(ClineProvider.tabPanelId, "Roo Code", targetCol, {
			enableScripts: true,
			retainContextWhenHidden: true,
			localResourceRoots: [context.extensionUri],
		})
		// TODO: use better svg icon with light and dark variants (see https://stackoverflow.com/questions/58365687/vscode-extension-iconpath)

		panel.iconPath = {
			light: vscode.Uri.joinPath(context.extensionUri, "assets", "icons", "rocket.png"),
			dark: vscode.Uri.joinPath(context.extensionUri, "assets", "icons", "rocket.png"),
		}
		tabProvider.resolveWebviewView(panel)

		// Lock the editor group so clicking on files doesn't open them over the panel
		await delay(100)
		await vscode.commands.executeCommand("workbench.action.lockEditorGroup")
	}

	// context.subscriptions.push(vscode.commands.registerCommand("roo-cline.popoutButtonClicked", openClineInNewTab))
	// context.subscriptions.push(vscode.commands.registerCommand("roo-cline.openInNewTab", openClineInNewTab))

	// context.subscriptions.push(
	// 	vscode.commands.registerCommand("roo-cline.settingsButtonClicked", () => {
	// 		//vscode.window.showInformationMessage(message)
	// 		sidebarProvider.postMessageToWebview({ type: "action", action: "settingsButtonClicked" })
	// 	}),
	// )

	// context.subscriptions.push(
	// 	vscode.commands.registerCommand("roo-cline.historyButtonClicked", () => {
	// 		sidebarProvider.postMessageToWebview({ type: "action", action: "historyButtonClicked" })
	// 	}),
	// )

	/*
	We use the text document content provider API to show the left side for diff view by creating a virtual document for the original content. This makes it readonly so users know to edit the right side if they want to keep their changes.

	- This API allows you to create readonly documents in VSCode from arbitrary sources, and works by claiming an uri-scheme for which your provider then returns text contents. The scheme must be provided when registering a provider and cannot change afterwards.
	- Note how the provider doesn't create uris for virtual documents - its role is to provide contents given such an uri. In return, content providers are wired into the open document logic so that providers are always considered.
	https://code.visualstudio.com/api/extension-guides/virtual-documents
	*/
	const diffContentProvider = new (class implements vscode.TextDocumentContentProvider {
		provideTextDocumentContent(uri: vscode.Uri): string {
			return Buffer.from(uri.query, "base64").toString("utf-8")
		}
	})()

	context.subscriptions.push(
		vscode.workspace.registerTextDocumentContentProvider(DIFF_VIEW_URI_SCHEME, diffContentProvider),
	)

	context.subscriptions.push(vscode.window.registerUriHandler({ handleUri }))

	// Register code actions provider.
	context.subscriptions.push(
		vscode.languages.registerCodeActionsProvider({ pattern: "**/*" }, new CodeActionProvider(), {
			providedCodeActionKinds: CodeActionProvider.providedCodeActionKinds,
		}),
	)

	registerCodeActions(context)
	registerTerminalActions(context)

<<<<<<< HEAD
	context.subscriptions.push(
		vscode.commands.registerCommand("roo-cline.focus", async (...args: any[]) => {
			await vscode.commands.executeCommand("roo-cline.SidebarProvider.focus")
		}),
	)

	return createClineAPI(outputChannel, sidebarProvider)
=======
	// Implements the `RooCodeAPI` interface.
	return new API(outputChannel, provider)
>>>>>>> e075fbfa
}

// This method is called when your extension is deactivated
export async function deactivate() {
	outputChannel.appendLine("Roo-Code extension deactivated")
	// Clean up MCP server manager
	await McpServerManager.cleanup(extensionContext)
	telemetryService.shutdown()

	// Clean up terminal handlers
	TerminalRegistry.cleanup()
}<|MERGE_RESOLUTION|>--- conflicted
+++ resolved
@@ -1,10 +1,6 @@
 import * as vscode from "vscode"
-<<<<<<< HEAD
+import * as dotenvx from "@dotenvx/dotenvx"
 import delay from "delay"
-import { ClineProvider } from "./core/webview/ClineProvider"
-import { createClineAPI } from "./exports"
-=======
-import * as dotenvx from "@dotenvx/dotenvx"
 
 // Load environment variables from .env file
 try {
@@ -16,7 +12,6 @@
 	console.warn("Failed to load environment variables:", e)
 }
 
->>>>>>> e075fbfa
 import "./utils/path" // Necessary to have access to String.prototype.toPosix.
 
 import { initializeI18n } from "./i18n"
@@ -218,18 +213,13 @@
 	registerCodeActions(context)
 	registerTerminalActions(context)
 
-<<<<<<< HEAD
 	context.subscriptions.push(
 		vscode.commands.registerCommand("roo-cline.focus", async (...args: any[]) => {
 			await vscode.commands.executeCommand("roo-cline.SidebarProvider.focus")
 		}),
 	)
-
-	return createClineAPI(outputChannel, sidebarProvider)
-=======
 	// Implements the `RooCodeAPI` interface.
 	return new API(outputChannel, provider)
->>>>>>> e075fbfa
 }
 
 // This method is called when your extension is deactivated
