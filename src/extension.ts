import * as vscode from "vscode"
import * as dotenvx from "@dotenvx/dotenvx"
import * as path from "path"

// Load environment variables from .env file
try {
	// Specify path to .env file in the project root directory
	const envPath = path.join(__dirname, "..", ".env")
	dotenvx.config({ path: envPath })
} catch (e) {
	// Silently handle environment loading errors
	console.warn("Failed to load environment variables:", e)
}

import { CloudService, UnifiedBridgeService } from "@roo-code/cloud"
import { TelemetryService, PostHogTelemetryClient } from "@roo-code/telemetry"

import "./utils/path" // Necessary to have access to String.prototype.toPosix.
import { createOutputChannelLogger, createDualLogger } from "./utils/outputChannelLogger"

import { Package } from "./shared/package"
import { formatLanguage } from "./shared/language"
import { ContextProxy } from "./core/config/ContextProxy"
import { ClineProvider } from "./core/webview/ClineProvider"
import { DIFF_VIEW_URI_SCHEME } from "./integrations/editor/DiffViewProvider"
import { TerminalRegistry } from "./integrations/terminal/TerminalRegistry"
import { McpServerManager } from "./services/mcp/McpServerManager"
import { CodeIndexManager } from "./services/code-index/manager"
import { MdmService } from "./services/mdm/MdmService"
import { migrateSettings } from "./utils/migrateSettings"
import { autoImportSettings } from "./utils/autoImportSettings"
import { isRemoteControlEnabled } from "./utils/remoteControl"
import { API } from "./extension/api"

import {
	handleUri,
	registerCommands,
	registerCodeActions,
	registerTerminalActions,
	CodeActionProvider,
} from "./activate"
import { initializeI18n } from "./i18n"

/**
 * Built using https://github.com/microsoft/vscode-webview-ui-toolkit
 *
 * Inspired by:
 *  - https://github.com/microsoft/vscode-webview-ui-toolkit-samples/tree/main/default/weather-webview
 *  - https://github.com/microsoft/vscode-webview-ui-toolkit-samples/tree/main/frameworks/hello-world-react-cra
 */

let outputChannel: vscode.OutputChannel
let extensionContext: vscode.ExtensionContext

// This method is called when your extension is activated.
// Your extension is activated the very first time the command is executed.
export async function activate(context: vscode.ExtensionContext) {
	extensionContext = context
	outputChannel = vscode.window.createOutputChannel(Package.outputChannel)
	context.subscriptions.push(outputChannel)
	outputChannel.appendLine(`${Package.name} extension activated - ${JSON.stringify(Package)}`)

	// Migrate old settings to new
	await migrateSettings(context, outputChannel)

	// Initialize telemetry service.
	const telemetryService = TelemetryService.createInstance()

	try {
		telemetryService.register(new PostHogTelemetryClient())
	} catch (error) {
		console.warn("Failed to register PostHogTelemetryClient:", error)
	}

	// Create logger for cloud services.
	const cloudLogger = createDualLogger(createOutputChannelLogger(outputChannel))

	// Initialize MDM service
	const mdmService = await MdmService.createInstance(cloudLogger)

	// Initialize i18n for internationalization support.
	initializeI18n(context.globalState.get("language") ?? formatLanguage(vscode.env.language))

	// Initialize terminal shell execution handlers.
	TerminalRegistry.initialize()

	// Get default commands from configuration.
	const defaultCommands = vscode.workspace.getConfiguration(Package.name).get<string[]>("allowedCommands") || []

	// Initialize global state if not already set.
	if (!context.globalState.get("allowedCommands")) {
		context.globalState.update("allowedCommands", defaultCommands)
	}

	const contextProxy = await ContextProxy.getInstance(context)

	// Initialize code index managers for all workspace folders
	const codeIndexManagers: CodeIndexManager[] = []
	if (vscode.workspace.workspaceFolders) {
		for (const folder of vscode.workspace.workspaceFolders) {
			const manager = CodeIndexManager.getInstance(context, folder.uri.fsPath)
			if (manager) {
				codeIndexManagers.push(manager)
				try {
					await manager.initialize(contextProxy)
				} catch (error) {
					outputChannel.appendLine(
						`[CodeIndexManager] Error during background CodeIndexManager configuration/indexing for ${folder.uri.fsPath}: ${error.message || error}`,
					)
				}
				context.subscriptions.push(manager)
			}
		}
	}

	// Initialize Roo Code Cloud service.
	const cloudService = await CloudService.createInstance(context, cloudLogger)

	try {
		if (cloudService.telemetryClient) {
			TelemetryService.instance.register(cloudService.telemetryClient)
		}
	} catch (error) {
		outputChannel.appendLine(
			`[CloudService] Failed to register TelemetryClient: ${error instanceof Error ? error.message : String(error)}`,
		)
	}

	const postStateListener = () => ClineProvider.getVisibleInstance()?.postStateToWebview()

	cloudService.on("auth-state-changed", postStateListener)
	cloudService.on("settings-updated", postStateListener)

	cloudService.on("user-info", async ({ userInfo }) => {
		postStateListener()

<<<<<<< HEAD
		// bridgeConfig removed: fallback to default config
		ExtensionBridgeService.handleRemoteControlState(
=======
		const bridgeConfig = await cloudService.cloudAPI?.bridgeConfig().catch(() => undefined)

		if (!bridgeConfig) {
			outputChannel.appendLine("[CloudService] Failed to get bridge config")
			return
		}

		UnifiedBridgeService.handleRemoteControlState(
>>>>>>> 6f81b775
			userInfo,
			contextProxy.getValue("remoteControlEnabled"),
			provider,
			(message: string) => outputChannel.appendLine(message),
		)
	})

	// Add to subscriptions for proper cleanup on deactivate.
	context.subscriptions.push(cloudService)

	const provider = new ClineProvider(context, outputChannel, "sidebar", contextProxy, mdmService)
	TelemetryService.instance.setProvider(provider)

	context.subscriptions.push(
		vscode.window.registerWebviewViewProvider(ClineProvider.sideBarId, provider, {
			webviewOptions: { retainContextWhenHidden: true },
		}),
	)

	// Auto-import configuration if specified in settings.
	try {
		await autoImportSettings(outputChannel, {
			providerSettingsManager: provider.providerSettingsManager,
			contextProxy: provider.contextProxy,
			customModesManager: provider.customModesManager,
		})
	} catch (error) {
		outputChannel.appendLine(
			`[AutoImport] Error during auto-import: ${error instanceof Error ? error.message : String(error)}`,
		)
	}

	registerCommands({ context, outputChannel, provider })

	/**
	 * We use the text document content provider API to show the left side for diff
	 * view by creating a virtual document for the original content. This makes it
	 * readonly so users know to edit the right side if they want to keep their changes.
	 *
	 * This API allows you to create readonly documents in VSCode from arbitrary
	 * sources, and works by claiming an uri-scheme for which your provider then
	 * returns text contents. The scheme must be provided when registering a
	 * provider and cannot change afterwards.
	 *
	 * Note how the provider doesn't create uris for virtual documents - its role
	 * is to provide contents given such an uri. In return, content providers are
	 * wired into the open document logic so that providers are always considered.
	 *
	 * https://code.visualstudio.com/api/extension-guides/virtual-documents
	 */
	const diffContentProvider = new (class implements vscode.TextDocumentContentProvider {
		provideTextDocumentContent(uri: vscode.Uri): string {
			return Buffer.from(uri.query, "base64").toString("utf-8")
		}
	})()

	context.subscriptions.push(
		vscode.workspace.registerTextDocumentContentProvider(DIFF_VIEW_URI_SCHEME, diffContentProvider),
	)

	context.subscriptions.push(vscode.window.registerUriHandler({ handleUri }))

	// Register code actions provider.
	context.subscriptions.push(
		vscode.languages.registerCodeActionsProvider({ pattern: "**/*" }, new CodeActionProvider(), {
			providedCodeActionKinds: CodeActionProvider.providedCodeActionKinds,
		}),
	)

	registerCodeActions(context)
	registerTerminalActions(context)

	// Allows other extensions to activate once Roo is ready.
	vscode.commands.executeCommand(`${Package.name}.activationCompleted`)

	// Implements the `RooCodeAPI` interface.
	const socketPath = process.env.ROO_CODE_IPC_SOCKET_PATH
	const enableLogging = typeof socketPath === "string"

	// Watch the core files and automatically reload the extension host.
	if (process.env.NODE_ENV === "development") {
		const watchPaths = [
			{ path: context.extensionPath, pattern: "**/*.ts" },
			{ path: path.join(context.extensionPath, "../packages/types"), pattern: "**/*.ts" },
			{ path: path.join(context.extensionPath, "../packages/telemetry"), pattern: "**/*.ts" },
			{ path: path.join(context.extensionPath, "node_modules/@roo-code/cloud"), pattern: "**/*" },
		]

		console.log(
			`♻️♻️♻️ Core auto-reloading: Watching for changes in ${watchPaths.map(({ path }) => path).join(", ")}`,
		)

		// Create a debounced reload function to prevent excessive reloads
		let reloadTimeout: NodeJS.Timeout | undefined
		const DEBOUNCE_DELAY = 1_000

		const debouncedReload = (uri: vscode.Uri) => {
			if (reloadTimeout) {
				clearTimeout(reloadTimeout)
			}

			console.log(`♻️ ${uri.fsPath} changed; scheduling reload...`)

			reloadTimeout = setTimeout(() => {
				console.log(`♻️ Reloading host after debounce delay...`)
				vscode.commands.executeCommand("workbench.action.reloadWindow")
			}, DEBOUNCE_DELAY)
		}

		watchPaths.forEach(({ path: watchPath, pattern }) => {
			const relPattern = new vscode.RelativePattern(vscode.Uri.file(watchPath), pattern)
			const watcher = vscode.workspace.createFileSystemWatcher(relPattern, false, false, false)

			// Listen to all change types to ensure symlinked file updates trigger reloads.
			watcher.onDidChange(debouncedReload)
			watcher.onDidCreate(debouncedReload)
			watcher.onDidDelete(debouncedReload)

			context.subscriptions.push(watcher)
		})

		// Clean up the timeout on deactivation
		context.subscriptions.push({
			dispose: () => {
				if (reloadTimeout) {
					clearTimeout(reloadTimeout)
				}
			},
		})
	}

	return new API(outputChannel, provider, socketPath, enableLogging)
}

// This method is called when your extension is deactivated.
export async function deactivate() {
	outputChannel.appendLine(`${Package.name} extension deactivated`)

	const bridgeService = UnifiedBridgeService.getInstance()

	if (bridgeService) {
		await bridgeService.disconnect()
	}

	await McpServerManager.cleanup(extensionContext)
	TelemetryService.instance.shutdown()
	TerminalRegistry.cleanup()
}<|MERGE_RESOLUTION|>--- conflicted
+++ resolved
@@ -12,7 +12,7 @@
 	console.warn("Failed to load environment variables:", e)
 }
 
-import { CloudService, UnifiedBridgeService } from "@roo-code/cloud"
+import { CloudService, ExtensionBridgeService } from "@roo-code/cloud"
 import { TelemetryService, PostHogTelemetryClient } from "@roo-code/telemetry"
 
 import "./utils/path" // Necessary to have access to String.prototype.toPosix.
@@ -134,10 +134,6 @@
 	cloudService.on("user-info", async ({ userInfo }) => {
 		postStateListener()
 
-<<<<<<< HEAD
-		// bridgeConfig removed: fallback to default config
-		ExtensionBridgeService.handleRemoteControlState(
-=======
 		const bridgeConfig = await cloudService.cloudAPI?.bridgeConfig().catch(() => undefined)
 
 		if (!bridgeConfig) {
@@ -145,11 +141,10 @@
 			return
 		}
 
-		UnifiedBridgeService.handleRemoteControlState(
->>>>>>> 6f81b775
+		ExtensionBridgeService.handleRemoteControlState(
 			userInfo,
 			contextProxy.getValue("remoteControlEnabled"),
-			provider,
+			{ ...bridgeConfig, provider },
 			(message: string) => outputChannel.appendLine(message),
 		)
 	})
@@ -285,7 +280,7 @@
 export async function deactivate() {
 	outputChannel.appendLine(`${Package.name} extension deactivated`)
 
-	const bridgeService = UnifiedBridgeService.getInstance()
+	const bridgeService = ExtensionBridgeService.getInstance()
 
 	if (bridgeService) {
 		await bridgeService.disconnect()
