--- conflicted
+++ resolved
@@ -179,32 +179,7 @@
 		)
 	}
 
-<<<<<<< HEAD
-	const postStateListener = () => ClineProvider.getVisibleInstance()?.postStateToWebview()
-
-	cloudService.on("auth-state-changed", postStateListener)
-	cloudService.on("settings-updated", postStateListener)
-
-	cloudService.on("user-info", async ({ userInfo }) => {
-		postStateListener()
-
-		const bridgeConfig = await cloudService.cloudAPI?.bridgeConfig().catch(() => undefined)
-
-		if (!bridgeConfig) {
-			outputChannel.appendLine("[CloudService] Failed to get bridge config")
-			return
-		}
-
-		ExtensionBridgeService.handleRemoteControlState(
-			userInfo,
-			contextProxy.getValue("remoteControlEnabled"),
-			{ ...bridgeConfig, provider: provider as any, sessionId: vscode.env.sessionId },
-			(message: string) => outputChannel.appendLine(message),
-		)
-	})
-
-=======
->>>>>>> 8e666078
+
 	// Add to subscriptions for proper cleanup on deactivate.
 	context.subscriptions.push(cloudService)
 
