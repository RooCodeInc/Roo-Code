import * as vscode from "vscode"
import * as dotenvx from "@dotenvx/dotenvx"
import * as path from "path"
import * as ZgsmCore from "./core/costrict"

// Load environment variables from .env file
try {
	// Specify path to .env file in the project root directory
	const envPath = path.join(__dirname, "..", ".env")
	dotenvx.config({ path: envPath })
} catch (e) {
	// Silently handle environment loading errors
	console.warn("Failed to load environment variables:", e)
}

// import type { CloudUserInfo, AuthState } from "@roo-code/types"
// import { CloudService, BridgeOrchestrator } from "@roo-code/cloud"
import { TelemetryService, PostHogTelemetryClient } from "@roo-code/telemetry"
import { customToolRegistry } from "@roo-code/core"

import "./utils/path" // Necessary to have access to String.prototype.toPosix.
import { createOutputChannelLogger, createDualLogger } from "./utils/outputChannelLogger"

import { Package } from "./shared/package"
import { formatLanguage } from "./shared/language"
import { ContextProxy } from "./core/config/ContextProxy"
import { ClineProvider } from "./core/webview/ClineProvider"
import { DIFF_VIEW_URI_SCHEME } from "./integrations/editor/DiffViewProvider"
import { TerminalRegistry } from "./integrations/terminal/TerminalRegistry"
import { claudeCodeOAuthManager } from "./integrations/claude-code/oauth"
import { McpServerManager } from "./services/mcp/McpServerManager"
// import { CodeIndexManager } from "./services/code-index/manager"
import { MdmService } from "./services/mdm/MdmService"
import { migrateSettings } from "./utils/migrateSettings"
import { autoImportSettings } from "./utils/autoImportSettings"
import { API } from "./extension/api"
import { ZgsmAuthConfig } from "./core/costrict/auth/index"

import {
	handleUri,
	registerCommands,
	registerCodeActions,
	registerTerminalActions,
	CodeActionProvider,
} from "./activate"
import { initializeI18n } from "./i18n"
import { getCommand } from "./utils/commands"
import { activateCoworkflowIntegration, deactivateCoworkflowIntegration } from "./core/costrict/workflow"
import { defaultLang } from "./utils/language"
import { createLogger } from "./utils/logger"
import { loadIdeaShellEnvOnce } from "./utils/ideaShellEnvLoader"
import { isJetbrainsPlatform } from "./utils/platform"
// import { flushModels, getModels, initializeModelCacheRefresh } from "./api/providers/fetchers/modelCache"

/**
 * Built using https://github.com/microsoft/vscode-webview-ui-toolkit
 *
 * Inspired by:
 *  - https://github.com/microsoft/vscode-webview-ui-toolkit-samples/tree/main/default/weather-webview
 *  - https://github.com/microsoft/vscode-webview-ui-toolkit-samples/tree/main/frameworks/hello-world-react-cra
 */

let outputChannel: vscode.OutputChannel
let extensionContext: vscode.ExtensionContext
// let cloudService: CloudService | undefined

// let authStateChangedHandler: ((data: { state: AuthState; previousState: AuthState }) => Promise<void>) | undefined
// let settingsUpdatedHandler: (() => void) | undefined
// let userInfoHandler: ((data: { userInfo: CloudUserInfo }) => Promise<void>) | undefined

// This method is called when your extension is activated.
// Your extension is activated the very first time the command is executed.
export async function activate(context: vscode.ExtensionContext) {
	extensionContext = context
	outputChannel = createLogger(Package.outputChannel).channel
	context.subscriptions.push(outputChannel)
	outputChannel.appendLine(`${Package.name} extension activated - ${JSON.stringify(Package)}`)
<<<<<<< HEAD
=======

	// Set extension path for custom tool registry to find bundled esbuild
	customToolRegistry.setExtensionPath(context.extensionPath)

>>>>>>> 2bb37553
	// Migrate old settings to new
	await migrateSettings(context, outputChannel)
	if (isJetbrainsPlatform()) {
		setTimeout(() => {
			loadIdeaShellEnvOnce(context)
		}, 1000)
	}
	// Initialize telemetry service.
	TelemetryService.createInstance()

	// try {
	// 	telemetryService.register(new PostHogTelemetryClient())
	// } catch (error) {
	// 	console.warn("Failed to register PostHogTelemetryClient:", error)
	// }

	// Create logger for cloud services.
	const cloudLogger = createDualLogger(createOutputChannelLogger(outputChannel))

	// Initialize MDM service
	const mdmService = await MdmService.createInstance(cloudLogger)

	// Initialize i18n for internationalization support.
	initializeI18n(context.globalState.get("language") ?? formatLanguage(await defaultLang()))

	// Initialize terminal shell execution handlers.
	TerminalRegistry.initialize()

	// Initialize Claude Code OAuth manager for direct API access.
	claudeCodeOAuthManager.initialize(context)

	// Get default commands from configuration.
	const defaultCommands = vscode.workspace.getConfiguration(Package.name).get<string[]>("allowedCommands") || []

	// Initialize global state if not already set.
	if (!context.globalState.get("allowedCommands")) {
		context.globalState.update("allowedCommands", defaultCommands)
	}

	const contextProxy = await ContextProxy.getInstance(context)

	// // Initialize code index managers for all workspace folders.
	// const codeIndexManagers: CodeIndexManager[] = []

	// if (vscode.workspace.workspaceFolders) {
	// 	for (const folder of vscode.workspace.workspaceFolders) {
	// 		const manager = CodeIndexManager.getInstance(context, folder.uri.fsPath)

	// 		if (manager) {
	// 			codeIndexManagers.push(manager)

	// // Initialize in background; do not block extension activation
	// void manager.initialize(contextProxy).catch((error) => {
	// 	const message = error instanceof Error ? error.message : String(error)
	// 	outputChannel.appendLine(
	// 		`[CodeIndexManager] Error during background CodeIndexManager configuration/indexing for ${folder.uri.fsPath}: ${message}`,
	// 	)
	// })

	// 			context.subscriptions.push(manager)
	// 		}
	// 	}
	// }

	// Initialize the provider *before* the Roo Code Cloud service.
	const provider = new ClineProvider(context, outputChannel, "sidebar", contextProxy, mdmService)

	// // Initialize Roo Code Cloud service.
	// const postStateListener = () => ClineProvider.getVisibleInstance()?.postStateToWebview()

	// authStateChangedHandler = async (data: { state: AuthState; previousState: AuthState }) => {
	// 	postStateListener()

	// 	if (data.state === "logged-out") {
	// 		try {
	// 			await provider.remoteControlEnabled(false)
	// 		} catch (error) {
	// 			cloudLogger(
	// 				`[authStateChangedHandler] remoteControlEnabled(false) failed: ${error instanceof Error ? error.message : String(error)}`,
	// 			)
	// 		}
	// 	}
	// // Handle Roo models cache based on auth state
	// 	const handleRooModelsCache = async () => {
	// 		try {
	// 			await flushModels("roo")

	// 			if (data.state === "active-session") {
	// 				// Reload models with the new auth token
	// 				const sessionToken = cloudService?.authService?.getSessionToken()
	// 				await getModels({
	// 					provider: "roo",
	// 					baseUrl: process.env.ROO_CODE_PROVIDER_URL ?? "https://api.roocode.com/proxy",
	// 					apiKey: sessionToken,
	// 				})
	// 				cloudLogger(`[authStateChangedHandler] Reloaded Roo models cache for active session`)
	// 			} else {
	// 				cloudLogger(`[authStateChangedHandler] Flushed Roo models cache on logout`)
	// 			}
	// 		} catch (error) {
	// 			cloudLogger(
	// 				`[authStateChangedHandler] Failed to handle Roo models cache: ${error instanceof Error ? error.message : String(error)}`,
	// 			)
	// 		}
	// 	}

	// 	if (data.state === "active-session" || data.state === "logged-out") {
	// 		await handleRooModelsCache()
	// 	}
	// }

	// settingsUpdatedHandler = async () => {
	// 	const userInfo = CloudService.instance.getUserInfo()

	// if (userInfo && CloudService.instance.cloudAPI) {
	// 	try {
	// 		provider.remoteControlEnabled(CloudService.instance.isTaskSyncEnabled())
	// 	} catch (error) {
	// 		cloudLogger(
	// 			`[settingsUpdatedHandler] remoteControlEnabled failed: ${error instanceof Error ? error.message : String(error)}`,
	// 		)
	// 	}
	// }

	// 	postStateListener()
	// }

	// userInfoHandler = async ({ userInfo }: { userInfo: CloudUserInfo }) => {
	// 	postStateListener()

	// 	if (!CloudService.instance.cloudAPI) {
	// 		cloudLogger("[userInfoHandler] CloudAPI is not initialized")
	// 		return
	// 	}

	// 	try {
	// 		provider.remoteControlEnabled(CloudService.instance.isTaskSyncEnabled())
	// 	} catch (error) {
	// 		cloudLogger(
	// 			`[userInfoHandler] remoteControlEnabled failed: ${error instanceof Error ? error.message : String(error)}`,
	// 		)
	// 	}
	// }

	// cloudService = await CloudService.createInstance(context, cloudLogger, {
	// 	"auth-state-changed": authStateChangedHandler,
	// 	"settings-updated": settingsUpdatedHandler,
	// 	"user-info": userInfoHandler,
	// })

	// try {
	// 	if (cloudService.telemetryClient) {
	// 		TelemetryService.instance.register(cloudService.telemetryClient)
	// 	}
	// } catch (error) {
	// 	outputChannel.appendLine(
	// 		`[CloudService] Failed to register TelemetryClient: ${error instanceof Error ? error.message : String(error)}`,
	// 	)
	// }

	// // Add to subscriptions for proper cleanup on deactivate.
	// context.subscriptions.push(cloudService)

	// // Trigger initial cloud profile sync now that CloudService is ready
	// try {
	// 	await provider.initializeCloudProfileSyncWhenReady()
	// } catch (error) {
	// 	outputChannel.appendLine(
	// 		`[CloudService] Failed to initialize cloud profile sync: ${error instanceof Error ? error.message : String(error)}`,
	// 	)
	// }
	// Trigger initial cloud profile sync now that CloudService is ready.
	// try {
	// 	await provider.initializeCloudProfileSyncWhenReady()
	// } catch (error) {
	// 	outputChannel.appendLine(
	// 		`[CloudService] Failed to initialize cloud profile sync: ${error instanceof Error ? error.message : String(error)}`,
	// 	)
	// }

	// // Finish initializing the provider.
	// TelemetryService.instance.setProvider(provider)

	context.subscriptions.push(
		vscode.window.registerWebviewViewProvider(ClineProvider.sideBarId, provider, {
			webviewOptions: { retainContextWhenHidden: true },
		}),
	)

	// Auto-import configuration if specified in settings.
	try {
		await autoImportSettings(outputChannel, {
			providerSettingsManager: provider.providerSettingsManager,
			contextProxy: provider.contextProxy,
			customModesManager: provider.customModesManager,
		})
	} catch (error) {
		outputChannel.appendLine(
			`[AutoImport] Error during auto-import: ${error instanceof Error ? error.message : String(error)}`,
		)
	}

	registerCommands({ context, outputChannel, provider })

	/**
	 * We use the text document content provider API to show the left side for diff
	 * view by creating a virtual document for the original content. This makes it
	 * readonly so users know to edit the right side if they want to keep their changes.
	 *
	 * This API allows you to create readonly documents in VSCode from arbitrary
	 * sources, and works by claiming an uri-scheme for which your provider then
	 * returns text contents. The scheme must be provided when registering a
	 * provider and cannot change afterwards.
	 *
	 * Note how the provider doesn't create uris for virtual documents - its role
	 * is to provide contents given such an uri. In return, content providers are
	 * wired into the open document logic so that providers are always considered.
	 *
	 * https://code.visualstudio.com/api/extension-guides/virtual-documents
	 */
	const diffContentProvider = new (class implements vscode.TextDocumentContentProvider {
		provideTextDocumentContent(uri: vscode.Uri): string {
			return Buffer.from(uri.query, "base64").toString("utf-8")
		}
	})()

	context.subscriptions.push(
		vscode.workspace.registerTextDocumentContentProvider(DIFF_VIEW_URI_SCHEME, diffContentProvider),
	)

	context.subscriptions.push(vscode.window.registerUriHandler({ handleUri }))

	// Register code actions provider.
	context.subscriptions.push(
		vscode.languages.registerCodeActionsProvider({ pattern: "**/*" }, new CodeActionProvider(), {
			providedCodeActionKinds: CodeActionProvider.providedCodeActionKinds,
		}),
	)

	// Register the 'User Manual' command
	context.subscriptions.push(
		vscode.commands.registerCommand(getCommand("view.userHelperDoc"), () => {
			vscode.env.openExternal(vscode.Uri.parse(`${ZgsmAuthConfig.getInstance().getDefaultSite()}`))
		}),
	)

	// Register the 'Report Issue' command
	context.subscriptions.push(
		vscode.commands.registerCommand(getCommand("view.issue"), () => {
			vscode.env.openExternal(vscode.Uri.parse(`${ZgsmAuthConfig.getInstance().getDefaultApiBaseUrl()}/issue/`))
		}),
	)

	registerCodeActions(context)
	registerTerminalActions(context)

	// Activate coworkflow integration
	activateCoworkflowIntegration(context)

	// Allows other extensions to activate once CoStrict is ready.
	vscode.commands.executeCommand(`${Package.name}.activationCompleted`)

	// Implements the `RooCodeAPI` interface.
	const socketPath = process.env.ROO_CODE_IPC_SOCKET_PATH
	const enableLogging = typeof socketPath === "string"

	// Watch the core files and automatically reload the extension host.
	if (process.env.NODE_ENV === "development") {
		const watchPaths = [
			{ path: context.extensionPath, pattern: "**/*.ts" },
			{ path: path.join(context.extensionPath, "../packages/types"), pattern: "**/*.ts" },
			{ path: path.join(context.extensionPath, "../packages/telemetry"), pattern: "**/*.ts" },
			{ path: path.join(context.extensionPath, "node_modules/@roo-code/cloud"), pattern: "**/*" },
		]

		console.log(
			`♻️♻️♻️ Core auto-reloading: Watching for changes in ${watchPaths.map(({ path }) => path).join(", ")}`,
		)

		// Create a debounced reload function to prevent excessive reloads
		let reloadTimeout: NodeJS.Timeout | undefined
		const DEBOUNCE_DELAY = 1_000

		const debouncedReload = (uri: vscode.Uri) => {
			if (reloadTimeout) {
				clearTimeout(reloadTimeout)
			}

			console.log(`♻️ ${uri.fsPath} changed; scheduling reload...`)

			reloadTimeout = setTimeout(() => {
				console.log(`♻️ Reloading host after debounce delay...`)
				vscode.commands.executeCommand("workbench.action.reloadWindow")
			}, DEBOUNCE_DELAY)
		}

		watchPaths.forEach(({ path: watchPath, pattern }) => {
			const relPattern = new vscode.RelativePattern(vscode.Uri.file(watchPath), pattern)
			const watcher = vscode.workspace.createFileSystemWatcher(relPattern, false, false, false)

			// Listen to all change types to ensure symlinked file updates trigger reloads.
			watcher.onDidChange(debouncedReload)
			watcher.onDidCreate(debouncedReload)
			watcher.onDidDelete(debouncedReload)

			context.subscriptions.push(watcher)
		})

		// Clean up the timeout on deactivation
		context.subscriptions.push({
			dispose: () => {
				if (reloadTimeout) {
					clearTimeout(reloadTimeout)
				}
			},
		})
	}

	ZgsmCore.activate(context, provider, outputChannel)
	// // Initialize background model cache refresh
	// initializeModelCacheRefresh()

	return new API(outputChannel, provider, socketPath, enableLogging)
}

// This method is called when your extension is deactivated.
export async function deactivate() {
	await ZgsmCore.deactivate()
	outputChannel.appendLine(`${Package.name} extension deactivated`)

	// if (cloudService && CloudService.hasInstance()) {
	// 	try {
	// 		if (authStateChangedHandler) {
	// 			CloudService.instance.off("auth-state-changed", authStateChangedHandler)
	// 		}

	// 		if (settingsUpdatedHandler) {
	// 			CloudService.instance.off("settings-updated", settingsUpdatedHandler)
	// 		}

	// 		if (userInfoHandler) {
	// 			CloudService.instance.off("user-info", userInfoHandler as any)
	// 		}

	// 		outputChannel.appendLine("CloudService event handlers cleaned up")
	// 	} catch (error) {
	// 		outputChannel.appendLine(
	// 			`Failed to clean up CloudService event handlers: ${error instanceof Error ? error.message : String(error)}`,
	// 		)
	// 	}
	// }

	// const bridge = BridgeOrchestrator.getInstance()

	// if (bridge) {
	// 	await bridge.disconnect()
	// }

	// Deactivate coworkflow integration
	deactivateCoworkflowIntegration()

	await McpServerManager.cleanup(extensionContext)
	TelemetryService.instance.shutdown()
	TerminalRegistry.cleanup()
}<|MERGE_RESOLUTION|>--- conflicted
+++ resolved
@@ -75,13 +75,10 @@
 	outputChannel = createLogger(Package.outputChannel).channel
 	context.subscriptions.push(outputChannel)
 	outputChannel.appendLine(`${Package.name} extension activated - ${JSON.stringify(Package)}`)
-<<<<<<< HEAD
-=======
 
 	// Set extension path for custom tool registry to find bundled esbuild
 	customToolRegistry.setExtensionPath(context.extensionPath)
 
->>>>>>> 2bb37553
 	// Migrate old settings to new
 	await migrateSettings(context, outputChannel)
 	if (isJetbrainsPlatform()) {
