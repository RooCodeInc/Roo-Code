import * as vscode from "vscode"
import * as dotenvx from "@dotenvx/dotenvx"
import * as path from "path"

// Load environment variables from .env file
try {
	// Specify path to .env file in the project root directory
	const envPath = path.join(__dirname, "..", ".env")
	dotenvx.config({ path: envPath })
} catch (e) {
	// Silently handle environment loading errors
	console.warn("Failed to load environment variables:", e)
}

import "./utils/path" // Necessary to have access to String.prototype.toPosix.

import { Package } from "./shared/package"
import { formatLanguage } from "./shared/language"
import { ContextProxy } from "./core/config/ContextProxy"
import { ClineProvider } from "./core/webview/ClineProvider"
import { DIFF_VIEW_URI_SCHEME } from "./integrations/editor/DiffViewProvider"
import { TerminalRegistry } from "./integrations/terminal/TerminalRegistry"
import { McpServerManager } from "./services/mcp/McpServerManager"
import { telemetryService } from "./services/telemetry/TelemetryService"
import { migrateSettings } from "./utils/migrateSettings"
<<<<<<< HEAD
import { API } from "./extension/api"
=======
import { formatLanguage } from "./shared/language"
import { CodeIndexManager } from "./services/code-index/manager"
>>>>>>> 61e122dc

import {
	handleUri,
	registerCommands,
	registerCodeActions,
	registerTerminalActions,
	CodeActionProvider,
} from "./activate"
import { initializeI18n } from "./i18n"

/**
 * Built using https://github.com/microsoft/vscode-webview-ui-toolkit
 *
 * Inspired by:
 *  - https://github.com/microsoft/vscode-webview-ui-toolkit-samples/tree/main/default/weather-webview
 *  - https://github.com/microsoft/vscode-webview-ui-toolkit-samples/tree/main/frameworks/hello-world-react-cra
 */

let outputChannel: vscode.OutputChannel
let extensionContext: vscode.ExtensionContext

// This method is called when your extension is activated.
// Your extension is activated the very first time the command is executed.
export async function activate(context: vscode.ExtensionContext) {
	extensionContext = context
	outputChannel = vscode.window.createOutputChannel(Package.outputChannel)
	context.subscriptions.push(outputChannel)
	outputChannel.appendLine(`${Package.name} extension activated - ${JSON.stringify(Package)}`)

	// Migrate old settings to new
	await migrateSettings(context, outputChannel)

	// Initialize telemetry service after environment variables are loaded.
	telemetryService.initialize()

	// Initialize i18n for internationalization support
	initializeI18n(context.globalState.get("language") ?? formatLanguage(vscode.env.language))

	// Initialize terminal shell execution handlers.
	TerminalRegistry.initialize()

	// Get default commands from configuration.
	const defaultCommands = vscode.workspace.getConfiguration(Package.name).get<string[]>("allowedCommands") || []

	// Initialize global state if not already set.
	if (!context.globalState.get("allowedCommands")) {
		context.globalState.update("allowedCommands", defaultCommands)
	}

	const contextProxy = await ContextProxy.getInstance(context)
	const codeIndexManager = CodeIndexManager.getInstance(context)

	try {
		await codeIndexManager?.initialize(contextProxy)
	} catch (error) {
		outputChannel.appendLine(
			`[CodeIndexManager] Error during background CodeIndexManager configuration/indexing: ${error.message || error}`,
		)
	}

	const provider = new ClineProvider(context, outputChannel, "sidebar", contextProxy, codeIndexManager)
	telemetryService.setProvider(provider)

	if (codeIndexManager) {
		context.subscriptions.push(codeIndexManager)
	}

	context.subscriptions.push(
		vscode.window.registerWebviewViewProvider(ClineProvider.sideBarId, provider, {
			webviewOptions: { retainContextWhenHidden: true },
		}),
	)

	registerCommands({ context, outputChannel, provider })

	/**
	 * We use the text document content provider API to show the left side for diff
	 * view by creating a virtual document for the original content. This makes it
	 * readonly so users know to edit the right side if they want to keep their changes.
	 *
	 * This API allows you to create readonly documents in VSCode from arbitrary
	 * sources, and works by claiming an uri-scheme for which your provider then
	 * returns text contents. The scheme must be provided when registering a
	 * provider and cannot change afterwards.
	 *
	 * Note how the provider doesn't create uris for virtual documents - its role
	 * is to provide contents given such an uri. In return, content providers are
	 * wired into the open document logic so that providers are always considered.
	 *
	 * https://code.visualstudio.com/api/extension-guides/virtual-documents
	 */
	const diffContentProvider = new (class implements vscode.TextDocumentContentProvider {
		provideTextDocumentContent(uri: vscode.Uri): string {
			return Buffer.from(uri.query, "base64").toString("utf-8")
		}
	})()

	context.subscriptions.push(
		vscode.workspace.registerTextDocumentContentProvider(DIFF_VIEW_URI_SCHEME, diffContentProvider),
	)

	context.subscriptions.push(vscode.window.registerUriHandler({ handleUri }))

	// Register code actions provider.
	context.subscriptions.push(
		vscode.languages.registerCodeActionsProvider({ pattern: "**/*" }, new CodeActionProvider(), {
			providedCodeActionKinds: CodeActionProvider.providedCodeActionKinds,
		}),
	)

	registerCodeActions(context)
	registerTerminalActions(context)

	// Allows other extensions to activate once Roo is ready.
	vscode.commands.executeCommand(`${Package.name}.activationCompleted`)

	// Implements the `RooCodeAPI` interface.
	const socketPath = process.env.ROO_CODE_IPC_SOCKET_PATH
	const enableLogging = typeof socketPath === "string"

	// Watch the core files and automatically reload the extension host.
	const enableCoreAutoReload = process.env?.NODE_ENV === "development"

	if (enableCoreAutoReload) {
		console.log(`♻️♻️♻️ Core auto-reloading is ENABLED!`)

		const watcher = vscode.workspace.createFileSystemWatcher(
			new vscode.RelativePattern(context.extensionPath, "src/**/*.ts"),
		)

		watcher.onDidChange((uri) => {
			console.log(`♻️ File changed: ${uri.fsPath}. Reloading host…`)
			vscode.commands.executeCommand("workbench.action.reloadWindow")
		})

		context.subscriptions.push(watcher)
	}

	return new API(outputChannel, provider, socketPath, enableLogging)
}

// This method is called when your extension is deactivated.
export async function deactivate() {
	outputChannel.appendLine(`${Package.name} extension deactivated`)
	await McpServerManager.cleanup(extensionContext)
	telemetryService.shutdown()
	TerminalRegistry.cleanup()
}<|MERGE_RESOLUTION|>--- conflicted
+++ resolved
@@ -22,13 +22,9 @@
 import { TerminalRegistry } from "./integrations/terminal/TerminalRegistry"
 import { McpServerManager } from "./services/mcp/McpServerManager"
 import { telemetryService } from "./services/telemetry/TelemetryService"
+import { CodeIndexManager } from "./services/code-index/manager"
 import { migrateSettings } from "./utils/migrateSettings"
-<<<<<<< HEAD
 import { API } from "./extension/api"
-=======
-import { formatLanguage } from "./shared/language"
-import { CodeIndexManager } from "./services/code-index/manager"
->>>>>>> 61e122dc
 
 import {
 	handleUri,
