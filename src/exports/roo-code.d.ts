--- conflicted
+++ resolved
@@ -218,12 +218,9 @@
 	| "telemetrySetting"
 	| "showRooIgnoredFiles"
 	| "remoteBrowserEnabled"
-<<<<<<< HEAD
+	| "language"
 	| "humanRelayMonitorClipboard"
 	| "humanRelayMonitorInterval"
-=======
-	| "language"
->>>>>>> 6a700f3a
 
 export type ConfigurationKey = GlobalStateKey | SecretKey
 
