import { EventEmitter } from "events"

export interface TokenUsage {
	totalTokensIn: number
	totalTokensOut: number
	totalCacheWrites?: number
	totalCacheReads?: number
	totalCost: number
	contextTokens: number
}

export interface RooCodeEvents {
	message: [{ taskId: string; action: "created" | "updated"; message: ClineMessage }]
	taskStarted: [taskId: string]
	taskPaused: [taskId: string]
	taskUnpaused: [taskId: string]
	taskAskResponded: [taskId: string]
	taskAborted: [taskId: string]
	taskSpawned: [taskId: string, childTaskId: string]
	taskCompleted: [taskId: string, usage: TokenUsage]
	taskTokenUsageUpdated: [taskId: string, usage: TokenUsage]
}

export interface RooCodeAPI extends EventEmitter<RooCodeEvents> {
	/**
	 * Starts a new task with an optional initial message and images.
	 * @param task Optional initial task message.
	 * @param images Optional array of image data URIs (e.g., "data:image/webp;base64,...").
	 * @returns The ID of the new task.
	 */
	startNewTask(task?: string, images?: string[]): Promise<string>

	/**
	 * Returns the current task stack.
	 * @returns An array of task IDs.
	 */
	getCurrentTaskStack(): string[]

	/**
	 * Clears the current task.
	 */
	clearCurrentTask(lastMessage?: string): Promise<void>

	/**
	 * Cancels the current task.
	 */
	cancelCurrentTask(): Promise<void>

	/**
	 * Sends a message to the current task.
	 * @param message Optional message to send.
	 * @param images Optional array of image data URIs (e.g., "data:image/webp;base64,...").
	 */
	sendMessage(message?: string, images?: string[]): Promise<void>

	/**
	 * Simulates pressing the primary button in the chat interface.
	 */
	pressPrimaryButton(): Promise<void>

	/**
	 * Simulates pressing the secondary button in the chat interface.
	 */
	pressSecondaryButton(): Promise<void>

	/**
	 * Sets the configuration for the current task.
	 * @param values An object containing key-value pairs to set.
	 */
	setConfiguration(values: Partial<ConfigurationValues>): Promise<void>

	/**
	 * Returns true if the API is ready to use.
	 */
	isReady(): boolean

	/**
	 * Returns the messages for a given task.
	 * @param taskId The ID of the task.
	 * @returns An array of ClineMessage objects.
	 */
	getMessages(taskId: string): ClineMessage[]

	/**
	 * Returns the token usage for a given task.
	 * @param taskId The ID of the task.
	 * @returns A TokenUsage object.
	 */
	getTokenUsage(taskId: string): TokenUsage

	/**
	 * Logs a message to the output channel.
	 * @param message The message to log.
	 */
	log(message: string): void
}

export type ClineAsk =
	| "followup"
	| "command"
	| "command_output"
	| "completion_result"
	| "tool"
	| "api_req_failed"
	| "resume_task"
	| "resume_completed_task"
	| "mistake_limit_reached"
	| "browser_action_launch"
	| "use_mcp_server"
	| "finishTask"

export type ClineSay =
	| "task"
	| "error"
	| "api_req_started"
	| "api_req_finished"
	| "api_req_retried"
	| "api_req_retry_delayed"
	| "api_req_deleted"
	| "text"
	| "reasoning"
	| "completion_result"
	| "user_feedback"
	| "user_feedback_diff"
	| "command_output"
	| "tool"
	| "shell_integration_warning"
	| "browser_action"
	| "browser_action_result"
	| "command"
	| "mcp_server_request_started"
	| "mcp_server_response"
	| "new_task_started"
	| "new_task"
	| "checkpoint_saved"
	| "rooignore_error"

export interface ClineMessage {
	ts: number
	type: "ask" | "say"
	ask?: ClineAsk
	say?: ClineSay
	text?: string
	images?: string[]
	partial?: boolean
	reasoning?: string
	conversationHistoryIndex?: number
	checkpoint?: Record<string, unknown>
	progressStatus?: ToolProgressStatus
}

export type SecretKey =
	| "apiKey"
	| "glamaApiKey"
	| "openRouterApiKey"
	| "awsAccessKey"
	| "awsSecretKey"
	| "awsSessionToken"
	| "openAiApiKey"
	| "geminiApiKey"
	| "openAiNativeApiKey"
	| "deepSeekApiKey"
	| "mistralApiKey"
	| "unboundApiKey"
	| "requestyApiKey"

export type GlobalStateKey =
	| "apiProvider"
	| "apiModelId"
	| "glamaModelId"
	| "glamaModelInfo"
	| "awsRegion"
	| "awsUseCrossRegionInference"
	| "awsProfile"
	| "awsUseProfile"
	| "awsCustomArn"
	| "vertexKeyFile"
	| "vertexJsonCredentials"
	| "vertexProjectId"
	| "vertexRegion"
	| "lastShownAnnouncementId"
	| "customInstructions"
	| "alwaysAllowReadOnly"
	| "alwaysAllowWrite"
	| "alwaysAllowExecute"
	| "alwaysAllowBrowser"
	| "alwaysAllowMcp"
	| "alwaysAllowModeSwitch"
	| "alwaysAllowSubtasks"
	| "taskHistory"
	| "openAiBaseUrl"
	| "openAiModelId"
	| "openAiCustomModelInfo"
	| "openAiUseAzure"
	| "ollamaModelId"
	| "ollamaBaseUrl"
	| "lmStudioModelId"
	| "lmStudioBaseUrl"
	| "anthropicBaseUrl"
	| "modelMaxThinkingTokens"
	| "azureApiVersion"
	| "openAiStreamingEnabled"
	| "openRouterModelId"
	| "openRouterModelInfo"
	| "openRouterBaseUrl"
	| "openRouterSpecificProvider"
	| "openRouterUseMiddleOutTransform"
	| "googleGeminiBaseUrl"
	| "allowedCommands"
	| "ttsEnabled"
	| "ttsSpeed"
	| "soundEnabled"
	| "soundVolume"
	| "diffEnabled"
	| "enableCheckpoints"
	| "checkpointStorage"
	| "browserViewportSize"
	| "screenshotQuality"
	| "remoteBrowserHost"
	| "fuzzyMatchThreshold"
	| "writeDelayMs"
	| "terminalOutputLineLimit"
	| "terminalShellIntegrationTimeout"
	| "mcpEnabled"
	| "enableMcpServerCreation"
	| "alwaysApproveResubmit"
	| "requestDelaySeconds"
	| "rateLimitSeconds"
	| "currentApiConfigName"
	| "listApiConfigMeta"
	| "vsCodeLmModelSelector"
	| "mode"
	| "modeApiConfigs"
	| "customModePrompts"
	| "customSupportPrompts"
	| "enhancementApiConfigId"
	| "experiments" // Map of experiment IDs to their enabled state
	| "autoApprovalEnabled"
	| "enableCustomModeCreation" // Enable the ability for Roo to create custom modes
	| "customModes" // Array of custom modes
	| "unboundModelId"
	| "requestyModelId"
	| "requestyModelInfo"
	| "unboundModelInfo"
	| "modelTemperature"
	| "modelMaxTokens"
	| "mistralCodestralUrl"
	| "maxOpenTabsContext"
	| "maxWorkspaceFiles"
	| "browserToolEnabled"
	| "lmStudioSpeculativeDecodingEnabled"
	| "lmStudioDraftModelId"
	| "telemetrySetting"
	| "showRooIgnoredFiles"
	| "remoteBrowserEnabled"
	| "language"
<<<<<<< HEAD
	| "humanRelayMonitorClipboard"
	| "humanRelayMonitorInterval"
=======
	| "fakeAi"
>>>>>>> 499b8e46

export type ConfigurationKey = GlobalStateKey | SecretKey

export type ConfigurationValues = Record<ConfigurationKey, any><|MERGE_RESOLUTION|>--- conflicted
+++ resolved
@@ -254,12 +254,7 @@
 	| "showRooIgnoredFiles"
 	| "remoteBrowserEnabled"
 	| "language"
-<<<<<<< HEAD
-	| "humanRelayMonitorClipboard"
-	| "humanRelayMonitorInterval"
-=======
 	| "fakeAi"
->>>>>>> 499b8e46
 
 export type ConfigurationKey = GlobalStateKey | SecretKey
 
