import { EventEmitter } from "events"

<<<<<<< HEAD
type ProviderSettings = {
	apiProvider?:
		| (
				| "anthropic"
				| "glama"
				| "openrouter"
				| "bedrock"
				| "vertex"
				| "openai"
				| "ollama"
				| "vscode-lm"
				| "lmstudio"
				| "gemini"
				| "openai-native"
				| "mistral"
				| "deepseek"
				| "unbound"
				| "requesty"
				| "human-relay"
				| "fake-ai"
				| "xai"
				| "groq"
				| "chutes"
				| "litellm"
		  )
		| undefined
	apiModelId?: string | undefined
	apiKey?: string | undefined
	anthropicBaseUrl?: string | undefined
	anthropicUseAuthToken?: boolean | undefined
	glamaModelId?: string | undefined
	glamaApiKey?: string | undefined
	openRouterApiKey?: string | undefined
	openRouterModelId?: string | undefined
	openRouterBaseUrl?: string | undefined
	openRouterSpecificProvider?: string | undefined
	openRouterUseMiddleOutTransform?: boolean | undefined
	awsAccessKey?: string | undefined
	awsSecretKey?: string | undefined
	awsSessionToken?: string | undefined
	awsRegion?: string | undefined
	awsUseCrossRegionInference?: boolean | undefined
	awsUsePromptCache?: boolean | undefined
	awsProfile?: string | undefined
	awsUseProfile?: boolean | undefined
	awsCustomArn?: string | undefined
	vertexKeyFile?: string | undefined
	vertexJsonCredentials?: string | undefined
	vertexProjectId?: string | undefined
	vertexRegion?: string | undefined
	openAiBaseUrl?: string | undefined
	openAiApiKey?: string | undefined
	openAiLegacyFormat?: boolean | undefined
	openAiR1FormatEnabled?: boolean | undefined
	openAiModelId?: string | undefined
	openAiCustomModelInfo?:
		| ({
				maxTokens?: (number | null) | undefined
				maxThinkingTokens?: (number | null) | undefined
				contextWindow: number
				supportsImages?: boolean | undefined
				supportsComputerUse?: boolean | undefined
				supportsPromptCache: boolean
				isPromptCacheOptional?: boolean | undefined
				inputPrice?: number | undefined
				outputPrice?: number | undefined
				cacheWritesPrice?: number | undefined
				cacheReadsPrice?: number | undefined
				description?: string | undefined
				reasoningEffort?: ("low" | "medium" | "high") | undefined
				thinking?: boolean | undefined
				minTokensPerCachePoint?: number | undefined
				maxCachePoints?: number | undefined
				cachableFields?: string[] | undefined
				tiers?:
					| {
							contextWindow: number
							inputPrice?: number | undefined
							outputPrice?: number | undefined
							cacheWritesPrice?: number | undefined
							cacheReadsPrice?: number | undefined
					  }[]
					| undefined
		  } | null)
		| undefined
	openAiUseAzure?: boolean | undefined
	azureApiVersion?: string | undefined
	openAiStreamingEnabled?: boolean | undefined
	enableReasoningEffort?: boolean | undefined
	openAiHostHeader?: string | undefined
	openAiHeaders?:
		| {
				[x: string]: string
		  }
		| undefined
	ollamaModelId?: string | undefined
	ollamaBaseUrl?: string | undefined
	vsCodeLmModelSelector?:
		| {
				vendor?: string | undefined
				family?: string | undefined
				version?: string | undefined
				id?: string | undefined
		  }
		| undefined
	lmStudioModelId?: string | undefined
	lmStudioBaseUrl?: string | undefined
	lmStudioDraftModelId?: string | undefined
	lmStudioSpeculativeDecodingEnabled?: boolean | undefined
	geminiApiKey?: string | undefined
	googleGeminiBaseUrl?: string | undefined
	openAiNativeApiKey?: string | undefined
	openAiNativeBaseUrl?: string | undefined
	mistralApiKey?: string | undefined
	mistralCodestralUrl?: string | undefined
	deepSeekBaseUrl?: string | undefined
	deepSeekApiKey?: string | undefined
	unboundApiKey?: string | undefined
	unboundModelId?: string | undefined
	requestyApiKey?: string | undefined
	requestyModelId?: string | undefined
	xaiApiKey?: string | undefined
	groqApiKey?: string | undefined
	chutesApiKey?: string | undefined
	litellmBaseUrl?: string | undefined
	litellmApiKey?: string | undefined
	litellmModelId?: string | undefined
	modelMaxTokens?: number | undefined
	modelMaxThinkingTokens?: number | undefined
	includeMaxTokens?: boolean | undefined
	reasoningEffort?: ("low" | "medium" | "high") | undefined
	promptCachingDisabled?: boolean | undefined
	diffEnabled?: boolean | undefined
	diffViewAutoFocus?: boolean | undefined
	autoCloseRooTabs?: boolean | undefined
	fuzzyMatchThreshold?: number | undefined
	modelTemperature?: (number | null) | undefined
	rateLimitSeconds?: number | undefined
	fakeAi?: unknown | undefined
}

=======
>>>>>>> 836bbf75
type GlobalSettings = {
	currentApiConfigName?: string | undefined
	listApiConfigMeta?:
		| {
				id: string
				name: string
				apiProvider?:
					| (
							| "anthropic"
							| "glama"
							| "openrouter"
							| "bedrock"
							| "vertex"
							| "openai"
							| "ollama"
							| "vscode-lm"
							| "lmstudio"
							| "gemini"
							| "openai-native"
							| "mistral"
							| "deepseek"
							| "unbound"
							| "requesty"
							| "human-relay"
							| "fake-ai"
							| "xai"
							| "groq"
							| "chutes"
							| "litellm"
					  )
					| undefined
		  }[]
		| undefined
	pinnedApiConfigs?:
		| {
				[x: string]: boolean
		  }
		| undefined
	lastShownAnnouncementId?: string | undefined
	customInstructions?: string | undefined
	taskHistory?:
		| {
				id: string
				number: number
				ts: number
				task: string
				tokensIn: number
				tokensOut: number
				cacheWrites?: number | undefined
				cacheReads?: number | undefined
				totalCost: number
				size?: number | undefined
				workspace?: string | undefined
		  }[]
		| undefined
	autoApprovalEnabled?: boolean | undefined
	alwaysAllowReadOnly?: boolean | undefined
	alwaysAllowReadOnlyOutsideWorkspace?: boolean | undefined
	alwaysAllowWrite?: boolean | undefined
	alwaysAllowWriteOutsideWorkspace?: boolean | undefined
	writeDelayMs?: number | undefined
	alwaysAllowBrowser?: boolean | undefined
	alwaysApproveResubmit?: boolean | undefined
	requestDelaySeconds?: number | undefined
	alwaysAllowMcp?: boolean | undefined
	alwaysAllowModeSwitch?: boolean | undefined
	alwaysAllowSubtasks?: boolean | undefined
	alwaysAllowExecute?: boolean | undefined
	allowedCommands?: string[] | undefined
	browserToolEnabled?: boolean | undefined
	browserViewportSize?: string | undefined
	screenshotQuality?: number | undefined
	remoteBrowserEnabled?: boolean | undefined
	remoteBrowserHost?: string | undefined
	cachedChromeHostUrl?: string | undefined
	enableCheckpoints?: boolean | undefined
	ttsEnabled?: boolean | undefined
	ttsSpeed?: number | undefined
	soundEnabled?: boolean | undefined
	soundVolume?: number | undefined
	maxOpenTabsContext?: number | undefined
	maxWorkspaceFiles?: number | undefined
	showRooIgnoredFiles?: boolean | undefined
	maxReadFileLine?: number | undefined
	terminalOutputLineLimit?: number | undefined
	terminalShellIntegrationTimeout?: number | undefined
	terminalShellIntegrationDisabled?: boolean | undefined
	terminalCommandDelay?: number | undefined
	terminalPowershellCounter?: boolean | undefined
	terminalZshClearEolMark?: boolean | undefined
	terminalZshOhMy?: boolean | undefined
	terminalZshP10k?: boolean | undefined
	terminalZdotdir?: boolean | undefined
	terminalCompressProgressBar?: boolean | undefined
	rateLimitSeconds?: number | undefined
	diffEnabled?: boolean | undefined
	diffViewAutoFocus?: boolean | undefined
	autoCloseRooTabs?: boolean | undefined
	fuzzyMatchThreshold?: number | undefined
	experiments?:
		| {
				powerSteering: boolean
		  }
		| undefined
	language?:
		| (
				| "ca"
				| "de"
				| "en"
				| "es"
				| "fr"
				| "hi"
				| "it"
				| "ja"
				| "ko"
				| "nl"
				| "pl"
				| "pt-BR"
				| "ru"
				| "tr"
				| "vi"
				| "zh-CN"
				| "zh-TW"
		  )
		| undefined
	telemetrySetting?: ("unset" | "enabled" | "disabled") | undefined
	mcpEnabled?: boolean | undefined
	enableMcpServerCreation?: boolean | undefined
	mode?: string | undefined
	modeApiConfigs?:
		| {
				[x: string]: string
		  }
		| undefined
	customModes?:
		| {
				slug: string
				name: string
				roleDefinition: string
				customInstructions?: string | undefined
				groups: (
					| ("read" | "edit" | "browser" | "command" | "mcp" | "modes")
					| [
							"read" | "edit" | "browser" | "command" | "mcp" | "modes",
							{
								fileRegex?: string | undefined
								description?: string | undefined
							},
					  ]
				)[]
				source?: ("global" | "project") | undefined
		  }[]
		| undefined
	customModePrompts?:
		| {
				[x: string]:
					| {
							roleDefinition?: string | undefined
							customInstructions?: string | undefined
					  }
					| undefined
		  }
		| undefined
	customSupportPrompts?:
		| {
				[x: string]: string | undefined
		  }
		| undefined
	enhancementApiConfigId?: string | undefined
	historyPreviewCollapsed?: boolean | undefined
}

type ProviderSettings = {
	apiProvider?:
		| (
				| "anthropic"
				| "glama"
				| "openrouter"
				| "bedrock"
				| "vertex"
				| "openai"
				| "ollama"
				| "vscode-lm"
				| "lmstudio"
				| "gemini"
				| "openai-native"
				| "mistral"
				| "deepseek"
				| "unbound"
				| "requesty"
				| "human-relay"
				| "fake-ai"
				| "xai"
				| "groq"
				| "chutes"
				| "litellm"
		  )
		| undefined
	includeMaxTokens?: boolean | undefined
	reasoningEffort?: ("low" | "medium" | "high") | undefined
	diffEnabled?: boolean | undefined
	fuzzyMatchThreshold?: number | undefined
	modelTemperature?: (number | null) | undefined
	rateLimitSeconds?: number | undefined
	modelMaxTokens?: number | undefined
	modelMaxThinkingTokens?: number | undefined
	apiModelId?: string | undefined
	apiKey?: string | undefined
	anthropicBaseUrl?: string | undefined
	anthropicUseAuthToken?: boolean | undefined
	glamaModelId?: string | undefined
	glamaApiKey?: string | undefined
	openRouterApiKey?: string | undefined
	openRouterModelId?: string | undefined
	openRouterBaseUrl?: string | undefined
	openRouterSpecificProvider?: string | undefined
	openRouterUseMiddleOutTransform?: boolean | undefined
	awsAccessKey?: string | undefined
	awsSecretKey?: string | undefined
	awsSessionToken?: string | undefined
	awsRegion?: string | undefined
	awsUseCrossRegionInference?: boolean | undefined
	awsUsePromptCache?: boolean | undefined
	awsProfile?: string | undefined
	awsUseProfile?: boolean | undefined
	awsCustomArn?: string | undefined
	vertexKeyFile?: string | undefined
	vertexJsonCredentials?: string | undefined
	vertexProjectId?: string | undefined
	vertexRegion?: string | undefined
	openAiBaseUrl?: string | undefined
	openAiApiKey?: string | undefined
	openAiLegacyFormat?: boolean | undefined
	openAiR1FormatEnabled?: boolean | undefined
	openAiModelId?: string | undefined
	openAiCustomModelInfo?:
		| ({
				maxTokens?: (number | null) | undefined
				maxThinkingTokens?: (number | null) | undefined
				contextWindow: number
				supportsImages?: boolean | undefined
				supportsComputerUse?: boolean | undefined
				supportsPromptCache: boolean
				inputPrice?: number | undefined
				outputPrice?: number | undefined
				cacheWritesPrice?: number | undefined
				cacheReadsPrice?: number | undefined
				description?: string | undefined
				reasoningEffort?: ("low" | "medium" | "high") | undefined
				thinking?: boolean | undefined
				minTokensPerCachePoint?: number | undefined
				maxCachePoints?: number | undefined
				cachableFields?: string[] | undefined
				tiers?:
					| {
							contextWindow: number
							inputPrice?: number | undefined
							outputPrice?: number | undefined
							cacheWritesPrice?: number | undefined
							cacheReadsPrice?: number | undefined
					  }[]
					| undefined
		  } | null)
		| undefined
	openAiUseAzure?: boolean | undefined
	azureApiVersion?: string | undefined
	openAiStreamingEnabled?: boolean | undefined
	enableReasoningEffort?: boolean | undefined
	openAiHostHeader?: string | undefined
	openAiHeaders?:
		| {
				[x: string]: string
		  }
		| undefined
	ollamaModelId?: string | undefined
	ollamaBaseUrl?: string | undefined
	vsCodeLmModelSelector?:
		| {
				vendor?: string | undefined
				family?: string | undefined
				version?: string | undefined
				id?: string | undefined
		  }
		| undefined
	lmStudioModelId?: string | undefined
	lmStudioBaseUrl?: string | undefined
	lmStudioDraftModelId?: string | undefined
	lmStudioSpeculativeDecodingEnabled?: boolean | undefined
	geminiApiKey?: string | undefined
	googleGeminiBaseUrl?: string | undefined
	openAiNativeApiKey?: string | undefined
	openAiNativeBaseUrl?: string | undefined
	mistralApiKey?: string | undefined
	mistralCodestralUrl?: string | undefined
	deepSeekBaseUrl?: string | undefined
	deepSeekApiKey?: string | undefined
	unboundApiKey?: string | undefined
	unboundModelId?: string | undefined
	requestyApiKey?: string | undefined
	requestyModelId?: string | undefined
	fakeAi?: unknown | undefined
	xaiApiKey?: string | undefined
	groqApiKey?: string | undefined
	chutesApiKey?: string | undefined
	litellmBaseUrl?: string | undefined
	litellmApiKey?: string | undefined
	litellmModelId?: string | undefined
}

type ProviderSettingsEntry = {
	id: string
	name: string
	apiProvider?:
		| (
				| "anthropic"
				| "glama"
				| "openrouter"
				| "bedrock"
				| "vertex"
				| "openai"
				| "ollama"
				| "vscode-lm"
				| "lmstudio"
				| "gemini"
				| "openai-native"
				| "mistral"
				| "deepseek"
				| "unbound"
				| "requesty"
				| "human-relay"
				| "fake-ai"
				| "xai"
				| "groq"
				| "chutes"
				| "litellm"
		  )
		| undefined
}

type ClineMessage = {
	ts: number
	type: "ask" | "say"
	ask?:
		| (
				| "followup"
				| "command"
				| "command_output"
				| "completion_result"
				| "tool"
				| "api_req_failed"
				| "resume_task"
				| "resume_completed_task"
				| "mistake_limit_reached"
				| "browser_action_launch"
				| "use_mcp_server"
		  )
		| undefined
	say?:
		| (
				| "error"
				| "api_req_started"
				| "api_req_finished"
				| "api_req_retried"
				| "api_req_retry_delayed"
				| "api_req_deleted"
				| "text"
				| "reasoning"
				| "completion_result"
				| "user_feedback"
				| "user_feedback_diff"
				| "command_output"
				| "shell_integration_warning"
				| "browser_action"
				| "browser_action_result"
				| "mcp_server_request_started"
				| "mcp_server_response"
				| "subtask_result"
				| "checkpoint_saved"
				| "rooignore_error"
				| "diff_error"
		  )
		| undefined
	text?: string | undefined
	images?: string[] | undefined
	partial?: boolean | undefined
	reasoning?: string | undefined
	conversationHistoryIndex?: number | undefined
	checkpoint?:
		| {
				[x: string]: unknown
		  }
		| undefined
	progressStatus?:
		| {
				icon?: string | undefined
				text?: string | undefined
		  }
		| undefined
}

type TokenUsage = {
	totalTokensIn: number
	totalTokensOut: number
	totalCacheWrites?: number | undefined
	totalCacheReads?: number | undefined
	totalCost: number
	contextTokens: number
}

type RooCodeEvents = {
	message: [
		{
			taskId: string
			action: "created" | "updated"
			message: {
				ts: number
				type: "ask" | "say"
				ask?:
					| (
							| "followup"
							| "command"
							| "command_output"
							| "completion_result"
							| "tool"
							| "api_req_failed"
							| "resume_task"
							| "resume_completed_task"
							| "mistake_limit_reached"
							| "browser_action_launch"
							| "use_mcp_server"
					  )
					| undefined
				say?:
					| (
							| "error"
							| "api_req_started"
							| "api_req_finished"
							| "api_req_retried"
							| "api_req_retry_delayed"
							| "api_req_deleted"
							| "text"
							| "reasoning"
							| "completion_result"
							| "user_feedback"
							| "user_feedback_diff"
							| "command_output"
							| "shell_integration_warning"
							| "browser_action"
							| "browser_action_result"
							| "mcp_server_request_started"
							| "mcp_server_response"
							| "subtask_result"
							| "checkpoint_saved"
							| "rooignore_error"
							| "diff_error"
					  )
					| undefined
				text?: string | undefined
				images?: string[] | undefined
				partial?: boolean | undefined
				reasoning?: string | undefined
				conversationHistoryIndex?: number | undefined
				checkpoint?:
					| {
							[x: string]: unknown
					  }
					| undefined
				progressStatus?:
					| {
							icon?: string | undefined
							text?: string | undefined
					  }
					| undefined
			}
		},
	]
	taskCreated: [string]
	taskStarted: [string]
	taskModeSwitched: [string, string]
	taskPaused: [string]
	taskUnpaused: [string]
	taskAskResponded: [string]
	taskAborted: [string]
	taskSpawned: [string, string]
	taskCompleted: [
		string,
		{
			totalTokensIn: number
			totalTokensOut: number
			totalCacheWrites?: number | undefined
			totalCacheReads?: number | undefined
			totalCost: number
			contextTokens: number
		},
		{
			[x: string]: {
				attempts: number
				failures: number
			}
		},
	]
	taskTokenUsageUpdated: [
		string,
		{
			totalTokensIn: number
			totalTokensOut: number
			totalCacheWrites?: number | undefined
			totalCacheReads?: number | undefined
			totalCost: number
			contextTokens: number
		},
	]
	taskToolFailed: [
		string,
		(
			| "execute_command"
			| "read_file"
			| "write_to_file"
			| "apply_diff"
			| "insert_content"
			| "search_and_replace"
			| "search_files"
			| "list_files"
			| "list_code_definition_names"
			| "browser_action"
			| "use_mcp_tool"
			| "access_mcp_resource"
			| "ask_followup_question"
			| "attempt_completion"
			| "switch_mode"
			| "new_task"
			| "fetch_instructions"
		),
		string,
	]
}

/**
 * RooCodeEvent
 */
declare enum RooCodeEventName {
	Message = "message",
	TaskCreated = "taskCreated",
	TaskStarted = "taskStarted",
	TaskModeSwitched = "taskModeSwitched",
	TaskPaused = "taskPaused",
	TaskUnpaused = "taskUnpaused",
	TaskAskResponded = "taskAskResponded",
	TaskAborted = "taskAborted",
	TaskSpawned = "taskSpawned",
	TaskCompleted = "taskCompleted",
	TaskTokenUsageUpdated = "taskTokenUsageUpdated",
	TaskToolFailed = "taskToolFailed",
}

type RooCodeSettings = GlobalSettings & ProviderSettings
interface RooCodeAPI extends EventEmitter<RooCodeEvents> {
	/**
	 * Starts a new task with an optional initial message and images.
	 * @param task Optional initial task message.
	 * @param images Optional array of image data URIs (e.g., "data:image/webp;base64,...").
	 * @returns The ID of the new task.
	 */
	startNewTask({
		configuration,
		text,
		images,
		newTab,
	}: {
		configuration?: RooCodeSettings
		text?: string
		images?: string[]
		newTab?: boolean
	}): Promise<string>
	/**
	 * Resumes a task with the given ID.
	 * @param taskId The ID of the task to resume.
	 * @throws Error if the task is not found in the task history.
	 */
	resumeTask(taskId: string): Promise<void>
	/**
	 * Checks if a task with the given ID is in the task history.
	 * @param taskId The ID of the task to check.
	 * @returns True if the task is in the task history, false otherwise.
	 */
	isTaskInHistory(taskId: string): Promise<boolean>
	/**
	 * Returns the current task stack.
	 * @returns An array of task IDs.
	 */
	getCurrentTaskStack(): string[]
	/**
	 * Clears the current task.
	 */
	clearCurrentTask(lastMessage?: string): Promise<void>
	/**
	 * Cancels the current task.
	 */
	cancelCurrentTask(): Promise<void>
	/**
	 * Sends a message to the current task.
	 * @param message Optional message to send.
	 * @param images Optional array of image data URIs (e.g., "data:image/webp;base64,...").
	 */
	sendMessage(message?: string, images?: string[]): Promise<void>
	/**
	 * Simulates pressing the primary button in the chat interface.
	 */
	pressPrimaryButton(): Promise<void>
	/**
	 * Simulates pressing the secondary button in the chat interface.
	 */
	pressSecondaryButton(): Promise<void>
	/**
	 * Returns true if the API is ready to use.
	 */
	isReady(): boolean
	/**
	 * Returns the current configuration.
	 * @returns The current configuration.
	 */
	getConfiguration(): RooCodeSettings
	/**
	 * Sets the configuration for the current task.
	 * @param values An object containing key-value pairs to set.
	 */
	setConfiguration(values: RooCodeSettings): Promise<void>
	/**
	 * Returns a list of all configured profile names
	 * @returns Array of profile names
	 */
	getProfiles(): string[]
	/**
	 * Returns the profile entry for a given name
	 * @param name The name of the profile
	 * @returns The profile entry, or undefined if the profile does not exist
	 */
	getProfileEntry(name: string): ProviderSettingsEntry | undefined
	/**
	 * Creates a new API configuration profile
	 * @param name The name of the profile
	 * @param profile The profile to create; defaults to an empty object
	 * @param activate Whether to activate the profile after creation; defaults to true
	 * @returns The ID of the created profile
	 * @throws Error if the profile already exists
	 */
	createProfile(name: string, profile?: ProviderSettings, activate?: boolean): Promise<string>
	/**
	 * Updates an existing API configuration profile
	 * @param name The name of the profile
	 * @param profile The profile to update
	 * @param activate Whether to activate the profile after update; defaults to true
	 * @returns The ID of the updated profile
	 * @throws Error if the profile does not exist
	 */
	updateProfile(name: string, profile: ProviderSettings, activate?: boolean): Promise<string | undefined>
	/**
	 * Creates a new API configuration profile or updates an existing one
	 * @param name The name of the profile
	 * @param profile The profile to create or update; defaults to an empty object
	 * @param activate Whether to activate the profile after upsert; defaults to true
	 * @returns The ID of the upserted profile
	 */
	upsertProfile(name: string, profile: ProviderSettings, activate?: boolean): Promise<string | undefined>
	/**
	 * Deletes a profile by name
	 * @param name The name of the profile to delete
	 * @throws Error if the profile does not exist
	 */
	deleteProfile(name: string): Promise<void>
	/**
	 * Returns the name of the currently active profile
	 * @returns The profile name, or undefined if no profile is active
	 */
	getActiveProfile(): string | undefined
	/**
	 * Changes the active API configuration profile
	 * @param name The name of the profile to activate
	 * @throws Error if the profile does not exist
	 */
	setActiveProfile(name: string): Promise<string | undefined>
}

export {
	type ClineMessage,
	type GlobalSettings,
	type ProviderSettings,
	type ProviderSettingsEntry,
	type RooCodeAPI,
	RooCodeEventName,
	type RooCodeEvents,
	type RooCodeSettings,
	type TokenUsage,
}<|MERGE_RESOLUTION|>--- conflicted
+++ resolved
@@ -1,149 +1,5 @@
 import { EventEmitter } from "events"
 
-<<<<<<< HEAD
-type ProviderSettings = {
-	apiProvider?:
-		| (
-				| "anthropic"
-				| "glama"
-				| "openrouter"
-				| "bedrock"
-				| "vertex"
-				| "openai"
-				| "ollama"
-				| "vscode-lm"
-				| "lmstudio"
-				| "gemini"
-				| "openai-native"
-				| "mistral"
-				| "deepseek"
-				| "unbound"
-				| "requesty"
-				| "human-relay"
-				| "fake-ai"
-				| "xai"
-				| "groq"
-				| "chutes"
-				| "litellm"
-		  )
-		| undefined
-	apiModelId?: string | undefined
-	apiKey?: string | undefined
-	anthropicBaseUrl?: string | undefined
-	anthropicUseAuthToken?: boolean | undefined
-	glamaModelId?: string | undefined
-	glamaApiKey?: string | undefined
-	openRouterApiKey?: string | undefined
-	openRouterModelId?: string | undefined
-	openRouterBaseUrl?: string | undefined
-	openRouterSpecificProvider?: string | undefined
-	openRouterUseMiddleOutTransform?: boolean | undefined
-	awsAccessKey?: string | undefined
-	awsSecretKey?: string | undefined
-	awsSessionToken?: string | undefined
-	awsRegion?: string | undefined
-	awsUseCrossRegionInference?: boolean | undefined
-	awsUsePromptCache?: boolean | undefined
-	awsProfile?: string | undefined
-	awsUseProfile?: boolean | undefined
-	awsCustomArn?: string | undefined
-	vertexKeyFile?: string | undefined
-	vertexJsonCredentials?: string | undefined
-	vertexProjectId?: string | undefined
-	vertexRegion?: string | undefined
-	openAiBaseUrl?: string | undefined
-	openAiApiKey?: string | undefined
-	openAiLegacyFormat?: boolean | undefined
-	openAiR1FormatEnabled?: boolean | undefined
-	openAiModelId?: string | undefined
-	openAiCustomModelInfo?:
-		| ({
-				maxTokens?: (number | null) | undefined
-				maxThinkingTokens?: (number | null) | undefined
-				contextWindow: number
-				supportsImages?: boolean | undefined
-				supportsComputerUse?: boolean | undefined
-				supportsPromptCache: boolean
-				isPromptCacheOptional?: boolean | undefined
-				inputPrice?: number | undefined
-				outputPrice?: number | undefined
-				cacheWritesPrice?: number | undefined
-				cacheReadsPrice?: number | undefined
-				description?: string | undefined
-				reasoningEffort?: ("low" | "medium" | "high") | undefined
-				thinking?: boolean | undefined
-				minTokensPerCachePoint?: number | undefined
-				maxCachePoints?: number | undefined
-				cachableFields?: string[] | undefined
-				tiers?:
-					| {
-							contextWindow: number
-							inputPrice?: number | undefined
-							outputPrice?: number | undefined
-							cacheWritesPrice?: number | undefined
-							cacheReadsPrice?: number | undefined
-					  }[]
-					| undefined
-		  } | null)
-		| undefined
-	openAiUseAzure?: boolean | undefined
-	azureApiVersion?: string | undefined
-	openAiStreamingEnabled?: boolean | undefined
-	enableReasoningEffort?: boolean | undefined
-	openAiHostHeader?: string | undefined
-	openAiHeaders?:
-		| {
-				[x: string]: string
-		  }
-		| undefined
-	ollamaModelId?: string | undefined
-	ollamaBaseUrl?: string | undefined
-	vsCodeLmModelSelector?:
-		| {
-				vendor?: string | undefined
-				family?: string | undefined
-				version?: string | undefined
-				id?: string | undefined
-		  }
-		| undefined
-	lmStudioModelId?: string | undefined
-	lmStudioBaseUrl?: string | undefined
-	lmStudioDraftModelId?: string | undefined
-	lmStudioSpeculativeDecodingEnabled?: boolean | undefined
-	geminiApiKey?: string | undefined
-	googleGeminiBaseUrl?: string | undefined
-	openAiNativeApiKey?: string | undefined
-	openAiNativeBaseUrl?: string | undefined
-	mistralApiKey?: string | undefined
-	mistralCodestralUrl?: string | undefined
-	deepSeekBaseUrl?: string | undefined
-	deepSeekApiKey?: string | undefined
-	unboundApiKey?: string | undefined
-	unboundModelId?: string | undefined
-	requestyApiKey?: string | undefined
-	requestyModelId?: string | undefined
-	xaiApiKey?: string | undefined
-	groqApiKey?: string | undefined
-	chutesApiKey?: string | undefined
-	litellmBaseUrl?: string | undefined
-	litellmApiKey?: string | undefined
-	litellmModelId?: string | undefined
-	modelMaxTokens?: number | undefined
-	modelMaxThinkingTokens?: number | undefined
-	includeMaxTokens?: boolean | undefined
-	reasoningEffort?: ("low" | "medium" | "high") | undefined
-	promptCachingDisabled?: boolean | undefined
-	diffEnabled?: boolean | undefined
-	diffViewAutoFocus?: boolean | undefined
-	autoCloseRooTabs?: boolean | undefined
-	fuzzyMatchThreshold?: number | undefined
-	modelTemperature?: (number | null) | undefined
-	rateLimitSeconds?: number | undefined
-	fakeAi?: unknown | undefined
-}
-
-=======
->>>>>>> 836bbf75
 type GlobalSettings = {
 	currentApiConfigName?: string | undefined
 	listApiConfigMeta?:
@@ -345,6 +201,8 @@
 	includeMaxTokens?: boolean | undefined
 	reasoningEffort?: ("low" | "medium" | "high") | undefined
 	diffEnabled?: boolean | undefined
+	diffViewAutoFocus?: boolean | undefined
+	autoCloseRooTabs?: boolean | undefined
 	fuzzyMatchThreshold?: number | undefined
 	modelTemperature?: (number | null) | undefined
 	rateLimitSeconds?: number | undefined
