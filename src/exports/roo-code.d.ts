import { EventEmitter } from "events"

export interface TokenUsage {
	totalTokensIn: number
	totalTokensOut: number
	totalCacheWrites?: number
	totalCacheReads?: number
	totalCost: number
	contextTokens: number
}

export interface RooCodeEvents {
	message: [{ taskId: string; action: "created" | "updated"; message: ClineMessage }]
	taskStarted: [taskId: string]
	taskPaused: [taskId: string]
	taskUnpaused: [taskId: string]
	taskAskResponded: [taskId: string]
	taskAborted: [taskId: string]
	taskSpawned: [taskId: string, childTaskId: string]
	taskCompleted: [taskId: string, usage: TokenUsage]
	taskTokenUsageUpdated: [taskId: string, usage: TokenUsage]
}

export interface RooCodeAPI extends EventEmitter<RooCodeEvents> {
	/**
	 * Starts a new task with an optional initial message and images.
	 * @param task Optional initial task message.
	 * @param images Optional array of image data URIs (e.g., "data:image/webp;base64,...").
	 * @returns The ID of the new task.
	 */
	startNewTask(task?: string, images?: string[]): Promise<string>

	/**
	 * Returns the current task stack.
	 * @returns An array of task IDs.
	 */
	getCurrentTaskStack(): string[]

	/**
	 * Clears the current task.
	 */
	clearCurrentTask(lastMessage?: string): Promise<void>

	/**
	 * Cancels the current task.
	 */
	cancelCurrentTask(): Promise<void>

	/**
	 * Sends a message to the current task.
	 * @param message Optional message to send.
	 * @param images Optional array of image data URIs (e.g., "data:image/webp;base64,...").
	 */
	sendMessage(message?: string, images?: string[]): Promise<void>

	/**
	 * Simulates pressing the primary button in the chat interface.
	 */
	pressPrimaryButton(): Promise<void>

	/**
	 * Simulates pressing the secondary button in the chat interface.
	 */
	pressSecondaryButton(): Promise<void>

	/**
	 * Sets the configuration for the current task.
	 * @param values An object containing key-value pairs to set.
	 */
	setConfiguration(values: Partial<ConfigurationValues>): Promise<void>

	/**
	 * Returns true if the API is ready to use.
	 */
	isReady(): boolean

	/**
	 * Returns the messages for a given task.
	 * @param taskId The ID of the task.
	 * @returns An array of ClineMessage objects.
	 */
	getMessages(taskId: string): ClineMessage[]

	/**
	 * Returns the token usage for a given task.
	 * @param taskId The ID of the task.
	 * @returns A TokenUsage object.
	 */
	getTokenUsage(taskId: string): TokenUsage

	/**
	 * Logs a message to the output channel.
	 * @param message The message to log.
	 */
	log(message: string): void
}

export type ClineAsk =
	| "followup"
	| "command"
	| "command_output"
	| "completion_result"
	| "tool"
	| "api_req_failed"
	| "resume_task"
	| "resume_completed_task"
	| "mistake_limit_reached"
	| "browser_action_launch"
	| "use_mcp_server"
	| "finishTask"

export type ClineSay =
	| "task"
	| "error"
	| "api_req_started"
	| "api_req_finished"
	| "api_req_retried"
	| "api_req_retry_delayed"
	| "api_req_deleted"
	| "text"
	| "reasoning"
	| "completion_result"
	| "user_feedback"
	| "user_feedback_diff"
	| "command_output"
	| "tool"
	| "shell_integration_warning"
	| "browser_action"
	| "browser_action_result"
	| "command"
	| "mcp_server_request_started"
	| "mcp_server_response"
	| "new_task_started"
	| "new_task"
	| "checkpoint_saved"
	| "rooignore_error"

export interface ClineMessage {
	ts: number
	type: "ask" | "say"
	ask?: ClineAsk
	say?: ClineSay
	text?: string
	images?: string[]
	partial?: boolean
	reasoning?: string
	conversationHistoryIndex?: number
	checkpoint?: Record<string, unknown>
	progressStatus?: ToolProgressStatus
}

export type SecretKey =
	| "apiKey"
	| "glamaApiKey"
	| "openRouterApiKey"
	| "awsAccessKey"
	| "awsSecretKey"
	| "awsSessionToken"
	| "openAiApiKey"
	| "geminiApiKey"
	| "openAiNativeApiKey"
	| "deepSeekApiKey"
	| "mistralApiKey"
	| "unboundApiKey"
	| "requestyApiKey"

export type GlobalStateKey =
	| "apiProvider"
	| "apiModelId"
	| "glamaModelId"
	| "glamaModelInfo"
	| "awsRegion"
	| "awsUseCrossRegionInference"
	| "awsProfile"
	| "awsUseProfile"
	| "awsCustomArn"
	| "vertexKeyFile"
	| "vertexJsonCredentials"
	| "vertexProjectId"
	| "vertexRegion"
	| "lastShownAnnouncementId"
	| "customInstructions"
	| "alwaysAllowReadOnly"
	| "alwaysAllowWrite"
	| "alwaysAllowExecute"
	| "alwaysAllowBrowser"
	| "alwaysAllowMcp"
	| "alwaysAllowModeSwitch"
	| "alwaysAllowSubtasks"
	| "taskHistory"
	| "openAiBaseUrl"
	| "openAiModelId"
	| "openAiCustomModelInfo"
	| "openAiUseAzure"
	| "ollamaModelId"
	| "ollamaBaseUrl"
	| "lmStudioModelId"
	| "lmStudioBaseUrl"
	| "anthropicBaseUrl"
	| "modelMaxThinkingTokens"
	| "azureApiVersion"
	| "openAiStreamingEnabled"
	| "openRouterModelId"
	| "openRouterModelInfo"
	| "openRouterBaseUrl"
	| "openRouterSpecificProvider"
	| "openRouterUseMiddleOutTransform"
	| "googleGeminiBaseUrl"
	| "allowedCommands"
	| "ttsEnabled"
	| "ttsSpeed"
	| "soundEnabled"
	| "soundVolume"
	| "diffEnabled"
	| "enableCheckpoints"
	| "checkpointStorage"
	| "browserViewportSize"
	| "screenshotQuality"
	| "remoteBrowserHost"
	| "fuzzyMatchThreshold"
	| "writeDelayMs"
	| "terminalOutputLineLimit"
	| "terminalShellIntegrationTimeout"
	| "mcpEnabled"
	| "enableMcpServerCreation"
	| "alwaysApproveResubmit"
	| "requestDelaySeconds"
	| "rateLimitSeconds"
	| "currentApiConfigName"
	| "listApiConfigMeta"
	| "vsCodeLmModelSelector"
	| "mode"
	| "modeApiConfigs"
	| "customModePrompts"
	| "customSupportPrompts"
	| "enhancementApiConfigId"
	| "experiments" // Map of experiment IDs to their enabled state
	| "autoApprovalEnabled"
	| "enableCustomModeCreation" // Enable the ability for Roo to create custom modes
	| "customModes" // Array of custom modes
	| "unboundModelId"
	| "requestyModelId"
	| "requestyModelInfo"
	| "unboundModelInfo"
	| "modelTemperature"
	| "modelMaxTokens"
	| "mistralCodestralUrl"
	| "maxOpenTabsContext"
	| "maxWorkspaceFiles"
	| "browserToolEnabled"
	| "lmStudioSpeculativeDecodingEnabled"
	| "lmStudioDraftModelId"
	| "telemetrySetting"
	| "showRooIgnoredFiles"
	| "remoteBrowserEnabled"
	| "language"
<<<<<<< HEAD
	| "mcpMarketplaceCatalog"
=======
	| "maxReadFileLine"
	| "fakeAi"
>>>>>>> 78bc0c12

export type ConfigurationKey = GlobalStateKey | SecretKey

export type ConfigurationValues = Record<ConfigurationKey, any><|MERGE_RESOLUTION|>--- conflicted
+++ resolved
@@ -254,12 +254,9 @@
 	| "showRooIgnoredFiles"
 	| "remoteBrowserEnabled"
 	| "language"
-<<<<<<< HEAD
-	| "mcpMarketplaceCatalog"
-=======
 	| "maxReadFileLine"
 	| "fakeAi"
->>>>>>> 78bc0c12
+	| "mcpMarketplaceCatalog"
 
 export type ConfigurationKey = GlobalStateKey | SecretKey
 
