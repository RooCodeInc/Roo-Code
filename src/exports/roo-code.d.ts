--- conflicted
+++ resolved
@@ -287,7 +287,6 @@
 		  }
 		| undefined
 	enhancementApiConfigId?: string | undefined
-<<<<<<< HEAD
 	marketplaceSources?:
 		| {
 				url: string
@@ -295,9 +294,7 @@
 				enabled: boolean
 		  }[]
 		| undefined
-=======
 	historyPreviewCollapsed?: boolean | undefined
->>>>>>> 1924e10e
 }
 
 type ClineMessage = {
