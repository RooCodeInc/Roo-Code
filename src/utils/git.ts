--- conflicted
+++ resolved
@@ -361,30 +361,15 @@
 	}
 }
 
-<<<<<<< HEAD
 export const autoCommit: AutoCommit = async (relPath, cwd, option) => {
 	try {
 		const isInstalled = await checkGitInstalled()
 		if (!isInstalled) {
 			throw new Error("Git is not installed")
-=======
-/**
- * Gets git status output with configurable file limit
- * @param cwd The working directory to check git status in
- * @param maxFiles Maximum number of file entries to include (0 = disabled)
- * @returns Git status string or null if not a git repository
- */
-export async function getGitStatus(cwd: string, maxFiles: number = 20): Promise<string | null> {
-	try {
-		const isInstalled = await checkGitInstalled()
-		if (!isInstalled) {
-			return null
->>>>>>> e742511d
 		}
 
 		const isRepo = await checkGitRepo(cwd)
 		if (!isRepo) {
-<<<<<<< HEAD
 			throw new Error("Not a git repository")
 		}
 
@@ -428,7 +413,24 @@
 	} catch (error) {
 		console.error("Error during auto commit:", error)
 		throw error
-=======
+	}
+}
+
+/**
+ * Gets git status output with configurable file limit
+ * @param cwd The working directory to check git status in
+ * @param maxFiles Maximum number of file entries to include (0 = disabled)
+ * @returns Git status string or null if not a git repository
+ */
+export async function getGitStatus(cwd: string, maxFiles: number = 20): Promise<string | null> {
+	try {
+		const isInstalled = await checkGitInstalled()
+		if (!isInstalled) {
+			return null
+		}
+
+		const isRepo = await checkGitRepo(cwd)
+		if (!isRepo) {
 			return null
 		}
 
@@ -462,6 +464,5 @@
 	} catch (error) {
 		console.error("Error getting git status:", error)
 		return null
->>>>>>> e742511d
 	}
 }