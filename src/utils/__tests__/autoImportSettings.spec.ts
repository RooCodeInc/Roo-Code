// Mock dependencies
vi.mock("vscode", () => ({
	workspace: {
		getConfiguration: vi.fn(),
		createFileSystemWatcher: vi.fn(() => ({
			onDidCreate: vi.fn(() => ({ dispose: vi.fn() })),
			onDidChange: vi.fn(() => ({ dispose: vi.fn() })),
			onDidDelete: vi.fn(() => ({ dispose: vi.fn() })),
			dispose: vi.fn(),
		})),
	},
	window: {
		showInformationMessage: vi.fn(),
		showWarningMessage: vi.fn(),
		createTextEditorDecorationType: vi.fn(() => ({ dispose: vi.fn() })),
		createOutputChannel: vi.fn(() => ({
			appendLine: vi.fn(),
			append: vi.fn(),
			clear: vi.fn(),
			show: vi.fn(),
			dispose: vi.fn(),
		})),
	},
	env: {
		openExternal: vi.fn().mockResolvedValue(true),
		uriScheme: "vscode",
	},
	extensions: {
		getExtension: (extensionId: string) => ({
			extensionPath: "/mock/extension/path",
			extensionUri: { fsPath: "/mock/extension/path", path: "/mock/extension/path", scheme: "file" },
			packageJSON: {
				name: "zgsm",
				publisher: "zgsm-ai",
				version: "2.0.27",
			},
		}),
		all: [],
	},
	RelativePattern: class {
		constructor(base: any, pattern: any) {
			this.base = base
			this.pattern = pattern
		}
		base: any
		pattern: any
	},
}))

vi.mock("fs/promises", () => ({
	__esModule: true,
	default: {
		readFile: vi.fn(),
	},
	readFile: vi.fn(),
}))

<<<<<<< HEAD
vi.mock("path", () => ({
	join: vi.fn((...args: string[]) => args.join("/")),
	isAbsolute: vi.fn((p: string) => p.startsWith("/")),
	basename: vi.fn((p: string) => p.split("/").pop() || ""),
	sep: "/",
}))

vi.mock("os", () => ({
	homedir: vi.fn(() => "/home/user"),
	tmpdir: vi.fn(() => "/tmp"),
}))
=======
vi.mock("path", async (importOriginal) => {
	const actual = await importOriginal<typeof import("path")>()
	return {
		...actual,
		default: {
			...actual,
			join: vi.fn((...args: string[]) => args.join("/")),
			isAbsolute: vi.fn((p: string) => p.startsWith("/")),
			basename: vi.fn((p: string) => p.split("/").pop() || ""),
		},
		join: vi.fn((...args: string[]) => args.join("/")),
		isAbsolute: vi.fn((p: string) => p.startsWith("/")),
		basename: vi.fn((p: string) => p.split("/").pop() || ""),
	}
})

vi.mock("os", async (importOriginal) => {
	const actual = await importOriginal<typeof import("os")>()
	return {
		...actual,
		default: {
			...actual,
			homedir: vi.fn(() => "/home/user"),
		},
		homedir: vi.fn(() => "/home/user"),
	}
})
>>>>>>> 2bb37553

vi.mock("../fs", () => ({
	fileExistsAtPath: vi.fn(),
}))

vi.mock("../../core/config/ProviderSettingsManager", async (importOriginal) => {
	const originalModule = await importOriginal()
	return {
		__esModule: true,
		// We need to mock the class constructor and its methods,
		// but keep other exports (like schemas) as their original values.
		...(originalModule || {}), // Spread original exports
		ProviderSettingsManager: vi.fn().mockImplementation(() => ({
			// Mock the class
			export: vi.fn().mockResolvedValue({
				apiConfigs: {},
				modeApiConfigs: {},
				currentApiConfigName: "default",
			}),
			import: vi.fn().mockResolvedValue({ success: true }),
			listConfig: vi.fn().mockResolvedValue([]),
		})),
	}
})
vi.mock("../../core/config/ContextProxy")
vi.mock("../../core/config/CustomModesManager")

import { autoImportSettings } from "../autoImportSettings"
import * as vscode from "vscode"
import fsPromises from "fs/promises"
import { fileExistsAtPath } from "../fs"

describe("autoImportSettings", () => {
	let mockProviderSettingsManager: any
	let mockContextProxy: any
	let mockCustomModesManager: any
	let mockOutputChannel: any
	let mockProvider: any

	beforeEach(() => {
		// Reset all mocks
		vi.clearAllMocks()

		// Mock output channel
		mockOutputChannel = {
			appendLine: vi.fn(),
		}

		// Mock provider settings manager
		mockProviderSettingsManager = {
			export: vi.fn().mockResolvedValue({
				apiConfigs: {},
				modeApiConfigs: {},
				currentApiConfigName: "default",
			}),
			import: vi.fn().mockResolvedValue({ success: true }),
			listConfig: vi.fn().mockResolvedValue([]),
		}

		// Mock context proxy
		mockContextProxy = {
			setValues: vi.fn().mockResolvedValue(undefined),
			setValue: vi.fn().mockResolvedValue(undefined),
			setProviderSettings: vi.fn().mockResolvedValue(undefined),
		}

		// Mock custom modes manager
		mockCustomModesManager = {
			updateCustomMode: vi.fn().mockResolvedValue(undefined),
		}

		// mockProvider must be initialized AFTER its dependencies
		mockProvider = {
			providerSettingsManager: mockProviderSettingsManager,
			contextProxy: mockContextProxy,
			upsertProviderProfile: vi.fn().mockResolvedValue({ success: true }),
			postStateToWebview: vi.fn().mockResolvedValue({ success: true }),
		}

		// Reset fs mock
		vi.mocked(fsPromises.readFile).mockReset()
		vi.mocked(fileExistsAtPath).mockReset()
		vi.mocked(vscode.workspace.getConfiguration).mockReset()
		vi.mocked(vscode.window.showInformationMessage).mockReset()
		vi.mocked(vscode.window.showWarningMessage).mockReset()
	})

	afterEach(() => {
		vi.restoreAllMocks()
	})

	it("should skip auto-import when no settings path is specified", async () => {
		vi.mocked(vscode.workspace.getConfiguration).mockReturnValue({
			get: vi.fn().mockReturnValue(""),
		} as any)

		await autoImportSettings(mockOutputChannel, {
			providerSettingsManager: mockProviderSettingsManager,
			contextProxy: mockContextProxy,
			customModesManager: mockCustomModesManager,
		})

		expect(mockOutputChannel.appendLine).toHaveBeenCalledWith(
			"[AutoImport] No auto-import settings path specified, skipping auto-import",
		)
		expect(mockProviderSettingsManager.import).not.toHaveBeenCalled()
	})

	it("should skip auto-import when settings file does not exist", async () => {
		const settingsPath = "~/Documents/roo-config.json"
		vi.mocked(vscode.workspace.getConfiguration).mockReturnValue({
			get: vi.fn().mockReturnValue(settingsPath),
		} as any)

		// Mock fileExistsAtPath to return false
		vi.mocked(fileExistsAtPath).mockResolvedValue(false)

		await autoImportSettings(mockOutputChannel, {
			providerSettingsManager: mockProviderSettingsManager,
			contextProxy: mockContextProxy,
			customModesManager: mockCustomModesManager,
		})

		expect(mockOutputChannel.appendLine).toHaveBeenCalledWith(
			"[AutoImport] Checking for settings file at: /home/user/Documents/roo-config.json",
		)
		expect(mockOutputChannel.appendLine).toHaveBeenCalledWith(
			"[AutoImport] Settings file not found at /home/user/Documents/roo-config.json, skipping auto-import",
		)
		expect(mockProviderSettingsManager.import).not.toHaveBeenCalled()
	})

	it("should successfully import settings when file exists and is valid", async () => {
		const settingsPath = "/absolute/path/to/config.json"
		vi.mocked(vscode.workspace.getConfiguration).mockReturnValue({
			get: vi.fn().mockReturnValue(settingsPath),
		} as any)

		// Mock fileExistsAtPath to return true
		vi.mocked(fileExistsAtPath).mockResolvedValue(true)

		// Mock fs.readFile to return valid config
		const mockSettings = {
			providerProfiles: {
				currentApiConfigName: "test-config",
				apiConfigs: {
					"test-config": {
						apiProvider: "anthropic",
						anthropicApiKey: "test-key",
					},
				},
			},
			globalSettings: {
				customInstructions: "Test instructions",
			},
		}

		vi.mocked(fsPromises.readFile).mockResolvedValue(JSON.stringify(mockSettings) as any)

		await autoImportSettings(mockOutputChannel, {
			providerSettingsManager: mockProviderSettingsManager,
			contextProxy: mockContextProxy,
			customModesManager: mockCustomModesManager,
		})

		expect(mockOutputChannel.appendLine).toHaveBeenCalledWith(
			"[AutoImport] Checking for settings file at: /absolute/path/to/config.json",
		)
		expect(mockOutputChannel.appendLine).toHaveBeenCalledWith(
			"[AutoImport] Successfully imported settings from /absolute/path/to/config.json",
		)
		expect(vscode.window.showInformationMessage).toHaveBeenCalledWith("info.auto_import_success")
		expect(mockProviderSettingsManager.import).toHaveBeenCalled()
		expect(mockContextProxy.setValues).toHaveBeenCalled()
	})

	it("should handle invalid JSON gracefully", async () => {
		const settingsPath = "~/config.json"
		vi.mocked(vscode.workspace.getConfiguration).mockReturnValue({
			get: vi.fn().mockReturnValue(settingsPath),
		} as any)

		// Mock fileExistsAtPath to return true
		vi.mocked(fileExistsAtPath).mockResolvedValue(true)

		// Mock fs.readFile to return invalid JSON
		vi.mocked(fsPromises.readFile).mockResolvedValue("invalid json" as any)

		await autoImportSettings(mockOutputChannel, {
			providerSettingsManager: mockProviderSettingsManager,
			contextProxy: mockContextProxy,
			customModesManager: mockCustomModesManager,
		})

		expect(mockOutputChannel.appendLine).toHaveBeenCalledWith(
			expect.stringContaining("[AutoImport] Failed to import settings:"),
		)
		expect(vscode.window.showWarningMessage).toHaveBeenCalledWith(
			expect.stringContaining("warnings.auto_import_failed"),
		)
		expect(mockProviderSettingsManager.import).not.toHaveBeenCalled()
	})

	it("should resolve home directory paths correctly", async () => {
		const settingsPath = "~/Documents/config.json"
		vi.mocked(vscode.workspace.getConfiguration).mockReturnValue({
			get: vi.fn().mockReturnValue(settingsPath),
		} as any)

		// Mock fileExistsAtPath to return false (so we can check the resolved path)
		vi.mocked(fileExistsAtPath).mockResolvedValue(false)

		await autoImportSettings(mockOutputChannel, {
			providerSettingsManager: mockProviderSettingsManager,
			contextProxy: mockContextProxy,
			customModesManager: mockCustomModesManager,
		})

		expect(mockOutputChannel.appendLine).toHaveBeenCalledWith(
			"[AutoImport] Checking for settings file at: /home/user/Documents/config.json",
		)
	})

	it("should handle relative paths by resolving them to home directory", async () => {
		const settingsPath = "Documents/config.json"
		vi.mocked(vscode.workspace.getConfiguration).mockReturnValue({
			get: vi.fn().mockReturnValue(settingsPath),
		} as any)

		// Mock fileExistsAtPath to return false (so we can check the resolved path)
		vi.mocked(fileExistsAtPath).mockResolvedValue(false)

		await autoImportSettings(mockOutputChannel, {
			providerSettingsManager: mockProviderSettingsManager,
			contextProxy: mockContextProxy,
			customModesManager: mockCustomModesManager,
		})

		expect(mockOutputChannel.appendLine).toHaveBeenCalledWith(
			"[AutoImport] Checking for settings file at: /home/user/Documents/config.json",
		)
	})

	it("should handle file system errors gracefully", async () => {
		const settingsPath = "~/config.json"
		vi.mocked(vscode.workspace.getConfiguration).mockReturnValue({
			get: vi.fn().mockReturnValue(settingsPath),
		} as any)

		// Mock fileExistsAtPath to throw an error
		vi.mocked(fileExistsAtPath).mockRejectedValue(new Error("File system error"))

		await autoImportSettings(mockOutputChannel, {
			providerSettingsManager: mockProviderSettingsManager,
			contextProxy: mockContextProxy,
			customModesManager: mockCustomModesManager,
		})

		expect(mockOutputChannel.appendLine).toHaveBeenCalledWith(
			expect.stringContaining("[AutoImport] Unexpected error during auto-import:"),
		)
		expect(mockProviderSettingsManager.import).not.toHaveBeenCalled()
	})
})<|MERGE_RESOLUTION|>--- conflicted
+++ resolved
@@ -55,19 +55,6 @@
 	readFile: vi.fn(),
 }))
 
-<<<<<<< HEAD
-vi.mock("path", () => ({
-	join: vi.fn((...args: string[]) => args.join("/")),
-	isAbsolute: vi.fn((p: string) => p.startsWith("/")),
-	basename: vi.fn((p: string) => p.split("/").pop() || ""),
-	sep: "/",
-}))
-
-vi.mock("os", () => ({
-	homedir: vi.fn(() => "/home/user"),
-	tmpdir: vi.fn(() => "/tmp"),
-}))
-=======
 vi.mock("path", async (importOriginal) => {
 	const actual = await importOriginal<typeof import("path")>()
 	return {
@@ -77,10 +64,12 @@
 			join: vi.fn((...args: string[]) => args.join("/")),
 			isAbsolute: vi.fn((p: string) => p.startsWith("/")),
 			basename: vi.fn((p: string) => p.split("/").pop() || ""),
+			sep: "/",
 		},
 		join: vi.fn((...args: string[]) => args.join("/")),
 		isAbsolute: vi.fn((p: string) => p.startsWith("/")),
 		basename: vi.fn((p: string) => p.split("/").pop() || ""),
+		sep: "/",
 	}
 })
 
@@ -91,11 +80,12 @@
 		default: {
 			...actual,
 			homedir: vi.fn(() => "/home/user"),
+			tmpdir: vi.fn(() => "/tmp"),
 		},
 		homedir: vi.fn(() => "/home/user"),
+		tmpdir: vi.fn(() => "/tmp"),
 	}
 })
->>>>>>> 2bb37553
 
 vi.mock("../fs", () => ({
 	fileExistsAtPath: vi.fn(),
