<<<<<<< HEAD
import { injectEnv } from "../config"
=======
import { vitest, describe, it, expect, beforeEach, afterAll } from "vitest"
import { injectEnv, injectVariables } from "../config"

>>>>>>> 184c4803

describe("injectEnv", () => {
	const originalEnv = process.env

	beforeEach(() => {
		// Assign a new / reset process.env before each test
		vitest.resetModules()
		process.env = { ...originalEnv }
	})

	afterAll(() => {
		// Restore original process.env after all tests
		process.env = originalEnv
	})

	it("should replace env variables in a string", async () => {
		process.env.TEST_VAR = "testValue"
		const configString = "Hello ${env:TEST_VAR}"
		const expectedString = "Hello testValue"
		const result = await injectEnv(configString)
		expect(result).toBe(expectedString)
	})

	it("should replace env variables in an object", async () => {
		process.env.API_KEY = "12345"
		process.env.ENDPOINT = "https://example.com"
		const configObject = {
			key: "${env:API_KEY}",
			url: "${env:ENDPOINT}",
			nested: {
				string: "Keep this ${env:API_KEY}",
				number: 123,
				boolean: true,
				stringArr: ["${env:API_KEY}", "${env:ENDPOINT}"],
				numberArr: [123, 456],
				booleanArr: [true, false],
			},
			deeply: {
				nested: {
					string: "Keep this ${env:API_KEY}",
					number: 123,
					boolean: true,
					stringArr: ["${env:API_KEY}", "${env:ENDPOINT}"],
					numberArr: [123, 456],
					booleanArr: [true, false],
				},
			},
		}
		const expectedObject = {
			key: "12345",
			url: "https://example.com",
			nested: {
				string: "Keep this 12345",
				number: 123,
				boolean: true,
				stringArr: ["12345", "https://example.com"],
				numberArr: [123, 456],
				booleanArr: [true, false],
			},
			deeply: {
				nested: {
					string: "Keep this 12345",
					number: 123,
					boolean: true,
					stringArr: ["12345", "https://example.com"],
					numberArr: [123, 456],
					booleanArr: [true, false],
				},
			},
		}
		const result = await injectEnv(configObject)
		expect(result).toEqual(expectedObject)
	})

	it("should use notFoundValue for missing env variables", async () => {
		const consoleWarnSpy = vitest.spyOn(console, "warn").mockImplementation(() => {})
		process.env.EXISTING_VAR = "exists"
		const configString = "Value: ${env:EXISTING_VAR}, Missing: ${env:MISSING_VAR}"
		const expectedString = "Value: exists, Missing: NOT_FOUND"
		const result = await injectEnv(configString, "NOT_FOUND")
		expect(result).toBe(expectedString)
		expect(consoleWarnSpy).toHaveBeenCalledWith(
			`[injectVariables] variable "MISSING_VAR" referenced but not found in "env"`,
		)
		consoleWarnSpy.mockRestore()
	})

	it("should use default empty string for missing env variables if notFoundValue is not provided", async () => {
		const consoleWarnSpy = vitest.spyOn(console, "warn").mockImplementation(() => {})
		const configString = "Missing: ${env:ANOTHER_MISSING}"
		const expectedString = "Missing: "
		const result = await injectEnv(configString)
		expect(result).toBe(expectedString)
		expect(consoleWarnSpy).toHaveBeenCalledWith(
			`[injectVariables] variable "ANOTHER_MISSING" referenced but not found in "env"`,
		)
		consoleWarnSpy.mockRestore()
	})

	it("should handle strings without env variables", async () => {
		const configString = "Just a regular string"
		const result = await injectEnv(configString)
		expect(result).toBe(configString)
	})

	it("should handle objects without env variables", async () => {
		const configObject = { key: "value", number: 123 }
		const result = await injectEnv(configObject)
		expect(result).toEqual(configObject)
	})

	it("should not mutate the original object", async () => {
		process.env.MUTATE_TEST = "mutated"
		const originalObject = { value: "${env:MUTATE_TEST}" }
		const copyOfOriginal = { ...originalObject } // Shallow copy for comparison
		await injectEnv(originalObject)
		expect(originalObject).toEqual(copyOfOriginal) // Check if the original object remains unchanged
	})

	it("should handle empty string input", async () => {
		const result = await injectEnv("")
		expect(result).toBe("")
	})

	it("should handle empty object input", async () => {
		const result = await injectEnv({})
		expect(result).toEqual({})
	})
})

describe("injectVariables", () => {
	it("should replace singular variable", async () => {
		const result = await injectVariables("Hello ${v}", { v: "Hola" })
		expect(result).toEqual("Hello Hola")
	})

	it("should handle undefined singular variable input", async () => {
		const result = await injectVariables("Hello ${v}", { v: undefined })
		expect(result).toEqual("Hello ${v}")
	})

	it("should handle empty string singular variable input", async () => {
		const result = await injectVariables("Hello ${v}", { v: "" })
		expect(result).toEqual("Hello ")
	})

	// Variable maps are already tested by `injectEnv` tests above.
})<|MERGE_RESOLUTION|>--- conflicted
+++ resolved
@@ -1,10 +1,6 @@
-<<<<<<< HEAD
-import { injectEnv } from "../config"
-=======
-import { vitest, describe, it, expect, beforeEach, afterAll } from "vitest"
+// npx vitest utils/__tests__/config.spec.ts
+
 import { injectEnv, injectVariables } from "../config"
-
->>>>>>> 184c4803
 
 describe("injectEnv", () => {
 	const originalEnv = process.env
