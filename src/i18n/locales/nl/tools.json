--- conflicted
+++ resolved
@@ -3,13 +3,10 @@
 		"linesRange": " (regels {{start}}-{{end}})",
 		"definitionsOnly": " (alleen definities)",
 		"maxLines": " (max {{max}} regels)",
-<<<<<<< HEAD
 		"showingOnlyLines": "Toont alleen {{shown}} van {{total}} totale regels. Gebruik line_range als je meer regels wilt lezen",
-		"contextLimitInstructions": "Om specifieke secties van dit bestand te lezen, gebruik het volgende formaat:\n<read_file>\n<args>\n  <file>\n    <path>{{path}}</path>\n    <line_range>start-eind</line_range>\n  </file>\n</args>\n</read_file>\n\nBijvoorbeeld, om regels 2001-3000 te lezen:\n<read_file>\n<args>\n  <file>\n    <path>{{path}}</path>\n    <line_range>2001-3000</line_range>\n  </file>\n</args>\n</read_file>"
-=======
+		"contextLimitInstructions": "Om specifieke secties van dit bestand te lezen, gebruik het volgende formaat:\n<read_file>\n<args>\n  <file>\n    <path>{{path}}</path>\n    <line_range>start-eind</line_range>\n  </file>\n</args>\n</read_file>\n\nBijvoorbeeld, om regels 2001-3000 te lezen:\n<read_file>\n<args>\n  <file>\n    <path>{{path}}</path>\n    <line_range>2001-3000</line_range>\n  </file>\n</args>\n</read_file>",
 		"imageTooLarge": "Afbeeldingsbestand is te groot ({{size}} MB). De maximaal toegestane grootte is {{max}} MB.",
 		"imageWithSize": "Afbeeldingsbestand ({{size}} KB)"
->>>>>>> 6331944e
 	},
 	"toolRepetitionLimitReached": "Roo lijkt vast te zitten in een lus, waarbij hij herhaaldelijk dezelfde actie ({{toolName}}) probeert. Dit kan duiden op een probleem met de huidige strategie. Overweeg de taak te herformuleren, specifiekere instructies te geven of Roo naar een andere aanpak te leiden.",
 	"codebaseSearch": {
