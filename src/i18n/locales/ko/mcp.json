{
	"errors": {
		"invalid_settings_format": "잘못된 MCP 설정 JSON 형식입니다. 설정이 올바른 JSON 형식을 따르는지 확인하세요.",
		"invalid_settings_syntax": "잘못된 MCP 설정 JSON 형식입니다. 설정 파일의 구문 오류를 확인하세요.",
		"invalid_settings_validation": "잘못된 MCP 설정 형식: {{errorMessages}}",
		"create_json": ".roo/mcp.json 생성 또는 열기 실패: {{error}}",
		"failed_update_project": "프로젝트 MCP 서버 업데이트에 실패했습니다",
		"invalidJsonArgument": "Roo가 유효하지 않은 JSON 인자로 {{toolName}}을(를) 사용하려고 했습니다. 다시 시도 중...",
<<<<<<< HEAD
		"refresh_after_disable": "Failed to refresh after disabling server",
		"refresh_after_enable": "Failed to refresh after enabling server"
=======
		"refresh_after_disable": "비활성화 후 MCP 연결 새로 고침 실패",
		"refresh_after_enable": "활성화 후 MCP 연결 새로 고침 실패",
		"disconnect_servers_partial": "{{count}}개의 MCP 서버 연결 해제 실패. 자세한 내용은 출력을 확인하세요."
>>>>>>> ad0e33e2
	},
	"info": {
		"server_restarting": "{{serverName}} MCP 서버를 재시작하는 중...",
		"server_connected": "{{serverName}} MCP 서버 연결됨",
		"server_deleted": "MCP 서버 삭제됨: {{serverName}}",
		"server_not_found": "구성에서 서버 \"{{serverName}}\"을(를) 찾을 수 없습니다",
		"global_servers_active": "활성 글로벌 MCP 서버: {{mcpServers}}",
		"project_servers_active": "활성 프로젝트 MCP 서버: {{mcpServers}}",
		"already_refreshing": "MCP 서버가 이미 새로 고쳐지고 있습니다.",
		"refreshing_all": "모든 MCP 서버를 새로 고치는 중...",
		"all_refreshed": "모든 MCP 서버가 새로 고쳐졌습니다.",
		"project_config_deleted": "프로젝트 MCP 구성 파일이 삭제되었습니다. 모든 프로젝트 MCP 서버가 연결 해제되었습니다."
	}
}<|MERGE_RESOLUTION|>--- conflicted
+++ resolved
@@ -6,14 +6,9 @@
 		"create_json": ".roo/mcp.json 생성 또는 열기 실패: {{error}}",
 		"failed_update_project": "프로젝트 MCP 서버 업데이트에 실패했습니다",
 		"invalidJsonArgument": "Roo가 유효하지 않은 JSON 인자로 {{toolName}}을(를) 사용하려고 했습니다. 다시 시도 중...",
-<<<<<<< HEAD
-		"refresh_after_disable": "Failed to refresh after disabling server",
-		"refresh_after_enable": "Failed to refresh after enabling server"
-=======
 		"refresh_after_disable": "비활성화 후 MCP 연결 새로 고침 실패",
 		"refresh_after_enable": "활성화 후 MCP 연결 새로 고침 실패",
 		"disconnect_servers_partial": "{{count}}개의 MCP 서버 연결 해제 실패. 자세한 내용은 출력을 확인하세요."
->>>>>>> ad0e33e2
 	},
 	"info": {
 		"server_restarting": "{{serverName}} MCP 서버를 재시작하는 중...",
