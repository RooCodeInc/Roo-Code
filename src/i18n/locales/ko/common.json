--- conflicted
+++ resolved
@@ -54,15 +54,12 @@
 		"cannot_access_path": "경로 {{path}}에 접근할 수 없습니다: {{error}}",
 		"settings_import_failed": "설정 가져오기 실패: {{error}}.",
 		"mistake_limit_guidance": "이는 모델의 사고 과정 실패나 도구를 제대로 사용하지 못하는 것을 나타낼 수 있으며, 사용자 가이드를 통해 완화할 수 있습니다 (예: \"작업을 더 작은 단계로 나누어 시도해보세요\").",
-<<<<<<< HEAD
-		"violated_organization_allowlist": "작업 실행 실패: 현재 프로필이 조직 설정을 위반합니다"
-=======
+		"violated_organization_allowlist": "작업 실행 실패: 현재 프로필이 조직 설정을 위반합니다",
 		"condense_failed": "컨텍스트 압축에 실패했습니다",
 		"condense_not_enough_messages": "컨텍스트를 압축할 메시지가 충분하지 않습니다",
 		"condensed_recently": "컨텍스트가 최근 압축되었습니다; 이 시도를 건너뜁니다",
 		"condense_handler_invalid": "컨텍스트 압축을 위한 API 핸들러가 유효하지 않습니다",
 		"condense_context_grew": "압축 중 컨텍스트 크기가 증가했습니다; 이 시도를 건너뜁니다"
->>>>>>> 12669e1e
 	},
 	"warnings": {
 		"no_terminal_content": "선택된 터미널 내용이 없습니다",
