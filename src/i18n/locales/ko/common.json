{
	"extension": {
		"name": "Roo Code",
		"description": "에디터 내에서 동작하는 AI 개발팀 전체입니다."
	},
	"number_format": {
		"thousand_suffix": "k",
		"million_suffix": "m",
		"billion_suffix": "b"
	},
	"welcome": "안녕하세요, {{name}}님! {{count}}개의 알림이 있습니다.",
	"items": {
		"zero": "항목 없음",
		"one": "1개 항목",
		"other": "{{count}}개 항목"
	},
	"confirmation": {
		"reset_state": "확장 프로그램의 모든 상태와 보안 저장소를 재설정하시겠습니까? 이 작업은 취소할 수 없습니다.",
		"delete_config_profile": "이 구성 프로필을 삭제하시겠습니까?",
		"delete_custom_mode": "이 사용자 지정 모드를 삭제하시겠습니까?",
		"delete_message": "무엇을 삭제하시겠습니까?",
		"just_this_message": "이 메시지만",
		"this_and_subsequent": "이 메시지와 모든 후속 메시지"
	},
	"errors": {
		"invalid_mcp_config": "잘못된 프로젝트 MCP 구성 형식",
		"invalid_mcp_settings_format": "잘못된 MCP 설정 JSON 형식입니다. 설정이 올바른 JSON 형식을 따르는지 확인하세요.",
		"invalid_mcp_settings_syntax": "잘못된 MCP 설정 JSON 형식입니다. 설정 파일의 구문 오류를 확인하세요.",
		"invalid_mcp_settings_validation": "잘못된 MCP 설정 형식: {{errorMessages}}",
		"failed_initialize_project_mcp": "프로젝트 MCP 서버 초기화 실패: {{error}}",
		"invalid_data_uri": "잘못된 데이터 URI 형식",
		"checkpoint_timeout": "체크포인트 복원을 시도하는 중 시간 초과되었습니다.",
		"checkpoint_failed": "체크포인트 복원에 실패했습니다.",
		"no_workspace": "먼저 프로젝트 폴더를 열어주세요",
		"update_support_prompt": "지원 프롬프트 업데이트에 실패했습니다",
		"reset_support_prompt": "지원 프롬프트 재설정에 실패했습니다",
		"enhance_prompt": "프롬프트 향상에 실패했습니다",
		"get_system_prompt": "시스템 프롬프트 가져오기에 실패했습니다",
		"search_commits": "커밋 검색에 실패했습니다",
		"save_api_config": "API 구성 저장에 실패했습니다",
		"create_api_config": "API 구성 생성에 실패했습니다",
		"rename_api_config": "API 구성 이름 변경에 실패했습니다",
		"load_api_config": "API 구성 로드에 실패했습니다",
		"delete_api_config": "API 구성 삭제에 실패했습니다",
		"list_api_config": "API 구성 목록 가져오기에 실패했습니다",
		"update_server_timeout": "서버 타임아웃 업데이트에 실패했습니다",
		"create_mcp_json": ".roo/mcp.json 생성 또는 열기 실패: {{error}}",
		"hmr_not_running": "로컬 개발 서버가 실행되고 있지 않아 HMR이 작동하지 않습니다. HMR을 활성화하려면 확장 프로그램을 실행하기 전에 'npm run dev'를 실행하세요.",
		"retrieve_current_mode": "상태에서 현재 모드를 검색하는 데 오류가 발생했습니다.",
		"failed_delete_repo": "관련 shadow 저장소 또는 브랜치 삭제 실패: {{error}}",
		"failed_remove_directory": "작업 디렉토리 제거 실패: {{error}}",
		"custom_storage_path_unusable": "사용자 지정 저장 경로 \"{{path}}\"를 사용할 수 없어 기본 경로를 사용합니다",
		"cannot_access_path": "경로 {{path}}에 접근할 수 없습니다: {{error}}"
	},
	"warnings": {
		"no_terminal_content": "선택된 터미널 내용이 없습니다",
		"missing_task_files": "이 작업의 파일이 누락되었습니다. 작업 목록에서 제거하시겠습니까?"
	},
	"info": {
		"no_changes": "변경 사항이 없습니다.",
		"clipboard_copy": "시스템 프롬프트가 클립보드에 성공적으로 복사되었습니다",
		"history_cleanup": "이력에서 파일이 누락된 {{count}}개의 작업을 정리했습니다.",
		"mcp_server_restarting": "{{serverName}} MCP 서버를 재시작하는 중...",
		"mcp_server_connected": "{{serverName}} MCP 서버 연결됨",
		"mcp_server_deleted": "MCP 서버 삭제됨: {{serverName}}",
		"mcp_server_not_found": "구성에서 서버 \"{{serverName}}\"을(를) 찾을 수 없습니다",
<<<<<<< HEAD
		"settings_imported": "설정이 성공적으로 가져와졌습니다."
=======
		"custom_storage_path_set": "사용자 지정 저장 경로 설정됨: {{path}}",
		"default_storage_path": "기본 저장 경로로 되돌아갔습니다"
>>>>>>> 0fd0800b
	},
	"answers": {
		"yes": "예",
		"no": "아니오",
		"cancel": "취소",
		"remove": "제거",
		"keep": "유지"
	},
	"tasks": {
		"canceled": "작업 오류: 사용자에 의해 중지 및 취소되었습니다.",
		"deleted": "작업 실패: 사용자에 의해 중지 및 삭제되었습니다."
	},
	"storage": {
		"prompt_custom_path": "대화 내역을 위한 사용자 지정 저장 경로를 입력하세요. 기본 위치를 사용하려면 비워두세요",
		"path_placeholder": "D:\\RooCodeStorage",
		"enter_absolute_path": "절대 경로를 입력하세요 (예: D:\\RooCodeStorage 또는 /home/user/storage)",
		"enter_valid_path": "유효한 경로를 입력하세요"
	},
	"input": {
		"task_prompt": "Roo에게 무엇을 시킬까요?",
		"task_placeholder": "여기에 작업을 입력하세요"
	}
}<|MERGE_RESOLUTION|>--- conflicted
+++ resolved
@@ -64,12 +64,9 @@
 		"mcp_server_connected": "{{serverName}} MCP 서버 연결됨",
 		"mcp_server_deleted": "MCP 서버 삭제됨: {{serverName}}",
 		"mcp_server_not_found": "구성에서 서버 \"{{serverName}}\"을(를) 찾을 수 없습니다",
-<<<<<<< HEAD
-		"settings_imported": "설정이 성공적으로 가져와졌습니다."
-=======
+		"settings_imported": "설정이 성공적으로 가져와졌습니다.",
 		"custom_storage_path_set": "사용자 지정 저장 경로 설정됨: {{path}}",
 		"default_storage_path": "기본 저장 경로로 되돌아갔습니다"
->>>>>>> 0fd0800b
 	},
 	"answers": {
 		"yes": "예",
