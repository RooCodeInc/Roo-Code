{
	"extension": {
		"name": "Roo Code",
		"description": "Un intero team di sviluppatori AI nel tuo editor."
	},
	"number_format": {
		"thousand_suffix": "k",
		"million_suffix": "m",
		"billion_suffix": "b"
	},
	"welcome": "Benvenuto, {{name}}! Hai {{count}} notifiche.",
	"items": {
		"zero": "Nessun elemento",
		"one": "Un elemento",
		"other": "{{count}} elementi"
	},
	"confirmation": {
		"reset_state": "Sei sicuro di voler reimpostare tutti gli stati e l'archiviazione segreta nell'estensione? Questa azione non può essere annullata.",
		"delete_config_profile": "Sei sicuro di voler eliminare questo profilo di configurazione?",
		"delete_custom_mode_with_rules": "Sei sicuro di voler eliminare questa modalità {scope}?\n\nQuesto eliminerà anche la cartella delle regole associata in:\n{rulesFolderPath}"
	},
	"errors": {
		"invalid_data_uri": "Formato URI dati non valido",
		"error_copying_image": "Errore durante la copia dell'immagine: {{errorMessage}}",
		"error_saving_image": "Errore durante il salvataggio dell'immagine: {{errorMessage}}",
		"error_opening_image": "Errore durante l'apertura dell'immagine: {{error}}",
		"could_not_open_file": "Impossibile aprire il file: {{errorMessage}}",
		"could_not_open_file_generic": "Impossibile aprire il file!",
		"checkpoint_timeout": "Timeout durante il tentativo di ripristinare il checkpoint.",
		"checkpoint_failed": "Impossibile ripristinare il checkpoint.",
		"git_not_installed": "Git è richiesto per la funzione di checkpoint. Per favore, installa Git per abilitare i checkpoint.",
		"no_workspace": "Per favore, apri prima una cartella di progetto",
		"update_support_prompt": "Errore durante l'aggiornamento del messaggio di supporto",
		"reset_support_prompt": "Errore durante il ripristino del messaggio di supporto",
		"enhance_prompt": "Errore durante il miglioramento del messaggio",
		"get_system_prompt": "Errore durante l'ottenimento del messaggio di sistema",
		"search_commits": "Errore durante la ricerca dei commit",
		"save_api_config": "Errore durante il salvataggio della configurazione API",
		"create_api_config": "Errore durante la creazione della configurazione API",
		"rename_api_config": "Errore durante la ridenominazione della configurazione API",
		"load_api_config": "Errore durante il caricamento della configurazione API",
		"delete_api_config": "Errore durante l'eliminazione della configurazione API",
		"list_api_config": "Errore durante l'ottenimento dell'elenco delle configurazioni API",
		"update_server_timeout": "Errore durante l'aggiornamento del timeout del server",
		"hmr_not_running": "Il server di sviluppo locale non è in esecuzione, l'HMR non funzionerà. Esegui 'npm run dev' prima di avviare l'estensione per abilitare l'HMR.",
		"retrieve_current_mode": "Errore durante il recupero della modalità corrente dallo stato.",
		"failed_delete_repo": "Impossibile eliminare il repository o il ramo associato: {{error}}",
		"failed_remove_directory": "Impossibile rimuovere la directory delle attività: {{error}}",
		"custom_storage_path_unusable": "Il percorso di archiviazione personalizzato \"{{path}}\" non è utilizzabile, verrà utilizzato il percorso predefinito",
		"cannot_access_path": "Impossibile accedere al percorso {{path}}: {{error}}",
		"settings_import_failed": "Importazione delle impostazioni fallita: {{error}}.",
		"mistake_limit_guidance": "Questo può indicare un fallimento nel processo di pensiero del modello o l'incapacità di utilizzare correttamente uno strumento, che può essere mitigato con la guida dell'utente (ad es. \"Prova a suddividere l'attività in passaggi più piccoli\").",
		"violated_organization_allowlist": "Impossibile eseguire l'attività: il profilo corrente non è compatibile con le impostazioni della tua organizzazione",
		"condense_failed": "Impossibile condensare il contesto",
		"condense_not_enough_messages": "Non ci sono abbastanza messaggi per condensare il contesto",
		"condensed_recently": "Il contesto è stato condensato di recente; questo tentativo viene saltato",
		"condense_handler_invalid": "Il gestore API per condensare il contesto non è valido",
		"condense_context_grew": "La dimensione del contesto è aumentata durante la condensazione; questo tentativo viene saltato",
		"url_timeout": "Il sito web ha impiegato troppo tempo a caricarsi (timeout). Questo potrebbe essere dovuto a una connessione lenta, un sito web pesante o temporaneamente non disponibile. Puoi riprovare più tardi o verificare se l'URL è corretto.",
		"url_not_found": "L'indirizzo del sito web non è stato trovato. Verifica se l'URL è corretto e riprova.",
		"no_internet": "Nessuna connessione internet. Verifica la tua connessione di rete e riprova.",
		"url_forbidden": "L'accesso a questo sito web è vietato. Il sito potrebbe bloccare l'accesso automatizzato o richiedere autenticazione.",
		"url_page_not_found": "La pagina non è stata trovata. Verifica se l'URL è corretto.",
		"url_fetch_failed": "Errore nel recupero del contenuto URL: {{error}}",
		"url_fetch_error_with_url": "Errore nel recupero del contenuto per {{url}}: {{error}}",
		"command_timeout": "Esecuzione del comando scaduta dopo {{seconds}} secondi",
		"share_task_failed": "Condivisione dell'attività fallita. Riprova.",
		"share_no_active_task": "Nessuna attività attiva da condividere",
		"share_auth_required": "Autenticazione richiesta. Accedi per condividere le attività.",
		"share_not_enabled": "La condivisione delle attività non è abilitata per questa organizzazione.",
		"share_task_not_found": "Attività non trovata o accesso negato.",
		"mode_import_failed": "Importazione della modalità non riuscita: {{error}}",
		"delete_rules_folder_failed": "Impossibile eliminare la cartella delle regole: {{rulesFolderPath}}. Errore: {{error}}",
		"command_not_found": "Comando '{{name}}' non trovato",
		"open_command_file": "Impossibile aprire il file di comando",
		"delete_command": "Impossibile eliminare il comando",
		"no_workspace_for_project_command": "Nessuna cartella workspace trovata per il comando di progetto",
		"command_already_exists": "Il comando \"{{commandName}}\" esiste già",
		"create_command_failed": "Errore nella creazione del comando",
		"command_template_content": "---\ndescription: \"Breve descrizione di cosa fa questo comando\"\n---\n\nQuesto è un nuovo comando slash. Modifica questo file per personalizzare il comportamento del comando.",
		"claudeCode": {
			"processExited": "Il processo Claude Code è terminato con codice {{exitCode}}.",
			"errorOutput": "Output di errore: {{output}}",
			"processExitedWithError": "Il processo Claude Code è terminato con codice {{exitCode}}. Output di errore: {{output}}",
			"stoppedWithReason": "Claude Code si è fermato per il motivo: {{reason}}",
			"apiKeyModelPlanMismatch": "API keys and subscription plans allow different models. Make sure the selected model is included in your plan.",
			"notFound": "Claude Code executable '{{claudePath}}' not found.\n\nPlease install Claude Code CLI:\n1. Visit {{installationUrl}} to download Claude Code\n2. Follow the installation instructions for your operating system\n3. Ensure the 'claude' command is available in your PATH\n4. Alternatively, configure a custom path in Roo settings under 'Claude Code Path'\n\nOriginal error: {{originalError}}"
		},
		"gemini": {
<<<<<<< HEAD
			"generate_stream": "Errore del flusso di contesto di generazione Gemini: {{error}}",
			"generate_complete_prompt": "Errore di completamento Gemini: {{error}}",
			"sources": "Fonti:"
		},
		"cerebras": {
			"authenticationFailed": "Autenticazione API Cerebras fallita. Verifica che la tua chiave API sia valida e non scaduta.",
			"accessForbidden": "Accesso API Cerebras negato. La tua chiave API potrebbe non avere accesso al modello o alla funzione richiesta.",
			"rateLimitExceeded": "Limite di velocità API Cerebras superato. Attendi prima di fare un'altra richiesta.",
			"serverError": "Errore del server API Cerebras ({{status}}). Riprova più tardi.",
			"genericError": "Errore API Cerebras ({{status}}): {{message}}",
			"noResponseBody": "Errore API Cerebras: Nessun corpo di risposta",
			"completionError": "Errore di completamento Cerebras: {{error}}"
=======
			"generate_stream": "Gemini generate context stream error: {{error}}",
			"generate_complete_prompt": "Gemini completion error: {{error}}",
			"sources": "Sources:"
>>>>>>> 5041880d
		}
	},
	"warnings": {
		"no_terminal_content": "Nessun contenuto del terminale selezionato",
		"missing_task_files": "I file di questa attività sono mancanti. Vuoi rimuoverla dall'elenco delle attività?",
		"auto_import_failed": "Importazione automatica delle impostazioni RooCode fallita: {{error}}"
	},
	"info": {
		"no_changes": "Nessuna modifica trovata.",
		"clipboard_copy": "Messaggio di sistema copiato con successo negli appunti",
		"history_cleanup": "Pulite {{count}} attività con file mancanti dalla cronologia.",
		"custom_storage_path_set": "Percorso di archiviazione personalizzato impostato: {{path}}",
		"default_storage_path": "Tornato al percorso di archiviazione predefinito",
		"settings_imported": "Impostazioni importate con successo.",
		"auto_import_success": "Impostazioni RooCode importate automaticamente da {{filename}}",
		"share_link_copied": "Link di condivisione copiato negli appunti",
		"image_copied_to_clipboard": "URI dati dell'immagine copiato negli appunti",
		"image_saved": "Immagine salvata in {{path}}",
		"organization_share_link_copied": "Link di condivisione organizzazione copiato negli appunti!",
		"public_share_link_copied": "Link di condivisione pubblica copiato negli appunti!",
		"mode_exported": "Modalità '{{mode}}' esportata con successo",
		"mode_imported": "Modalità importata con successo"
	},
	"answers": {
		"yes": "Sì",
		"no": "No",
		"remove": "Rimuovi",
		"keep": "Mantieni"
	},
	"buttons": {
		"save": "Salva",
		"edit": "Modifica",
		"learn_more": "Scopri di più"
	},
	"tasks": {
		"canceled": "Errore attività: È stata interrotta e annullata dall'utente.",
		"deleted": "Fallimento attività: È stata interrotta ed eliminata dall'utente.",
		"incomplete": "Attività #{{taskNumber}} (Incompleta)",
		"no_messages": "Attività #{{taskNumber}} (Nessun messaggio)"
	},
	"storage": {
		"prompt_custom_path": "Inserisci il percorso di archiviazione personalizzato per la cronologia delle conversazioni, lascia vuoto per utilizzare la posizione predefinita",
		"path_placeholder": "D:\\RooCodeStorage",
		"enter_absolute_path": "Inserisci un percorso assoluto (ad esempio D:\\RooCodeStorage o /home/user/storage)",
		"enter_valid_path": "Inserisci un percorso valido"
	},
	"input": {
		"task_prompt": "Cosa deve fare Roo?",
		"task_placeholder": "Scrivi il tuo compito qui"
	},
	"settings": {
		"providers": {
			"groqApiKey": "Chiave API Groq",
			"getGroqApiKey": "Ottieni chiave API Groq",
			"claudeCode": {
				"pathLabel": "Percorso Claude Code",
				"description": "Percorso opzionale alla tua CLI Claude Code. Predefinito 'claude' se non impostato.",
				"placeholder": "Predefinito: claude"
			}
		}
	},
	"customModes": {
		"errors": {
			"yamlParseError": "YAML non valido nel file .roomodes alla riga {{line}}. Controlla:\n• Indentazione corretta (usa spazi, non tab)\n• Virgolette e parentesi corrispondenti\n• Sintassi YAML valida",
			"schemaValidationError": "Formato modalità personalizzate non valido in .roomodes:\n{{issues}}",
			"invalidFormat": "Formato modalità personalizzate non valido. Assicurati che le tue impostazioni seguano il formato YAML corretto.",
			"updateFailed": "Aggiornamento modalità personalizzata fallito: {{error}}",
			"deleteFailed": "Eliminazione modalità personalizzata fallita: {{error}}",
			"resetFailed": "Reset modalità personalizzate fallito: {{error}}",
			"modeNotFound": "Errore di scrittura: Modalità non trovata",
			"noWorkspaceForProject": "Nessuna cartella workspace trovata per la modalità specifica del progetto",
			"rulesCleanupFailed": "La modalità è stata eliminata con successo, ma non è stato possibile eliminare la cartella delle regole in {{rulesFolderPath}}. Potrebbe essere necessario eliminarla manualmente."
		},
		"scope": {
			"project": "progetto",
			"global": "globale"
		}
	},
	"marketplace": {
		"mode": {
			"rulesCleanupFailed": "La modalità è stata rimossa con successo, ma non è stato possibile eliminare la cartella delle regole in {{rulesFolderPath}}. Potrebbe essere necessario eliminarla manualmente."
		}
	},
	"mdm": {
		"errors": {
			"cloud_auth_required": "La tua organizzazione richiede l'autenticazione Roo Code Cloud. Accedi per continuare.",
			"organization_mismatch": "Devi essere autenticato con l'account Roo Code Cloud della tua organizzazione.",
			"verification_failed": "Impossibile verificare l'autenticazione dell'organizzazione."
		}
	},
	"prompts": {
		"deleteMode": {
			"title": "Elimina Modalità Personalizzata",
			"description": "Sei sicuro di voler eliminare questa modalità {{scope}}? Questo eliminerà anche la cartella delle regole associata a: {{rulesFolderPath}}",
			"descriptionNoRules": "Sei sicuro di voler eliminare questa modalità personalizzata?",
			"confirm": "Elimina"
		}
	},
	"commands": {
		"preventCompletionWithOpenTodos": {
			"description": "Impedire il completamento delle attività quando ci sono todo incompleti nella lista dei todo"
		}
	}
}<|MERGE_RESOLUTION|>--- conflicted
+++ resolved
@@ -87,7 +87,6 @@
 			"notFound": "Claude Code executable '{{claudePath}}' not found.\n\nPlease install Claude Code CLI:\n1. Visit {{installationUrl}} to download Claude Code\n2. Follow the installation instructions for your operating system\n3. Ensure the 'claude' command is available in your PATH\n4. Alternatively, configure a custom path in Roo settings under 'Claude Code Path'\n\nOriginal error: {{originalError}}"
 		},
 		"gemini": {
-<<<<<<< HEAD
 			"generate_stream": "Errore del flusso di contesto di generazione Gemini: {{error}}",
 			"generate_complete_prompt": "Errore di completamento Gemini: {{error}}",
 			"sources": "Fonti:"
@@ -100,11 +99,6 @@
 			"genericError": "Errore API Cerebras ({{status}}): {{message}}",
 			"noResponseBody": "Errore API Cerebras: Nessun corpo di risposta",
 			"completionError": "Errore di completamento Cerebras: {{error}}"
-=======
-			"generate_stream": "Gemini generate context stream error: {{error}}",
-			"generate_complete_prompt": "Gemini completion error: {{error}}",
-			"sources": "Sources:"
->>>>>>> 5041880d
 		}
 	},
 	"warnings": {
