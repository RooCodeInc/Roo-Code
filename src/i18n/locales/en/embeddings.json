--- conflicted
+++ resolved
@@ -47,11 +47,8 @@
 		"openAiCompatibleConfigMissing": "OpenAI Compatible configuration missing for embedder creation",
 		"geminiConfigMissing": "Gemini configuration missing for embedder creation",
 		"mistralConfigMissing": "Mistral configuration missing for embedder creation",
-<<<<<<< HEAD
 		"watsonxConfigMissing": "IBM watsonx configuration missing for embedder creation",
-=======
 		"vercelAiGatewayConfigMissing": "Vercel AI Gateway configuration missing for embedder creation",
->>>>>>> c837025d
 		"invalidEmbedderType": "Invalid embedder type configured: {{embedderProvider}}",
 		"vectorDimensionNotDeterminedOpenAiCompatible": "Could not determine vector dimension for model '{{modelId}}' with provider '{{provider}}'. Please ensure the 'Embedding Dimension' is correctly set in the OpenAI-Compatible provider settings.",
 		"vectorDimensionNotDetermined": "Could not determine vector dimension for model '{{modelId}}' with provider '{{provider}}'. Check model profiles or configuration.",
