{
	"readFile": {
		"linesRange": " (lines {{start}}-{{end}})",
		"definitionsOnly": " (definitions only)",
		"maxLines": " (max {{max}} lines)",
<<<<<<< HEAD
		"showingOnlyLines": "Showing only {{shown}} of {{total}} total lines. Use line_range if you need to read more lines",
		"contextLimitInstructions": "To read specific sections of this file, use the following format:\n<read_file>\n<args>\n  <file>\n    <path>{{path}}</path>\n    <line_range>start-end</line_range>\n  </file>\n</args>\n</read_file>\n\nFor example, to read lines 2001-3000:\n<read_file>\n<args>\n  <file>\n    <path>{{path}}</path>\n    <line_range>2001-3000</line_range>\n  </file>\n</args>\n</read_file>"
=======
		"imageTooLarge": "Image file is too large ({{size}} MB). The maximum allowed size is {{max}} MB.",
		"imageWithSize": "Image file ({{size}} KB)"
>>>>>>> 6331944e
	},
	"toolRepetitionLimitReached": "Roo appears to be stuck in a loop, attempting the same action ({{toolName}}) repeatedly. This might indicate a problem with its current strategy. Consider rephrasing the task, providing more specific instructions, or guiding it towards a different approach.",
	"codebaseSearch": {
		"approval": "Searching for '{{query}}' in codebase..."
	},
	"newTask": {
		"errors": {
			"policy_restriction": "Failed to create new task due to policy restrictions."
		}
	}
}<|MERGE_RESOLUTION|>--- conflicted
+++ resolved
@@ -3,13 +3,10 @@
 		"linesRange": " (lines {{start}}-{{end}})",
 		"definitionsOnly": " (definitions only)",
 		"maxLines": " (max {{max}} lines)",
-<<<<<<< HEAD
 		"showingOnlyLines": "Showing only {{shown}} of {{total}} total lines. Use line_range if you need to read more lines",
-		"contextLimitInstructions": "To read specific sections of this file, use the following format:\n<read_file>\n<args>\n  <file>\n    <path>{{path}}</path>\n    <line_range>start-end</line_range>\n  </file>\n</args>\n</read_file>\n\nFor example, to read lines 2001-3000:\n<read_file>\n<args>\n  <file>\n    <path>{{path}}</path>\n    <line_range>2001-3000</line_range>\n  </file>\n</args>\n</read_file>"
-=======
+		"contextLimitInstructions": "To read specific sections of this file, use the following format:\n<read_file>\n<args>\n  <file>\n    <path>{{path}}</path>\n    <line_range>start-end</line_range>\n  </file>\n</args>\n</read_file>\n\nFor example, to read lines 2001-3000:\n<read_file>\n<args>\n  <file>\n    <path>{{path}}</path>\n    <line_range>2001-3000</line_range>\n  </file>\n</args>\n</read_file>",
 		"imageTooLarge": "Image file is too large ({{size}} MB). The maximum allowed size is {{max}} MB.",
 		"imageWithSize": "Image file ({{size}} KB)"
->>>>>>> 6331944e
 	},
 	"toolRepetitionLimitReached": "Roo appears to be stuck in a loop, attempting the same action ({{toolName}}) repeatedly. This might indicate a problem with its current strategy. Consider rephrasing the task, providing more specific instructions, or guiding it towards a different approach.",
 	"codebaseSearch": {
