--- conflicted
+++ resolved
@@ -6,14 +6,9 @@
 		"create_json": "Échec de la création ou de l'ouverture de .roo/mcp.json : {{error}}",
 		"failed_update_project": "Échec de la mise à jour des serveurs MCP du projet",
 		"invalidJsonArgument": "Roo a essayé d'utiliser {{toolName}} avec un argument JSON invalide. Nouvelle tentative...",
-<<<<<<< HEAD
-		"refresh_after_disable": "Failed to refresh after disabling server",
-		"refresh_after_enable": "Failed to refresh after enabling server"
-=======
 		"refresh_after_disable": "Échec du rafraîchissement des connexions MCP après désactivation",
 		"refresh_after_enable": "Échec du rafraîchissement des connexions MCP après activation",
 		"disconnect_servers_partial": "Échec de la déconnexion de {{count}} serveur(s) MCP. Vérifiez la sortie pour plus de détails."
->>>>>>> ad0e33e2
 	},
 	"info": {
 		"server_restarting": "Redémarrage du serveur MCP {{serverName}}...",
