--- conflicted
+++ resolved
@@ -37,12 +37,8 @@
 	"settings.customStoragePath.description": "Niestandardowa ścieżka przechowywania. Pozostaw puste, aby użyć domyślnej lokalizacji. Obsługuje ścieżki bezwzględne (np. 'D:\\RooCodeStorage')",
 	"settings.enableCodeActions.description": "Włącz szybkie poprawki Roo Code.",
 	"settings.autoImportSettingsPath.description": "Ścieżka do pliku konfiguracyjnego RooCode, który ma być automatycznie importowany podczas uruchamiania rozszerzenia. Obsługuje ścieżki bezwzględne i ścieżki względne do katalogu domowego (np. '~/Documents/roo-code-settings.json'). Pozostaw puste, aby wyłączyć automatyczne importowanie.",
-<<<<<<< HEAD
 	"settings.maximumIndexedFilesForFileSearch.description": "Określa maksymalną liczbę plików do indeksowania podczas tworzenia indeksu dla funkcji wyszukiwania plików w polu wprowadzania. Większa liczba zapewnia lepsze wyniki wyszukiwania w dużych projektach, ale może zużywać więcej pamięci.",
-	"settings.useAgentRules.description": "Włącz wczytywanie plików AGENTS.md dla reguł specyficznych dla agenta (zobacz https://agent-rules.org/)"
-=======
 	"settings.useAgentRules.description": "Włącz wczytywanie plików AGENTS.md dla reguł specyficznych dla agenta (zobacz https://agent-rules.org/)",
 	"settings.apiRequestTimeout.description": "Maksymalny czas w sekundach oczekiwania na odpowiedzi API (0 = brak limitu czasu, 1-3600s, domyślnie: 600s). Wyższe wartości są zalecane dla lokalnych dostawców, takich jak LM Studio i Ollama, którzy mogą potrzebować więcej czasu na przetwarzanie.",
 	"settings.codeIndex.embeddingBatchSize.description": "Rozmiar partii dla operacji osadzania podczas indeksowania kodu. Dostosuj to w oparciu o limity twojego dostawcy API. Domyślnie to 60."
->>>>>>> 0ce4e891
 }