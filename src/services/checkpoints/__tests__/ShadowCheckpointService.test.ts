--- conflicted
+++ resolved
@@ -13,12 +13,7 @@
 	globby: jest.fn().mockResolvedValue([]),
 }))
 
-<<<<<<< HEAD
-// Set timeout for all tests
-jest.setTimeout(30000)
-=======
 const tmpDir = path.join(os.tmpdir(), "test-ShadowCheckpointService")
->>>>>>> 5efb3c10
 
 describe("ShadowCheckpointService", () => {
 	const taskId = "test-task"
