import * as vscode from "vscode"
import { OpenAiEmbedder } from "./embedders/openai"
import { CodeIndexOllamaEmbedder } from "./embedders/ollama"
import { OpenAICompatibleEmbedder } from "./embedders/openai-compatible"
import { GeminiEmbedder } from "./embedders/gemini"
import { MistralEmbedder } from "./embedders/mistral"
import { VercelAiGatewayEmbedder } from "./embedders/vercel-ai-gateway"
<<<<<<< HEAD
import { BedrockEmbedder } from "./embedders/bedrock"
=======
import { OpenRouterEmbedder } from "./embedders/openrouter"
import { RooEmbedder } from "./embedders/roo"
>>>>>>> 8949c2f6
import { EmbedderProvider, getDefaultModelId, getModelDimension } from "../../shared/embeddingModels"
import { QdrantVectorStore } from "./vector-store/qdrant-client"
import { codeParser, DirectoryScanner, FileWatcher } from "./processors"
import { ICodeParser, IEmbedder, IFileWatcher, IVectorStore } from "./interfaces"
import { CodeIndexConfigManager } from "./config-manager"
import { CacheManager } from "./cache-manager"
import { RooIgnoreController } from "../../core/ignore/RooIgnoreController"
import { Ignore } from "ignore"
import { t } from "../../i18n"
import { TelemetryService } from "@roo-code/telemetry"
import { TelemetryEventName } from "@roo-code/types"
import { Package } from "../../shared/package"
import { BATCH_SEGMENT_THRESHOLD } from "./constants"

/**
 * Factory class responsible for creating and configuring code indexing service dependencies.
 */
export class CodeIndexServiceFactory {
	constructor(
		private readonly configManager: CodeIndexConfigManager,
		private readonly workspacePath: string,
		private readonly cacheManager: CacheManager,
	) {}

	/**
	 * Creates an embedder instance based on the current configuration.
	 */
	public createEmbedder(): IEmbedder {
		const config = this.configManager.getConfig()

		const provider = config.embedderProvider as EmbedderProvider

		if (provider === "openai") {
			const apiKey = config.openAiOptions?.openAiNativeApiKey

			if (!apiKey) {
				throw new Error(t("embeddings:serviceFactory.openAiConfigMissing"))
			}
			return new OpenAiEmbedder({
				...config.openAiOptions,
				openAiEmbeddingModelId: config.modelId,
			})
		} else if (provider === "ollama") {
			if (!config.ollamaOptions?.ollamaBaseUrl) {
				throw new Error(t("embeddings:serviceFactory.ollamaConfigMissing"))
			}
			return new CodeIndexOllamaEmbedder({
				...config.ollamaOptions,
				ollamaModelId: config.modelId,
			})
		} else if (provider === "openai-compatible") {
			if (!config.openAiCompatibleOptions?.baseUrl || !config.openAiCompatibleOptions?.apiKey) {
				throw new Error(t("embeddings:serviceFactory.openAiCompatibleConfigMissing"))
			}
			return new OpenAICompatibleEmbedder(
				config.openAiCompatibleOptions.baseUrl,
				config.openAiCompatibleOptions.apiKey,
				config.modelId,
			)
		} else if (provider === "gemini") {
			if (!config.geminiOptions?.apiKey) {
				throw new Error(t("embeddings:serviceFactory.geminiConfigMissing"))
			}
			return new GeminiEmbedder(config.geminiOptions.apiKey, config.modelId)
		} else if (provider === "mistral") {
			if (!config.mistralOptions?.apiKey) {
				throw new Error(t("embeddings:serviceFactory.mistralConfigMissing"))
			}
			return new MistralEmbedder(config.mistralOptions.apiKey, config.modelId)
		} else if (provider === "vercel-ai-gateway") {
			if (!config.vercelAiGatewayOptions?.apiKey) {
				throw new Error(t("embeddings:serviceFactory.vercelAiGatewayConfigMissing"))
			}
			return new VercelAiGatewayEmbedder(config.vercelAiGatewayOptions.apiKey, config.modelId)
<<<<<<< HEAD
		} else if (provider === "bedrock") {
			// Both region and profile are required for Bedrock
			if (!config.bedrockOptions?.region || !config.bedrockOptions?.profile) {
				throw new Error(t("embeddings:serviceFactory.bedrockConfigMissing"))
			}
			return new BedrockEmbedder(config.bedrockOptions.region, config.bedrockOptions.profile, config.modelId)
=======
		} else if (provider === "openrouter") {
			if (!config.openRouterOptions?.apiKey) {
				throw new Error(t("embeddings:serviceFactory.openRouterConfigMissing"))
			}
			return new OpenRouterEmbedder(config.openRouterOptions.apiKey, config.modelId)
		} else if (provider === "roo") {
			// Roo Code Cloud uses session token from CloudService, no API key required
			return new RooEmbedder(config.modelId)
>>>>>>> 8949c2f6
		}

		throw new Error(
			t("embeddings:serviceFactory.invalidEmbedderType", { embedderProvider: config.embedderProvider }),
		)
	}

	/**
	 * Validates an embedder instance to ensure it's properly configured.
	 * @param embedder The embedder instance to validate
	 * @returns Promise resolving to validation result
	 */
	public async validateEmbedder(embedder: IEmbedder): Promise<{ valid: boolean; error?: string }> {
		try {
			return await embedder.validateConfiguration()
		} catch (error) {
			// Capture telemetry for the error
			TelemetryService.instance.captureEvent(TelemetryEventName.CODE_INDEX_ERROR, {
				error: error instanceof Error ? error.message : String(error),
				stack: error instanceof Error ? error.stack : undefined,
				location: "validateEmbedder",
			})

			// If validation throws an exception, preserve the original error message
			return {
				valid: false,
				error: error instanceof Error ? error.message : "embeddings:validation.configurationError",
			}
		}
	}

	/**
	 * Creates a vector store instance using the current configuration.
	 */
	public createVectorStore(): IVectorStore {
		const config = this.configManager.getConfig()

		const provider = config.embedderProvider as EmbedderProvider
		const defaultModel = getDefaultModelId(provider)
		// Use the embedding model ID from config, not the chat model IDs
		const modelId = config.modelId ?? defaultModel

		let vectorSize: number | undefined

		// First try to get the model-specific dimension from profiles
		vectorSize = getModelDimension(provider, modelId)

		// Only use manual dimension if model doesn't have a built-in dimension
		if (!vectorSize && config.modelDimension && config.modelDimension > 0) {
			vectorSize = config.modelDimension
		}

		if (vectorSize === undefined || vectorSize <= 0) {
			if (provider === "openai-compatible") {
				throw new Error(
					t("embeddings:serviceFactory.vectorDimensionNotDeterminedOpenAiCompatible", { modelId, provider }),
				)
			} else {
				throw new Error(t("embeddings:serviceFactory.vectorDimensionNotDetermined", { modelId, provider }))
			}
		}

		if (!config.qdrantUrl) {
			throw new Error(t("embeddings:serviceFactory.qdrantUrlMissing"))
		}

		// Assuming constructor is updated: new QdrantVectorStore(workspacePath, url, vectorSize, apiKey?)
		return new QdrantVectorStore(this.workspacePath, config.qdrantUrl, vectorSize, config.qdrantApiKey)
	}

	/**
	 * Creates a directory scanner instance with its required dependencies.
	 */
	public createDirectoryScanner(
		embedder: IEmbedder,
		vectorStore: IVectorStore,
		parser: ICodeParser,
		ignoreInstance: Ignore,
	): DirectoryScanner {
		// Get the configurable batch size from VSCode settings
		let batchSize: number
		try {
			batchSize = vscode.workspace
				.getConfiguration(Package.name)
				.get<number>("codeIndex.embeddingBatchSize", BATCH_SEGMENT_THRESHOLD)
		} catch {
			// In test environment, vscode.workspace might not be available
			batchSize = BATCH_SEGMENT_THRESHOLD
		}
		return new DirectoryScanner(embedder, vectorStore, parser, this.cacheManager, ignoreInstance, batchSize)
	}

	/**
	 * Creates a file watcher instance with its required dependencies.
	 */
	public createFileWatcher(
		context: vscode.ExtensionContext,
		embedder: IEmbedder,
		vectorStore: IVectorStore,
		cacheManager: CacheManager,
		ignoreInstance: Ignore,
		rooIgnoreController?: RooIgnoreController,
	): IFileWatcher {
		// Get the configurable batch size from VSCode settings
		let batchSize: number
		try {
			batchSize = vscode.workspace
				.getConfiguration(Package.name)
				.get<number>("codeIndex.embeddingBatchSize", BATCH_SEGMENT_THRESHOLD)
		} catch {
			// In test environment, vscode.workspace might not be available
			batchSize = BATCH_SEGMENT_THRESHOLD
		}
		return new FileWatcher(
			this.workspacePath,
			context,
			cacheManager,
			embedder,
			vectorStore,
			ignoreInstance,
			rooIgnoreController,
			batchSize,
		)
	}

	/**
	 * Creates all required service dependencies if the service is properly configured.
	 * @throws Error if the service is not properly configured
	 */
	public createServices(
		context: vscode.ExtensionContext,
		cacheManager: CacheManager,
		ignoreInstance: Ignore,
		rooIgnoreController?: RooIgnoreController,
	): {
		embedder: IEmbedder
		vectorStore: IVectorStore
		parser: ICodeParser
		scanner: DirectoryScanner
		fileWatcher: IFileWatcher
	} {
		if (!this.configManager.isFeatureConfigured) {
			throw new Error(t("embeddings:serviceFactory.codeIndexingNotConfigured"))
		}

		const embedder = this.createEmbedder()
		const vectorStore = this.createVectorStore()
		const parser = codeParser
		const scanner = this.createDirectoryScanner(embedder, vectorStore, parser, ignoreInstance)
		const fileWatcher = this.createFileWatcher(
			context,
			embedder,
			vectorStore,
			cacheManager,
			ignoreInstance,
			rooIgnoreController,
		)

		return {
			embedder,
			vectorStore,
			parser,
			scanner,
			fileWatcher,
		}
	}
}<|MERGE_RESOLUTION|>--- conflicted
+++ resolved
@@ -5,12 +5,9 @@
 import { GeminiEmbedder } from "./embedders/gemini"
 import { MistralEmbedder } from "./embedders/mistral"
 import { VercelAiGatewayEmbedder } from "./embedders/vercel-ai-gateway"
-<<<<<<< HEAD
 import { BedrockEmbedder } from "./embedders/bedrock"
-=======
 import { OpenRouterEmbedder } from "./embedders/openrouter"
 import { RooEmbedder } from "./embedders/roo"
->>>>>>> 8949c2f6
 import { EmbedderProvider, getDefaultModelId, getModelDimension } from "../../shared/embeddingModels"
 import { QdrantVectorStore } from "./vector-store/qdrant-client"
 import { codeParser, DirectoryScanner, FileWatcher } from "./processors"
@@ -85,14 +82,12 @@
 				throw new Error(t("embeddings:serviceFactory.vercelAiGatewayConfigMissing"))
 			}
 			return new VercelAiGatewayEmbedder(config.vercelAiGatewayOptions.apiKey, config.modelId)
-<<<<<<< HEAD
 		} else if (provider === "bedrock") {
 			// Both region and profile are required for Bedrock
 			if (!config.bedrockOptions?.region || !config.bedrockOptions?.profile) {
 				throw new Error(t("embeddings:serviceFactory.bedrockConfigMissing"))
 			}
 			return new BedrockEmbedder(config.bedrockOptions.region, config.bedrockOptions.profile, config.modelId)
-=======
 		} else if (provider === "openrouter") {
 			if (!config.openRouterOptions?.apiKey) {
 				throw new Error(t("embeddings:serviceFactory.openRouterConfigMissing"))
@@ -101,7 +96,6 @@
 		} else if (provider === "roo") {
 			// Roo Code Cloud uses session token from CloudService, no API key required
 			return new RooEmbedder(config.modelId)
->>>>>>> 8949c2f6
 		}
 
 		throw new Error(
