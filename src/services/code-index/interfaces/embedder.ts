/**
 * Interface for code index embedders.
 * This interface is implemented by both OpenAI and Ollama embedders.
 */
export interface IEmbedder {
	/**
	 * Creates embeddings for the given texts.
	 * @param texts Array of text strings to create embeddings for
	 * @param model Optional model ID to use for embeddings
	 * @returns Promise resolving to an EmbeddingResponse
	 */
	createEmbeddings(texts: string[], model?: string): Promise<EmbeddingResponse>

	/**
	 * Validates the embedder configuration by testing connectivity and credentials.
	 * @returns Promise resolving to validation result with success status and optional error message
	 */
	validateConfiguration(): Promise<{ valid: boolean; error?: string }>

	get embedderInfo(): EmbedderInfo
}

export interface EmbeddingResponse {
	embeddings: number[][]
	usage?: {
		promptTokens: number
		totalTokens: number
	}
}

export type AvailableEmbedders =
	| "openai"
	| "ollama"
	| "openai-compatible"
	| "gemini"
	| "mistral"
	| "vercel-ai-gateway"
<<<<<<< HEAD
	| "bedrock"
=======
	| "openrouter"
	| "roo"
>>>>>>> 8949c2f6

export interface EmbedderInfo {
	name: AvailableEmbedders
}<|MERGE_RESOLUTION|>--- conflicted
+++ resolved
@@ -35,12 +35,9 @@
 	| "gemini"
 	| "mistral"
 	| "vercel-ai-gateway"
-<<<<<<< HEAD
 	| "bedrock"
-=======
 	| "openrouter"
 	| "roo"
->>>>>>> 8949c2f6
 
 export interface EmbedderInfo {
 	name: AvailableEmbedders
