--- conflicted
+++ resolved
@@ -36,13 +36,10 @@
 export class OpenAICompatibleEmbedder implements IEmbedder {
 	private embeddingsClient: OpenAI
 	private readonly defaultModelId: string
-<<<<<<< HEAD
 	private readonly baseUrl: string
 	private readonly apiKey: string
 	private readonly isFullUrl: boolean
-=======
 	private readonly maxItemTokens: number
->>>>>>> 87aa688f
 
 	/**
 	 * Creates a new OpenAI Compatible embedder
@@ -66,12 +63,9 @@
 			apiKey: apiKey,
 		})
 		this.defaultModelId = modelId || getDefaultModelId("openai-compatible")
-<<<<<<< HEAD
 		// Cache the URL type check for performance
 		this.isFullUrl = this.isFullEndpointUrl(baseUrl)
-=======
 		this.maxItemTokens = maxItemTokens || MAX_ITEM_TOKENS
->>>>>>> 87aa688f
 	}
 
 	/**
