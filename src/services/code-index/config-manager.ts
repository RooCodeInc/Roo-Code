import { ApiHandlerOptions } from "../../shared/api"
import { ContextProxy } from "../../core/config/ContextProxy"
import { EmbedderProvider } from "./interfaces/manager"
import { CodeIndexConfig, PreviousConfigSnapshot } from "./interfaces/config"
import { DEFAULT_SEARCH_MIN_SCORE, DEFAULT_MAX_SEARCH_RESULTS, defaultCodebaseIndexEnabled } from "./constants"
import { getDefaultModelId, getModelDimension, getModelScoreThreshold } from "../../shared/embeddingModels"

/**
 * Manages configuration state and validation for the code indexing feature.
 * Handles loading, validating, and providing access to configuration values.
 */
export class CodeIndexConfigManager {
<<<<<<< HEAD
	private codebaseIndexEnabled: boolean = defaultCodebaseIndexEnabled
=======
	private codebaseIndexEnabled: boolean = false
>>>>>>> 5b64aa95
	private embedderProvider: EmbedderProvider = "openai"
	private modelId?: string
	private modelDimension?: number
	private openAiOptions?: ApiHandlerOptions
	private ollamaOptions?: ApiHandlerOptions
	private openAiCompatibleOptions?: { baseUrl: string; apiKey: string }
	private geminiOptions?: { apiKey: string }
	private mistralOptions?: { apiKey: string }
	private vercelAiGatewayOptions?: { apiKey: string }
	private bedrockOptions?: { region: string; profile?: string }
	private openRouterOptions?: { apiKey: string }
	private qdrantUrl?: string = "http://localhost:6333"
	private qdrantApiKey?: string
	private searchMinScore?: number
	private searchMaxResults?: number

	constructor(private readonly contextProxy: ContextProxy) {
		// Initialize with current configuration to avoid false restart triggers
		this._loadAndSetConfiguration()
	}

	/**
	 * Gets the context proxy instance
	 */
	public getContextProxy(): ContextProxy {
		return this.contextProxy
	}

	/**
	 * Private method that handles loading configuration from storage and updating instance variables.
	 * This eliminates code duplication between initializeWithCurrentConfig() and loadConfiguration().
	 */
	private _loadAndSetConfiguration(): void {
		// Load configuration from storage
		const codebaseIndexConfig = this.contextProxy?.getGlobalState("codebaseIndexConfig") ?? {
<<<<<<< HEAD
			codebaseIndexEnabled: defaultCodebaseIndexEnabled,
=======
			codebaseIndexEnabled: false,
>>>>>>> 5b64aa95
			codebaseIndexQdrantUrl: "http://localhost:6333",
			codebaseIndexEmbedderProvider: "openai",
			codebaseIndexEmbedderBaseUrl: "",
			codebaseIndexEmbedderModelId: "",
			codebaseIndexSearchMinScore: undefined,
			codebaseIndexSearchMaxResults: undefined,
			codebaseIndexBedrockRegion: "us-east-1",
			codebaseIndexBedrockProfile: "",
		}

		const {
			codebaseIndexEnabled,
			codebaseIndexQdrantUrl,
			codebaseIndexEmbedderProvider,
			codebaseIndexEmbedderBaseUrl,
			codebaseIndexEmbedderModelId,
			codebaseIndexSearchMinScore,
			codebaseIndexSearchMaxResults,
		} = codebaseIndexConfig

		const openAiKey = this.contextProxy?.getSecret("codeIndexOpenAiKey") ?? ""
		const qdrantApiKey = this.contextProxy?.getSecret("codeIndexQdrantApiKey") ?? ""
		// Fix: Read OpenAI Compatible settings from the correct location within codebaseIndexConfig
		const openAiCompatibleBaseUrl = codebaseIndexConfig.codebaseIndexOpenAiCompatibleBaseUrl ?? ""
		const openAiCompatibleApiKey = this.contextProxy?.getSecret("codebaseIndexOpenAiCompatibleApiKey") ?? ""
		const geminiApiKey = this.contextProxy?.getSecret("codebaseIndexGeminiApiKey") ?? ""
		const mistralApiKey = this.contextProxy?.getSecret("codebaseIndexMistralApiKey") ?? ""
		const vercelAiGatewayApiKey = this.contextProxy?.getSecret("codebaseIndexVercelAiGatewayApiKey") ?? ""
		const bedrockRegion = codebaseIndexConfig.codebaseIndexBedrockRegion ?? "us-east-1"
		const bedrockProfile = codebaseIndexConfig.codebaseIndexBedrockProfile ?? ""
		const openRouterApiKey = this.contextProxy?.getSecret("codebaseIndexOpenRouterApiKey") ?? ""

		// Update instance variables with configuration
		this.codebaseIndexEnabled = codebaseIndexEnabled ?? false
		this.qdrantUrl = codebaseIndexQdrantUrl
		this.qdrantApiKey = qdrantApiKey ?? ""
		this.searchMinScore = codebaseIndexSearchMinScore
		this.searchMaxResults = codebaseIndexSearchMaxResults

		// Validate and set model dimension
		const rawDimension = codebaseIndexConfig.codebaseIndexEmbedderModelDimension
		if (rawDimension !== undefined && rawDimension !== null) {
			const dimension = Number(rawDimension)
			if (!isNaN(dimension) && dimension > 0) {
				this.modelDimension = dimension
			} else {
				console.warn(
					`Invalid codebaseIndexEmbedderModelDimension value: ${rawDimension}. Must be a positive number.`,
				)
				this.modelDimension = undefined
			}
		} else {
			this.modelDimension = undefined
		}

		this.openAiOptions = { openAiNativeApiKey: openAiKey }

		// Set embedder provider with support for openai-compatible
		if (codebaseIndexEmbedderProvider === "ollama") {
			this.embedderProvider = "ollama"
		} else if (codebaseIndexEmbedderProvider === "openai-compatible") {
			this.embedderProvider = "openai-compatible"
		} else if (codebaseIndexEmbedderProvider === "gemini") {
			this.embedderProvider = "gemini"
		} else if (codebaseIndexEmbedderProvider === "mistral") {
			this.embedderProvider = "mistral"
		} else if (codebaseIndexEmbedderProvider === "vercel-ai-gateway") {
			this.embedderProvider = "vercel-ai-gateway"
		} else if ((codebaseIndexEmbedderProvider as string) === "bedrock") {
			this.embedderProvider = "bedrock"
		} else if (codebaseIndexEmbedderProvider === "openrouter") {
			this.embedderProvider = "openrouter"
		} else {
			this.embedderProvider = "openai"
		}

		this.modelId = codebaseIndexEmbedderModelId || undefined

		this.ollamaOptions = {
			ollamaBaseUrl: codebaseIndexEmbedderBaseUrl,
		}

		this.openAiCompatibleOptions =
			openAiCompatibleBaseUrl && openAiCompatibleApiKey
				? {
						baseUrl: openAiCompatibleBaseUrl,
						apiKey: openAiCompatibleApiKey,
					}
				: undefined

		this.geminiOptions = geminiApiKey ? { apiKey: geminiApiKey } : undefined
		this.mistralOptions = mistralApiKey ? { apiKey: mistralApiKey } : undefined
		this.vercelAiGatewayOptions = vercelAiGatewayApiKey ? { apiKey: vercelAiGatewayApiKey } : undefined
		this.openRouterOptions = openRouterApiKey ? { apiKey: openRouterApiKey } : undefined
		// Set bedrockOptions if region is provided (profile is optional)
		this.bedrockOptions = bedrockRegion
			? { region: bedrockRegion, profile: bedrockProfile || undefined }
			: undefined
	}

	/**
	 * Loads persisted configuration from globalState.
	 */
	public async loadConfiguration(): Promise<{
		configSnapshot: PreviousConfigSnapshot
		currentConfig: {
			isConfigured: boolean
			embedderProvider: EmbedderProvider
			modelId?: string
			modelDimension?: number
			openAiOptions?: ApiHandlerOptions
			ollamaOptions?: ApiHandlerOptions
			openAiCompatibleOptions?: { baseUrl: string; apiKey: string }
			geminiOptions?: { apiKey: string }
			mistralOptions?: { apiKey: string }
			vercelAiGatewayOptions?: { apiKey: string }
			bedrockOptions?: { region: string; profile?: string }
			openRouterOptions?: { apiKey: string }
			qdrantUrl?: string
			qdrantApiKey?: string
			searchMinScore?: number
		}
		requiresRestart: boolean
	}> {
		// Capture the ACTUAL previous state before loading new configuration
		const previousConfigSnapshot: PreviousConfigSnapshot = {
			enabled: this.codebaseIndexEnabled,
			configured: this.isConfigured(),
			embedderProvider: this.embedderProvider,
			modelId: this.modelId,
			modelDimension: this.modelDimension,
			openAiKey: this.openAiOptions?.openAiNativeApiKey ?? "",
			ollamaBaseUrl: this.ollamaOptions?.ollamaBaseUrl ?? "",
			openAiCompatibleBaseUrl: this.openAiCompatibleOptions?.baseUrl ?? "",
			openAiCompatibleApiKey: this.openAiCompatibleOptions?.apiKey ?? "",
			geminiApiKey: this.geminiOptions?.apiKey ?? "",
			mistralApiKey: this.mistralOptions?.apiKey ?? "",
			vercelAiGatewayApiKey: this.vercelAiGatewayOptions?.apiKey ?? "",
			bedrockRegion: this.bedrockOptions?.region ?? "",
			bedrockProfile: this.bedrockOptions?.profile ?? "",
			openRouterApiKey: this.openRouterOptions?.apiKey ?? "",
			qdrantUrl: this.qdrantUrl ?? "",
			qdrantApiKey: this.qdrantApiKey ?? "",
		}

		// Refresh secrets from VSCode storage to ensure we have the latest values
		await this.contextProxy.refreshSecrets()

		// Load new configuration from storage and update instance variables
		this._loadAndSetConfiguration()

		const requiresRestart = this.doesConfigChangeRequireRestart(previousConfigSnapshot)

		return {
			configSnapshot: previousConfigSnapshot,
			currentConfig: {
				isConfigured: this.isConfigured(),
				embedderProvider: this.embedderProvider,
				modelId: this.modelId,
				modelDimension: this.modelDimension,
				openAiOptions: this.openAiOptions,
				ollamaOptions: this.ollamaOptions,
				openAiCompatibleOptions: this.openAiCompatibleOptions,
				geminiOptions: this.geminiOptions,
				mistralOptions: this.mistralOptions,
				vercelAiGatewayOptions: this.vercelAiGatewayOptions,
				bedrockOptions: this.bedrockOptions,
				openRouterOptions: this.openRouterOptions,
				qdrantUrl: this.qdrantUrl,
				qdrantApiKey: this.qdrantApiKey,
				searchMinScore: this.currentSearchMinScore,
			},
			requiresRestart,
		}
	}

	/**
	 * Checks if the service is properly configured based on the embedder type.
	 */
	public isConfigured(): boolean {
		if (this.embedderProvider === "openai") {
			const openAiKey = this.openAiOptions?.openAiNativeApiKey
			const qdrantUrl = this.qdrantUrl
			return !!(openAiKey && qdrantUrl)
		} else if (this.embedderProvider === "ollama") {
			// Ollama model ID has a default, so only base URL is strictly required for config
			const ollamaBaseUrl = this.ollamaOptions?.ollamaBaseUrl
			const qdrantUrl = this.qdrantUrl
			return !!(ollamaBaseUrl && qdrantUrl)
		} else if (this.embedderProvider === "openai-compatible") {
			const baseUrl = this.openAiCompatibleOptions?.baseUrl
			const apiKey = this.openAiCompatibleOptions?.apiKey
			const qdrantUrl = this.qdrantUrl
			const isConfigured = !!(baseUrl && apiKey && qdrantUrl)
			return isConfigured
		} else if (this.embedderProvider === "gemini") {
			const apiKey = this.geminiOptions?.apiKey
			const qdrantUrl = this.qdrantUrl
			const isConfigured = !!(apiKey && qdrantUrl)
			return isConfigured
		} else if (this.embedderProvider === "mistral") {
			const apiKey = this.mistralOptions?.apiKey
			const qdrantUrl = this.qdrantUrl
			const isConfigured = !!(apiKey && qdrantUrl)
			return isConfigured
		} else if (this.embedderProvider === "vercel-ai-gateway") {
			const apiKey = this.vercelAiGatewayOptions?.apiKey
			const qdrantUrl = this.qdrantUrl
			const isConfigured = !!(apiKey && qdrantUrl)
			return isConfigured
		} else if (this.embedderProvider === "bedrock") {
			// Only region is required for Bedrock (profile is optional)
			const region = this.bedrockOptions?.region
			const qdrantUrl = this.qdrantUrl
			const isConfigured = !!(region && qdrantUrl)
			return isConfigured
		} else if (this.embedderProvider === "openrouter") {
			const apiKey = this.openRouterOptions?.apiKey
			const qdrantUrl = this.qdrantUrl
			const isConfigured = !!(apiKey && qdrantUrl)
			return isConfigured
		}
		// } else if (this.embedderProvider === "roo") {
		// 	// Roo Code Cloud uses CloudService session token, so we need to check authentication
		// 	const qdrantUrl = this.qdrantUrl
		// 	const sessionToken = CloudService.hasInstance()
		// 		? CloudService.instance.authService?.getSessionToken()
		// 		: undefined
		// 	const isAuthenticated = sessionToken && sessionToken !== "unauthenticated"
		// 	const isConfigured = !!(qdrantUrl && isAuthenticated)
		// 	return isConfigured
		// }
		return false // Should not happen if embedderProvider is always set correctly
	}

	/**
	 * Determines if a configuration change requires restarting the indexing process.
	 * Simplified logic: only restart for critical changes that affect service functionality.
	 *
	 * CRITICAL CHANGES (require restart):
	 * - Provider changes (openai -> ollama, etc.)
	 * - Authentication changes (API keys, base URLs)
	 * - Vector dimension changes (model changes that affect embedding size)
	 * - Qdrant connection changes (URL, API key)
	 * - Feature enable/disable transitions
	 *
	 * MINOR CHANGES (no restart needed):
	 * - Search minimum score adjustments
	 * - UI-only settings
	 * - Non-functional configuration tweaks
	 */
	doesConfigChangeRequireRestart(prev: PreviousConfigSnapshot): boolean {
		const nowConfigured = this.isConfigured()

		// Handle null/undefined values safely
		const prevEnabled = prev?.enabled ?? false
		const prevConfigured = prev?.configured ?? false
		const prevProvider = prev?.embedderProvider ?? "openai"
		const prevOpenAiKey = prev?.openAiKey ?? ""
		const prevOllamaBaseUrl = prev?.ollamaBaseUrl ?? ""
		const prevOpenAiCompatibleBaseUrl = prev?.openAiCompatibleBaseUrl ?? ""
		const prevOpenAiCompatibleApiKey = prev?.openAiCompatibleApiKey ?? ""
		const prevModelDimension = prev?.modelDimension
		const prevGeminiApiKey = prev?.geminiApiKey ?? ""
		const prevMistralApiKey = prev?.mistralApiKey ?? ""
		const prevVercelAiGatewayApiKey = prev?.vercelAiGatewayApiKey ?? ""
		const prevBedrockRegion = prev?.bedrockRegion ?? ""
		const prevBedrockProfile = prev?.bedrockProfile ?? ""
		const prevOpenRouterApiKey = prev?.openRouterApiKey ?? ""
		const prevQdrantUrl = prev?.qdrantUrl ?? ""
		const prevQdrantApiKey = prev?.qdrantApiKey ?? ""

		// 1. Transition from disabled/unconfigured to enabled/configured
		if ((!prevEnabled || !prevConfigured) && this.codebaseIndexEnabled && nowConfigured) {
			return true
		}

		// 2. Transition from enabled to disabled
		if (prevEnabled && !this.codebaseIndexEnabled) {
			return true
		}

		// 3. If wasn't ready before and isn't ready now, no restart needed
		if ((!prevEnabled || !prevConfigured) && (!this.codebaseIndexEnabled || !nowConfigured)) {
			return false
		}

		// 4. CRITICAL CHANGES - Always restart for these
		// Only check for critical changes if feature is enabled
		if (!this.codebaseIndexEnabled) {
			return false
		}

		// Provider change
		if (prevProvider !== this.embedderProvider) {
			return true
		}

		// Authentication changes (API keys)
		const currentOpenAiKey = this.openAiOptions?.openAiNativeApiKey ?? ""
		const currentOllamaBaseUrl = this.ollamaOptions?.ollamaBaseUrl ?? ""
		const currentOpenAiCompatibleBaseUrl = this.openAiCompatibleOptions?.baseUrl ?? ""
		const currentOpenAiCompatibleApiKey = this.openAiCompatibleOptions?.apiKey ?? ""
		const currentModelDimension = this.modelDimension
		const currentGeminiApiKey = this.geminiOptions?.apiKey ?? ""
		const currentMistralApiKey = this.mistralOptions?.apiKey ?? ""
		const currentVercelAiGatewayApiKey = this.vercelAiGatewayOptions?.apiKey ?? ""
		const currentBedrockRegion = this.bedrockOptions?.region ?? ""
		const currentBedrockProfile = this.bedrockOptions?.profile ?? ""
		const currentOpenRouterApiKey = this.openRouterOptions?.apiKey ?? ""
		const currentQdrantUrl = this.qdrantUrl ?? ""
		const currentQdrantApiKey = this.qdrantApiKey ?? ""

		if (prevOpenAiKey !== currentOpenAiKey) {
			return true
		}

		if (prevOllamaBaseUrl !== currentOllamaBaseUrl) {
			return true
		}

		if (
			prevOpenAiCompatibleBaseUrl !== currentOpenAiCompatibleBaseUrl ||
			prevOpenAiCompatibleApiKey !== currentOpenAiCompatibleApiKey
		) {
			return true
		}

		if (prevGeminiApiKey !== currentGeminiApiKey) {
			return true
		}

		if (prevMistralApiKey !== currentMistralApiKey) {
			return true
		}

		if (prevVercelAiGatewayApiKey !== currentVercelAiGatewayApiKey) {
			return true
		}

		if (prevBedrockRegion !== currentBedrockRegion || prevBedrockProfile !== currentBedrockProfile) {
			return true
		}

		if (prevOpenRouterApiKey !== currentOpenRouterApiKey) {
			return true
		}

		// Check for model dimension changes (generic for all providers)
		if (prevModelDimension !== currentModelDimension) {
			return true
		}

		if (prevQdrantUrl !== currentQdrantUrl || prevQdrantApiKey !== currentQdrantApiKey) {
			return true
		}

		// Vector dimension changes (still important for compatibility)
		if (this._hasVectorDimensionChanged(prevProvider, prev?.modelId)) {
			return true
		}

		return false
	}

	/**
	 * Checks if model changes result in vector dimension changes that require restart.
	 */
	private _hasVectorDimensionChanged(prevProvider: EmbedderProvider, prevModelId?: string): boolean {
		const currentProvider = this.embedderProvider
		const currentModelId = this.modelId ?? getDefaultModelId(currentProvider)
		const resolvedPrevModelId = prevModelId ?? getDefaultModelId(prevProvider)

		// If model IDs are the same and provider is the same, no dimension change
		if (prevProvider === currentProvider && resolvedPrevModelId === currentModelId) {
			return false
		}

		// Get vector dimensions for both models
		const prevDimension = getModelDimension(prevProvider, resolvedPrevModelId)
		const currentDimension = getModelDimension(currentProvider, currentModelId)

		// If we can't determine dimensions, be safe and restart
		if (prevDimension === undefined || currentDimension === undefined) {
			return true
		}

		// Only restart if dimensions actually changed
		return prevDimension !== currentDimension
	}

	/**
	 * Gets the current configuration state.
	 */
	public getConfig(): CodeIndexConfig {
		return {
			isConfigured: this.isConfigured(),
			embedderProvider: this.embedderProvider,
			modelId: this.modelId,
			modelDimension: this.modelDimension,
			openAiOptions: this.openAiOptions,
			ollamaOptions: this.ollamaOptions,
			openAiCompatibleOptions: this.openAiCompatibleOptions,
			geminiOptions: this.geminiOptions,
			mistralOptions: this.mistralOptions,
			vercelAiGatewayOptions: this.vercelAiGatewayOptions,
			bedrockOptions: this.bedrockOptions,
			openRouterOptions: this.openRouterOptions,
			qdrantUrl: this.qdrantUrl,
			qdrantApiKey: this.qdrantApiKey,
			searchMinScore: this.currentSearchMinScore,
			searchMaxResults: this.currentSearchMaxResults,
		}
	}

	/**
	 * Gets whether the code indexing feature is enabled
	 */
	public get isFeatureEnabled(): boolean {
		return this.codebaseIndexEnabled
	}

	/**
	 * Gets whether the code indexing feature is properly configured
	 */
	public get isFeatureConfigured(): boolean {
		return this.isConfigured()
	}

	/**
	 * Gets the current embedder type (openai or ollama)
	 */
	public get currentEmbedderProvider(): EmbedderProvider {
		return this.embedderProvider
	}

	/**
	 * Gets the current Qdrant configuration
	 */
	public get qdrantConfig(): { url?: string; apiKey?: string } {
		return {
			url: this.qdrantUrl,
			apiKey: this.qdrantApiKey,
		}
	}

	/**
	 * Gets the current model ID being used for embeddings.
	 */
	public get currentModelId(): string | undefined {
		return this.modelId
	}

	/**
	 * Gets the current model dimension being used for embeddings.
	 * Returns the model's built-in dimension if available, otherwise falls back to custom dimension.
	 */
	public get currentModelDimension(): number | undefined {
		// First try to get the model-specific dimension
		const modelId = this.modelId ?? getDefaultModelId(this.embedderProvider)
		const modelDimension = getModelDimension(this.embedderProvider, modelId)

		// Only use custom dimension if model doesn't have a built-in dimension
		if (!modelDimension && this.modelDimension && this.modelDimension > 0) {
			return this.modelDimension
		}

		return modelDimension
	}

	/**
	 * Gets the configured minimum search score based on user setting, model-specific threshold, or fallback.
	 * Priority: 1) User setting, 2) Model-specific threshold, 3) Default DEFAULT_SEARCH_MIN_SCORE constant.
	 */
	public get currentSearchMinScore(): number {
		// First check if user has configured a custom score threshold
		if (this.searchMinScore !== undefined) {
			return this.searchMinScore
		}

		// Fall back to model-specific threshold
		const currentModelId = this.modelId ?? getDefaultModelId(this.embedderProvider)
		const modelSpecificThreshold = getModelScoreThreshold(this.embedderProvider, currentModelId)
		return modelSpecificThreshold ?? DEFAULT_SEARCH_MIN_SCORE
	}

	/**
	 * Gets the configured maximum search results.
	 * Returns user setting if configured, otherwise returns default.
	 */
	public get currentSearchMaxResults(): number {
		return this.searchMaxResults ?? DEFAULT_MAX_SEARCH_RESULTS
	}
}<|MERGE_RESOLUTION|>--- conflicted
+++ resolved
@@ -10,11 +10,7 @@
  * Handles loading, validating, and providing access to configuration values.
  */
 export class CodeIndexConfigManager {
-<<<<<<< HEAD
 	private codebaseIndexEnabled: boolean = defaultCodebaseIndexEnabled
-=======
-	private codebaseIndexEnabled: boolean = false
->>>>>>> 5b64aa95
 	private embedderProvider: EmbedderProvider = "openai"
 	private modelId?: string
 	private modelDimension?: number
@@ -50,11 +46,7 @@
 	private _loadAndSetConfiguration(): void {
 		// Load configuration from storage
 		const codebaseIndexConfig = this.contextProxy?.getGlobalState("codebaseIndexConfig") ?? {
-<<<<<<< HEAD
 			codebaseIndexEnabled: defaultCodebaseIndexEnabled,
-=======
-			codebaseIndexEnabled: false,
->>>>>>> 5b64aa95
 			codebaseIndexQdrantUrl: "http://localhost:6333",
 			codebaseIndexEmbedderProvider: "openai",
 			codebaseIndexEmbedderBaseUrl: "",
