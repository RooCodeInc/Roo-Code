import { ApiHandlerOptions } from "../../shared/api"
import { ContextProxy } from "../../core/config/ContextProxy"
import { EmbedderProvider } from "./interfaces/manager"
import { CodeIndexConfig, PreviousConfigSnapshot } from "./interfaces/config"
import { DEFAULT_SEARCH_MIN_SCORE, DEFAULT_MAX_SEARCH_RESULTS, defaultCodebaseIndexEnabled } from "./constants"
import { getDefaultModelId, getModelDimension, getModelScoreThreshold } from "../../shared/embeddingModels"
<<<<<<< HEAD
// import { CloudService } from "@roo-code/cloud"
=======
>>>>>>> 44423975

/**
 * Manages configuration state and validation for the code indexing feature.
 * Handles loading, validating, and providing access to configuration values.
 */
export class CodeIndexConfigManager {
<<<<<<< HEAD
	private codebaseIndexEnabled: boolean = defaultCodebaseIndexEnabled
=======
	private codebaseIndexEnabled: boolean = true
>>>>>>> 44423975
	private embedderProvider: EmbedderProvider = "openai"
	private modelId?: string
	private modelDimension?: number
	private openAiOptions?: ApiHandlerOptions
	private ollamaOptions?: ApiHandlerOptions
	private openAiCompatibleOptions?: { baseUrl: string; apiKey: string }
	private geminiOptions?: { apiKey: string }
	private mistralOptions?: { apiKey: string }
	private vercelAiGatewayOptions?: { apiKey: string }
	private openRouterOptions?: { apiKey: string }
	private qdrantUrl?: string = "http://localhost:6333"
	private qdrantApiKey?: string
	private searchMinScore?: number
	private searchMaxResults?: number

	constructor(private readonly contextProxy: ContextProxy) {
		// Initialize with current configuration to avoid false restart triggers
		this._loadAndSetConfiguration()
	}

	/**
	 * Gets the context proxy instance
	 */
	public getContextProxy(): ContextProxy {
		return this.contextProxy
	}

	/**
	 * Private method that handles loading configuration from storage and updating instance variables.
	 * This eliminates code duplication between initializeWithCurrentConfig() and loadConfiguration().
	 */
	private _loadAndSetConfiguration(): void {
		// Load configuration from storage
		const codebaseIndexConfig = this.contextProxy?.getGlobalState("codebaseIndexConfig") ?? {
			codebaseIndexEnabled: defaultCodebaseIndexEnabled,
			codebaseIndexQdrantUrl: "http://localhost:6333",
			codebaseIndexEmbedderProvider: "openai",
			codebaseIndexEmbedderBaseUrl: "",
			codebaseIndexEmbedderModelId: "",
			codebaseIndexSearchMinScore: undefined,
			codebaseIndexSearchMaxResults: undefined,
		}

		const {
			codebaseIndexEnabled,
			codebaseIndexQdrantUrl,
			codebaseIndexEmbedderProvider,
			codebaseIndexEmbedderBaseUrl,
			codebaseIndexEmbedderModelId,
			codebaseIndexSearchMinScore,
			codebaseIndexSearchMaxResults,
		} = codebaseIndexConfig

		const openAiKey = this.contextProxy?.getSecret("codeIndexOpenAiKey") ?? ""
		const qdrantApiKey = this.contextProxy?.getSecret("codeIndexQdrantApiKey") ?? ""
		// Fix: Read OpenAI Compatible settings from the correct location within codebaseIndexConfig
		const openAiCompatibleBaseUrl = codebaseIndexConfig.codebaseIndexOpenAiCompatibleBaseUrl ?? ""
		const openAiCompatibleApiKey = this.contextProxy?.getSecret("codebaseIndexOpenAiCompatibleApiKey") ?? ""
		const geminiApiKey = this.contextProxy?.getSecret("codebaseIndexGeminiApiKey") ?? ""
		const mistralApiKey = this.contextProxy?.getSecret("codebaseIndexMistralApiKey") ?? ""
		const vercelAiGatewayApiKey = this.contextProxy?.getSecret("codebaseIndexVercelAiGatewayApiKey") ?? ""
		const openRouterApiKey = this.contextProxy?.getSecret("codebaseIndexOpenRouterApiKey") ?? ""

		// Update instance variables with configuration
		this.codebaseIndexEnabled = codebaseIndexEnabled ?? true
		this.qdrantUrl = codebaseIndexQdrantUrl
		this.qdrantApiKey = qdrantApiKey ?? ""
		this.searchMinScore = codebaseIndexSearchMinScore
		this.searchMaxResults = codebaseIndexSearchMaxResults

		// Validate and set model dimension
		const rawDimension = codebaseIndexConfig.codebaseIndexEmbedderModelDimension
		if (rawDimension !== undefined && rawDimension !== null) {
			const dimension = Number(rawDimension)
			if (!isNaN(dimension) && dimension > 0) {
				this.modelDimension = dimension
			} else {
				console.warn(
					`Invalid codebaseIndexEmbedderModelDimension value: ${rawDimension}. Must be a positive number.`,
				)
				this.modelDimension = undefined
			}
		} else {
			this.modelDimension = undefined
		}

		this.openAiOptions = { openAiNativeApiKey: openAiKey }

		// Set embedder provider with support for openai-compatible
		if (codebaseIndexEmbedderProvider === "ollama") {
			this.embedderProvider = "ollama"
		} else if (codebaseIndexEmbedderProvider === "openai-compatible") {
			this.embedderProvider = "openai-compatible"
		} else if (codebaseIndexEmbedderProvider === "gemini") {
			this.embedderProvider = "gemini"
		} else if (codebaseIndexEmbedderProvider === "mistral") {
			this.embedderProvider = "mistral"
		} else if (codebaseIndexEmbedderProvider === "vercel-ai-gateway") {
			this.embedderProvider = "vercel-ai-gateway"
		} else if (codebaseIndexEmbedderProvider === "openrouter") {
			this.embedderProvider = "openrouter"
		} else {
			this.embedderProvider = "openai"
		}

		this.modelId = codebaseIndexEmbedderModelId || undefined

		this.ollamaOptions = {
			ollamaBaseUrl: codebaseIndexEmbedderBaseUrl,
		}

		this.openAiCompatibleOptions =
			openAiCompatibleBaseUrl && openAiCompatibleApiKey
				? {
						baseUrl: openAiCompatibleBaseUrl,
						apiKey: openAiCompatibleApiKey,
					}
				: undefined

		this.geminiOptions = geminiApiKey ? { apiKey: geminiApiKey } : undefined
		this.mistralOptions = mistralApiKey ? { apiKey: mistralApiKey } : undefined
		this.vercelAiGatewayOptions = vercelAiGatewayApiKey ? { apiKey: vercelAiGatewayApiKey } : undefined
		this.openRouterOptions = openRouterApiKey ? { apiKey: openRouterApiKey } : undefined
	}

	/**
	 * Loads persisted configuration from globalState.
	 */
	public async loadConfiguration(): Promise<{
		configSnapshot: PreviousConfigSnapshot
		currentConfig: {
			isConfigured: boolean
			embedderProvider: EmbedderProvider
			modelId?: string
			modelDimension?: number
			openAiOptions?: ApiHandlerOptions
			ollamaOptions?: ApiHandlerOptions
			openAiCompatibleOptions?: { baseUrl: string; apiKey: string }
			geminiOptions?: { apiKey: string }
			mistralOptions?: { apiKey: string }
			vercelAiGatewayOptions?: { apiKey: string }
			openRouterOptions?: { apiKey: string }
			qdrantUrl?: string
			qdrantApiKey?: string
			searchMinScore?: number
		}
		requiresRestart: boolean
	}> {
		// Capture the ACTUAL previous state before loading new configuration
		const previousConfigSnapshot: PreviousConfigSnapshot = {
			enabled: this.codebaseIndexEnabled,
			configured: this.isConfigured(),
			embedderProvider: this.embedderProvider,
			modelId: this.modelId,
			modelDimension: this.modelDimension,
			openAiKey: this.openAiOptions?.openAiNativeApiKey ?? "",
			ollamaBaseUrl: this.ollamaOptions?.ollamaBaseUrl ?? "",
			openAiCompatibleBaseUrl: this.openAiCompatibleOptions?.baseUrl ?? "",
			openAiCompatibleApiKey: this.openAiCompatibleOptions?.apiKey ?? "",
			geminiApiKey: this.geminiOptions?.apiKey ?? "",
			mistralApiKey: this.mistralOptions?.apiKey ?? "",
			vercelAiGatewayApiKey: this.vercelAiGatewayOptions?.apiKey ?? "",
			openRouterApiKey: this.openRouterOptions?.apiKey ?? "",
			qdrantUrl: this.qdrantUrl ?? "",
			qdrantApiKey: this.qdrantApiKey ?? "",
		}

		// Refresh secrets from VSCode storage to ensure we have the latest values
		await this.contextProxy.refreshSecrets()

		// Load new configuration from storage and update instance variables
		this._loadAndSetConfiguration()

		const requiresRestart = this.doesConfigChangeRequireRestart(previousConfigSnapshot)

		return {
			configSnapshot: previousConfigSnapshot,
			currentConfig: {
				isConfigured: this.isConfigured(),
				embedderProvider: this.embedderProvider,
				modelId: this.modelId,
				modelDimension: this.modelDimension,
				openAiOptions: this.openAiOptions,
				ollamaOptions: this.ollamaOptions,
				openAiCompatibleOptions: this.openAiCompatibleOptions,
				geminiOptions: this.geminiOptions,
				mistralOptions: this.mistralOptions,
				vercelAiGatewayOptions: this.vercelAiGatewayOptions,
				openRouterOptions: this.openRouterOptions,
				qdrantUrl: this.qdrantUrl,
				qdrantApiKey: this.qdrantApiKey,
				searchMinScore: this.currentSearchMinScore,
			},
			requiresRestart,
		}
	}

	/**
	 * Checks if the service is properly configured based on the embedder type.
	 */
	public isConfigured(): boolean {
		if (this.embedderProvider === "openai") {
			const openAiKey = this.openAiOptions?.openAiNativeApiKey
			const qdrantUrl = this.qdrantUrl
			return !!(openAiKey && qdrantUrl)
		} else if (this.embedderProvider === "ollama") {
			// Ollama model ID has a default, so only base URL is strictly required for config
			const ollamaBaseUrl = this.ollamaOptions?.ollamaBaseUrl
			const qdrantUrl = this.qdrantUrl
			return !!(ollamaBaseUrl && qdrantUrl)
		} else if (this.embedderProvider === "openai-compatible") {
			const baseUrl = this.openAiCompatibleOptions?.baseUrl
			const apiKey = this.openAiCompatibleOptions?.apiKey
			const qdrantUrl = this.qdrantUrl
			const isConfigured = !!(baseUrl && apiKey && qdrantUrl)
			return isConfigured
		} else if (this.embedderProvider === "gemini") {
			const apiKey = this.geminiOptions?.apiKey
			const qdrantUrl = this.qdrantUrl
			const isConfigured = !!(apiKey && qdrantUrl)
			return isConfigured
		} else if (this.embedderProvider === "mistral") {
			const apiKey = this.mistralOptions?.apiKey
			const qdrantUrl = this.qdrantUrl
			const isConfigured = !!(apiKey && qdrantUrl)
			return isConfigured
		} else if (this.embedderProvider === "vercel-ai-gateway") {
			const apiKey = this.vercelAiGatewayOptions?.apiKey
			const qdrantUrl = this.qdrantUrl
			const isConfigured = !!(apiKey && qdrantUrl)
			return isConfigured
		} else if (this.embedderProvider === "openrouter") {
			const apiKey = this.openRouterOptions?.apiKey
			const qdrantUrl = this.qdrantUrl
			const isConfigured = !!(apiKey && qdrantUrl)
			return isConfigured
		}
		// } else if (this.embedderProvider === "roo") {
		// 	// Roo Code Cloud uses CloudService session token, so we need to check authentication
		// 	const qdrantUrl = this.qdrantUrl
		// 	const sessionToken = CloudService.hasInstance()
		// 		? CloudService.instance.authService?.getSessionToken()
		// 		: undefined
		// 	const isAuthenticated = sessionToken && sessionToken !== "unauthenticated"
		// 	const isConfigured = !!(qdrantUrl && isAuthenticated)
		// 	return isConfigured
		// }
		return false // Should not happen if embedderProvider is always set correctly
	}

	/**
	 * Determines if a configuration change requires restarting the indexing process.
	 * Simplified logic: only restart for critical changes that affect service functionality.
	 *
	 * CRITICAL CHANGES (require restart):
	 * - Provider changes (openai -> ollama, etc.)
	 * - Authentication changes (API keys, base URLs)
	 * - Vector dimension changes (model changes that affect embedding size)
	 * - Qdrant connection changes (URL, API key)
	 * - Feature enable/disable transitions
	 *
	 * MINOR CHANGES (no restart needed):
	 * - Search minimum score adjustments
	 * - UI-only settings
	 * - Non-functional configuration tweaks
	 */
	doesConfigChangeRequireRestart(prev: PreviousConfigSnapshot): boolean {
		const nowConfigured = this.isConfigured()

		// Handle null/undefined values safely
		const prevEnabled = prev?.enabled ?? false
		const prevConfigured = prev?.configured ?? false
		const prevProvider = prev?.embedderProvider ?? "openai"
		const prevOpenAiKey = prev?.openAiKey ?? ""
		const prevOllamaBaseUrl = prev?.ollamaBaseUrl ?? ""
		const prevOpenAiCompatibleBaseUrl = prev?.openAiCompatibleBaseUrl ?? ""
		const prevOpenAiCompatibleApiKey = prev?.openAiCompatibleApiKey ?? ""
		const prevModelDimension = prev?.modelDimension
		const prevGeminiApiKey = prev?.geminiApiKey ?? ""
		const prevMistralApiKey = prev?.mistralApiKey ?? ""
		const prevVercelAiGatewayApiKey = prev?.vercelAiGatewayApiKey ?? ""
		const prevOpenRouterApiKey = prev?.openRouterApiKey ?? ""
		const prevQdrantUrl = prev?.qdrantUrl ?? ""
		const prevQdrantApiKey = prev?.qdrantApiKey ?? ""

		// 1. Transition from disabled/unconfigured to enabled/configured
		if ((!prevEnabled || !prevConfigured) && this.codebaseIndexEnabled && nowConfigured) {
			return true
		}

		// 2. Transition from enabled to disabled
		if (prevEnabled && !this.codebaseIndexEnabled) {
			return true
		}

		// 3. If wasn't ready before and isn't ready now, no restart needed
		if ((!prevEnabled || !prevConfigured) && (!this.codebaseIndexEnabled || !nowConfigured)) {
			return false
		}

		// 4. CRITICAL CHANGES - Always restart for these
		// Only check for critical changes if feature is enabled
		if (!this.codebaseIndexEnabled) {
			return false
		}

		// Provider change
		if (prevProvider !== this.embedderProvider) {
			return true
		}

		// Authentication changes (API keys)
		const currentOpenAiKey = this.openAiOptions?.openAiNativeApiKey ?? ""
		const currentOllamaBaseUrl = this.ollamaOptions?.ollamaBaseUrl ?? ""
		const currentOpenAiCompatibleBaseUrl = this.openAiCompatibleOptions?.baseUrl ?? ""
		const currentOpenAiCompatibleApiKey = this.openAiCompatibleOptions?.apiKey ?? ""
		const currentModelDimension = this.modelDimension
		const currentGeminiApiKey = this.geminiOptions?.apiKey ?? ""
		const currentMistralApiKey = this.mistralOptions?.apiKey ?? ""
		const currentVercelAiGatewayApiKey = this.vercelAiGatewayOptions?.apiKey ?? ""
		const currentOpenRouterApiKey = this.openRouterOptions?.apiKey ?? ""
		const currentQdrantUrl = this.qdrantUrl ?? ""
		const currentQdrantApiKey = this.qdrantApiKey ?? ""

		if (prevOpenAiKey !== currentOpenAiKey) {
			return true
		}

		if (prevOllamaBaseUrl !== currentOllamaBaseUrl) {
			return true
		}

		if (
			prevOpenAiCompatibleBaseUrl !== currentOpenAiCompatibleBaseUrl ||
			prevOpenAiCompatibleApiKey !== currentOpenAiCompatibleApiKey
		) {
			return true
		}

		if (prevGeminiApiKey !== currentGeminiApiKey) {
			return true
		}

		if (prevMistralApiKey !== currentMistralApiKey) {
			return true
		}

		if (prevVercelAiGatewayApiKey !== currentVercelAiGatewayApiKey) {
			return true
		}

		if (prevOpenRouterApiKey !== currentOpenRouterApiKey) {
			return true
		}

		// Check for model dimension changes (generic for all providers)
		if (prevModelDimension !== currentModelDimension) {
			return true
		}

		if (prevQdrantUrl !== currentQdrantUrl || prevQdrantApiKey !== currentQdrantApiKey) {
			return true
		}

		// Vector dimension changes (still important for compatibility)
		if (this._hasVectorDimensionChanged(prevProvider, prev?.modelId)) {
			return true
		}

		return false
	}

	/**
	 * Checks if model changes result in vector dimension changes that require restart.
	 */
	private _hasVectorDimensionChanged(prevProvider: EmbedderProvider, prevModelId?: string): boolean {
		const currentProvider = this.embedderProvider
		const currentModelId = this.modelId ?? getDefaultModelId(currentProvider)
		const resolvedPrevModelId = prevModelId ?? getDefaultModelId(prevProvider)

		// If model IDs are the same and provider is the same, no dimension change
		if (prevProvider === currentProvider && resolvedPrevModelId === currentModelId) {
			return false
		}

		// Get vector dimensions for both models
		const prevDimension = getModelDimension(prevProvider, resolvedPrevModelId)
		const currentDimension = getModelDimension(currentProvider, currentModelId)

		// If we can't determine dimensions, be safe and restart
		if (prevDimension === undefined || currentDimension === undefined) {
			return true
		}

		// Only restart if dimensions actually changed
		return prevDimension !== currentDimension
	}

	/**
	 * Gets the current configuration state.
	 */
	public getConfig(): CodeIndexConfig {
		return {
			isConfigured: this.isConfigured(),
			embedderProvider: this.embedderProvider,
			modelId: this.modelId,
			modelDimension: this.modelDimension,
			openAiOptions: this.openAiOptions,
			ollamaOptions: this.ollamaOptions,
			openAiCompatibleOptions: this.openAiCompatibleOptions,
			geminiOptions: this.geminiOptions,
			mistralOptions: this.mistralOptions,
			vercelAiGatewayOptions: this.vercelAiGatewayOptions,
			openRouterOptions: this.openRouterOptions,
			qdrantUrl: this.qdrantUrl,
			qdrantApiKey: this.qdrantApiKey,
			searchMinScore: this.currentSearchMinScore,
			searchMaxResults: this.currentSearchMaxResults,
		}
	}

	/**
	 * Gets whether the code indexing feature is enabled
	 */
	public get isFeatureEnabled(): boolean {
		return this.codebaseIndexEnabled
	}

	/**
	 * Gets whether the code indexing feature is properly configured
	 */
	public get isFeatureConfigured(): boolean {
		return this.isConfigured()
	}

	/**
	 * Gets the current embedder type (openai or ollama)
	 */
	public get currentEmbedderProvider(): EmbedderProvider {
		return this.embedderProvider
	}

	/**
	 * Gets the current Qdrant configuration
	 */
	public get qdrantConfig(): { url?: string; apiKey?: string } {
		return {
			url: this.qdrantUrl,
			apiKey: this.qdrantApiKey,
		}
	}

	/**
	 * Gets the current model ID being used for embeddings.
	 */
	public get currentModelId(): string | undefined {
		return this.modelId
	}

	/**
	 * Gets the current model dimension being used for embeddings.
	 * Returns the model's built-in dimension if available, otherwise falls back to custom dimension.
	 */
	public get currentModelDimension(): number | undefined {
		// First try to get the model-specific dimension
		const modelId = this.modelId ?? getDefaultModelId(this.embedderProvider)
		const modelDimension = getModelDimension(this.embedderProvider, modelId)

		// Only use custom dimension if model doesn't have a built-in dimension
		if (!modelDimension && this.modelDimension && this.modelDimension > 0) {
			return this.modelDimension
		}

		return modelDimension
	}

	/**
	 * Gets the configured minimum search score based on user setting, model-specific threshold, or fallback.
	 * Priority: 1) User setting, 2) Model-specific threshold, 3) Default DEFAULT_SEARCH_MIN_SCORE constant.
	 */
	public get currentSearchMinScore(): number {
		// First check if user has configured a custom score threshold
		if (this.searchMinScore !== undefined) {
			return this.searchMinScore
		}

		// Fall back to model-specific threshold
		const currentModelId = this.modelId ?? getDefaultModelId(this.embedderProvider)
		const modelSpecificThreshold = getModelScoreThreshold(this.embedderProvider, currentModelId)
		return modelSpecificThreshold ?? DEFAULT_SEARCH_MIN_SCORE
	}

	/**
	 * Gets the configured maximum search results.
	 * Returns user setting if configured, otherwise returns default.
	 */
	public get currentSearchMaxResults(): number {
		return this.searchMaxResults ?? DEFAULT_MAX_SEARCH_RESULTS
	}
}<|MERGE_RESOLUTION|>--- conflicted
+++ resolved
@@ -4,21 +4,13 @@
 import { CodeIndexConfig, PreviousConfigSnapshot } from "./interfaces/config"
 import { DEFAULT_SEARCH_MIN_SCORE, DEFAULT_MAX_SEARCH_RESULTS, defaultCodebaseIndexEnabled } from "./constants"
 import { getDefaultModelId, getModelDimension, getModelScoreThreshold } from "../../shared/embeddingModels"
-<<<<<<< HEAD
-// import { CloudService } from "@roo-code/cloud"
-=======
->>>>>>> 44423975
 
 /**
  * Manages configuration state and validation for the code indexing feature.
  * Handles loading, validating, and providing access to configuration values.
  */
 export class CodeIndexConfigManager {
-<<<<<<< HEAD
 	private codebaseIndexEnabled: boolean = defaultCodebaseIndexEnabled
-=======
-	private codebaseIndexEnabled: boolean = true
->>>>>>> 44423975
 	private embedderProvider: EmbedderProvider = "openai"
 	private modelId?: string
 	private modelDimension?: number
