import { QdrantClient, Schemas } from "@qdrant/js-client-rest"
import { createHash } from "crypto"
import * as path from "path"
import { v5 as uuidv5 } from "uuid"
import { IVectorStore } from "../interfaces/vector-store"
import { Payload, VectorStoreSearchResult } from "../interfaces"
import { DEFAULT_MAX_SEARCH_RESULTS, DEFAULT_SEARCH_MIN_SCORE, QDRANT_CODE_BLOCK_NAMESPACE } from "../constants"
import { t } from "../../../i18n"

/**
 * Qdrant implementation of the vector store interface
 */
export class QdrantVectorStore implements IVectorStore {
	private readonly vectorSize!: number
	private readonly DISTANCE_METRIC = "Cosine"

	private client: QdrantClient
	private readonly collectionName: string
	private readonly qdrantUrl: string = "http://localhost:6333"
	private readonly workspacePath: string
	private vectorName?: string // Track if collection uses named vectors

	/**
	 * Creates a new Qdrant vector store
	 * @param workspacePath Path to the workspace
	 * @param url Optional URL to the Qdrant server
	 */
	constructor(workspacePath: string, url: string, vectorSize: number, apiKey?: string) {
		// Parse the URL to determine the appropriate QdrantClient configuration
		const parsedUrl = this.parseQdrantUrl(url)

		// Store the resolved URL for our property
		this.qdrantUrl = parsedUrl
		this.workspacePath = workspacePath

		try {
			const urlObj = new URL(parsedUrl)

			// Always use host-based configuration with explicit ports to avoid QdrantClient defaults
			let port: number
			let useHttps: boolean

			if (urlObj.port) {
				// Explicit port specified - use it and determine protocol
				port = Number(urlObj.port)
				useHttps = urlObj.protocol === "https:"
			} else {
				// No explicit port - use protocol defaults
				if (urlObj.protocol === "https:") {
					port = 443
					useHttps = true
				} else {
					// http: or other protocols default to port 80
					port = 80
					useHttps = false
				}
			}

			this.client = new QdrantClient({
				host: urlObj.hostname,
				https: useHttps,
				port: port,
				prefix: urlObj.pathname === "/" ? undefined : urlObj.pathname.replace(/\/+$/, ""),
				apiKey,
				headers: {
					"User-Agent": "Roo-Code",
				},
			})
		} catch (urlError) {
			// If URL parsing fails, fall back to URL-based config
			// Note: This fallback won't correctly handle prefixes, but it's a last resort for malformed URLs.
			this.client = new QdrantClient({
				url: parsedUrl,
				apiKey,
				headers: {
					"User-Agent": "Roo-Code",
				},
			})
		}

		// Generate collection name from workspace path
		const hash = createHash("sha256").update(workspacePath).digest("hex")
		this.vectorSize = vectorSize
		this.collectionName = `ws-${hash.substring(0, 16)}`
	}

	/**
	 * Parses and normalizes Qdrant server URLs to handle various input formats
	 * @param url Raw URL input from user
	 * @returns Properly formatted URL for QdrantClient
	 */
	private parseQdrantUrl(url: string | undefined): string {
		// Handle undefined/null/empty cases
		if (!url || url.trim() === "") {
			return "http://localhost:6333"
		}

		const trimmedUrl = url.trim()

		// Check if it starts with a protocol
		if (!trimmedUrl.startsWith("http://") && !trimmedUrl.startsWith("https://") && !trimmedUrl.includes("://")) {
			// No protocol - treat as hostname
			return this.parseHostname(trimmedUrl)
		}

		try {
			// Attempt to parse as complete URL - return as-is, let constructor handle ports
			const parsedUrl = new URL(trimmedUrl)
			return trimmedUrl
		} catch {
			// Failed to parse as URL - treat as hostname
			return this.parseHostname(trimmedUrl)
		}
	}

	/**
	 * Handles hostname-only inputs
	 * @param hostname Raw hostname input
	 * @returns Properly formatted URL with http:// prefix
	 */
	private parseHostname(hostname: string): string {
		if (hostname.includes(":")) {
			// Has port - add http:// prefix if missing
			return hostname.startsWith("http") ? hostname : `http://${hostname}`
		} else {
			// No port - add http:// prefix without port (let constructor handle port assignment)
			return `http://${hostname}`
		}
	}

	private async getCollectionInfo(): Promise<Schemas["CollectionInfo"] | null> {
		try {
			const collectionInfo = await this.client.getCollection(this.collectionName)
			return collectionInfo
		} catch (error: unknown) {
			if (error instanceof Error) {
				console.warn(
					`[QdrantVectorStore] Warning during getCollectionInfo for "${this.collectionName}". Collection may not exist or another error occurred:`,
					error.message,
				)
			}
			return null
		}
	}

	/**
	 * Initializes the vector store
	 * @returns Promise resolving to boolean indicating if a new collection was created
	 */
	async initialize(): Promise<boolean> {
		let created = false
		try {
			const collectionInfo = await this.getCollectionInfo()

			if (collectionInfo === null) {
				// Collection info not retrieved (assume not found or inaccessible), create it
				// Using unnamed vector configuration (default vector)
				await this.client.createCollection(this.collectionName, {
					vectors: {
						size: this.vectorSize,
						distance: this.DISTANCE_METRIC,
						on_disk: true,
					},
					hnsw_config: {
						m: 64,
						ef_construct: 512,
						on_disk: true,
					},
				})
				created = true
			} else {
				// Collection exists, check vector configuration
				const vectorsConfig = collectionInfo.config?.params?.vectors
				let existingVectorSize: number = 0 // Initialize with default value
				let hasNamedVectors = false
				let vectorNames: string[] = []

				// Check if collection uses named vectors
				if (typeof vectorsConfig === "object" && vectorsConfig && !Array.isArray(vectorsConfig)) {
					// Check if this is a named vector configuration
					const vectorKeys = Object.keys(vectorsConfig)
					if (vectorKeys.length > 0 && !("size" in vectorsConfig)) {
						// This is a named vector configuration
						hasNamedVectors = true
						vectorNames = vectorKeys
						console.log(`[QdrantVectorStore] Collection uses named vectors: ${vectorNames.join(", ")}`)

						// Use the first vector name (or look for a specific one)
						this.vectorName = vectorNames[0]

						// Get the size from the named vector
						const namedVectorConfig = (vectorsConfig as any)[this.vectorName]
						if (namedVectorConfig && typeof namedVectorConfig === "object" && "size" in namedVectorConfig) {
							existingVectorSize = namedVectorConfig.size
							console.log(
								`[QdrantVectorStore] Using named vector '${this.vectorName}' with size ${existingVectorSize}`,
							)
						} else {
							console.warn(
								`[QdrantVectorStore] Could not determine size for named vector '${this.vectorName}'`,
							)
							existingVectorSize = 0
						}
					} else if ("size" in vectorsConfig) {
						// This is an unnamed vector with object configuration
						existingVectorSize = (vectorsConfig as any).size
						this.vectorName = undefined
					} else {
						// Unknown object configuration
						existingVectorSize = 0
					}
				} else if (typeof vectorsConfig === "number") {
					existingVectorSize = vectorsConfig
					this.vectorName = undefined
				} else {
					// Fallback for unknown configuration
					existingVectorSize = 0
					this.vectorName = undefined
				}

				if (existingVectorSize === this.vectorSize) {
					created = false // Exists and correct
				} else {
					// Exists but wrong vector size, recreate with enhanced error handling
					created = await this._recreateCollectionWithNewDimension(existingVectorSize)
				}
			}

			// Create payload indexes
			await this._createPayloadIndexes()
			return created
		} catch (error: any) {
			const errorMessage = error?.message || error
			console.error(
				`[QdrantVectorStore] Failed to initialize Qdrant collection "${this.collectionName}":`,
				errorMessage,
			)

			// If this is already a vector dimension mismatch error (identified by cause), re-throw it as-is
			if (error instanceof Error && error.cause !== undefined) {
				throw error
			}

			// Otherwise, provide a more user-friendly error message that includes the original error
			throw new Error(
				t("embeddings:vectorStore.qdrantConnectionFailed", { qdrantUrl: this.qdrantUrl, errorMessage }),
			)
		}
	}

	/**
	 * Recreates the collection with a new vector dimension, handling failures gracefully.
	 * @param existingVectorSize The current vector size of the existing collection
	 * @returns Promise resolving to boolean indicating if a new collection was created
	 */
	private async _recreateCollectionWithNewDimension(existingVectorSize: number): Promise<boolean> {
		console.warn(
			`[QdrantVectorStore] Collection ${this.collectionName} exists with vector size ${existingVectorSize}, but expected ${this.vectorSize}. Recreating collection.`,
		)

		let deletionSucceeded = false
		let recreationAttempted = false

		try {
			// Step 1: Attempt to delete the existing collection
			console.log(`[QdrantVectorStore] Deleting existing collection ${this.collectionName}...`)
			await this.client.deleteCollection(this.collectionName)
			deletionSucceeded = true
			console.log(`[QdrantVectorStore] Successfully deleted collection ${this.collectionName}`)

			// Step 2: Wait a brief moment to ensure deletion is processed
			await new Promise((resolve) => setTimeout(resolve, 100))

			// Step 3: Verify the collection is actually deleted
			const verificationInfo = await this.getCollectionInfo()
			if (verificationInfo !== null) {
				throw new Error("Collection still exists after deletion attempt")
			}

			// Step 4: Create the new collection with correct dimensions
			console.log(
				`[QdrantVectorStore] Creating new collection ${this.collectionName} with vector size ${this.vectorSize}...`,
			)
			recreationAttempted = true
			await this.client.createCollection(this.collectionName, {
				vectors: {
					size: this.vectorSize,
					distance: this.DISTANCE_METRIC,
					on_disk: true,
				},
				hnsw_config: {
					m: 64,
					ef_construct: 512,
					on_disk: true,
				},
			})
			console.log(`[QdrantVectorStore] Successfully created new collection ${this.collectionName}`)
			return true
		} catch (recreationError) {
			const errorMessage = recreationError instanceof Error ? recreationError.message : String(recreationError)

			// Provide detailed error context based on what stage failed
			let contextualErrorMessage: string
			if (!deletionSucceeded) {
				contextualErrorMessage = `Failed to delete existing collection with vector size ${existingVectorSize}. ${errorMessage}`
			} else if (!recreationAttempted) {
				contextualErrorMessage = `Deleted existing collection but failed verification step. ${errorMessage}`
			} else {
				contextualErrorMessage = `Deleted existing collection but failed to create new collection with vector size ${this.vectorSize}. ${errorMessage}`
			}

			console.error(
				`[QdrantVectorStore] CRITICAL: Failed to recreate collection ${this.collectionName} for dimension change (${existingVectorSize} -> ${this.vectorSize}). ${contextualErrorMessage}`,
			)

			// Create a comprehensive error message for the user
			const dimensionMismatchError = new Error(
				t("embeddings:vectorStore.vectorDimensionMismatch", {
					errorMessage: contextualErrorMessage,
				}),
			)

			// Preserve the original error context
			dimensionMismatchError.cause = recreationError
			throw dimensionMismatchError
		}
	}

	/**
	 * Creates payload indexes for the collection, handling errors gracefully.
	 */
	private async _createPayloadIndexes(): Promise<void> {
<<<<<<< HEAD
		// Create index for the "type" field (used to filter out metadata documents)
=======
		// Create index for the 'type' field to enable metadata filtering
>>>>>>> d8af4268
		try {
			await this.client.createPayloadIndex(this.collectionName, {
				field_name: "type",
				field_schema: "keyword",
			})
		} catch (indexError: any) {
			const errorMessage = (indexError?.message || "").toLowerCase()
			if (!errorMessage.includes("already exists")) {
				console.warn(
<<<<<<< HEAD
					`[QdrantVectorStore] Could not create payload index for 'type' on ${this.collectionName}. Details:`,
=======
					`[QdrantVectorStore] Could not create payload index for type on ${this.collectionName}. Details:`,
>>>>>>> d8af4268
					indexError?.message || indexError,
				)
			}
		}

<<<<<<< HEAD
		// Create indexes for path segments (for directory filtering)
=======
		// Create indexes for pathSegments fields
>>>>>>> d8af4268
		for (let i = 0; i <= 4; i++) {
			try {
				await this.client.createPayloadIndex(this.collectionName, {
					field_name: `pathSegments.${i}`,
					field_schema: "keyword",
				})
			} catch (indexError: any) {
				const errorMessage = (indexError?.message || "").toLowerCase()
				if (!errorMessage.includes("already exists")) {
					console.warn(
						`[QdrantVectorStore] Could not create payload index for pathSegments.${i} on ${this.collectionName}. Details:`,
						indexError?.message || indexError,
					)
				}
			}
		}
	}

	/**
	 * Upserts points into the vector store
	 * @param points Array of points to upsert
	 */
	async upsertPoints(
		points: Array<{
			id: string
			vector: number[]
			payload: Record<string, any>
		}>,
	): Promise<void> {
		try {
			const processedPoints = points.map((point) => {
				// Handle named vs unnamed vectors
				const vector = this.vectorName ? { [this.vectorName]: point.vector } : point.vector

				if (point.payload?.filePath) {
					const segments = point.payload.filePath.split(path.sep).filter(Boolean)
					const pathSegments = segments.reduce(
						(acc: Record<string, string>, segment: string, index: number) => {
							acc[index.toString()] = segment
							return acc
						},
						{},
					)
					return {
						id: point.id,
						vector: vector,
						payload: {
							...point.payload,
							pathSegments,
						},
					}
				}
				return {
					id: point.id,
					vector: vector,
					payload: point.payload,
				}
			})

			await this.client.upsert(this.collectionName, {
				points: processedPoints,
				wait: true,
			})
		} catch (error) {
			console.error("Failed to upsert points:", error)
			throw error
		}
	}

	/**
	 * Checks if a payload is valid
	 * @param payload Payload to check
	 * @returns Boolean indicating if the payload is valid
	 */
	private isPayloadValid(payload: Record<string, unknown> | null | undefined): payload is Payload {
		if (!payload) {
			return false
		}
		const validKeys = ["filePath", "codeChunk", "startLine", "endLine"]
		const hasValidKeys = validKeys.every((key) => key in payload)
		return hasValidKeys
	}

	/**
	 * Searches for similar vectors
	 * @param queryVector Vector to search for
	 * @param directoryPrefix Optional directory prefix to filter results
	 * @param minScore Optional minimum score threshold
	 * @param maxResults Optional maximum number of results to return
	 * @returns Promise resolving to search results
	 */
	async search(
		queryVector: number[],
		directoryPrefix?: string,
		minScore?: number,
		maxResults?: number,
	): Promise<VectorStoreSearchResult[]> {
		try {
			// Validate query vector dimension
			if (queryVector.length !== this.vectorSize) {
				const errorMsg = `[QdrantVectorStore] Query vector dimension mismatch. Expected ${this.vectorSize}, got ${queryVector.length}. This usually happens when switching between embedding models with different dimensions. Please reindex your codebase.`
				console.error(errorMsg)
				throw new Error(errorMsg)
			}

			let filter:
				| {
						must: Array<{ key: string; match: { value: string } }>
						must_not?: Array<{ key: string; match: { value: string } }>
				  }
				| undefined = undefined

			if (directoryPrefix) {
				// Check if the path represents current directory
				const normalizedPrefix = path.posix.normalize(directoryPrefix.replace(/\\/g, "/"))
				// Note: path.posix.normalize("") returns ".", and normalize("./") returns "./"
				if (normalizedPrefix === "." || normalizedPrefix === "./") {
					// Don't create a filter - search entire workspace
					filter = undefined
				} else {
					// Remove leading "./" from paths like "./src" to normalize them
					const cleanedPrefix = path.posix.normalize(
						normalizedPrefix.startsWith("./") ? normalizedPrefix.slice(2) : normalizedPrefix,
					)
					const segments = cleanedPrefix.split("/").filter(Boolean)
					if (segments.length > 0) {
						filter = {
							must: segments.map((segment, index) => ({
								key: `pathSegments.${index}`,
								match: { value: segment },
							})),
						}
					}
				}
			}

			// Always exclude metadata points at query-time to avoid wasting top-k
			const metadataExclusion = {
				must_not: [{ key: "type", match: { value: "metadata" } }],
			}

			const mergedFilter = filter
				? { ...filter, must_not: [...(filter.must_not || []), ...metadataExclusion.must_not] }
				: metadataExclusion

			// Build search request based on whether collection uses named vectors
			const searchRequest: any = {
				filter: mergedFilter,
				score_threshold: minScore ?? DEFAULT_SEARCH_MIN_SCORE,
				limit: maxResults ?? DEFAULT_MAX_SEARCH_RESULTS,
				params: {
					hnsw_ef: 128,
					exact: false,
				},
				with_payload: {
					include: ["filePath", "codeChunk", "startLine", "endLine", "pathSegments"],
				},
			}

			// Add query vector with appropriate format
			if (this.vectorName) {
				// Use named vector format
				searchRequest.query = {
					[this.vectorName]: queryVector,
				}
			} else {
				// Use unnamed vector format
				searchRequest.query = queryVector
			}

			// Validate vector for invalid values
			const hasInvalidValues = queryVector.some((v) => !isFinite(v))
			if (hasInvalidValues) {
				console.error(`[QdrantVectorStore] WARNING: Query vector contains invalid values (NaN or Infinity)`)
				const invalidIndices = queryVector.map((v, i) => (!isFinite(v) ? i : -1)).filter((i) => i >= 0)
				console.error(
					`[QdrantVectorStore] Invalid value indices: ${invalidIndices.slice(0, 10).join(", ")}${invalidIndices.length > 10 ? "..." : ""}`,
				)
			}

			const operationResult = await this.client.query(this.collectionName, searchRequest)
			const filteredPoints = operationResult.points.filter((p) => this.isPayloadValid(p.payload))

			return filteredPoints as VectorStoreSearchResult[]
		} catch (error: any) {
			console.error("Failed to search points:", error)

			// Extract error details for better debugging
			if (error?.status === 400 && error.data) {
				console.error("[QdrantVectorStore] Qdrant error details:", JSON.stringify(error.data))
			}
			throw error
		}
	}

	/**
	 * Deletes points by file path
	 * @param filePath Path of the file to delete points for
	 */
	async deletePointsByFilePath(filePath: string): Promise<void> {
		return this.deletePointsByMultipleFilePaths([filePath])
	}

	async deletePointsByMultipleFilePaths(filePaths: string[]): Promise<void> {
		if (filePaths.length === 0) {
			return
		}

		try {
			// First check if the collection exists
			const collectionExists = await this.collectionExists()
			if (!collectionExists) {
				console.warn(
					`[QdrantVectorStore] Skipping deletion - collection "${this.collectionName}" does not exist`,
				)
				return
			}

			const workspaceRoot = this.workspacePath

			// Build filters using pathSegments to match the indexed fields
			const filters = filePaths.map((filePath) => {
				// IMPORTANT: Use the relative path to match what's stored in upsertPoints
				// upsertPoints stores the relative filePath, not the absolute path
				const relativePath = path.isAbsolute(filePath) ? path.relative(workspaceRoot, filePath) : filePath

				// Normalize the relative path
				const normalizedRelativePath = path.normalize(relativePath)

				// Split the path into segments like we do in upsertPoints
				const segments = normalizedRelativePath.split(path.sep).filter(Boolean)

				// Create a filter that matches all segments of the path
				// This ensures we only delete points that match the exact file path
				const mustConditions = segments.map((segment, index) => ({
					key: `pathSegments.${index}`,
					match: { value: segment },
				}))

				return { must: mustConditions }
			})

			// Use 'should' to match any of the file paths (OR condition)
			const filter = filters.length === 1 ? filters[0] : { should: filters }

			await this.client.delete(this.collectionName, {
				filter,
				wait: true,
			})
		} catch (error: any) {
			// Extract more detailed error information
			const errorMessage = error?.message || String(error)
			const errorStatus = error?.status || error?.response?.status || error?.statusCode
			const errorDetails = error?.response?.data || error?.data || ""

			console.error(`[QdrantVectorStore] Failed to delete points by file paths:`, {
				error: errorMessage,
				status: errorStatus,
				details: errorDetails,
				collection: this.collectionName,
				fileCount: filePaths.length,
				// Include first few file paths for debugging (avoid logging too many)
				samplePaths: filePaths.slice(0, 3),
			})
		}
	}

	/**
	 * Deletes the entire collection.
	 */
	async deleteCollection(): Promise<void> {
		try {
			// Check if collection exists before attempting deletion to avoid errors
			if (await this.collectionExists()) {
				await this.client.deleteCollection(this.collectionName)
			}
		} catch (error) {
			console.error(`[QdrantVectorStore] Failed to delete collection ${this.collectionName}:`, error)
			throw error // Re-throw to allow calling code to handle it
		}
	}

	/**
	 * Clears all points from the collection
	 */
	async clearCollection(): Promise<void> {
		try {
			await this.client.delete(this.collectionName, {
				filter: {
					must: [],
				},
				wait: true,
			})
		} catch (error) {
			console.error("Failed to clear collection:", error)
			throw error
		}
	}

	/**
	 * Checks if the collection exists
	 * @returns Promise resolving to boolean indicating if the collection exists
	 */
	async collectionExists(): Promise<boolean> {
		const collectionInfo = await this.getCollectionInfo()
		return collectionInfo !== null
	}

	/**
	 * Checks if the collection exists and has indexed points
	 * @returns Promise resolving to boolean indicating if the collection exists and has points
	 */
	async hasIndexedData(): Promise<boolean> {
		try {
			const collectionInfo = await this.getCollectionInfo()
			if (!collectionInfo) {
				return false
			}
			// Check if the collection has any points indexed
			const pointsCount = collectionInfo.points_count ?? 0
			if (pointsCount === 0) {
				return false
			}

			// Check if the indexing completion marker exists
			// Use a deterministic UUID generated from a constant string
			const metadataId = uuidv5("__indexing_metadata__", QDRANT_CODE_BLOCK_NAMESPACE)
			const metadataPoints = await this.client.retrieve(this.collectionName, {
				ids: [metadataId],
			})

			// If marker exists, use it to determine completion status
			if (metadataPoints.length > 0) {
				return metadataPoints[0].payload?.indexing_complete === true
			}

			// Backward compatibility: No marker exists (old index or pre-marker version)
			// Fall back to old logic - assume complete if collection has points
			console.log(
				"[QdrantVectorStore] No indexing metadata marker found. Using backward compatibility mode (checking points_count > 0).",
			)
			return pointsCount > 0
		} catch (error) {
			console.warn("[QdrantVectorStore] Failed to check if collection has data:", error)
			return false
		}
	}

	/**
	 * Marks the indexing process as complete by storing metadata
	 * Should be called after a successful full workspace scan or incremental scan
	 */
	async markIndexingComplete(): Promise<void> {
		try {
			// Create a metadata point with a deterministic UUID to mark indexing as complete
			// Use uuidv5 to generate a consistent UUID from a constant string
			const metadataId = uuidv5("__indexing_metadata__", QDRANT_CODE_BLOCK_NAMESPACE)

			await this.client.upsert(this.collectionName, {
				points: [
					{
						id: metadataId,
						vector: new Array(this.vectorSize).fill(0),
						payload: {
							type: "metadata",
							indexing_complete: true,
							completed_at: Date.now(),
						},
					},
				],
				wait: true,
			})
			console.log("[QdrantVectorStore] Marked indexing as complete")
		} catch (error) {
			console.error("[QdrantVectorStore] Failed to mark indexing as complete:", error)
			throw error
		}
	}

	/**
	 * Marks the indexing process as incomplete by storing metadata
	 * Should be called at the start of indexing to indicate work in progress
	 */
	async markIndexingIncomplete(): Promise<void> {
		try {
			// Create a metadata point with a deterministic UUID to mark indexing as incomplete
			// Use uuidv5 to generate a consistent UUID from a constant string
			const metadataId = uuidv5("__indexing_metadata__", QDRANT_CODE_BLOCK_NAMESPACE)

			await this.client.upsert(this.collectionName, {
				points: [
					{
						id: metadataId,
						vector: new Array(this.vectorSize).fill(0),
						payload: {
							type: "metadata",
							indexing_complete: false,
							started_at: Date.now(),
						},
					},
				],
				wait: true,
			})
			console.log("[QdrantVectorStore] Marked indexing as incomplete (in progress)")
		} catch (error) {
			console.error("[QdrantVectorStore] Failed to mark indexing as incomplete:", error)
			throw error
		}
	}
}<|MERGE_RESOLUTION|>--- conflicted
+++ resolved
@@ -330,11 +330,7 @@
 	 * Creates payload indexes for the collection, handling errors gracefully.
 	 */
 	private async _createPayloadIndexes(): Promise<void> {
-<<<<<<< HEAD
-		// Create index for the "type" field (used to filter out metadata documents)
-=======
 		// Create index for the 'type' field to enable metadata filtering
->>>>>>> d8af4268
 		try {
 			await this.client.createPayloadIndex(this.collectionName, {
 				field_name: "type",
@@ -344,21 +340,13 @@
 			const errorMessage = (indexError?.message || "").toLowerCase()
 			if (!errorMessage.includes("already exists")) {
 				console.warn(
-<<<<<<< HEAD
-					`[QdrantVectorStore] Could not create payload index for 'type' on ${this.collectionName}. Details:`,
-=======
 					`[QdrantVectorStore] Could not create payload index for type on ${this.collectionName}. Details:`,
->>>>>>> d8af4268
 					indexError?.message || indexError,
 				)
 			}
 		}
 
-<<<<<<< HEAD
-		// Create indexes for path segments (for directory filtering)
-=======
 		// Create indexes for pathSegments fields
->>>>>>> d8af4268
 		for (let i = 0; i <= 4; i++) {
 			try {
 				await this.client.createPayloadIndex(this.collectionName, {
