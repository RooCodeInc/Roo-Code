--- conflicted
+++ resolved
@@ -53,11 +53,7 @@
 	describe("constructor", () => {
 		it("should initialize with ContextProxy", () => {
 			expect(configManager).toBeDefined()
-<<<<<<< HEAD
 			expect(configManager.isFeatureEnabled).toBe(false)
-=======
-			expect(configManager.isFeatureEnabled).toBe(true)
->>>>>>> 44423975
 			expect(configManager.currentEmbedderProvider).toBe("openai")
 		})
 	})
@@ -102,44 +98,6 @@
 
 			const result = await configManager.loadConfiguration()
 
-<<<<<<< HEAD
-			// Roo is the default provider but requires authentication to be configured
-			// Since there's no session token in the test environment, isConfigured is false
-			expect(result.currentConfig.isConfigured).toBe(false)
-			expect(result.currentConfig.embedderProvider).toBe("openai")
-			expect(result.currentConfig.modelId).toBeUndefined()
-			expect(result.currentConfig.openAiOptions).toEqual({ openAiNativeApiKey: "" })
-			expect(result.currentConfig.ollamaOptions).toEqual({ ollamaBaseUrl: "" })
-			expect(result.currentConfig.qdrantUrl).toBe("http://localhost:6333")
-			expect(result.currentConfig.qdrantApiKey).toBe("")
-			expect(result.currentConfig.searchMinScore).toBe(0.4)
-			expect(result.requiresRestart).toBe(false)
-		})
-
-		// it("should return isConfigured=true for Roo provider when authenticated", async () => {
-		// 	// Mock CloudService to return an authenticated session
-		// 	mockedCloudService.hasInstance.mockReturnValue(true)
-		// 	;(mockedCloudService.instance.authService?.getSessionToken as ReturnType<typeof vi.fn>).mockReturnValue(
-		// 		"valid-session-token",
-		// 	)
-
-		// 	mockContextProxy.getGlobalState.mockReturnValue({
-		// 		codebaseIndexEnabled: true,
-		// 		codebaseIndexQdrantUrl: "http://localhost:6333",
-		// 		codebaseIndexEmbedderProvider: "roo",
-		// 	})
-		// 	mockContextProxy.getSecret.mockReturnValue(undefined)
-
-		// 	configManager = new CodeIndexConfigManager(mockContextProxy)
-		// 	const result = await configManager.loadConfiguration()
-
-		// 	expect(result.currentConfig.isConfigured).toBe(true)
-		// 	expect(result.currentConfig.embedderProvider).toBe("roo")
-
-		// 	// Reset the mock
-		// 	mockedCloudService.hasInstance.mockReturnValue(false)
-		// })
-=======
 			expect(result.currentConfig).toEqual({
 				isConfigured: false,
 				embedderProvider: "openai",
@@ -152,7 +110,6 @@
 			})
 			expect(result.requiresRestart).toBe(false)
 		})
->>>>>>> 44423975
 
 		it("should load configuration from globalState and secrets", async () => {
 			const mockGlobalState = {
