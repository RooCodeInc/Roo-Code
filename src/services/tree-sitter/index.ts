import * as fs from "fs/promises"
import * as path from "path"
import { LanguageParser, loadRequiredLanguageParsers } from "./languageParser"
import { fileExistsAtPath } from "../../utils/fs"
import { parseMarkdown } from "./markdownParser"
import { RooIgnoreController } from "../../core/ignore/RooIgnoreController"
import { QueryCapture } from "web-tree-sitter"
import { readFileWithEncodingDetection } from "../../utils/encoding"

// Private constant
const DEFAULT_MIN_COMPONENT_LINES_VALUE = 4

// Getter function for MIN_COMPONENT_LINES (for easier testing)
let currentMinComponentLines = DEFAULT_MIN_COMPONENT_LINES_VALUE

/**
 * Get the current minimum number of lines for a component to be included
 */
export function getMinComponentLines(): number {
	return currentMinComponentLines
}

/**
 * Set the minimum number of lines for a component (for testing)
 */
export function setMinComponentLines(value: number): void {
	currentMinComponentLines = value
}

const extensions = [
	"tla",
	"js",
	"jsx",
	"ts",
	"vue",
	"tsx",
	"py",
	// Rust
	"rs",
	"go",
	// C
	"c",
	"h",
	// C++
	"cpp",
	"hpp",
	// C#
	"cs",
	// Ruby
	"rb",
	"java",
	"php",
	"swift",
	// Solidity
	"sol",
	// Kotlin
	"kt",
	"kts",
	// Elixir
	"ex",
	"exs",
	// Elisp
	"el",
	// HTML
	"html",
	"htm",
	// Markdown
	"md",
	"markdown",
	// JSON
	"json",
	// CSS
	"css",
	// SystemRDL
	"rdl",
	// OCaml
	"ml",
	"mli",
	// Lua
	"lua",
	// Scala
	"scala",
	// TOML
	"toml",
	// Zig
	"zig",
	// Elm
	"elm",
	// Embedded Template
	"ejs",
	"erb",
	// Visual Basic .NET
	"vb",
].map((e) => `.${e}`)

export { extensions }

export async function parseSourceCodeDefinitionsForFile(
	filePath: string,
	rooIgnoreController?: RooIgnoreController,
): Promise<string | undefined> {
	// check if the file exists
	const fileExists = await fileExistsAtPath(path.resolve(filePath))
	if (!fileExists) {
		return "This file does not exist or you do not have permission to access it."
	}

	// Get file extension to determine parser
	const ext = path.extname(filePath).toLowerCase()
	// Check if the file extension is supported
	if (!extensions.includes(ext)) {
		return undefined
	}

	// Special case for markdown files
	if (ext === ".md" || ext === ".markdown") {
		// Check if we have permission to access this file
		if (rooIgnoreController && !rooIgnoreController.validateAccess(filePath)) {
			return undefined
		}

		// Read file content
		const fileContent = await readFileWithEncodingDetection(filePath)

		// Split the file content into individual lines
		const lines = fileContent.split("\n")

		// Parse markdown content to get captures
		const markdownCaptures = parseMarkdown(fileContent)

		// Process the captures
		const markdownDefinitions = processCaptures(markdownCaptures, lines, "markdown")

		if (markdownDefinitions) {
			return `# ${path.basename(filePath)}\n${markdownDefinitions}`
		}
		return undefined
	}

	// For other file types, load parser and use tree-sitter
	const languageParsers = await loadRequiredLanguageParsers([filePath])

	// Parse the file if we have a parser for it
	const definitions = await parseFile(filePath, languageParsers, rooIgnoreController)
	if (definitions) {
		return `# ${path.basename(filePath)}\n${definitions}`
	}

	return undefined
}

<<<<<<< HEAD
// TODO: implement caching behavior to avoid having to keep analyzing project for new tasks.
export async function parseSourceCodeForDefinitionsTopLevel(
	dirPath: string,
	rooIgnoreController?: RooIgnoreController,
): Promise<string> {
	// check if the path exists
	const dirExists = await fileExistsAtPath(path.resolve(dirPath))
	if (!dirExists) {
		return "This directory does not exist or you do not have permission to access it."
	}

	// Get all files at top level (not gitignored)
	const [allFiles, _] = await listFiles(dirPath, false, 200)

	let result = ""

	// Separate files to parse and remaining files
	const { filesToParse } = separateFiles(allFiles)

	// Filter filepaths for access if controller is provided
	const allowedFilesToParse = rooIgnoreController ? rooIgnoreController.filterPaths(filesToParse) : filesToParse

	// Separate markdown files from other files
	const markdownFiles: string[] = []
	const otherFiles: string[] = []

	for (const file of allowedFilesToParse) {
		const ext = path.extname(file).toLowerCase()
		if (ext === ".md" || ext === ".markdown") {
			markdownFiles.push(file)
		} else {
			otherFiles.push(file)
		}
	}

	// Load language parsers only for non-markdown files
	const languageParsers = await loadRequiredLanguageParsers(otherFiles)

	// Process markdown files
	for (const file of markdownFiles) {
		// Check if we have permission to access this file
		if (rooIgnoreController && !rooIgnoreController.validateAccess(file)) {
			continue
		}

		try {
			// Read file content
			const fileContent = await readFileWithEncodingDetection(file)

			// Split the file content into individual lines
			const lines = fileContent.split("\n")

			// Parse markdown content to get captures
			const markdownCaptures = parseMarkdown(fileContent)

			// Process the captures
			const markdownDefinitions = processCaptures(markdownCaptures, lines, "markdown")

			if (markdownDefinitions) {
				result += `# ${path.relative(dirPath, file).toPosix()}\n${markdownDefinitions}\n`
			}
		} catch (error) {
			console.log(`Error parsing markdown file: ${error}\n`)
		}
	}

	// Process other files using tree-sitter
	for (const file of otherFiles) {
		const definitions = await parseFile(file, languageParsers, rooIgnoreController)
		if (definitions) {
			result += `# ${path.relative(dirPath, file).toPosix()}\n${definitions}\n`
		}
	}

	return result ? result : "No source code definitions found."
}

function separateFiles(allFiles: string[]): { filesToParse: string[]; remainingFiles: string[] } {
	const filesToParse = allFiles.filter((file) => extensions.includes(path.extname(file))).slice(0, 50) // 50 files max
	const remainingFiles = allFiles.filter((file) => !filesToParse.includes(file))
	return { filesToParse, remainingFiles }
}

=======
>>>>>>> a1d3a43a
/*
Parsing files using tree-sitter

1. Parse the file content into an AST (Abstract Syntax Tree) using the appropriate language grammar (set of rules that define how the components of a language like keywords, expressions, and statements can be combined to create valid programs).
2. Create a query using a language-specific query string, and run it against the AST's root node to capture specific syntax elements.
    - We use tag queries to identify named entities in a program, and then use a syntax capture to label the entity and its name. A notable example of this is GitHub's search-based code navigation.
	- Our custom tag queries are based on tree-sitter's default tag queries, but modified to only capture definitions.
3. Sort the captures by their position in the file, output the name of the definition, and format by i.e. adding "|----\n" for gaps between captured sections.

This approach allows us to focus on the most relevant parts of the code (defined by our language-specific queries) and provides a concise yet informative view of the file's structure and key elements.

- https://github.com/tree-sitter/node-tree-sitter/blob/master/test/query_test.js
- https://github.com/tree-sitter/tree-sitter/blob/master/lib/binding_web/test/query-test.js
- https://github.com/tree-sitter/tree-sitter/blob/master/lib/binding_web/test/helper.js
- https://tree-sitter.github.io/tree-sitter/code-navigation-systems
*/
/**
 * Parse a file and extract code definitions using tree-sitter
 *
 * @param filePath - Path to the file to parse
 * @param languageParsers - Map of language parsers
 * @param rooIgnoreController - Optional controller to check file access permissions
 * @returns A formatted string with code definitions or null if no definitions found
 */

/**
 * Process captures from tree-sitter or markdown parser
 *
 * @param captures - The captures to process
 * @param lines - The lines of the file
 * @param minComponentLines - Minimum number of lines for a component to be included
 * @returns A formatted string with definitions
 */
function processCaptures(captures: QueryCapture[], lines: string[], language: string): string | null {
	// Determine if HTML filtering is needed for this language
	const needsHtmlFiltering = ["jsx", "tsx"].includes(language)

	// Filter function to exclude HTML elements if needed
	const isNotHtmlElement = (line: string): boolean => {
		if (!needsHtmlFiltering) return true
		// Common HTML elements pattern
		const HTML_ELEMENTS = /^[^A-Z]*<\/?(?:div|span|button|input|h[1-6]|p|a|img|ul|li|form)\b/
		const trimmedLine = line.trim()
		return !HTML_ELEMENTS.test(trimmedLine)
	}

	// No definitions found
	if (captures.length === 0) {
		return null
	}

	let formattedOutput = ""

	// Sort captures by their start position
	captures.sort((a, b) => a.node.startPosition.row - b.node.startPosition.row)

	// Track already processed lines to avoid duplicates
	const processedLines = new Set<string>()

	// First pass - categorize captures by type
	captures.forEach((capture) => {
		const { node, name } = capture

		// Skip captures that don't represent definitions
		if (!name.includes("definition") && !name.includes("name")) {
			return
		}

		// Get the parent node that contains the full definition
		const definitionNode = name.includes("name") ? node.parent : node
		if (!definitionNode) return

		// Get the start and end lines of the full definition
		const startLine = definitionNode.startPosition.row
		const endLine = definitionNode.endPosition.row
		const lineCount = endLine - startLine + 1

		// Skip components that don't span enough lines
		if (lineCount < getMinComponentLines()) {
			return
		}

		// Create unique key for this definition based on line range
		// This ensures we don't output the same line range multiple times
		const lineKey = `${startLine}-${endLine}`

		// Skip already processed lines
		if (processedLines.has(lineKey)) {
			return
		}

		// Check if this is a valid component definition (not an HTML element)
		const startLineContent = lines[startLine].trim()

		// Special handling for component name definitions
		if (name.includes("name.definition")) {
			// Extract component name
			const componentName = node.text

			// Add component name to output regardless of HTML filtering
			if (!processedLines.has(lineKey) && componentName) {
				formattedOutput += `${startLine + 1}--${endLine + 1} | ${lines[startLine]}\n`
				processedLines.add(lineKey)
			}
		}
		// For other component definitions
		else if (isNotHtmlElement(startLineContent)) {
			formattedOutput += `${startLine + 1}--${endLine + 1} | ${lines[startLine]}\n`
			processedLines.add(lineKey)

			// If this is part of a larger definition, include its non-HTML context
			if (node.parent && node.parent.lastChild) {
				const contextEnd = node.parent.lastChild.endPosition.row
				const contextSpan = contextEnd - node.parent.startPosition.row + 1

				// Only include context if it spans multiple lines
				if (contextSpan >= getMinComponentLines()) {
					// Add the full range first
					const rangeKey = `${node.parent.startPosition.row}-${contextEnd}`
					if (!processedLines.has(rangeKey)) {
						formattedOutput += `${node.parent.startPosition.row + 1}--${contextEnd + 1} | ${lines[node.parent.startPosition.row]}\n`
						processedLines.add(rangeKey)
					}
				}
			}
		}
	})

	if (formattedOutput.length > 0) {
		return formattedOutput
	}

	return null
}

/**
 * Parse a file and extract code definitions using tree-sitter
 *
 * @param filePath - Path to the file to parse
 * @param languageParsers - Map of language parsers
 * @param rooIgnoreController - Optional controller to check file access permissions
 * @returns A formatted string with code definitions or null if no definitions found
 */
async function parseFile(
	filePath: string,
	languageParsers: LanguageParser,
	rooIgnoreController?: RooIgnoreController,
): Promise<string | null> {
	// Check if we have permission to access this file
	if (rooIgnoreController && !rooIgnoreController.validateAccess(filePath)) {
		return null
	}

	// Read file content
	const fileContent = await readFileWithEncodingDetection(filePath)
	const extLang = path.extname(filePath).toLowerCase().slice(1)

	// Check if we have a parser for this file type
	const { parser, query } = languageParsers[extLang] || {}
	if (!parser || !query) {
		return `Unsupported file type: ${filePath}`
	}

	try {
		// Parse the file content into an Abstract Syntax Tree (AST)
		const tree = parser.parse(fileContent)

		// Apply the query to the AST and get the captures
		const captures = tree ? query.captures(tree.rootNode) : []

		// Split the file content into individual lines
		const lines = fileContent.split("\n")

		// Process the captures
		return processCaptures(captures, lines, extLang)
	} catch (error) {
		console.log(`Error parsing file: ${error}\n`)
		// Return null on parsing error to avoid showing error messages in the output
		return null
	}
}<|MERGE_RESOLUTION|>--- conflicted
+++ resolved
@@ -149,92 +149,6 @@
 	return undefined
 }
 
-<<<<<<< HEAD
-// TODO: implement caching behavior to avoid having to keep analyzing project for new tasks.
-export async function parseSourceCodeForDefinitionsTopLevel(
-	dirPath: string,
-	rooIgnoreController?: RooIgnoreController,
-): Promise<string> {
-	// check if the path exists
-	const dirExists = await fileExistsAtPath(path.resolve(dirPath))
-	if (!dirExists) {
-		return "This directory does not exist or you do not have permission to access it."
-	}
-
-	// Get all files at top level (not gitignored)
-	const [allFiles, _] = await listFiles(dirPath, false, 200)
-
-	let result = ""
-
-	// Separate files to parse and remaining files
-	const { filesToParse } = separateFiles(allFiles)
-
-	// Filter filepaths for access if controller is provided
-	const allowedFilesToParse = rooIgnoreController ? rooIgnoreController.filterPaths(filesToParse) : filesToParse
-
-	// Separate markdown files from other files
-	const markdownFiles: string[] = []
-	const otherFiles: string[] = []
-
-	for (const file of allowedFilesToParse) {
-		const ext = path.extname(file).toLowerCase()
-		if (ext === ".md" || ext === ".markdown") {
-			markdownFiles.push(file)
-		} else {
-			otherFiles.push(file)
-		}
-	}
-
-	// Load language parsers only for non-markdown files
-	const languageParsers = await loadRequiredLanguageParsers(otherFiles)
-
-	// Process markdown files
-	for (const file of markdownFiles) {
-		// Check if we have permission to access this file
-		if (rooIgnoreController && !rooIgnoreController.validateAccess(file)) {
-			continue
-		}
-
-		try {
-			// Read file content
-			const fileContent = await readFileWithEncodingDetection(file)
-
-			// Split the file content into individual lines
-			const lines = fileContent.split("\n")
-
-			// Parse markdown content to get captures
-			const markdownCaptures = parseMarkdown(fileContent)
-
-			// Process the captures
-			const markdownDefinitions = processCaptures(markdownCaptures, lines, "markdown")
-
-			if (markdownDefinitions) {
-				result += `# ${path.relative(dirPath, file).toPosix()}\n${markdownDefinitions}\n`
-			}
-		} catch (error) {
-			console.log(`Error parsing markdown file: ${error}\n`)
-		}
-	}
-
-	// Process other files using tree-sitter
-	for (const file of otherFiles) {
-		const definitions = await parseFile(file, languageParsers, rooIgnoreController)
-		if (definitions) {
-			result += `# ${path.relative(dirPath, file).toPosix()}\n${definitions}\n`
-		}
-	}
-
-	return result ? result : "No source code definitions found."
-}
-
-function separateFiles(allFiles: string[]): { filesToParse: string[]; remainingFiles: string[] } {
-	const filesToParse = allFiles.filter((file) => extensions.includes(path.extname(file))).slice(0, 50) // 50 files max
-	const remainingFiles = allFiles.filter((file) => !filesToParse.includes(file))
-	return { filesToParse, remainingFiles }
-}
-
-=======
->>>>>>> a1d3a43a
 /*
 Parsing files using tree-sitter
 
