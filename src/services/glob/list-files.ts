import os from "os"
import * as path from "path"
import * as fs from "fs"
import simpleGit, { SimpleGit } from "simple-git"
import { globSync } from "glob"
import ignore from "ignore"
import { arePathsEqual, getWorkspacePath } from "../../utils/path"
import { isPathInIgnoredDirectory } from "./ignore-utils"

function normalizePath(p: string): string {
	return p.replace(/\\/g, "/")
}

/**
 * List files and directories in a given path, with options for recursion and limits.
 * This function respects .gitignore rules and a hardcoded list of ignored directory names.
 *
 * @param dirPath - Directory path to list files from.
 * @param recursive - Whether to recursively list files in subdirectories.
 * @param limit - Maximum number of files to return.
 * @returns A tuple containing an array of file paths and a boolean indicating if the limit was reached.
 */
export async function listFiles(dirPath: string, recursive: boolean, limit: number): Promise<[string[], boolean]> {
<<<<<<< HEAD
	const workspacePath = getWorkspacePath()
	const absoluteDirPath = path.resolve(dirPath)
=======
	// Early return for limit of 0 - no need to scan anything
	if (limit === 0) {
		return [[], false]
	}

	// Handle special directories
	const specialResult = await handleSpecialDirectories(dirPath)
>>>>>>> 5b1ca51e

	const specialResult = handleSpecialDirectories(absoluteDirPath)
	if (specialResult) {
		// Normalizing path for consistency before returning.
		const normalizedPaths = specialResult[0].map(normalizePath)
		return [normalizedPaths, specialResult[1]]
	}

	const git = simpleGit(workspacePath)
	let allAbsolutePaths: string[]

	if (recursive) {
		allAbsolutePaths = await listAllFilesRecursively(absoluteDirPath, git, workspacePath, limit + 1)
	} else {
		allAbsolutePaths = await listNonRecursive(absoluteDirPath, git, workspacePath)
	}

	// Filter out any empty strings and apply the custom ignore list as a final pass.
	const finalPaths = allAbsolutePaths.filter((p) => p && !isPathInIgnoredDirectory(p)).map(normalizePath)

	const trimmed = finalPaths.slice(0, limit)
	return [trimmed, finalPaths.length > limit]
}

/**
 * Handle special directories (root, home) that should not be fully listed.
 * This is a synchronous function as it doesn't perform I/O.
 */
function handleSpecialDirectories(absolutePath: string): [string[], boolean] | null {
	// Do not allow listing files in root directory
	if (arePathsEqual(path.dirname(absolutePath), absolutePath)) {
		return [[absolutePath], false]
	}

	// Do not allow listing files in home directory
	const homeDir = os.homedir()
	if (arePathsEqual(absolutePath, homeDir)) {
		return [[homeDir], false]
	}

	return null
}

/**
 * Recursively lists all files using the highly optimized `git ls-files` command.
 * Falls back to a manual filesystem walk if the git command fails.
 */
async function listAllFilesRecursively(
	dir: string,
	git: SimpleGit,
	workspacePath: string,
	limit: number,
): Promise<string[]> {
	try {
		// Use git ls-files for a massive performance boost.
		// --cached: All files tracked by git.
		// --others: All untracked files.
		// --exclude-standard: Respects .gitignore, .git/info/exclude, and global git config.
		const relativeDir = path.relative(workspacePath, dir)
		const args = ["ls-files", "--cached", "--others", "--exclude-standard"]
		// Scope the search to the target directory for efficiency
		if (relativeDir) {
			args.push(relativeDir)
		}

		const result = await git.raw(args)

		if (!result) return []

		return result
			.split("\n")
			.filter(Boolean) // Filter out empty lines
			.map((p) => path.join(workspacePath, p))
	} catch (error) {
		// Fallback to the manual method if git ls-files fails
		// (e.g., not a git repo, or an error with the command).
		console.warn("`git ls-files` failed, falling back to manual file search:", error)
		return listAllFilesRecursivelyWithFs(dir, git, workspacePath, limit)
	}
}

/**
 * A fallback recursive file lister that manually walks the filesystem.
 * This is slower but works if Git is not available or fails.
 */
async function listAllFilesRecursivelyWithFs(
	dir: string,
	_git: SimpleGit,
	workspacePath: string,
	limit: number,
): Promise<string[]> {
	const result: string[] = []
	const queue: string[] = [dir]

	// Create ignore instance using all .gitignore files in the workspace
	const ig = createGitignoreFilter(workspacePath)

	while (queue.length > 0 && result.length < limit) {
		const currentDir = queue.shift()!

		// Pre-check if the directory itself is ignored by custom ignore logic
		if (isPathInIgnoredDirectory(currentDir)) {
			continue
		}

		let entries: fs.Dirent[]
		try {
			entries = await fs.promises.readdir(currentDir, { withFileTypes: true })
		} catch (err) {
			continue // Skip unreadable directories
		}

		for (const entry of entries) {
			const fullPath = path.join(currentDir, entry.name)
			const relPath = path.relative(workspacePath, fullPath).replace(/\\/g, "/")
			if (ig.ignores(relPath)) {
				if (entry.isDirectory()) {
					// Still need to recurse into subdirectories to find non-ignored children
					continue
				}
				continue
			}
			if (entry.isDirectory()) {
				queue.push(fullPath)
			} else {
				result.push(fullPath)
				if (result.length >= limit) {
					break
				}
			}
		}
	}
	return result
}

/**
 * Creates a filter function that respects nested .gitignore files.
 * @param {string} rootDir - The root directory to start scanning from.
 * @returns {import('ignore').Ignore} An ignore instance pre-populated with rules.
 */
function createGitignoreFilter(rootDir: string) {
	const ig = ignore()

	// Find all .gitignore files recursively
	const gitignoreFiles = globSync("**/.gitignore", {
		cwd: rootDir,
		dot: true,
		ignore: ["**/node_modules/**"],
	})

	// Add rules from the root .gitignore first, if it exists
	const rootGitignorePath = path.join(rootDir, ".gitignore")
	if (fs.existsSync(rootGitignorePath)) {
		const rootGitignoreContent = fs.readFileSync(rootGitignorePath, "utf8")
		ig.add(rootGitignoreContent)
	}

	// Process nested .gitignore files
	for (const gitignorePath of gitignoreFiles) {
		// We already handled the root one
		if (path.normalize(gitignorePath) === ".gitignore") {
			continue
		}

		const gitignoreContent = fs.readFileSync(path.join(rootDir, gitignorePath), "utf8")
		const gitignoreDir = path.dirname(gitignorePath)

		// Parse lines and make patterns relative to the rootDir
		const patterns = gitignoreContent
			.split(/\r?\n/)
			.filter((line) => line.trim() !== "" && !line.startsWith("#"))
			.map((pattern) => {
				const isNegated = pattern.startsWith("!")
				if (isNegated) {
					pattern = pattern.slice(1)
				}
				const fullPattern = path.join(gitignoreDir, pattern).replace(/\\/g, "/")
				return isNegated ? `!${fullPattern}` : fullPattern
			})

		ig.add(patterns)
	}

	return ig
}

/**
 * List only top-level files and directories, filtering out ignored ones.
 */
async function listNonRecursive(dir: string, _git: SimpleGit, workspacePath: string): Promise<string[]> {
	const entries = await fs.promises.readdir(dir, { withFileTypes: true })
	const ig = createGitignoreFilter(workspacePath)

	const result: string[] = []
	for (const entry of entries) {
		const fullPath = path.join(dir, entry.name)
		const relPath = path.relative(workspacePath, fullPath).replace(/\\/g, "/")
		if (!ig.ignores(relPath) && !isPathInIgnoredDirectory(fullPath)) {
			result.push(fullPath)
		}
	}
	return result
}<|MERGE_RESOLUTION|>--- conflicted
+++ resolved
@@ -21,18 +21,13 @@
  * @returns A tuple containing an array of file paths and a boolean indicating if the limit was reached.
  */
 export async function listFiles(dirPath: string, recursive: boolean, limit: number): Promise<[string[], boolean]> {
-<<<<<<< HEAD
-	const workspacePath = getWorkspacePath()
-	const absoluteDirPath = path.resolve(dirPath)
-=======
 	// Early return for limit of 0 - no need to scan anything
 	if (limit === 0) {
 		return [[], false]
 	}
 
-	// Handle special directories
-	const specialResult = await handleSpecialDirectories(dirPath)
->>>>>>> 5b1ca51e
+	const workspacePath = getWorkspacePath()
+	const absoluteDirPath = path.resolve(dirPath)
 
 	const specialResult = handleSpecialDirectories(absoluteDirPath)
 	if (specialResult) {
