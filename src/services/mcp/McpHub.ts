--- conflicted
+++ resolved
@@ -1170,17 +1170,6 @@
 		shouldAllow: boolean,
 	): Promise<void> {
 		try {
-<<<<<<< HEAD
-			const settingsPath = await this.getMcpSettingsFilePath()
-			// Normalize path for cross-platform compatibility
-			// Use a consistent path format for both reading and writing
-			const normalizedPath = process.platform === "win32" ? settingsPath.replace(/\\/g, "/") : settingsPath
-
-			const content = await fs.readFile(normalizedPath, "utf-8")
-			const config = JSON.parse(content)
-
-			// Ensure mcpServers exists
-=======
 			// Find the connection with matching name and source
 			const connection = this.findConnection(serverName, source)
 
@@ -1202,29 +1191,26 @@
 				configPath = await this.getMcpSettingsFilePath()
 			}
 
+			// Normalize path for cross-platform compatibility
+			// Use a consistent path format for both reading and writing
+			const normalizedPath = process.platform === "win32" ? configPath.replace(/\\/g, "/") : configPath
+
 			// Read the appropriate config file
-			const content = await fs.readFile(configPath, "utf-8")
+			const content = await fs.readFile(normalizedPath, "utf-8")
 			const config = JSON.parse(content)
 
 			// Initialize mcpServers if it doesn't exist
->>>>>>> 73fe5818
 			if (!config.mcpServers) {
 				config.mcpServers = {}
 			}
 
-<<<<<<< HEAD
-			// Ensure server config exists
+			// Initialize server config if it doesn't exist
 			if (!config.mcpServers[serverName]) {
 				config.mcpServers[serverName] = {
 					type: "stdio",
 					command: "node",
-					args: ["test.js"],
-				}
-=======
-			// Initialize server config if it doesn't exist
-			if (!config.mcpServers[serverName]) {
-				config.mcpServers[serverName] = {}
->>>>>>> 73fe5818
+					args: [], // Default to an empty array; can be set later if needed
+				}
 			}
 
 			// Initialize alwaysAllow if it doesn't exist
@@ -1244,12 +1230,7 @@
 			}
 
 			// Write updated config back to file
-<<<<<<< HEAD
-			const configToWrite = JSON.stringify(config, null, 2)
-			await fs.writeFile(normalizedPath, configToWrite)
-=======
-			await fs.writeFile(configPath, JSON.stringify(config, null, 2))
->>>>>>> 73fe5818
+			await fs.writeFile(normalizedPath, JSON.stringify(config, null, 2))
 
 			// Update the tools list to reflect the change
 			if (connection) {
