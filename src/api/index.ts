import { Anthropic } from "@anthropic-ai/sdk"

import type { ProviderSettings, ModelInfo } from "@roo-code/types"

import { ApiStream } from "./transform/stream"

import {
	GlamaHandler,
	AnthropicHandler,
	AwsBedrockHandler,
	OpenRouterHandler,
	VertexHandler,
	AnthropicVertexHandler,
	OpenAiHandler,
	OllamaHandler,
	LmStudioHandler,
	GeminiHandler,
	OpenAiNativeHandler,
	DeepSeekHandler,
	MoonshotHandler,
	MistralHandler,
	VsCodeLmHandler,
	UnboundHandler,
	RequestyHandler,
	HumanRelayHandler,
	FakeAIHandler,
	XAIHandler,
	GroqHandler,
	ChutesHandler,
	LiteLLMHandler,
	ArchGwHandler,
	ClaudeCodeHandler,
} from "./providers"

export interface SingleCompletionHandler {
	completePrompt(prompt: string): Promise<string>
}

export interface ApiHandlerCreateMessageMetadata {
	mode?: string
	taskId: string
}

export interface ApiHandler {
	createMessage(
		systemPrompt: string,
		messages: Anthropic.Messages.MessageParam[],
		metadata?: ApiHandlerCreateMessageMetadata,
	): ApiStream

	getModel(): { id: string; info: ModelInfo }

	/**
	 * Counts tokens for content blocks
	 * All providers extend BaseProvider which provides a default tiktoken implementation,
	 * but they can override this to use their native token counting endpoints
	 *
	 * @param content The content to count tokens for
	 * @returns A promise resolving to the token count
	 */
	countTokens(content: Array<Anthropic.Messages.ContentBlockParam>): Promise<number>
}

export function buildApiHandler(configuration: ProviderSettings): ApiHandler {
	const { apiProvider, ...options } = configuration

	switch (apiProvider) {
		case "anthropic":
			return new AnthropicHandler(options)
		case "claude-code":
			return new ClaudeCodeHandler(options)
		case "glama":
			return new GlamaHandler(options)
		case "openrouter":
			return new OpenRouterHandler(options)
		case "bedrock":
			return new AwsBedrockHandler(options)
		case "vertex":
			return options.apiModelId?.startsWith("claude")
				? new AnthropicVertexHandler(options)
				: new VertexHandler(options)
		case "openai":
			return new OpenAiHandler(options)
		case "ollama":
			return new OllamaHandler(options)
		case "lmstudio":
			return new LmStudioHandler(options)
		case "gemini":
			return new GeminiHandler(options)
		case "openai-native":
			return new OpenAiNativeHandler(options)
		case "deepseek":
			return new DeepSeekHandler(options)
<<<<<<< HEAD
		case "archgw":
			return new ArchGwHandler(options)
=======
		case "moonshot":
			return new MoonshotHandler(options)
>>>>>>> df6c57d2
		case "vscode-lm":
			return new VsCodeLmHandler(options)
		case "mistral":
			return new MistralHandler(options)
		case "unbound":
			return new UnboundHandler(options)
		case "requesty":
			return new RequestyHandler(options)
		case "human-relay":
			return new HumanRelayHandler()
		case "fake-ai":
			return new FakeAIHandler(options)
		case "xai":
			return new XAIHandler(options)
		case "groq":
			return new GroqHandler(options)
		case "chutes":
			return new ChutesHandler(options)
		case "litellm":
			return new LiteLLMHandler(options)
		default:
			apiProvider satisfies "gemini-cli" | undefined
			return new AnthropicHandler(options)
	}
}<|MERGE_RESOLUTION|>--- conflicted
+++ resolved
@@ -91,13 +91,10 @@
 			return new OpenAiNativeHandler(options)
 		case "deepseek":
 			return new DeepSeekHandler(options)
-<<<<<<< HEAD
+		case "moonshot":
+			return new MoonshotHandler(options)
 		case "archgw":
 			return new ArchGwHandler(options)
-=======
-		case "moonshot":
-			return new MoonshotHandler(options)
->>>>>>> df6c57d2
 		case "vscode-lm":
 			return new VsCodeLmHandler(options)
 		case "mistral":
