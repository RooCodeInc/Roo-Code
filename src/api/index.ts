import { Anthropic } from "@anthropic-ai/sdk"
import { BetaThinkingConfigParam } from "@anthropic-ai/sdk/resources/beta/messages/index.mjs"

import { ApiConfiguration, ModelInfo, ApiHandlerOptions } from "../shared/api"
import { ANTHROPIC_DEFAULT_MAX_TOKENS } from "./providers/constants"
import { GlamaHandler } from "./providers/glama"
import { AnthropicHandler } from "./providers/anthropic"
import { AwsBedrockHandler } from "./providers/bedrock"
import { OpenRouterHandler } from "./providers/openrouter"
import { VertexHandler } from "./providers/vertex"
import { AnthropicVertexHandler } from "./providers/anthropic-vertex"
import { OpenAiHandler } from "./providers/openai"
import { OllamaHandler } from "./providers/ollama"
import { LmStudioHandler } from "./providers/lmstudio"
import { GeminiHandler } from "./providers/gemini"
import { OpenAiNativeHandler } from "./providers/openai-native"
import { DeepSeekHandler } from "./providers/deepseek"
import { MistralHandler } from "./providers/mistral"
import { VsCodeLmHandler } from "./providers/vscode-lm"
import { ApiStream } from "./transform/stream"
import { UnboundHandler } from "./providers/unbound"
import { RequestyHandler } from "./providers/requesty"
import { HumanRelayHandler } from "./providers/human-relay"
import { FakeAIHandler } from "./providers/fake-ai"
import { XAIHandler } from "./providers/xai"
<<<<<<< HEAD
import { ShengsuanyunHandler } from "./providers/shengsuanyun"
=======
import { GroqHandler } from "./providers/groq"
import { ChutesHandler } from "./providers/chutes"
>>>>>>> ce8fbbda

export interface SingleCompletionHandler {
	completePrompt(prompt: string): Promise<string>
}

export interface ApiHandler {
	createMessage(systemPrompt: string, messages: Anthropic.Messages.MessageParam[], cacheKey?: string): ApiStream

	getModel(): { id: string; info: ModelInfo }

	/**
	 * Counts tokens for content blocks
	 * All providers extend BaseProvider which provides a default tiktoken implementation,
	 * but they can override this to use their native token counting endpoints
	 *
	 * @param content The content to count tokens for
	 * @returns A promise resolving to the token count
	 */
	countTokens(content: Array<Anthropic.Messages.ContentBlockParam>): Promise<number>
}

export function buildApiHandler(configuration: ApiConfiguration): ApiHandler {
	const { apiProvider, ...options } = configuration

	switch (apiProvider) {
		case "anthropic":
			return new AnthropicHandler(options)
		case "glama":
			return new GlamaHandler(options)
		case "openrouter":
			return new OpenRouterHandler(options)
		case "bedrock":
			return new AwsBedrockHandler(options)
		case "vertex":
			if (options.apiModelId?.startsWith("claude")) {
				return new AnthropicVertexHandler(options)
			} else {
				return new VertexHandler(options)
			}
		case "openai":
			return new OpenAiHandler(options)
		case "ollama":
			return new OllamaHandler(options)
		case "lmstudio":
			return new LmStudioHandler(options)
		case "gemini":
			return new GeminiHandler(options)
		case "openai-native":
			return new OpenAiNativeHandler(options)
		case "deepseek":
			return new DeepSeekHandler(options)
		case "vscode-lm":
			return new VsCodeLmHandler(options)
		case "mistral":
			return new MistralHandler(options)
		case "unbound":
			return new UnboundHandler(options)
		case "requesty":
			return new RequestyHandler(options)
		case "human-relay":
			return new HumanRelayHandler()
		case "fake-ai":
			return new FakeAIHandler(options)
		case "xai":
			return new XAIHandler(options)
<<<<<<< HEAD
		case "shengsuanyun":
			return new ShengsuanyunHandler(options)
=======
		case "groq":
			return new GroqHandler(options)
		case "chutes":
			return new ChutesHandler(options)
>>>>>>> ce8fbbda
		default:
			return new AnthropicHandler(options)
	}
}

export function getModelParams({
	options,
	model,
	defaultMaxTokens,
	defaultTemperature = 0,
	defaultReasoningEffort,
}: {
	options: ApiHandlerOptions
	model: ModelInfo
	defaultMaxTokens?: number
	defaultTemperature?: number
	defaultReasoningEffort?: "low" | "medium" | "high"
}) {
	const {
		modelMaxTokens: customMaxTokens,
		modelMaxThinkingTokens: customMaxThinkingTokens,
		modelTemperature: customTemperature,
		reasoningEffort: customReasoningEffort,
	} = options

	let maxTokens = model.maxTokens ?? defaultMaxTokens
	let thinking: BetaThinkingConfigParam | undefined = undefined
	let temperature = customTemperature ?? defaultTemperature
	const reasoningEffort = customReasoningEffort ?? defaultReasoningEffort

	if (model.thinking) {
		// Only honor `customMaxTokens` for thinking models.
		maxTokens = customMaxTokens ?? maxTokens

		// Clamp the thinking budget to be at most 80% of max tokens and at
		// least 1024 tokens.
		const maxBudgetTokens = Math.floor((maxTokens || ANTHROPIC_DEFAULT_MAX_TOKENS) * 0.8)
		const budgetTokens = Math.max(Math.min(customMaxThinkingTokens ?? maxBudgetTokens, maxBudgetTokens), 1024)
		thinking = { type: "enabled", budget_tokens: budgetTokens }

		// Anthropic "Thinking" models require a temperature of 1.0.
		temperature = 1.0
	}

	return { maxTokens, thinking, temperature, reasoningEffort }
}<|MERGE_RESOLUTION|>--- conflicted
+++ resolved
@@ -23,12 +23,9 @@
 import { HumanRelayHandler } from "./providers/human-relay"
 import { FakeAIHandler } from "./providers/fake-ai"
 import { XAIHandler } from "./providers/xai"
-<<<<<<< HEAD
 import { ShengsuanyunHandler } from "./providers/shengsuanyun"
-=======
 import { GroqHandler } from "./providers/groq"
 import { ChutesHandler } from "./providers/chutes"
->>>>>>> ce8fbbda
 
 export interface SingleCompletionHandler {
 	completePrompt(prompt: string): Promise<string>
@@ -94,15 +91,12 @@
 			return new FakeAIHandler(options)
 		case "xai":
 			return new XAIHandler(options)
-<<<<<<< HEAD
 		case "shengsuanyun":
 			return new ShengsuanyunHandler(options)
-=======
 		case "groq":
 			return new GroqHandler(options)
 		case "chutes":
 			return new ChutesHandler(options)
->>>>>>> ce8fbbda
 		default:
 			return new AnthropicHandler(options)
 	}
