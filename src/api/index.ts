import { Anthropic } from "@anthropic-ai/sdk"
import OpenAI from "openai"

<<<<<<< HEAD
import type { ProviderSettings, ModelInfo } from "@roo-code/types"
import { API_KEYS } from "@roo-code/types"
=======
import type { ProviderSettings, ModelInfo, ToolProtocol } from "@roo-code/types"
>>>>>>> 4a9ff8f4

import { ApiStream } from "./transform/stream"

import {
	GlamaHandler,
	AnthropicHandler,
	AwsBedrockHandler,
	CerebrasHandler,
	OpenRouterHandler,
	VertexHandler,
	AnthropicVertexHandler,
	OpenAiHandler,
	LmStudioHandler,
	GeminiHandler,
	OpenAiNativeHandler,
	DeepSeekHandler,
	MoonshotHandler,
	MistralHandler,
	VsCodeLmHandler,
	UnboundHandler,
	RequestyHandler,
	HumanRelayHandler,
	FakeAIHandler,
	XAIHandler,
	GroqHandler,
	HuggingFaceHandler,
	ChutesHandler,
	LiteLLMHandler,
	ClaudeCodeHandler,
	QwenCodeHandler,
	SambaNovaHandler,
	IOIntelligenceHandler,
	DoubaoHandler,
	ZAiHandler,
	FireworksHandler,
	RooHandler,
	FeatherlessHandler,
	VercelAiGatewayHandler,
	DeepInfraHandler,
	MiniMaxHandler,
} from "./providers"
import { NativeOllamaHandler } from "./providers/native-ollama"

export interface SingleCompletionHandler {
	completePrompt(prompt: string): Promise<string>
}

export interface ApiHandlerCreateMessageMetadata {
	/**
	 * Task ID used for tracking and provider-specific features:
	 * - DeepInfra: Used as prompt_cache_key for caching
	 * - Roo: Sent as X-Roo-Task-ID header
	 * - Requesty: Sent as trace_id
	 * - Unbound: Sent in unbound_metadata
	 */
	taskId: string
	/**
	 * Current mode slug for provider-specific tracking:
	 * - Requesty: Sent in extra metadata
	 * - Unbound: Sent in unbound_metadata
	 */
	mode?: string
	suppressPreviousResponseId?: boolean
	/**
	 * Controls whether the response should be stored for 30 days in OpenAI's Responses API.
	 * When true (default), responses are stored and can be referenced in future requests
	 * using the previous_response_id for efficient conversation continuity.
	 * Set to false to opt out of response storage for privacy or compliance reasons.
	 * @default true
	 */
	store?: boolean
	/**
	 * Optional array of tool definitions to pass to the model.
	 * For OpenAI-compatible providers, these are ChatCompletionTool definitions.
	 */
	tools?: OpenAI.Chat.ChatCompletionTool[]
	/**
	 * Controls which (if any) tool is called by the model.
	 * Can be "none", "auto", "required", or a specific tool choice.
	 */
	tool_choice?: OpenAI.Chat.ChatCompletionCreateParams["tool_choice"]
	/**
	 * The tool protocol being used (XML or Native).
	 * Used by providers to determine whether to include native tool definitions.
	 */
	toolProtocol?: ToolProtocol
}

export interface ApiHandler {
	createMessage(
		systemPrompt: string,
		messages: Anthropic.Messages.MessageParam[],
		metadata?: ApiHandlerCreateMessageMetadata,
	): ApiStream

	getModel(): { id: string; info: ModelInfo }

	/**
	 * Counts tokens for content blocks
	 * All providers extend BaseProvider which provides a default tiktoken implementation,
	 * but they can override this to use their native token counting endpoints
	 *
	 * @param content The content to count tokens for
	 * @returns A promise resolving to the token count
	 */
	countTokens(content: Array<Anthropic.Messages.ContentBlockParam>): Promise<number>
}

/**
 * Read an environment variable value, returning a default value if not set. If neither key nor default is set,
 * returns undefined
 * @param key The environment variable key
 * @param defaultValue The default value to return if the variable is not set
 * @returns The value of the environment variable or the default value
 */
export function getEnvVar(key: string | undefined, defaultValue?: string | undefined): string | undefined {
	if (key === undefined) {
		return defaultValue
	}
	return process.env[key as string] ?? defaultValue
}

export function buildApiHandler(configuration: ProviderSettings): ApiHandler {
	const { apiProvider, ...options } = configuration

	switch (apiProvider) {
		case "anthropic":
			if (options.anthropicConfigUseEnvVars) {
				options.apiKey = getEnvVar(API_KEYS.ANTHROPIC, options.apiKey)
			}
			return new AnthropicHandler(options)
		case "claude-code":
			return new ClaudeCodeHandler(options)
		case "glama":
			if (options.glamaConfigUseEnvVars) {
				options.glamaApiKey = getEnvVar(API_KEYS.GLAMA, options.glamaApiKey)
			}
			return new GlamaHandler(options)
		case "openrouter":
			if (options.openRouterConfigUseEnvVars) {
				options.openRouterApiKey = getEnvVar(API_KEYS.OPEN_ROUTER, options.openRouterApiKey)
			}
			return new OpenRouterHandler(options)
		case "bedrock":
			return new AwsBedrockHandler(options)
		case "vertex":
			return options.apiModelId?.startsWith("claude")
				? new AnthropicVertexHandler(options)
				: new VertexHandler(options)
		case "openai":
			if (options.openAiConfigUseEnvVars) {
				options.openAiApiKey = getEnvVar(API_KEYS.OPENAI, options.openAiApiKey)
			}
			return new OpenAiHandler(options)
		case "ollama":
			return new NativeOllamaHandler(options)
		case "lmstudio":
			return new LmStudioHandler(options)
		case "gemini":
			if (options.geminiConfigUseEnvVars) {
				options.geminiApiKey = getEnvVar(API_KEYS.GEMINI, options.geminiApiKey)
			}
			return new GeminiHandler(options)
		case "openai-native":
			if (options.openAiNativeConfigUseEnvVars) {
				options.openAiNativeApiKey = getEnvVar(API_KEYS.OPENAI, options.openAiNativeApiKey)
			}
			return new OpenAiNativeHandler(options)
		case "deepseek":
			if (options.deepSeekConfigUseEnvVars) {
				options.deepSeekApiKey = getEnvVar(API_KEYS.DEEP_SEEK, options.deepSeekApiKey)
			}
			return new DeepSeekHandler(options)
		case "doubao":
			if (options.doubaoConfigUseEnvVars) {
				options.doubaoApiKey = getEnvVar(API_KEYS.DOUBAO, options.doubaoApiKey)
			}
			return new DoubaoHandler(options)
		case "qwen-code":
			return new QwenCodeHandler(options)
		case "moonshot":
			if (options.moonshotConfigUseEnvVars) {
				options.moonshotApiKey = getEnvVar(API_KEYS.MOONSHOT, options.moonshotApiKey)
			}
			return new MoonshotHandler(options)
		case "vscode-lm":
			return new VsCodeLmHandler(options)
		case "mistral":
			if (options.mistralConfigUseEnvVars) {
				options.mistralApiKey = getEnvVar(API_KEYS.MISTRAL, options.mistralApiKey)
			}
			return new MistralHandler(options)
		case "unbound":
			if (options.unboundConfigUseEnvVars) {
				options.unboundApiKey = getEnvVar(API_KEYS.UNBOUND, options.unboundApiKey)
			}
			return new UnboundHandler(options)
		case "requesty":
			if (options.requestyConfigUseEnvVars) {
				options.requestyApiKey = getEnvVar(API_KEYS.REQUESTY, options.requestyApiKey)
			}
			return new RequestyHandler(options)
		case "human-relay":
			return new HumanRelayHandler()
		case "fake-ai":
			return new FakeAIHandler(options)
		case "xai":
			if (options.xaiConfigUseEnvVars) {
				options.xaiApiKey = getEnvVar(API_KEYS.XAI, options.xaiApiKey)
			}
			return new XAIHandler(options)
		case "groq":
			if (options.groqConfigUseEnvVars) {
				options.groqApiKey = getEnvVar(API_KEYS.GROQ, options.groqApiKey)
			}
			return new GroqHandler(options)
		case "deepinfra":
			if (options.deepInfraConfigUseEnvVars) {
				options.deepInfraApiKey = getEnvVar(API_KEYS.DEEP_INFRA, options.deepInfraApiKey)
			}
			return new DeepInfraHandler(options)
		case "huggingface":
			if (options.huggingFaceConfigUseEnvVars) {
				options.huggingFaceApiKey = getEnvVar(API_KEYS.HUGGING_FACE, options.huggingFaceApiKey)
			}
			return new HuggingFaceHandler(options)
		case "chutes":
			if (options.chutesConfigUseEnvVars) {
				options.chutesApiKey = getEnvVar(API_KEYS.CHUTES, options.chutesApiKey)
			}
			return new ChutesHandler(options)
		case "litellm":
			if (options.litellmConfigUseEnvVars) {
				options.litellmApiKey = getEnvVar(API_KEYS.LITELLM, options.litellmApiKey)
			}
			return new LiteLLMHandler(options)
		case "cerebras":
			if (options.cerebrasConfigUseEnvVars) {
				options.cerebrasApiKey = getEnvVar(API_KEYS.CEREBRAS, options.cerebrasApiKey)
			}
			return new CerebrasHandler(options)
		case "sambanova":
			if (options.sambaNovaConfigUseEnvVars) {
				options.sambaNovaApiKey = getEnvVar(API_KEYS.SAMBA_NOVA, options.sambaNovaApiKey)
			}
			return new SambaNovaHandler(options)
		case "zai":
			if (options.zaiConfigUseEnvVars) {
				options.zaiApiKey = getEnvVar(API_KEYS.ZAI, options.zaiApiKey)
			}
			return new ZAiHandler(options)
		case "fireworks":
			if (options.fireworksConfigUseEnvVars) {
				options.fireworksApiKey = getEnvVar(API_KEYS.FIREWORKS, options.fireworksApiKey)
			}
			return new FireworksHandler(options)
		case "io-intelligence":
			if (options.ioIntelligenceConfigUseEnvVars) {
				options.ioIntelligenceApiKey = getEnvVar(API_KEYS.IO_INTELLIGENCE, options.ioIntelligenceApiKey)
			}
			return new IOIntelligenceHandler(options)
		case "roo":
			// Never throw exceptions from provider constructors
			// The provider-proxy server will handle authentication and return appropriate error codes
			return new RooHandler(options)
		case "featherless":
			if (options.featherlessConfigUseEnvVars) {
				options.featherlessApiKey = getEnvVar(API_KEYS.FEATHERLESS, options.featherlessApiKey)
			}
			return new FeatherlessHandler(options)
		case "vercel-ai-gateway":
			if (options.vercelConfigUseEnvVars) {
				options.vercelAiGatewayApiKey = getEnvVar(API_KEYS.VERCEL, options.vercelAiGatewayApiKey)
			}
			return new VercelAiGatewayHandler(options)
		case "minimax":
			return new MiniMaxHandler(options)
		default:
			apiProvider satisfies "gemini-cli" | undefined
			return new AnthropicHandler(options)
	}
}<|MERGE_RESOLUTION|>--- conflicted
+++ resolved
@@ -1,12 +1,7 @@
 import { Anthropic } from "@anthropic-ai/sdk"
 import OpenAI from "openai"
 
-<<<<<<< HEAD
-import type { ProviderSettings, ModelInfo } from "@roo-code/types"
-import { API_KEYS } from "@roo-code/types"
-=======
-import type { ProviderSettings, ModelInfo, ToolProtocol } from "@roo-code/types"
->>>>>>> 4a9ff8f4
+import type { ProviderSettings, ModelInfo, ToolProtocol, API_KEYS } from "@roo-code/types"
 
 import { ApiStream } from "./transform/stream"
 
