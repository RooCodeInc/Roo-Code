import * as path from "path"
import fs from "fs/promises"

import NodeCache from "node-cache"

import type { ProviderName } from "@roo-code/types"

import { safeWriteJson } from "../../../utils/safeWriteJson"

import { ContextProxy } from "../../../core/config/ContextProxy"
import { getCacheDirectoryPath } from "../../../utils/storage"
import type { RouterName, ModelRecord } from "../../../shared/api"
import { fileExistsAtPath } from "../../../utils/fs"

import { getOpenRouterModels } from "./openrouter"
import { getVercelAiGatewayModels } from "./vercel-ai-gateway"
import { getRequestyModels } from "./requesty"
import { getGlamaModels } from "./glama"
import { getUnboundModels } from "./unbound"
import { getLiteLLMModels } from "./litellm"
import { GetModelsOptions } from "../../../shared/api"
import { getOllamaModels } from "./ollama"
import { getLMStudioModels } from "./lmstudio"
import { getIOIntelligenceModels } from "./io-intelligence"
import { getDeepInfraModels } from "./deepinfra"
<<<<<<< HEAD
import { getWatsonxModels } from "./watsonx"
=======
import { getHuggingFaceModels } from "./huggingface"

>>>>>>> a255c95b
const memoryCache = new NodeCache({ stdTTL: 5 * 60, checkperiod: 5 * 60 })

async function writeModels(router: RouterName, data: ModelRecord) {
	const filename = `${router}_models.json`
	const cacheDir = await getCacheDirectoryPath(ContextProxy.instance.globalStorageUri.fsPath)
	await safeWriteJson(path.join(cacheDir, filename), data)
}

async function readModels(router: RouterName): Promise<ModelRecord | undefined> {
	const filename = `${router}_models.json`
	const cacheDir = await getCacheDirectoryPath(ContextProxy.instance.globalStorageUri.fsPath)
	const filePath = path.join(cacheDir, filename)
	const exists = await fileExistsAtPath(filePath)
	return exists ? JSON.parse(await fs.readFile(filePath, "utf8")) : undefined
}

/**
 * Get models from the cache or fetch them from the provider and cache them.
 * There are two caches:
 * 1. Memory cache - This is a simple in-memory cache that is used to store models for a short period of time.
 * 2. File cache - This is a file-based cache that is used to store models for a longer period of time.
 *
 * @param router - The router to fetch models from.
 * @param apiKey - Optional API key for the provider.
 * @param baseUrl - Optional base URL for the provider (currently used only for LiteLLM).
 * @returns The models from the cache or the fetched models.
 */
export const getModels = async (options: GetModelsOptions): Promise<ModelRecord> => {
	const { provider } = options

	let models = getModelsFromCache(provider)

	if (models) {
		return models
	}

	try {
		switch (provider) {
			case "openrouter":
				models = await getOpenRouterModels()
				break
			case "requesty":
				// Requesty models endpoint requires an API key for per-user custom policies.
				models = await getRequestyModels(options.baseUrl, options.apiKey)
				break
			case "glama":
				models = await getGlamaModels()
				break
			case "unbound":
				// Unbound models endpoint requires an API key to fetch application specific models.
				models = await getUnboundModels(options.apiKey)
				break
			case "litellm":
				// Type safety ensures apiKey and baseUrl are always provided for LiteLLM.
				models = await getLiteLLMModels(options.apiKey, options.baseUrl)
				break
			case "ollama":
				models = await getOllamaModels(options.baseUrl, options.apiKey)
				break
			case "lmstudio":
				models = await getLMStudioModels(options.baseUrl)
				break
			case "deepinfra":
				models = await getDeepInfraModels(options.apiKey, options.baseUrl)
				break
			case "io-intelligence":
				models = await getIOIntelligenceModels(options.apiKey)
				break
			case "vercel-ai-gateway":
				models = await getVercelAiGatewayModels()
				break
<<<<<<< HEAD
			case "watsonx":
				models = await getWatsonxModels(options.apiKey)
=======
			case "huggingface":
				models = await getHuggingFaceModels()
>>>>>>> a255c95b
				break
			default: {
				// Ensures router is exhaustively checked if RouterName is a strict union.
				const exhaustiveCheck: never = provider
				throw new Error(`Unknown provider: ${exhaustiveCheck}`)
			}
		}

		// Cache the fetched models (even if empty, to signify a successful fetch with no models).
		memoryCache.set(provider, models)

		await writeModels(provider, models).catch((err) =>
			console.error(`[getModels] Error writing ${provider} models to file cache:`, err),
		)

		try {
			models = await readModels(provider)
		} catch (error) {
			console.error(`[getModels] error reading ${provider} models from file cache`, error)
		}
		return models || {}
	} catch (error) {
		// Log the error and re-throw it so the caller can handle it (e.g., show a UI message).
		console.error(`[getModels] Failed to fetch models in modelCache for ${provider}:`, error)

		throw error // Re-throw the original error to be handled by the caller.
	}
}

/**
 * Flush models memory cache for a specific router.
 *
 * @param router - The router to flush models for.
 */
export const flushModels = async (router: RouterName) => {
	memoryCache.del(router)
}

export function getModelsFromCache(provider: ProviderName) {
	return memoryCache.get<ModelRecord>(provider)
}<|MERGE_RESOLUTION|>--- conflicted
+++ resolved
@@ -9,7 +9,7 @@
 
 import { ContextProxy } from "../../../core/config/ContextProxy"
 import { getCacheDirectoryPath } from "../../../utils/storage"
-import type { RouterName, ModelRecord } from "../../../shared/api"
+import type { toRouterName, ModelRecord } from "../../../shared/api"
 import { fileExistsAtPath } from "../../../utils/fs"
 
 import { getOpenRouterModels } from "./openrouter"
@@ -23,12 +23,9 @@
 import { getLMStudioModels } from "./lmstudio"
 import { getIOIntelligenceModels } from "./io-intelligence"
 import { getDeepInfraModels } from "./deepinfra"
-<<<<<<< HEAD
 import { getWatsonxModels } from "./watsonx"
-=======
 import { getHuggingFaceModels } from "./huggingface"
 
->>>>>>> a255c95b
 const memoryCache = new NodeCache({ stdTTL: 5 * 60, checkperiod: 5 * 60 })
 
 async function writeModels(router: RouterName, data: ModelRecord) {
@@ -100,13 +97,11 @@
 			case "vercel-ai-gateway":
 				models = await getVercelAiGatewayModels()
 				break
-<<<<<<< HEAD
 			case "watsonx":
 				models = await getWatsonxModels(options.apiKey)
-=======
+				break
 			case "huggingface":
 				models = await getHuggingFaceModels()
->>>>>>> a255c95b
 				break
 			default: {
 				// Ensures router is exhaustively checked if RouterName is a strict union.
