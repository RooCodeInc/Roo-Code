import * as path from "path"
import fs from "fs/promises"
import * as fsSync from "fs"

import NodeCache from "node-cache"
import { z } from "zod"

import type { ProviderName } from "@roo-code/types"
import { modelInfoSchema, TelemetryEventName } from "@roo-code/types"
import { TelemetryService } from "@roo-code/telemetry"

import { safeWriteJson } from "../../../utils/safeWriteJson"

import { ContextProxy } from "../../../core/config/ContextProxy"
import { getCacheDirectoryPath } from "../../../utils/storage"
import type { RouterName, ModelRecord } from "../../../shared/api"
import { fileExistsAtPath } from "../../../utils/fs"

import { getOpenRouterModels } from "./openrouter"
import { getVercelAiGatewayModels } from "./vercel-ai-gateway"
import { getRequestyModels } from "./requesty"
import { getZgsmModels } from "./zgsm"
import { getUnboundModels } from "./unbound"
import { getLiteLLMModels } from "./litellm"
import { GetModelsOptions } from "../../../shared/api"
import { getOllamaModels } from "./ollama"
import { getLMStudioModels } from "./lmstudio"
import { getIOIntelligenceModels } from "./io-intelligence"
import { getDeepInfraModels } from "./deepinfra"
import { ZgsmAuthApi, ZgsmAuthConfig } from "../../../core/costrict/auth"
import { IZgsmModelResponseData } from "@roo-code/types"
import { getHuggingFaceModels } from "./huggingface"
import { ClineProvider } from "../../../core/webview/ClineProvider"
// import { getRooModels } from "./roo"
import { getChutesModels } from "./chutes"

const memoryCache = new NodeCache({ stdTTL: 5 * 60, checkperiod: 5 * 60 })

// Zod schema for validating ModelRecord structure from disk cache
const modelRecordSchema = z.record(z.string(), modelInfoSchema)

// Track in-flight refresh requests to prevent concurrent API calls for the same provider
// This prevents race conditions where multiple calls might overwrite each other's results
const inFlightRefresh = new Map<RouterName, Promise<ModelRecord>>()

async function writeModels(router: RouterName, data: ModelRecord) {
	const filename = `${router}_models.json`
	const cacheDir = await getCacheDirectoryPath(ContextProxy.instance.globalStorageUri.fsPath)
	await safeWriteJson(path.join(cacheDir, filename), data)
}

export async function readModels(router: RouterName): Promise<ModelRecord | undefined> {
	const filename = `${router}_models.json`
	const cacheDir = await getCacheDirectoryPath(ContextProxy.instance.globalStorageUri.fsPath)
	const filePath = path.join(cacheDir, filename)
	const exists = await fileExistsAtPath(filePath)
	return exists ? JSON.parse(await fs.readFile(filePath, "utf8")) : undefined
}

/**
 * Fetch models from the provider API.
 * Extracted to avoid duplication between getModels() and refreshModels().
 *
 * @param options - Provider options for fetching models
 * @returns Fresh models from the provider API
 */
async function fetchModelsFromProvider(options: GetModelsOptions): Promise<ModelRecord> {
	const { provider } = options
	let clineProvider = await ClineProvider.getAllInstance()

	let models: ModelRecord

	switch (provider) {
		case "zgsm": {
			const _models = await getZgsmModels(
				options.baseUrl || ZgsmAuthConfig.getInstance().getDefaultApiBaseUrl(),
				options.apiKey || clineProvider?.getValue("zgsmAccessToken"),
				options.openAiHeaders,
			)
			models = _models.reduce((acc, model: IZgsmModelResponseData) => {
				if (!model.id) {
					return acc
				}

				acc[model.id] = model
				return acc
			}, {} as ModelRecord)
			break
		}
		case "openrouter":
			models = await getOpenRouterModels()
			break
		case "requesty":
			// Requesty models endpoint requires an API key for per-user custom policies.
			models = await getRequestyModels(options.baseUrl, options.apiKey)
			break
		case "unbound":
			// Unbound models endpoint requires an API key to fetch application specific models.
			models = await getUnboundModels(options.apiKey)
			break
		case "litellm":
			// Type safety ensures apiKey and baseUrl are always provided for LiteLLM.
			models = await getLiteLLMModels(options.apiKey, options.baseUrl)
			break
		case "ollama":
			models = await getOllamaModels(options.baseUrl, options.apiKey)
			break
		case "lmstudio":
			models = await getLMStudioModels(options.baseUrl)
			break
		case "deepinfra":
			models = await getDeepInfraModels(options.apiKey, options.baseUrl)
			break
		case "io-intelligence":
			models = await getIOIntelligenceModels(options.apiKey)
			break
		case "vercel-ai-gateway":
			models = await getVercelAiGatewayModels()
			break
		case "huggingface":
			models = await getHuggingFaceModels()
			break
		// case "roo": {
		// 	// Roo Code Cloud provider requires baseUrl and optional apiKey
		// 	const rooBaseUrl = options.baseUrl ?? process.env.ROO_CODE_PROVIDER_URL ?? "https://api.roocode.com/proxy"
		// 	models = await getRooModels(rooBaseUrl, options.apiKey)
		// 	break
		// }
		case "chutes":
			models = await getChutesModels(options.apiKey)
			break
		default: {
			// Ensures router is exhaustively checked if RouterName is a strict union.
			const exhaustiveCheck: never | "roo" = provider
			throw new Error(`Unknown provider: ${exhaustiveCheck}`)
		}
	}

	return models
}

/**
 * Get models from the cache or fetch them from the provider and cache them.
 * There are two caches:
 * 1. Memory cache - This is a simple in-memory cache that is used to store models for a short period of time.
 * 2. File cache - This is a file-based cache that is used to store models for a longer period of time.
 *
 * @param router - The router to fetch models from.
 * @param apiKey - Optional API key for the provider.
 * @param baseUrl - Optional base URL for the provider (currently used only for LiteLLM).
 * @returns The models from the cache or the fetched models.
 */
export const getModels = async (options: GetModelsOptions): Promise<ModelRecord> => {
	const { provider } = options
	// let clineProvider = await ClineProvider.getAllInstance()

	let models = getModelsFromCache(provider)

	try {
		if (models) {
			if (provider === "zgsm" && JSON.stringify(models) === "{}") {
				models = undefined
			} else {
				return models
			}
		}
		models = await fetchModelsFromProvider(options)
		const modelCount = Object.keys(models).length

		// Only cache non-empty results to prevent persisting failed API responses
		// Empty results could indicate API failure rather than "no models exist"
		if (modelCount > 0) {
			memoryCache.set(provider, models)

			await writeModels(provider, models).catch((err) =>
				console.error(`[MODEL_CACHE] Error writing ${provider} models to file cache:`, err),
			)
		} else {
			TelemetryService.instance.captureEvent(TelemetryEventName.MODEL_CACHE_EMPTY_RESPONSE, {
				provider,
				context: "getModels",
				hasExistingCache: false,
			})
		}

		return models
	} catch (error) {
		// Log the error and re-throw it so the caller can handle it (e.g., show a UI message).
		console.error(`[getModels] Failed to fetch models in modelCache for ${provider}:`, error)

		throw error // Re-throw the original error to be handled by the caller.
	}
}

/**
 * Force-refresh models from API, bypassing cache.
 * Uses atomic writes so cache remains available during refresh.
 * This function also prevents concurrent API calls for the same provider using
 * in-flight request tracking to avoid race conditions.
 *
 * @param options - Provider options for fetching models
 * @returns Fresh models from API, or existing cache if refresh yields worse data
 */
export const refreshModels = async (options: GetModelsOptions): Promise<ModelRecord> => {
	const { provider } = options

	// Check if there's already an in-flight refresh for this provider
	// This prevents race conditions where multiple concurrent refreshes might
	// overwrite each other's results
	const existingRequest = inFlightRefresh.get(provider)
	if (existingRequest) {
		return existingRequest
	}

	// Create the refresh promise and track it
	const refreshPromise = (async (): Promise<ModelRecord> => {
		try {
			// Force fresh API fetch - skip getModelsFromCache() check
			const models = await fetchModelsFromProvider(options)
			const modelCount = Object.keys(models).length

			// Get existing cached data for comparison
			const existingCache = getModelsFromCache(provider)
			const existingCount = existingCache ? Object.keys(existingCache).length : 0

			if (modelCount === 0) {
				TelemetryService.instance.captureEvent(TelemetryEventName.MODEL_CACHE_EMPTY_RESPONSE, {
					provider,
					context: "refreshModels",
					hasExistingCache: existingCount > 0,
					existingCacheSize: existingCount,
				})
				if (existingCount > 0) {
					return existingCache!
				} else {
					return {}
				}
			}

			// Update memory cache first
			memoryCache.set(provider, models)

			// Atomically write to disk (safeWriteJson handles atomic writes)
			await writeModels(provider, models).catch((err) =>
				console.error(`[refreshModels] Error writing ${provider} models to disk:`, err),
			)

			return models
		} catch (error) {
			// Log the error for debugging, then return existing cache if available (graceful degradation)
			console.error(`[refreshModels] Failed to refresh ${provider} models:`, error)
			return getModelsFromCache(provider) || {}
		} finally {
			// Always clean up the in-flight tracking
			inFlightRefresh.delete(provider)
		}
	})()

	// Track the in-flight request
	inFlightRefresh.set(provider, refreshPromise)

	return refreshPromise
}

/**
 * Initialize background model cache refresh.
 * Refreshes public provider caches without blocking or requiring auth.
 * Should be called once during extension activation.
 */
export async function initializeModelCacheRefresh(): Promise<void> {
	// Wait for extension to fully activate before refreshing
	setTimeout(async () => {
		// Providers that work without API keys
		const publicProviders: Array<{ provider: RouterName; options: GetModelsOptions }> = [
			{ provider: "openrouter", options: { provider: "openrouter" } },
			{ provider: "vercel-ai-gateway", options: { provider: "vercel-ai-gateway" } },
			{ provider: "chutes", options: { provider: "chutes" } },
		]

		// Refresh each provider in background (fire and forget)
		for (const { options } of publicProviders) {
			refreshModels(options).catch(() => {
				// Silent fail - old cache remains available
			})

			// Small delay between refreshes to avoid API rate limits
			await new Promise((resolve) => setTimeout(resolve, 500))
		}
	}, 2000)
}

/**
 * Flush models memory cache for a specific router.
 *
 * @param options - The options for fetching models, including provider, apiKey, and baseUrl
 * @param refresh - If true, immediately fetch fresh data from API
 */
<<<<<<< HEAD
export const flushModels = async (
	router: RouterName,
	refresh: boolean = false,
	opt?: GetModelsOptions,
	cb?: (v: any) => void,
): Promise<void> => {
=======
export const flushModels = async (options: GetModelsOptions, refresh: boolean = false): Promise<void> => {
	const { provider } = options
>>>>>>> 5c798a98
	if (refresh) {
		// Don't delete memory cache - let refreshModels atomically replace it
		// This prevents a race condition where getModels() might be called
		// before refresh completes, avoiding a gap in cache availability
<<<<<<< HEAD
		try {
			await refreshModels({ ...opt, provider: router } as GetModelsOptions).then(cb)
		} catch (error) {
			console.error(`[flushModels] Refresh failed for ${router}:`, error)
		}
=======
		// Await the refresh to ensure the cache is updated before returning
		await refreshModels(options)
>>>>>>> 5c798a98
	} else {
		// Only delete memory cache when not refreshing
		memoryCache.del(provider)
	}
}

/**
 * Get models from cache, checking memory first, then disk.
 * This ensures providers always have access to last known good data,
 * preventing fallback to hardcoded defaults on startup.
 *
 * @param provider - The provider to get models for.
 * @returns Models from memory cache, disk cache, or undefined if not cached.
 */
export function getModelsFromCache(provider: ProviderName): ModelRecord | undefined {
	// Check memory cache first (fast)
	const memoryModels = memoryCache.get<ModelRecord>(provider)
	if (memoryModels) {
		return memoryModels
	}

	// Memory cache miss - try to load from disk synchronously
	// This is acceptable because it only happens on cold start or after cache expiry
	try {
		const filename = `${provider}_models.json`
		const cacheDir = getCacheDirectoryPathSync()
		if (!cacheDir) {
			return undefined
		}

		const filePath = path.join(cacheDir, filename)

		// Use synchronous fs to avoid async complexity in getModel() callers
		if (fsSync.existsSync(filePath)) {
			const data = fsSync.readFileSync(filePath, "utf8")
			const models = JSON.parse(data)

			// Validate the disk cache data structure using Zod schema
			// This ensures the data conforms to ModelRecord = Record<string, ModelInfo>
			const validation = modelRecordSchema.safeParse(models)
			if (!validation.success) {
				console.error(
					`[MODEL_CACHE] Invalid disk cache data structure for ${provider}:`,
					validation.error.format(),
				)
				return undefined
			}

			// Populate memory cache for future fast access
			memoryCache.set(provider, validation.data)

			return validation.data
		}
	} catch (error) {
		console.error(`[MODEL_CACHE] Error loading ${provider} models from disk:`, error)
	}

	return undefined
}

/**
 * Synchronous version of getCacheDirectoryPath for use in getModelsFromCache.
 * Returns the cache directory path without async operations.
 */
function getCacheDirectoryPathSync(): string | undefined {
	try {
		const globalStoragePath = ContextProxy.instance?.globalStorageUri?.fsPath
		if (!globalStoragePath) {
			return undefined
		}
		const cachePath = path.join(globalStoragePath, "cache")
		return cachePath
	} catch (error) {
		console.error(`[MODEL_CACHE] Error getting cache directory path:`, error)
		return undefined
	}
}<|MERGE_RESOLUTION|>--- conflicted
+++ resolved
@@ -295,31 +295,22 @@
  * @param options - The options for fetching models, including provider, apiKey, and baseUrl
  * @param refresh - If true, immediately fetch fresh data from API
  */
-<<<<<<< HEAD
 export const flushModels = async (
-	router: RouterName,
+	options: GetModelsOptions,
 	refresh: boolean = false,
-	opt?: GetModelsOptions,
 	cb?: (v: any) => void,
 ): Promise<void> => {
-=======
-export const flushModels = async (options: GetModelsOptions, refresh: boolean = false): Promise<void> => {
 	const { provider } = options
->>>>>>> 5c798a98
 	if (refresh) {
 		// Don't delete memory cache - let refreshModels atomically replace it
 		// This prevents a race condition where getModels() might be called
 		// before refresh completes, avoiding a gap in cache availability
-<<<<<<< HEAD
-		try {
-			await refreshModels({ ...opt, provider: router } as GetModelsOptions).then(cb)
-		} catch (error) {
-			console.error(`[flushModels] Refresh failed for ${router}:`, error)
-		}
-=======
 		// Await the refresh to ensure the cache is updated before returning
 		await refreshModels(options)
->>>>>>> 5c798a98
+			.then(cb)
+			.catch((error) => {
+				console.log(`[flushModels] Refresh failed for ${provider}:`, error.message)
+			})
 	} else {
 		// Only delete memory cache when not refreshing
 		memoryCache.del(provider)
