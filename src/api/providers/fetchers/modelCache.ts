import * as path from "path"
import fs from "fs/promises"

import NodeCache from "node-cache"

import type { ProviderName } from "@roo-code/types"

import { safeWriteJson } from "../../../utils/safeWriteJson"

import { ContextProxy } from "../../../core/config/ContextProxy"
import { getCacheDirectoryPath } from "../../../utils/storage"
import type { RouterName, ModelRecord } from "../../../shared/api"
import { fileExistsAtPath } from "../../../utils/fs"

import { getOpenRouterModels } from "./openrouter"
import { getVercelAiGatewayModels } from "./vercel-ai-gateway"
import { getRequestyModels } from "./requesty"
import { getZgsmModels } from "./zgsm"
import { getGlamaModels } from "./glama"
import { getUnboundModels } from "./unbound"
import { getLiteLLMModels } from "./litellm"
import { GetModelsOptions } from "../../../shared/api"
import { getOllamaModels } from "./ollama"
import { getLMStudioModels } from "./lmstudio"
import { getIOIntelligenceModels } from "./io-intelligence"
import { getDeepInfraModels } from "./deepinfra"
<<<<<<< HEAD
import { ZgsmAuthConfig } from "../../../core/costrict/auth"
import { IZgsmModelResponseData } from "@roo-code/types"
=======
import { getHuggingFaceModels } from "./huggingface"
>>>>>>> 87b45def

const memoryCache = new NodeCache({ stdTTL: 5 * 60, checkperiod: 5 * 60 })

async function writeModels(router: RouterName, data: ModelRecord) {
	const filename = `${router}_models.json`
	const cacheDir = await getCacheDirectoryPath(ContextProxy.instance.globalStorageUri.fsPath)
	await safeWriteJson(path.join(cacheDir, filename), data)
}

export async function readModels(router: RouterName): Promise<ModelRecord | undefined> {
	const filename = `${router}_models.json`
	const cacheDir = await getCacheDirectoryPath(ContextProxy.instance.globalStorageUri.fsPath)
	const filePath = path.join(cacheDir, filename)
	const exists = await fileExistsAtPath(filePath)
	return exists ? JSON.parse(await fs.readFile(filePath, "utf8")) : undefined
}

/**
 * Get models from the cache or fetch them from the provider and cache them.
 * There are two caches:
 * 1. Memory cache - This is a simple in-memory cache that is used to store models for a short period of time.
 * 2. File cache - This is a file-based cache that is used to store models for a longer period of time.
 *
 * @param router - The router to fetch models from.
 * @param apiKey - Optional API key for the provider.
 * @param baseUrl - Optional base URL for the provider (currently used only for LiteLLM).
 * @returns The models from the cache or the fetched models.
 */
export const getModels = async (options: GetModelsOptions): Promise<ModelRecord> => {
	const { provider } = options

	let models = getModelsFromCache(provider)

	if (models) {
		if (provider === "zgsm" && JSON.stringify(models) === "{}") {
			models = undefined
		} else {
			return models
		}
	}

	try {
		switch (provider) {
			case "zgsm": {
				const _models = await getZgsmModels(
					options.baseUrl || ZgsmAuthConfig.getInstance().getDefaultApiBaseUrl(),
					options.apiKey,
					options.openAiHeaders,
				)
				models = _models.reduce((acc, model: IZgsmModelResponseData) => {
					if (!model.id) {
						return acc
					}

					acc[model.id] = model
					return acc
				}, {} as ModelRecord)
				break
			}
			case "openrouter":
				models = await getOpenRouterModels()
				break
			case "requesty":
				// Requesty models endpoint requires an API key for per-user custom policies.
				models = await getRequestyModels(options.baseUrl, options.apiKey)
				break
			case "glama":
				models = await getGlamaModels()
				break
			case "unbound":
				// Unbound models endpoint requires an API key to fetch application specific models.
				models = await getUnboundModels(options.apiKey)
				break
			case "litellm":
				// Type safety ensures apiKey and baseUrl are always provided for LiteLLM.
				models = await getLiteLLMModels(options.apiKey, options.baseUrl)
				break
			case "ollama":
				models = await getOllamaModels(options.baseUrl, options.apiKey)
				break
			case "lmstudio":
				models = await getLMStudioModels(options.baseUrl)
				break
			case "deepinfra":
				models = await getDeepInfraModels(options.apiKey, options.baseUrl)
				break
			case "io-intelligence":
				models = await getIOIntelligenceModels(options.apiKey)
				break
			case "vercel-ai-gateway":
				models = await getVercelAiGatewayModels()
				break
			case "huggingface":
				models = await getHuggingFaceModels()
				break
			default: {
				// Ensures router is exhaustively checked if RouterName is a strict union.
				const exhaustiveCheck: never = provider
				throw new Error(`Unknown provider: ${exhaustiveCheck}`)
			}
		}

		// Cache the fetched models (even if empty, to signify a successful fetch with no models).
		memoryCache.set(provider, models)

		await writeModels(provider, models).catch((err) =>
			console.error(`[getModels] Error writing ${provider} models to file cache:`, err),
		)

		try {
			models = await readModels(provider)
		} catch (error) {
			console.error(`[getModels] error reading ${provider} models from file cache`, error)
		}
		return models || {}
	} catch (error) {
		// Log the error and re-throw it so the caller can handle it (e.g., show a UI message).
		console.error(`[getModels] Failed to fetch models in modelCache for ${provider}:`, error)

		throw error // Re-throw the original error to be handled by the caller.
	}
}

/**
 * Flush models memory cache for a specific router.
 *
 * @param router - The router to flush models for.
 */
export const flushModels = async (router: RouterName) => {
	memoryCache.del(router)
}

export function getModelsFromCache(provider: ProviderName) {
	return memoryCache.get<ModelRecord>(provider)
}<|MERGE_RESOLUTION|>--- conflicted
+++ resolved
@@ -24,12 +24,9 @@
 import { getLMStudioModels } from "./lmstudio"
 import { getIOIntelligenceModels } from "./io-intelligence"
 import { getDeepInfraModels } from "./deepinfra"
-<<<<<<< HEAD
 import { ZgsmAuthConfig } from "../../../core/costrict/auth"
 import { IZgsmModelResponseData } from "@roo-code/types"
-=======
 import { getHuggingFaceModels } from "./huggingface"
->>>>>>> 87b45def
 
 const memoryCache = new NodeCache({ stdTTL: 5 * 60, checkperiod: 5 * 60 })
 
