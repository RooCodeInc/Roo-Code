--- conflicted
+++ resolved
@@ -31,7 +31,7 @@
 import { IZgsmModelResponseData } from "@roo-code/types"
 import { getHuggingFaceModels } from "./huggingface"
 import { ClineProvider } from "../../../core/webview/ClineProvider"
-// import { getRooModels } from "./roo"
+import { getRooModels } from "./roo"
 import { getChutesModels } from "./chutes"
 
 const memoryCache = new NodeCache({ stdTTL: 5 * 60, checkperiod: 5 * 60 })
@@ -39,7 +39,7 @@
 // Zod schema for validating ModelRecord structure from disk cache
 const modelRecordSchema = z.record(z.string(), modelInfoSchema)
 
-async function writeModels(router: RouterName, data: ModelRecord) {
+async function writeModels(router: RouterName, data?: ModelRecord) {
 	const filename = `${router}_models.json`
 	const cacheDir = await getCacheDirectoryPath(ContextProxy.instance.globalStorageUri.fsPath)
 	await safeWriteJson(path.join(cacheDir, filename), data)
@@ -62,10 +62,27 @@
  */
 async function fetchModelsFromProvider(options: GetModelsOptions): Promise<ModelRecord> {
 	const { provider } = options
+	let clineProvider = await ClineProvider.getAllInstance()
 
 	let models: ModelRecord
 
 	switch (provider) {
+		case "zgsm": {
+			const _models = await getZgsmModels(
+				options.baseUrl || ZgsmAuthConfig.getInstance().getDefaultApiBaseUrl(),
+				options.apiKey || clineProvider?.getValue("zgsmAccessToken"),
+				options.openAiHeaders,
+			)
+			models = _models.reduce((acc, model: IZgsmModelResponseData) => {
+				if (!model.id) {
+					return acc
+				}
+
+				acc[model.id] = model
+				return acc
+			}, {} as ModelRecord)
+			break
+		}
 		case "openrouter":
 			models = await getOpenRouterModels()
 			break
@@ -138,90 +155,86 @@
 
 	let models = getModelsFromCache(provider)
 
-	if (models) {
-		if (provider === "zgsm" && JSON.stringify(models) === "{}") {
-			models = undefined
-		} else {
-			return models
-		}
-	}
-
 	try {
-<<<<<<< HEAD
-		switch (provider) {
-			case "zgsm": {
-				const _models = await getZgsmModels(
-					options.baseUrl || ZgsmAuthConfig.getInstance().getDefaultApiBaseUrl(),
-					options.apiKey || clineProvider?.getValue("zgsmAccessToken"),
-					options.openAiHeaders,
-				)
-				models = _models.reduce((acc, model: IZgsmModelResponseData) => {
-					if (!model.id) {
-						return acc
-					}
-
-					acc[model.id] = model
-					return acc
-				}, {} as ModelRecord)
-				break
+		// switch (provider) {
+		// 	case "zgsm": {
+		// 		const _models = await getZgsmModels(
+		// 			options.baseUrl || ZgsmAuthConfig.getInstance().getDefaultApiBaseUrl(),
+		// 			options.apiKey || clineProvider?.getValue("zgsmAccessToken"),
+		// 			options.openAiHeaders,
+		// 		)
+		// 		models = _models.reduce((acc, model: IZgsmModelResponseData) => {
+		// 			if (!model.id) {
+		// 				return acc
+		// 			}
+
+		// 			acc[model.id] = model
+		// 			return acc
+		// 		}, {} as ModelRecord)
+		// 		break
+		// 	}
+		// 	case "openrouter":
+		// 		models = await getOpenRouterModels()
+		// 		break
+		// 	case "requesty":
+		// 		// Requesty models endpoint requires an API key for per-user custom policies.
+		// 		models = await getRequestyModels(options.baseUrl, options.apiKey)
+		// 		break
+		// 	case "glama":
+		// 		models = await getGlamaModels()
+		// 		break
+		// 	case "unbound":
+		// 		// Unbound models endpoint requires an API key to fetch application specific models.
+		// 		models = await getUnboundModels(options.apiKey)
+		// 		break
+		// 	case "litellm":
+		// 		// Type safety ensures apiKey and baseUrl are always provided for LiteLLM.
+		// 		models = await getLiteLLMModels(options.apiKey, options.baseUrl)
+		// 		break
+		// 	case "ollama":
+		// 		models = await getOllamaModels(options.baseUrl, options.apiKey)
+		// 		break
+		// 	case "lmstudio":
+		// 		models = await getLMStudioModels(options.baseUrl)
+		// 		break
+		// 	case "deepinfra":
+		// 		models = await getDeepInfraModels(options.apiKey, options.baseUrl)
+		// 		break
+		// 	case "io-intelligence":
+		// 		models = await getIOIntelligenceModels(options.apiKey)
+		// 		break
+		// 	case "vercel-ai-gateway":
+		// 		models = await getVercelAiGatewayModels()
+		// 		break
+		// 	case "huggingface":
+		// 		models = await getHuggingFaceModels()
+		// 		break
+		// 	case "roo": {
+		// 		// Roo Code Cloud provider requires baseUrl and optional apiKey
+		// 		// const rooBaseUrl =
+		// 		// 	options.baseUrl ?? process.env.ROO_CODE_PROVIDER_URL ?? "https://api.roocode.com/proxy"
+		// 		// models = await getRooModels(rooBaseUrl, options.apiKey)
+		// 		models = {}
+		// 		break
+		// 	}
+		// 	case "chutes":
+		// 		models = await getChutesModels(options.apiKey)
+		// 		break
+		// 	default: {
+		// 		// Ensures router is exhaustively checked if RouterName is a strict union.
+		// 		const exhaustiveCheck: never = provider
+		// 		throw new Error(`Unknown provider: ${exhaustiveCheck}`)
+		// 	}
+		// }
+		models = await fetchModelsFromProvider(options)
+
+		if (models) {
+			if (provider === "zgsm" && JSON.stringify(models) === "{}") {
+				models = undefined
+			} else {
+				return models
 			}
-			case "openrouter":
-				models = await getOpenRouterModels()
-				break
-			case "requesty":
-				// Requesty models endpoint requires an API key for per-user custom policies.
-				models = await getRequestyModels(options.baseUrl, options.apiKey)
-				break
-			case "glama":
-				models = await getGlamaModels()
-				break
-			case "unbound":
-				// Unbound models endpoint requires an API key to fetch application specific models.
-				models = await getUnboundModels(options.apiKey)
-				break
-			case "litellm":
-				// Type safety ensures apiKey and baseUrl are always provided for LiteLLM.
-				models = await getLiteLLMModels(options.apiKey, options.baseUrl)
-				break
-			case "ollama":
-				models = await getOllamaModels(options.baseUrl, options.apiKey)
-				break
-			case "lmstudio":
-				models = await getLMStudioModels(options.baseUrl)
-				break
-			case "deepinfra":
-				models = await getDeepInfraModels(options.apiKey, options.baseUrl)
-				break
-			case "io-intelligence":
-				models = await getIOIntelligenceModels(options.apiKey)
-				break
-			case "vercel-ai-gateway":
-				models = await getVercelAiGatewayModels()
-				break
-			case "huggingface":
-				models = await getHuggingFaceModels()
-				break
-			case "roo": {
-				// Roo Code Cloud provider requires baseUrl and optional apiKey
-				// const rooBaseUrl =
-				// 	options.baseUrl ?? process.env.ROO_CODE_PROVIDER_URL ?? "https://api.roocode.com/proxy"
-				// models = await getRooModels(rooBaseUrl, options.apiKey)
-				models = {}
-				break
-			}
-			case "chutes":
-				models = await getChutesModels(options.apiKey)
-				break
-			default: {
-				// Ensures router is exhaustively checked if RouterName is a strict union.
-				const exhaustiveCheck: never = provider
-				throw new Error(`Unknown provider: ${exhaustiveCheck}`)
-			}
-		}
-=======
-		models = await fetchModelsFromProvider(options)
->>>>>>> 529c6868
-
+		}
 		// Cache the fetched models (even if empty, to signify a successful fetch with no models).
 		memoryCache.set(provider, models)
 
