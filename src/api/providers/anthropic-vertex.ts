--- conflicted
+++ resolved
@@ -121,14 +121,10 @@
 			...nativeToolParams,
 		}
 
-<<<<<<< HEAD
-		const stream = await this.client.messages.create(params, { signal: metadata?.signal })
-=======
 		// and prompt caching
 		const requestOptions = betas?.length ? { headers: { "anthropic-beta": betas.join(",") } } : undefined
 
-		const stream = await this.client.messages.create(params, requestOptions)
->>>>>>> 5c798a98
+		const stream = await this.client.messages.create(params, { ...requestOptions, signal: metadata?.signal })
 
 		for await (const chunk of stream) {
 			switch (chunk.type) {
