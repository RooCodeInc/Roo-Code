import { Anthropic } from "@anthropic-ai/sdk"
import { Mistral } from "@mistralai/mistralai"
import OpenAI from "openai"

import {
	type MistralModelId,
	mistralDefaultModelId,
	mistralModels,
	MISTRAL_DEFAULT_TEMPERATURE,
	ApiProviderError,
} from "@roo-code/types"
import { TelemetryService } from "@roo-code/telemetry"

import { ApiHandlerOptions } from "../../shared/api"

import { convertToMistralMessages } from "../transform/mistral-format"
import { ApiStream } from "../transform/stream"

import { BaseProvider } from "./base-provider"
import type { SingleCompletionHandler, ApiHandlerCreateMessageMetadata } from "../index"

// Type helper to handle thinking chunks from Mistral API
// The SDK includes ThinkChunk but TypeScript has trouble with the discriminated union
type ContentChunkWithThinking = {
	type: string
	text?: string
	thinking?: Array<{ type: string; text?: string }>
}

// Type for Mistral tool calls in stream delta
type MistralToolCall = {
	id?: string
	type?: string
	function?: {
		name?: string
		arguments?: string
	}
}

// Type for Mistral tool definition - matches Mistral SDK Tool type
type MistralTool = {
	type: "function"
	function: {
		name: string
		description?: string
		parameters: Record<string, unknown>
	}
}

export class MistralHandler extends BaseProvider implements SingleCompletionHandler {
	protected options: ApiHandlerOptions
	private client: Mistral
	private readonly providerName = "Mistral"

	constructor(options: ApiHandlerOptions) {
		super()

		if (!options.mistralApiKey) {
			throw new Error("Mistral API key is required")
		}

		// Set default model ID if not provided.
		const apiModelId = options.apiModelId || mistralDefaultModelId
		this.options = { ...options, apiModelId }

		this.client = new Mistral({
			serverURL: apiModelId.startsWith("codestral-")
				? this.options.mistralCodestralUrl || "https://codestral.mistral.ai"
				: "https://api.mistral.ai",
			apiKey: this.options.mistralApiKey,
		})
	}

	override async *createMessage(
		systemPrompt: string,
		messages: Anthropic.Messages.MessageParam[],
		metadata?: ApiHandlerCreateMessageMetadata,
	): ApiStream {
		const { id: model, info, maxTokens, temperature } = this.getModel()

		// Build request options
		const requestOptions: {
			model: string
			messages: ReturnType<typeof convertToMistralMessages>
			maxTokens: number
			temperature: number
			tools?: MistralTool[]
			toolChoice?: "auto" | "none" | "any" | "required" | { type: "function"; function: { name: string } }
		} = {
			model,
			messages: [{ role: "system", content: systemPrompt }, ...convertToMistralMessages(messages)],
			maxTokens: maxTokens ?? info.maxTokens,
			temperature,
		}

		// Add tools if provided and toolProtocol is not 'xml' and model supports native tools
		const supportsNativeTools = info.supportsNativeTools ?? false
		if (metadata?.tools && metadata.tools.length > 0 && metadata?.toolProtocol !== "xml" && supportsNativeTools) {
			requestOptions.tools = this.convertToolsForMistral(metadata.tools)
			// Always use "any" to require tool use
			requestOptions.toolChoice = "any"
		}

		// Temporary debug log for QA
		// console.log("[MISTRAL DEBUG] Raw API request body:", requestOptions)

		let response
		try {
			response = await this.client.chat.stream(requestOptions)
		} catch (error) {
			const errorMessage = error instanceof Error ? error.message : String(error)
			const apiError = new ApiProviderError(errorMessage, this.providerName, model, "createMessage")
			TelemetryService.instance.captureException(apiError)
			throw new Error(`Mistral completion error: ${errorMessage}`)
		}

		for await (const event of response) {
			const delta = event.data.choices[0]?.delta

			if (delta?.content) {
				if (typeof delta.content === "string") {
					// Handle string content as text
					yield { type: "text", text: delta.content }
				} else if (Array.isArray(delta.content)) {
					// Handle array of content chunks
					// The SDK v1.9.18 supports ThinkChunk with type "thinking"
					for (const chunk of delta.content as ContentChunkWithThinking[]) {
						if (chunk.type === "thinking" && chunk.thinking) {
							// Handle thinking content as reasoning chunks
							// ThinkChunk has a 'thinking' property that contains an array of text/reference chunks
							for (const thinkingPart of chunk.thinking) {
								if (thinkingPart.type === "text" && thinkingPart.text) {
									yield { type: "reasoning", text: thinkingPart.text }
								}
							}
						} else if (chunk.type === "text" && chunk.text) {
							// Handle text content normally
							yield { type: "text", text: chunk.text }
						}
					}
				}
			}

			// Handle tool calls in stream
			// Mistral SDK provides tool_calls in delta similar to OpenAI format
			const toolCalls = (delta as { toolCalls?: MistralToolCall[] })?.toolCalls
			if (toolCalls) {
				for (let i = 0; i < toolCalls.length; i++) {
					const toolCall = toolCalls[i]
					yield {
						type: "tool_call_partial",
						index: i,
						id: toolCall.id,
						name: toolCall.function?.name,
						arguments: toolCall.function?.arguments,
					}
				}
			}

			if (event.data.usage) {
				yield {
					type: "usage",
					inputTokens: event.data.usage.promptTokens || 0,
					outputTokens: event.data.usage.completionTokens || 0,
				}
			}
		}
	}

	/**
	 * Convert OpenAI tool definitions to Mistral format.
	 * Mistral uses the same format as OpenAI for function tools.
	 */
	private convertToolsForMistral(tools: OpenAI.Chat.ChatCompletionTool[]): MistralTool[] {
		return tools
			.filter((tool) => tool.type === "function")
			.map((tool) => ({
				type: "function" as const,
				function: {
					name: tool.function.name,
					description: tool.function.description,
					// Mistral SDK requires parameters to be defined, use empty object as fallback
					parameters: (tool.function.parameters as Record<string, unknown>) || {},
				},
			}))
	}

	override getModel() {
		const id = this.options.apiModelId ?? mistralDefaultModelId
		const info = mistralModels[id as MistralModelId] ?? mistralModels[mistralDefaultModelId]

		// @TODO: Move this to the `getModelParams` function.
		const maxTokens = this.options.includeMaxTokens ? info.maxTokens : undefined
		const temperature = this.options.modelTemperature ?? MISTRAL_DEFAULT_TEMPERATURE

		return { id, info, maxTokens, temperature }
	}

<<<<<<< HEAD
	async completePrompt(prompt: string, systemPrompt?: string, metadata?: any): Promise<string> {
		try {
			const { id: model, temperature } = this.getModel()

			const response = await this.client.chat.complete(
				{
					model,
					messages: [{ role: "user", content: prompt }],
					temperature,
				},
				{
					fetchOptions: { signal: metadata?.signal },
				},
			)
=======
	async completePrompt(prompt: string): Promise<string> {
		const { id: model, temperature } = this.getModel()

		try {
			const response = await this.client.chat.complete({
				model,
				messages: [{ role: "user", content: prompt }],
				temperature,
			})
>>>>>>> a9a15b37

			const content = response.choices?.[0]?.message.content

			if (Array.isArray(content)) {
				// Only return text content, filter out thinking content for non-streaming
				return (content as ContentChunkWithThinking[])
					.filter((c) => c.type === "text" && c.text)
					.map((c) => c.text || "")
					.join("")
			}

			return content || ""
		} catch (error) {
			const errorMessage = error instanceof Error ? error.message : String(error)
			const apiError = new ApiProviderError(errorMessage, this.providerName, model, "completePrompt")
			TelemetryService.instance.captureException(apiError)
			throw new Error(`Mistral completion error: ${errorMessage}`)
		}
	}
}<|MERGE_RESOLUTION|>--- conflicted
+++ resolved
@@ -196,11 +196,10 @@
 		return { id, info, maxTokens, temperature }
 	}
 
-<<<<<<< HEAD
 	async completePrompt(prompt: string, systemPrompt?: string, metadata?: any): Promise<string> {
+		const { id: model, temperature } = this.getModel()
+
 		try {
-			const { id: model, temperature } = this.getModel()
-
 			const response = await this.client.chat.complete(
 				{
 					model,
@@ -211,17 +210,6 @@
 					fetchOptions: { signal: metadata?.signal },
 				},
 			)
-=======
-	async completePrompt(prompt: string): Promise<string> {
-		const { id: model, temperature } = this.getModel()
-
-		try {
-			const response = await this.client.chat.complete({
-				model,
-				messages: [{ role: "user", content: prompt }],
-				temperature,
-			})
->>>>>>> a9a15b37
 
 			const content = response.choices?.[0]?.message.content
 
