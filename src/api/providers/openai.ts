import { Anthropic } from "@anthropic-ai/sdk"
import OpenAI, { AzureOpenAI } from "openai"
import axios from "axios"

import {
	type ModelInfo,
	azureOpenAiDefaultApiVersion,
	openAiModelInfoSaneDefaults,
	DEEP_SEEK_DEFAULT_TEMPERATURE,
	OPENAI_AZURE_AI_INFERENCE_PATH,
} from "@roo-code/types"

import type { ApiHandlerOptions } from "../../shared/api"

import { XmlMatcher } from "../../utils/xml-matcher"

import { convertToOpenAiMessages } from "../transform/openai-format"
import { convertToR1Format } from "../transform/r1-format"
import { convertToSimpleMessages } from "../transform/simple-format"
import { ApiStream, ApiStreamUsageChunk } from "../transform/stream"
import { getModelParams } from "../transform/model-params"

import { DEFAULT_HEADERS } from "./constants"
import { BaseProvider } from "./base-provider"
import type { SingleCompletionHandler, ApiHandlerCreateMessageMetadata } from "../index"
import { getApiRequestTimeout } from "./utils/timeout-config"

// TODO: Rename this to OpenAICompatibleHandler. Also, I think the
// `OpenAINativeHandler` can subclass from this, since it's obviously
// compatible with the OpenAI API. We can also rename it to `OpenAIHandler`.
export class OpenAiHandler extends BaseProvider implements SingleCompletionHandler {
	protected options: ApiHandlerOptions
	private client: OpenAI

	constructor(options: ApiHandlerOptions) {
		super()
		this.options = options

		const baseURL = this.options.openAiBaseUrl ?? "https://api.openai.com/v1"
		const apiKey = this.options.openAiApiKey ?? "not-provided"
		const isAzureAiInference = this._isAzureAiInference(this.options.openAiBaseUrl)
		const urlHost = this._getUrlHost(this.options.openAiBaseUrl)
		const isAzureOpenAi = urlHost === "azure.com" || urlHost.endsWith(".azure.com") || options.openAiUseAzure

		const headers = {
			...DEFAULT_HEADERS,
			...(this.options.openAiHeaders || {}),
		}

		const timeout = getApiRequestTimeout()

		if (isAzureAiInference) {
			// Azure AI Inference Service (e.g., for DeepSeek) uses a different path structure
			this.client = new OpenAI({
				baseURL,
				apiKey,
				defaultHeaders: headers,
				defaultQuery: { "api-version": this.options.azureApiVersion || "2024-05-01-preview" },
				timeout,
			})
		} else if (isAzureOpenAi) {
			// Azure API shape slightly differs from the core API shape:
			// https://github.com/openai/openai-node?tab=readme-ov-file#microsoft-azure-openai
			this.client = new AzureOpenAI({
				baseURL,
				apiKey,
				apiVersion: this.options.azureApiVersion || azureOpenAiDefaultApiVersion,
				defaultHeaders: headers,
				timeout,
			})
		} else {
			this.client = new OpenAI({
				baseURL,
				apiKey,
				defaultHeaders: headers,
				timeout,
			})
		}
	}

	override async *createMessage(
		systemPrompt: string,
		messages: Anthropic.Messages.MessageParam[],
		metadata?: ApiHandlerCreateMessageMetadata,
	): ApiStream {
		const { info: modelInfo, reasoning } = this.getModel()
		const modelUrl = this.options.openAiBaseUrl ?? ""
		const modelId = this.options.openAiModelId ?? ""
		const enabledR1Format = this.options.openAiR1FormatEnabled ?? false
		const enabledLegacyFormat = this.options.openAiLegacyFormat ?? false
		const isAzureAiInference = this._isAzureAiInference(modelUrl)
		const deepseekReasoner = modelId.includes("deepseek-reasoner") || enabledR1Format
		const ark = modelUrl.includes(".volces.com")

		if (modelId.includes("o1") || modelId.includes("o3") || modelId.includes("o4")) {
			yield* this.handleO3FamilyMessage(modelId, systemPrompt, messages)
			return
		}

		if (this.options.openAiStreamingEnabled ?? true) {
			let systemMessage: OpenAI.Chat.ChatCompletionSystemMessageParam = {
				role: "system",
				content: systemPrompt,
			}

			let convertedMessages

			if (deepseekReasoner) {
				convertedMessages = convertToR1Format([{ role: "user", content: systemPrompt }, ...messages])
			} else if (ark || enabledLegacyFormat) {
				convertedMessages = [systemMessage, ...convertToSimpleMessages(messages)]
			} else {
				if (modelInfo.supportsPromptCache) {
					systemMessage = {
						role: "system",
						content: [
							{
								type: "text",
								text: systemPrompt,
								// @ts-ignore-next-line
								cache_control: { type: "ephemeral" },
							},
						],
					}
				}

				convertedMessages = [systemMessage, ...convertToOpenAiMessages(messages)]

				if (modelInfo.supportsPromptCache) {
					// Note: the following logic is copied from openrouter:
					// Add cache_control to the last two user messages
					// (note: this works because we only ever add one user message at a time, but if we added multiple we'd need to mark the user message before the last assistant message)
					const lastTwoUserMessages = convertedMessages.filter((msg) => msg.role === "user").slice(-2)

					lastTwoUserMessages.forEach((msg) => {
						if (typeof msg.content === "string") {
							msg.content = [{ type: "text", text: msg.content }]
						}

						if (Array.isArray(msg.content)) {
							// NOTE: this is fine since env details will always be added at the end. but if it weren't there, and the user added a image_url type message, it would pop a text part before it and then move it after to the end.
							let lastTextPart = msg.content.filter((part) => part.type === "text").pop()

							if (!lastTextPart) {
								lastTextPart = { type: "text", text: "..." }
								msg.content.push(lastTextPart)
							}

							// @ts-ignore-next-line
							lastTextPart["cache_control"] = { type: "ephemeral" }
						}
					})
				}
			}

			const isGrokXAI = this._isGrokXAI(this.options.openAiBaseUrl)

			const requestOptions: OpenAI.Chat.Completions.ChatCompletionCreateParamsStreaming = {
				model: modelId,
				messages: convertedMessages,
				stream: true as const,
				...(isGrokXAI ? {} : { stream_options: { include_usage: true } }),
				...(reasoning && reasoning),
			}

<<<<<<< HEAD
			if (this.options.serviceTier && this.options.serviceTier !== "auto") {
				;(requestOptions as any).service_tier = this.options.serviceTier
=======
			// Only include temperature if explicitly set
			if (this.options.modelTemperature !== undefined) {
				requestOptions.temperature = this.options.modelTemperature
			} else if (deepseekReasoner) {
				// DeepSeek Reasoner has a specific default temperature
				requestOptions.temperature = DEEP_SEEK_DEFAULT_TEMPERATURE
>>>>>>> 6fd261d3
			}

			// Add max_tokens if needed
			this.addMaxTokensIfNeeded(requestOptions, modelInfo)

			const stream = await this.client.chat.completions.create(
				requestOptions,
				isAzureAiInference ? { path: OPENAI_AZURE_AI_INFERENCE_PATH } : {},
			)

			const matcher = new XmlMatcher(
				"think",
				(chunk) =>
					({
						type: chunk.matched ? "reasoning" : "text",
						text: chunk.data,
					}) as const,
			)

			let lastUsage

			for await (const chunk of stream) {
				const delta = chunk.choices[0]?.delta ?? {}

				if (delta.content) {
					for (const chunk of matcher.update(delta.content)) {
						yield chunk
					}
				}

				if ("reasoning_content" in delta && delta.reasoning_content) {
					yield {
						type: "reasoning",
						text: (delta.reasoning_content as string | undefined) || "",
					}
				}
				if (chunk.usage) {
					lastUsage = chunk.usage
				}
			}

			for (const chunk of matcher.final()) {
				yield chunk
			}

			if (lastUsage) {
				yield this.processUsageMetrics(lastUsage, modelInfo)
			}
		} else {
			// o1 for instance doesnt support streaming, non-1 temp, or system prompt
			const systemMessage: OpenAI.Chat.ChatCompletionUserMessageParam = {
				role: "user",
				content: systemPrompt,
			}

			const requestOptions: OpenAI.Chat.Completions.ChatCompletionCreateParamsNonStreaming = {
				model: modelId,
				messages: deepseekReasoner
					? convertToR1Format([{ role: "user", content: systemPrompt }, ...messages])
					: enabledLegacyFormat
						? [systemMessage, ...convertToSimpleMessages(messages)]
						: [systemMessage, ...convertToOpenAiMessages(messages)],
			}

			if (this.options.serviceTier && this.options.serviceTier !== "auto") {
				;(requestOptions as any).service_tier = this.options.serviceTier
			}

			// Add max_tokens if needed
			this.addMaxTokensIfNeeded(requestOptions, modelInfo)

			const response = await this.client.chat.completions.create(
				requestOptions,
				this._isAzureAiInference(modelUrl) ? { path: OPENAI_AZURE_AI_INFERENCE_PATH } : {},
			)

			yield {
				type: "text",
				text: response.choices[0]?.message.content || "",
			}

			yield this.processUsageMetrics(response.usage, modelInfo)
		}
	}

	protected processUsageMetrics(usage: any, _modelInfo?: ModelInfo): ApiStreamUsageChunk {
		return {
			type: "usage",
			inputTokens: usage?.prompt_tokens || 0,
			outputTokens: usage?.completion_tokens || 0,
			cacheWriteTokens: usage?.cache_creation_input_tokens || undefined,
			cacheReadTokens: usage?.cache_read_input_tokens || undefined,
		}
	}

	override getModel() {
		const id = this.options.openAiModelId ?? ""
		const info = this.options.openAiCustomModelInfo ?? openAiModelInfoSaneDefaults
		const params = getModelParams({ format: "openai", modelId: id, model: info, settings: this.options })
		return { id, info, ...params }
	}

	async completePrompt(prompt: string): Promise<string> {
		try {
			const isAzureAiInference = this._isAzureAiInference(this.options.openAiBaseUrl)
			const model = this.getModel()
			const modelInfo = model.info

			const requestOptions: OpenAI.Chat.Completions.ChatCompletionCreateParamsNonStreaming = {
				model: model.id,
				messages: [{ role: "user", content: prompt }],
			}

			if (this.options.serviceTier && this.options.serviceTier !== "auto") {
				;(requestOptions as any).service_tier = this.options.serviceTier
			}

			// Add max_tokens if needed
			this.addMaxTokensIfNeeded(requestOptions, modelInfo)

			const response = await this.client.chat.completions.create(
				requestOptions,
				isAzureAiInference ? { path: OPENAI_AZURE_AI_INFERENCE_PATH } : {},
			)

			return response.choices[0]?.message.content || ""
		} catch (error) {
			if (error instanceof Error) {
				throw new Error(`OpenAI completion error: ${error.message}`)
			}

			throw error
		}
	}

	private async *handleO3FamilyMessage(
		modelId: string,
		systemPrompt: string,
		messages: Anthropic.Messages.MessageParam[],
	): ApiStream {
		const modelInfo = this.getModel().info
		const methodIsAzureAiInference = this._isAzureAiInference(this.options.openAiBaseUrl)

		if (this.options.openAiStreamingEnabled ?? true) {
			const isGrokXAI = this._isGrokXAI(this.options.openAiBaseUrl)

			const requestOptions: OpenAI.Chat.Completions.ChatCompletionCreateParamsStreaming = {
				model: modelId,
				messages: [
					{
						role: "developer",
						content: `Formatting re-enabled\n${systemPrompt}`,
					},
					...convertToOpenAiMessages(messages),
				],
				stream: true,
				...(isGrokXAI ? {} : { stream_options: { include_usage: true } }),
				reasoning_effort: modelInfo.reasoningEffort as "low" | "medium" | "high" | undefined,
				temperature: undefined,
			}

			if (this.options.serviceTier && this.options.serviceTier !== "auto") {
				;(requestOptions as any).service_tier = this.options.serviceTier
			}

			// O3 family models do not support the deprecated max_tokens parameter
			// but they do support max_completion_tokens (the modern OpenAI parameter)
			// This allows O3 models to limit response length when includeMaxTokens is enabled
			this.addMaxTokensIfNeeded(requestOptions, modelInfo)

			const stream = await this.client.chat.completions.create(
				requestOptions,
				methodIsAzureAiInference ? { path: OPENAI_AZURE_AI_INFERENCE_PATH } : {},
			)

			yield* this.handleStreamResponse(stream)
		} else {
			const requestOptions: OpenAI.Chat.Completions.ChatCompletionCreateParamsNonStreaming = {
				model: modelId,
				messages: [
					{
						role: "developer",
						content: `Formatting re-enabled\n${systemPrompt}`,
					},
					...convertToOpenAiMessages(messages),
				],
				reasoning_effort: modelInfo.reasoningEffort as "low" | "medium" | "high" | undefined,
				temperature: undefined,
			}

			if (this.options.serviceTier && this.options.serviceTier !== "auto") {
				;(requestOptions as any).service_tier = this.options.serviceTier
			}

			// O3 family models do not support the deprecated max_tokens parameter
			// but they do support max_completion_tokens (the modern OpenAI parameter)
			// This allows O3 models to limit response length when includeMaxTokens is enabled
			this.addMaxTokensIfNeeded(requestOptions, modelInfo)

			const response = await this.client.chat.completions.create(
				requestOptions,
				methodIsAzureAiInference ? { path: OPENAI_AZURE_AI_INFERENCE_PATH } : {},
			)

			yield {
				type: "text",
				text: response.choices[0]?.message.content || "",
			}
			yield this.processUsageMetrics(response.usage)
		}
	}

	private async *handleStreamResponse(stream: AsyncIterable<OpenAI.Chat.Completions.ChatCompletionChunk>): ApiStream {
		for await (const chunk of stream) {
			const delta = chunk.choices[0]?.delta
			if (delta?.content) {
				yield {
					type: "text",
					text: delta.content,
				}
			}

			if (chunk.usage) {
				yield {
					type: "usage",
					inputTokens: chunk.usage.prompt_tokens || 0,
					outputTokens: chunk.usage.completion_tokens || 0,
				}
			}
		}
	}

	private _getUrlHost(baseUrl?: string): string {
		try {
			return new URL(baseUrl ?? "").host
		} catch (error) {
			return ""
		}
	}

	private _isGrokXAI(baseUrl?: string): boolean {
		const urlHost = this._getUrlHost(baseUrl)
		return urlHost.includes("x.ai")
	}

	private _isAzureAiInference(baseUrl?: string): boolean {
		const urlHost = this._getUrlHost(baseUrl)
		return urlHost.endsWith(".services.ai.azure.com")
	}

	/**
	 * Adds max_completion_tokens to the request body if needed based on provider configuration
	 * Note: max_tokens is deprecated in favor of max_completion_tokens as per OpenAI documentation
	 * O3 family models handle max_tokens separately in handleO3FamilyMessage
	 */
	private addMaxTokensIfNeeded(
		requestOptions:
			| OpenAI.Chat.Completions.ChatCompletionCreateParamsStreaming
			| OpenAI.Chat.Completions.ChatCompletionCreateParamsNonStreaming,
		modelInfo: ModelInfo,
	): void {
		// Only add max_completion_tokens if includeMaxTokens is true
		if (this.options.includeMaxTokens === true) {
			// Use user-configured modelMaxTokens if available, otherwise fall back to model's default maxTokens
			// Using max_completion_tokens as max_tokens is deprecated
			requestOptions.max_completion_tokens = this.options.modelMaxTokens || modelInfo.maxTokens
		}
	}
}

export async function getOpenAiModels(baseUrl?: string, apiKey?: string, openAiHeaders?: Record<string, string>) {
	try {
		if (!baseUrl) {
			return []
		}

		// Trim whitespace from baseUrl to handle cases where users accidentally include spaces
		const trimmedBaseUrl = baseUrl.trim()

		if (!URL.canParse(trimmedBaseUrl)) {
			return []
		}

		const config: Record<string, any> = {}
		const headers: Record<string, string> = {
			...DEFAULT_HEADERS,
			...(openAiHeaders || {}),
		}

		if (apiKey) {
			headers["Authorization"] = `Bearer ${apiKey}`
		}

		if (Object.keys(headers).length > 0) {
			config["headers"] = headers
		}

		const response = await axios.get(`${trimmedBaseUrl}/models`, config)
		const modelsArray = response.data?.data?.map((model: any) => model.id) || []
		return [...new Set<string>(modelsArray)]
	} catch (error) {
		return []
	}
}<|MERGE_RESOLUTION|>--- conflicted
+++ resolved
@@ -163,17 +163,16 @@
 				...(reasoning && reasoning),
 			}
 
-<<<<<<< HEAD
 			if (this.options.serviceTier && this.options.serviceTier !== "auto") {
 				;(requestOptions as any).service_tier = this.options.serviceTier
-=======
+			}
+
 			// Only include temperature if explicitly set
 			if (this.options.modelTemperature !== undefined) {
 				requestOptions.temperature = this.options.modelTemperature
 			} else if (deepseekReasoner) {
 				// DeepSeek Reasoner has a specific default temperature
 				requestOptions.temperature = DEEP_SEEK_DEFAULT_TEMPERATURE
->>>>>>> 6fd261d3
 			}
 
 			// Add max_tokens if needed
