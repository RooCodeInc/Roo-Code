--- conflicted
+++ resolved
@@ -687,13 +687,6 @@
 		const _m = requestOptions.model.toLocaleLowerCase()
 
 		// Only add max_completion_tokens if includeMaxTokens is true
-<<<<<<< HEAD
-		if (this.options.includeMaxTokens === true || _m.includes("moonshot") || _m.includes("kimi")) {
-			// Use user-configured modelMaxTokens if available, otherwise fall back to model's default maxTokens
-			// Using max_completion_tokens as max_tokens is deprecated
-			requestOptions[modelInfo.supportsMaxTokens ? "max_tokens" : "max_completion_tokens"] =
-				this.options.modelMaxTokens || modelInfo.maxTokens
-=======
 		if (this.options.useZgsmCustomConfig) {
 			const maxTokens = this.options.modelMaxTokens || modelInfo.maxTokens
 			// Use user-configured modelMaxTokens if available, otherwise fall back to model's default maxTokens
@@ -707,7 +700,6 @@
 			Object.assign(requestOptions, {
 				[modelInfo.maxTokensKey]: modelInfo.maxTokens,
 			})
->>>>>>> 15bbf3a5
 		}
 	}
 
