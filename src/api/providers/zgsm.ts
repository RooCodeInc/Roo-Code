--- conflicted
+++ resolved
@@ -183,43 +183,15 @@
 				let stream: any
 				let selectedLLM: string | undefined = this.options.zgsmModelId
 				let selectReason: string | undefined
-<<<<<<< HEAD
-				try {
-=======
 				let requestIdTimestamp: number | undefined
 				let responseIdTimestamp: number | undefined
 				try {
 					requestIdTimestamp = Date.now()
->>>>>>> a8600675
 					this.logger.info(`[RequestID ${modelId}]:`, requestId)
 
 					if (metadata?.onRequestHeadersReady && typeof metadata.onRequestHeadersReady === "function") {
 						metadata.onRequestHeadersReady(_headers)
 					}
-<<<<<<< HEAD
-
-					const { data, response } = await this.client.chat.completions
-						.create(
-							requestOptions,
-							Object.assign(isAzureAiInference ? { path: OPENAI_AZURE_AI_INFERENCE_PATH } : {}, {
-								headers: _headers,
-								signal: this.abortController.signal,
-							}),
-						)
-						.withResponse()
-					this.logger.info(`[ResponseID ${modelId}]:`, response.headers.get("x-request-id"))
-					if (isAuto) {
-						selectedLLM = response.headers.get("x-select-llm") || ""
-						selectReason = response.headers.get("x-select-reason") || ""
-
-						const userInputHeader = isDev ? response.headers.get("x-user-input") : null
-						if (userInputHeader) {
-							const decodedUserInput = Buffer.from(userInputHeader, "base64").toString("utf-8")
-							this.logger.info(`[x-user-input]: ${decodedUserInput}`)
-						}
-					}
-
-=======
 
 					const { data, response } = await this.client.chat.completions
 						.create(
@@ -243,7 +215,6 @@
 						}
 					}
 
->>>>>>> a8600675
 					stream = data
 				} catch (error) {
 					throw handleOpenAIError(error, this.providerName)
@@ -260,15 +231,10 @@
 					selectedLLM,
 					selectReason,
 					requestId,
-<<<<<<< HEAD
 					isNativeProtocol(metadata?.toolProtocol),
-=======
-					metadata?.toolProtocol === "native",
-					modelId,
 					responseIdTimestamp,
 					requestIdTimestamp,
 					metadata?.onPerformanceTiming,
->>>>>>> a8600675
 				)
 			} else {
 				// Non-streaming processing
@@ -283,14 +249,10 @@
 				)
 				let response
 				requestOptions.extra_body.prompt_mode = fromWorkflow ? "strict" : "vibe"
-<<<<<<< HEAD
-				try {
-=======
 				let requestIdTimestamp: number | undefined
 				let responseIdTimestamp: number | undefined
 				try {
 					requestIdTimestamp = Date.now()
->>>>>>> a8600675
 					this.logger.info(`[RequestID]:`, requestId)
 					response = await this.client.chat.completions.create(
 						requestOptions,
@@ -300,10 +262,7 @@
 						}),
 					)
 					this.logger.info(`[ResponseId]:`, response._request_id)
-<<<<<<< HEAD
-=======
 					responseIdTimestamp = Date.now()
->>>>>>> a8600675
 				} catch (error) {
 					throw handleOpenAIError(error, this.providerName)
 				}
@@ -329,31 +288,26 @@
 				}
 
 				yield this.processUsageMetrics(response.usage, modelInfo)
-<<<<<<< HEAD
-			}
-		} catch (err) {
-			// eslint-disable-next-line @typescript-eslint/no-unused-expressions
-			isDev && this.logger.error(`[createMessage] ${err.message}`)
-=======
 
 				// Emit performance timing data via callback (frontend will calculate metrics)
 				const responseEndTimestamp = Date.now()
 				if (responseIdTimestamp && requestIdTimestamp && response.usage?.completion_tokens) {
 					// Emit timing data via callback
 					if (metadata?.onPerformanceTiming) {
-						metadata.onPerformanceTiming({
-							requestIdTimestamp,
-							responseIdTimestamp,
-							responseEndTimestamp,
-							completionTokens: response.usage.completion_tokens,
-						})
+						metadata
+							.onPerformanceTiming({
+								requestIdTimestamp,
+								responseIdTimestamp,
+								responseEndTimestamp,
+								completionTokens: response.usage.completion_tokens,
+							})
+							.catch(() => {})
 					}
 				}
 			}
 		} catch (err) {
 			// eslint-disable-next-line @typescript-eslint/no-unused-expressions
 			isDev && this.logger.error(`[createMessage] ${err}`)
->>>>>>> a8600675
 			throw err
 		} finally {
 			// eslint-disable-next-line @typescript-eslint/no-unused-expressions
@@ -553,9 +507,6 @@
 		selectReason?: string,
 		requestId?: string,
 		isNative?: boolean,
-<<<<<<< HEAD
-=======
-		modelId?: string,
 		responseIdTimestamp?: number,
 		requestIdTimestamp?: number,
 		onPerformanceTiming?: (timing: {
@@ -563,8 +514,7 @@
 			responseIdTimestamp?: number
 			responseEndTimestamp?: number
 			completionTokens?: number
-		}) => void,
->>>>>>> a8600675
+		}) => Promise<void>,
 	): ApiStream {
 		// Check if request was aborted
 		if (this.abortController?.signal.aborted) {
@@ -684,16 +634,14 @@
 
 			// Emit performance timing data via callback (frontend will calculate metrics)
 			const responseEndTimestamp = Date.now()
-			if (responseIdTimestamp && requestIdTimestamp && lastUsage.completion_tokens) {
+			if (onPerformanceTiming && responseIdTimestamp && requestIdTimestamp && lastUsage.completion_tokens) {
 				// Emit timing data via callback
-				if (onPerformanceTiming) {
-					onPerformanceTiming({
-						requestIdTimestamp,
-						responseIdTimestamp,
-						responseEndTimestamp,
-						completionTokens: lastUsage.completion_tokens,
-					})
-				}
+				onPerformanceTiming({
+					requestIdTimestamp,
+					responseIdTimestamp,
+					responseEndTimestamp,
+					completionTokens: lastUsage.completion_tokens,
+				}).catch(() => {})
 			}
 		}
 	}
