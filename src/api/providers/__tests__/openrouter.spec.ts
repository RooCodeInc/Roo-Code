--- conflicted
+++ resolved
@@ -1,6 +1,5 @@
 // pnpm --filter roo-cline test api/providers/__tests__/openrouter.spec.ts
 
-<<<<<<< HEAD
 // Mock vscode first to avoid import errors
 vitest.mock("vscode", () => ({
 	env: {
@@ -31,9 +30,6 @@
 		})),
 	},
 }))
-=======
-vitest.mock("vscode", () => ({}))
->>>>>>> a1d3a43a
 
 import { Anthropic } from "@anthropic-ai/sdk"
 import OpenAI from "openai"
@@ -49,14 +45,11 @@
 	homedir: vitest.fn(() => "/home/user"),
 }))
 
-<<<<<<< HEAD
 vitest.mock("path", () => ({
 	join: vitest.fn((...paths) => paths.join("/")),
 	sep: "/",
 }))
 // Mock TelemetryService
-=======
->>>>>>> a1d3a43a
 const mockCaptureException = vitest.fn()
 
 vitest.mock("@roo-code/telemetry", () => ({
