// npx vitest run src/api/providers/__tests__/openrouter.spec.ts

// Mock vscode first to avoid import errors
vitest.mock("vscode", () => ({
	env: {
		uriScheme: "vscode",
	},
	RelativePattern: vitest.fn(),
	workspace: {
		getConfiguration: vitest.fn(),
		createFileSystemWatcher: vitest.fn(() => ({
			onDidChange: vitest.fn(),
			onDidCreate: vitest.fn(),
			onDidDelete: vitest.fn(),
			dispose: vitest.fn(),
		})),
	},
	window: {
		showInformationMessage: vitest.fn(),
		createTextEditorDecorationType: vitest.fn(() => ({
			dispose: vitest.fn(),
		})),
		createOutputChannel: vitest.fn(() => ({
			appendLine: vitest.fn(),
			append: vitest.fn(),
			clear: vitest.fn(),
			show: vitest.fn(),
			hide: vitest.fn(),
			dispose: vitest.fn(),
		})),
	},
}))

import { Anthropic } from "@anthropic-ai/sdk"
import OpenAI from "openai"

import { OpenRouterHandler } from "../openrouter"
import { ApiHandlerOptions } from "../../../shared/api"
import { Package } from "../../../shared/package"
import { ApiProviderError } from "@roo-code/types"

// Mock dependencies
vitest.mock("openai")
vitest.mock("delay", () => ({ default: vitest.fn(() => Promise.resolve()) }))

<<<<<<< HEAD
vitest.mock("os", () => ({
	tmpdir: vitest.fn(() => "/tmp"),
	homedir: vitest.fn(() => "/home/user"),
}))

vitest.mock("path", () => ({
	join: vitest.fn((...paths) => paths.join("/")),
	sep: "/",
=======
// Mock TelemetryService
const mockCaptureException = vitest.fn()
vitest.mock("@roo-code/telemetry", () => ({
	TelemetryService: {
		instance: {
			captureException: (...args: unknown[]) => mockCaptureException(...args),
		},
	},
>>>>>>> 24eb6ae9
}))
vitest.mock("../fetchers/modelCache", () => ({
	getModels: vitest.fn().mockImplementation(() => {
		return Promise.resolve({
			"anthropic/claude-sonnet-4": {
				maxTokens: 8192,
				contextWindow: 200000,
				supportsImages: true,
				supportsPromptCache: true,
				inputPrice: 3,
				outputPrice: 15,
				cacheWritesPrice: 3.75,
				cacheReadsPrice: 0.3,
				description: "Claude 3.7 Sonnet",
				thinking: false,
			},
			"anthropic/claude-sonnet-4.5": {
				maxTokens: 8192,
				contextWindow: 200000,
				supportsImages: true,
				supportsPromptCache: true,
				supportsNativeTools: true,
				inputPrice: 3,
				outputPrice: 15,
				cacheWritesPrice: 3.75,
				cacheReadsPrice: 0.3,
				description: "Claude 4.5 Sonnet",
				thinking: false,
			},
			"anthropic/claude-3.7-sonnet:thinking": {
				maxTokens: 128000,
				contextWindow: 200000,
				supportsImages: true,
				supportsPromptCache: true,
				inputPrice: 3,
				outputPrice: 15,
				cacheWritesPrice: 3.75,
				cacheReadsPrice: 0.3,
				description: "Claude 3.7 Sonnet with thinking",
			},
		})
	}),
}))

describe("OpenRouterHandler", () => {
	const mockOptions: ApiHandlerOptions = {
		openRouterApiKey: "test-key",
		openRouterModelId: "anthropic/claude-sonnet-4",
	}

	beforeEach(() => vitest.clearAllMocks())

	it("initializes with correct options", () => {
		const handler = new OpenRouterHandler(mockOptions)
		expect(handler).toBeInstanceOf(OpenRouterHandler)

		expect(OpenAI).toHaveBeenCalledWith({
			baseURL: "https://openrouter.ai/api/v1",
			apiKey: mockOptions.openRouterApiKey,
			defaultHeaders: {
				"HTTP-Referer": "https://github.com/zgsm-ai/zgsm",
				"X-Title": "Costrict",
				"X-Costrict-Version": `${Package.version}`,
			},
		})
	})

	describe("fetchModel", () => {
		it("returns correct model info when options are provided", async () => {
			const handler = new OpenRouterHandler(mockOptions)
			const result = await handler.fetchModel()

			expect(result).toMatchObject({
				id: mockOptions.openRouterModelId,
				maxTokens: 8192,
				temperature: 0,
				reasoningEffort: undefined,
				topP: undefined,
			})
		})

		it("returns default model info when options are not provided", async () => {
			const handler = new OpenRouterHandler({})
			const result = await handler.fetchModel()
			expect(result.id).toBe("anthropic/claude-sonnet-4.5")
			expect(result.info.supportsPromptCache).toBe(true)
			expect(result.info.supportsNativeTools).toBe(true)
		})

		it("honors custom maxTokens for thinking models", async () => {
			const handler = new OpenRouterHandler({
				openRouterApiKey: "test-key",
				openRouterModelId: "anthropic/claude-3.7-sonnet:thinking",
				modelMaxTokens: 32_768,
				modelMaxThinkingTokens: 16_384,
			})

			const result = await handler.fetchModel()
			// With the new clamping logic, 128000 tokens (64% of 200000 context window)
			// gets clamped to 20% of context window: 200000 * 0.2 = 40000
			expect(result.maxTokens).toBe(40000)
			expect(result.reasoningBudget).toBeUndefined()
			expect(result.temperature).toBe(0)
		})

		it("does not honor custom maxTokens for non-thinking models", async () => {
			const handler = new OpenRouterHandler({
				...mockOptions,
				modelMaxTokens: 32_768,
				modelMaxThinkingTokens: 16_384,
			})

			const result = await handler.fetchModel()
			expect(result.maxTokens).toBe(8192)
			expect(result.reasoningBudget).toBeUndefined()
			expect(result.temperature).toBe(0)
		})
	})

	describe("createMessage", () => {
		it("generates correct stream chunks", async () => {
			const handler = new OpenRouterHandler(mockOptions)

			const mockStream = {
				async *[Symbol.asyncIterator]() {
					yield {
						id: mockOptions.openRouterModelId,
						choices: [{ delta: { content: "test response" } }],
					}
					yield {
						id: "test-id",
						choices: [{ delta: {} }],
						usage: { prompt_tokens: 10, completion_tokens: 20, cost: 0.001 },
					}
				},
			}

			// Mock OpenAI chat.completions.create
			const mockCreate = vitest.fn().mockResolvedValue(mockStream)

			;(OpenAI as any).prototype.chat = {
				completions: { create: mockCreate },
			} as any

			const systemPrompt = "test system prompt"
			const messages: Anthropic.Messages.MessageParam[] = [{ role: "user" as const, content: "test message" }]

			const generator = handler.createMessage(systemPrompt, messages)
			const chunks = []

			for await (const chunk of generator) {
				chunks.push(chunk)
			}

			// Verify stream chunks
			expect(chunks).toHaveLength(2) // One text chunk and one usage chunk
			expect(chunks[0]).toEqual({ type: "text", text: "test response" })
			expect(chunks[1]).toEqual({ type: "usage", inputTokens: 10, outputTokens: 20, totalCost: 0.001 })

			// Verify OpenAI client was called with correct parameters.
			expect(mockCreate).toHaveBeenCalledWith(
				expect.objectContaining({
					max_tokens: 8192,
					messages: [
						{
							content: [
								{ cache_control: { type: "ephemeral" }, text: "test system prompt", type: "text" },
							],
							role: "system",
						},
						{
							content: [{ cache_control: { type: "ephemeral" }, text: "test message", type: "text" }],
							role: "user",
						},
					],
					model: "anthropic/claude-sonnet-4",
					stream: true,
					stream_options: { include_usage: true },
					temperature: 0,
					top_p: undefined,
					transforms: ["middle-out"],
				}),
				{ headers: { "x-anthropic-beta": "fine-grained-tool-streaming-2025-05-14" } },
			)
		})

		it("supports the middle-out transform", async () => {
			const handler = new OpenRouterHandler({
				...mockOptions,
				openRouterUseMiddleOutTransform: true,
			})
			const mockStream = {
				async *[Symbol.asyncIterator]() {
					yield {
						id: "test-id",
						choices: [{ delta: { content: "test response" } }],
					}
				},
			}

			const mockCreate = vitest.fn().mockResolvedValue(mockStream)
			;(OpenAI as any).prototype.chat = {
				completions: { create: mockCreate },
			} as any

			await handler.createMessage("test", []).next()

			expect(mockCreate).toHaveBeenCalledWith(expect.objectContaining({ transforms: ["middle-out"] }), {
				headers: { "x-anthropic-beta": "fine-grained-tool-streaming-2025-05-14" },
			})
		})

		it("adds cache control for supported models", async () => {
			const handler = new OpenRouterHandler({
				...mockOptions,
				openRouterModelId: "anthropic/claude-3.5-sonnet",
			})

			const mockStream = {
				async *[Symbol.asyncIterator]() {
					yield {
						id: "test-id",
						choices: [{ delta: { content: "test response" } }],
					}
				},
			}

			const mockCreate = vitest.fn().mockResolvedValue(mockStream)
			;(OpenAI as any).prototype.chat = {
				completions: { create: mockCreate },
			} as any

			const messages: Anthropic.Messages.MessageParam[] = [
				{ role: "user", content: "message 1" },
				{ role: "assistant", content: "response 1" },
				{ role: "user", content: "message 2" },
			]

			await handler.createMessage("test system", messages).next()

			expect(mockCreate).toHaveBeenCalledWith(
				expect.objectContaining({
					messages: expect.arrayContaining([
						expect.objectContaining({
							role: "system",
							content: expect.arrayContaining([
								expect.objectContaining({ cache_control: { type: "ephemeral" } }),
							]),
						}),
					]),
				}),
				{ headers: { "x-anthropic-beta": "fine-grained-tool-streaming-2025-05-14" } },
			)
		})

		it("handles API errors and captures telemetry", async () => {
			const handler = new OpenRouterHandler(mockOptions)
			const mockStream = {
				async *[Symbol.asyncIterator]() {
					yield { error: { message: "API Error", code: 500 } }
				},
			}

			const mockCreate = vitest.fn().mockResolvedValue(mockStream)
			;(OpenAI as any).prototype.chat = {
				completions: { create: mockCreate },
			} as any

			const generator = handler.createMessage("test", [])
			await expect(generator.next()).rejects.toThrow("OpenRouter API Error 500: API Error")

			// Verify telemetry was captured
			expect(mockCaptureException).toHaveBeenCalledWith(expect.any(ApiProviderError), {
				provider: "OpenRouter",
				modelId: mockOptions.openRouterModelId,
				operation: "createMessage",
				errorCode: 500,
			})
		})

		it("captures telemetry when createMessage throws an exception", async () => {
			const handler = new OpenRouterHandler(mockOptions)
			const mockCreate = vitest.fn().mockRejectedValue(new Error("Connection failed"))
			;(OpenAI as any).prototype.chat = {
				completions: { create: mockCreate },
			} as any

			const generator = handler.createMessage("test", [])
			await expect(generator.next()).rejects.toThrow()

			// Verify telemetry was captured
			expect(mockCaptureException).toHaveBeenCalledWith(expect.any(ApiProviderError), {
				provider: "OpenRouter",
				modelId: mockOptions.openRouterModelId,
				operation: "createMessage",
			})
		})

		it("does NOT capture telemetry for 429 rate limit errors", async () => {
			const handler = new OpenRouterHandler(mockOptions)
			const mockStream = {
				async *[Symbol.asyncIterator]() {
					yield { error: { message: "Rate limit exceeded", code: 429 } }
				},
			}

			const mockCreate = vitest.fn().mockResolvedValue(mockStream)
			;(OpenAI as any).prototype.chat = {
				completions: { create: mockCreate },
			} as any

			const generator = handler.createMessage("test", [])
			await expect(generator.next()).rejects.toThrow("OpenRouter API Error 429: Rate limit exceeded")

			// Verify telemetry was NOT captured for 429 errors
			expect(mockCaptureException).not.toHaveBeenCalled()
		})

		it("yields tool_call_end events when finish_reason is tool_calls", async () => {
			// Import NativeToolCallParser to set up state
			const { NativeToolCallParser } = await import("../../../core/assistant-message/NativeToolCallParser")

			// Clear any previous state
			NativeToolCallParser.clearRawChunkState()

			const handler = new OpenRouterHandler(mockOptions)

			const mockStream = {
				async *[Symbol.asyncIterator]() {
					yield {
						id: "test-id",
						choices: [
							{
								delta: {
									tool_calls: [
										{
											index: 0,
											id: "call_openrouter_test",
											function: { name: "read_file", arguments: '{"path":"test.ts"}' },
										},
									],
								},
								index: 0,
							},
						],
					}
					yield {
						id: "test-id",
						choices: [
							{
								delta: {},
								finish_reason: "tool_calls",
								index: 0,
							},
						],
						usage: { prompt_tokens: 10, completion_tokens: 5, total_tokens: 15 },
					}
				},
			}

			const mockCreate = vitest.fn().mockResolvedValue(mockStream)
			;(OpenAI as any).prototype.chat = {
				completions: { create: mockCreate },
			} as any

			const generator = handler.createMessage("test", [])
			const chunks = []

			for await (const chunk of generator) {
				// Simulate what Task.ts does: when we receive tool_call_partial,
				// process it through NativeToolCallParser to populate rawChunkTracker
				if (chunk.type === "tool_call_partial") {
					NativeToolCallParser.processRawChunk({
						index: chunk.index,
						id: chunk.id,
						name: chunk.name,
						arguments: chunk.arguments,
					})
				}
				chunks.push(chunk)
			}

			// Should have tool_call_partial and tool_call_end
			const partialChunks = chunks.filter((chunk) => chunk.type === "tool_call_partial")
			const endChunks = chunks.filter((chunk) => chunk.type === "tool_call_end")

			expect(partialChunks).toHaveLength(1)
			expect(endChunks).toHaveLength(1)
			expect(endChunks[0].id).toBe("call_openrouter_test")
		})
	})

	describe("completePrompt", () => {
		it("returns correct response", async () => {
			const handler = new OpenRouterHandler(mockOptions)
			const mockResponse = { choices: [{ message: { content: "test completion" } }] }

			const mockCreate = vitest.fn().mockResolvedValue(mockResponse)
			;(OpenAI as any).prototype.chat = {
				completions: { create: mockCreate },
			} as any

			const result = await handler.completePrompt("test prompt")

			expect(result).toBe("test completion")

			expect(mockCreate).toHaveBeenCalledWith(
				{
					model: mockOptions.openRouterModelId,
					max_tokens: 8192,
					temperature: 0,
					messages: [{ role: "user", content: "test prompt" }],
					stream: false,
				},
				{ headers: { "x-anthropic-beta": "fine-grained-tool-streaming-2025-05-14" }, signal: undefined },
			)
		})

		it("handles API errors and captures telemetry", async () => {
			const handler = new OpenRouterHandler(mockOptions)
			const mockError = {
				error: {
					message: "API Error",
					code: 500,
				},
			}

			const mockCreate = vitest.fn().mockResolvedValue(mockError)
			;(OpenAI as any).prototype.chat = {
				completions: { create: mockCreate },
			} as any

			await expect(handler.completePrompt("test prompt")).rejects.toThrow("OpenRouter API Error 500: API Error")

			// Verify telemetry was captured
			expect(mockCaptureException).toHaveBeenCalledWith(expect.any(ApiProviderError), {
				provider: "OpenRouter",
				modelId: mockOptions.openRouterModelId,
				operation: "completePrompt",
				errorCode: 500,
			})
		})

		it("handles unexpected errors and captures telemetry", async () => {
			const handler = new OpenRouterHandler(mockOptions)
			const mockCreate = vitest.fn().mockRejectedValue(new Error("Unexpected error"))
			;(OpenAI as any).prototype.chat = {
				completions: { create: mockCreate },
			} as any

			await expect(handler.completePrompt("test prompt")).rejects.toThrow("Unexpected error")

			// Verify telemetry was captured
			expect(mockCaptureException).toHaveBeenCalledWith(expect.any(ApiProviderError), {
				provider: "OpenRouter",
				modelId: mockOptions.openRouterModelId,
				operation: "completePrompt",
			})
		})

		it("does NOT capture telemetry for 429 rate limit errors", async () => {
			const handler = new OpenRouterHandler(mockOptions)
			const mockError = {
				error: {
					message: "Rate limit exceeded",
					code: 429,
				},
			}

			const mockCreate = vitest.fn().mockResolvedValue(mockError)
			;(OpenAI as any).prototype.chat = {
				completions: { create: mockCreate },
			} as any

			await expect(handler.completePrompt("test prompt")).rejects.toThrow(
				"OpenRouter API Error 429: Rate limit exceeded",
			)

			// Verify telemetry was NOT captured for 429 errors
			expect(mockCaptureException).not.toHaveBeenCalled()
		})
	})
})<|MERGE_RESOLUTION|>--- conflicted
+++ resolved
@@ -42,8 +42,6 @@
 // Mock dependencies
 vitest.mock("openai")
 vitest.mock("delay", () => ({ default: vitest.fn(() => Promise.resolve()) }))
-
-<<<<<<< HEAD
 vitest.mock("os", () => ({
 	tmpdir: vitest.fn(() => "/tmp"),
 	homedir: vitest.fn(() => "/home/user"),
@@ -52,7 +50,7 @@
 vitest.mock("path", () => ({
 	join: vitest.fn((...paths) => paths.join("/")),
 	sep: "/",
-=======
+}))
 // Mock TelemetryService
 const mockCaptureException = vitest.fn()
 vitest.mock("@roo-code/telemetry", () => ({
@@ -61,7 +59,6 @@
 			captureException: (...args: unknown[]) => mockCaptureException(...args),
 		},
 	},
->>>>>>> 24eb6ae9
 }))
 vitest.mock("../fetchers/modelCache", () => ({
 	getModels: vitest.fn().mockImplementation(() => {
