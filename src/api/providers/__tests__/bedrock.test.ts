--- conflicted
+++ resolved
@@ -116,8 +116,6 @@
 			expect(modelInfo.info).toBeDefined()
 		})
 	})
-<<<<<<< HEAD
-=======
 
 	describe("invokedModelId handling", () => {
 		it("should update costModelConfig when invokedModelId is present in custom ARN scenario", async () => {
@@ -168,66 +166,25 @@
 				awsRegion: "us-east-1",
 			})
 
-			// Create a spy on the getModelByName method
-			const getModelByNameSpy = jest.spyOn(handler, "getModelByName")
-
-			// Mock the BedrockRuntimeClient.prototype.send method
-			const mockSend = jest.spyOn(BedrockRuntimeClient.prototype, "send").mockImplementationOnce(async () => {
-				return {
-					stream: {
-						[Symbol.asyncIterator]: async function* () {
-							// First yield a trace event with invokedModelId
-							yield {
-								trace: {
-									promptRouter: {
-										invokedModelId:
-											"arn:aws:bedrock:us-east-1:123456789:foundation-model/default-model:0",
-									},
-								},
-							}
-							// Then yield the metadata event (required to finish the stream processing)
-							yield {
-								metadata: {
-									usage: {
-										inputTokens: 10,
-										outputTokens: 20,
-									},
-								},
-							}
-						},
-					},
-				}
-			})
-
-			// Mock getModel to provide a test model config
-			const getModelSpy = jest.spyOn(handler, "getModel").mockReturnValue({
-				id: "default-model",
-				info: {
-					maxTokens: 4096,
-					contextWindow: 128_000,
-					supportsPromptCache: false,
-					supportsImages: true,
-				},
-			})
-
-			// Collect all yielded events to ensure completion
-			const events = []
-			const messageGenerator = handler.createMessage("system prompt", [{ role: "user", content: "user message" }])
-
-			// Use a timeout to prevent test hanging
-			const timeout = 1000
-			const startTime = Date.now()
-
-			while (true) {
-				if (Date.now() - startTime > timeout) {
-					throw new Error("Test timed out waiting for stream to complete")
-				}
-
-				const result = await messageGenerator.next()
-				events.push(result.value)
-
-				if (result.done) break
-			}
+			const mockStreamEvent = {
+				trace: {
+					promptRouter: {
+						invokedModelId: "arn:aws:bedrock:us-east-1:123456789:foundation-model/default-model:0",
+					},
+				},
+			}
+
+			jest.spyOn(handler, "getModel").mockReturnValue({
+				id: "default-model",
+				info: {
+					maxTokens: 4096,
+					contextWindow: 128_000,
+					supportsPromptCache: false,
+					supportsImages: true,
+				},
+			})
+
+			await handler.createMessage("system prompt", [{ role: "user", content: "user message" }]).next()
 
 			expect(handler.getModel()).toEqual({
 				id: "default-model",
@@ -318,5 +275,4 @@
 			})
 		})
 	})
->>>>>>> 7409c488
 })