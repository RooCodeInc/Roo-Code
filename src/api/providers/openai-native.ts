--- conflicted
+++ resolved
@@ -285,11 +285,8 @@
 		} catch (sdkErr: any) {
 			// For errors, fallback to manual SSE via fetch
 			yield* this.makeResponsesApiRequest(requestBody, model, metadata, systemPrompt, messages)
-<<<<<<< HEAD
-=======
 		} finally {
 			this.abortController = undefined
->>>>>>> bc99f41a
 		}
 	}
 
