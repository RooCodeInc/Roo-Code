import OpenAI from "openai"

import { type ModelInfo, NATIVE_TOOL_DEFAULTS } from "@roo-code/types"

import { ApiHandlerOptions, RouterName, ModelRecord } from "../../shared/api"

import { BaseProvider } from "./base-provider"
<<<<<<< HEAD
=======
import { getModels, getModelsFromCache } from "./fetchers/modelCache"
>>>>>>> 5c798a98

import { DEFAULT_HEADERS } from "./constants"

type RouterProviderOptions = {
	name: RouterName
	baseURL: string
	apiKey?: string
	modelId?: string
	defaultModelId: string
	defaultModelInfo: ModelInfo
	options: ApiHandlerOptions
}

export abstract class RouterProvider extends BaseProvider {
	protected readonly options: ApiHandlerOptions
	protected readonly name: RouterName
	protected models: ModelRecord = {}
	protected readonly modelId?: string
	protected readonly defaultModelId: string
	protected readonly defaultModelInfo: ModelInfo
	protected readonly client: OpenAI

	constructor({
		options,
		name,
		baseURL,
		apiKey = "not-provided",
		modelId,
		defaultModelId,
		defaultModelInfo,
	}: RouterProviderOptions) {
		super()

		this.options = options
		this.name = name
		this.modelId = modelId
		this.defaultModelId = defaultModelId
		this.defaultModelInfo = defaultModelInfo

		this.client = new OpenAI({
			baseURL,
			apiKey,
			defaultHeaders: {
				...DEFAULT_HEADERS,
				...(options.openAiHeaders || {}),
			},
		})
	}

	public async fetchModel() {
		const { getModels } = await import("./fetchers/modelCache")

		this.models = await getModels({ provider: this.name, apiKey: this.client.apiKey, baseUrl: this.client.baseURL })
		return this.getModel()
	}

	override getModel(): { id: string; info: ModelInfo } {
		const id = this.modelId ?? this.defaultModelId

		// First check instance models (populated by fetchModel)
		// Merge native tool defaults for cached models that may lack these fields
		if (this.models[id]) {
			return { id, info: { ...NATIVE_TOOL_DEFAULTS, ...this.models[id] } }
		}

		// Fall back to global cache (synchronous disk/memory cache)
		// This ensures models are available before fetchModel() is called
		const cachedModels = getModelsFromCache(this.name)
		if (cachedModels?.[id]) {
			// Also populate instance models for future calls
			this.models = cachedModels
			return { id, info: { ...NATIVE_TOOL_DEFAULTS, ...cachedModels[id] } }
		}

		// Last resort: return default model
		return { id: this.defaultModelId, info: this.defaultModelInfo }
	}

	protected supportsTemperature(modelId: string): boolean {
		return !modelId.startsWith("openai/o3-mini")
	}
}<|MERGE_RESOLUTION|>--- conflicted
+++ resolved
@@ -5,10 +5,6 @@
 import { ApiHandlerOptions, RouterName, ModelRecord } from "../../shared/api"
 
 import { BaseProvider } from "./base-provider"
-<<<<<<< HEAD
-=======
-import { getModels, getModelsFromCache } from "./fetchers/modelCache"
->>>>>>> 5c798a98
 
 import { DEFAULT_HEADERS } from "./constants"
 
@@ -76,7 +72,16 @@
 
 		// Fall back to global cache (synchronous disk/memory cache)
 		// This ensures models are available before fetchModel() is called
-		const cachedModels = getModelsFromCache(this.name)
+		// Use dynamic import to avoid circular dependency
+		let cachedModels: ModelRecord | undefined
+		try {
+			const { getModelsFromCache } = require("./fetchers/modelCache")
+			cachedModels = getModelsFromCache(this.name)
+		} catch (error) {
+			// If import fails, continue without cache
+			cachedModels = undefined
+		}
+
 		if (cachedModels?.[id]) {
 			// Also populate instance models for future calls
 			this.models = cachedModels
