import type { Anthropic } from "@anthropic-ai/sdk"
import {
	GoogleGenAI,
	type GenerateContentResponseUsageMetadata,
	type GenerateContentParameters,
	type GenerateContentConfig,
} from "@google/genai"
import type { JWTInput } from "google-auth-library"

import type { ModelInfo } from "@roo-code/types"

import { ApiHandlerOptions, GeminiModelId, geminiDefaultModelId, geminiModels } from "../../shared/api"
import { safeJsonParse } from "../../shared/safeJsonParse"

<<<<<<< HEAD
=======
import type { SingleCompletionHandler, ApiHandlerCreateMessageMetadata } from "../index"
>>>>>>> 61a381af
import { convertAnthropicContentToGemini, convertAnthropicMessageToGemini } from "../transform/gemini-format"
import type { ApiStream } from "../transform/stream"

import { SingleCompletionHandler } from "../index"
import { BaseProvider } from "./base-provider"

type GeminiHandlerOptions = ApiHandlerOptions & {
	isVertex?: boolean
}

export class GeminiHandler extends BaseProvider implements SingleCompletionHandler {
	protected options: ApiHandlerOptions

	private client: GoogleGenAI

	constructor({ isVertex, ...options }: GeminiHandlerOptions) {
		super()

		this.options = options

		const project = this.options.vertexProjectId ?? "not-provided"
		const location = this.options.vertexRegion ?? "not-provided"
		const apiKey = this.options.geminiApiKey ?? "not-provided"

		this.client = this.options.vertexJsonCredentials
			? new GoogleGenAI({
					vertexai: true,
					project,
					location,
					googleAuthOptions: {
						credentials: safeJsonParse<JWTInput>(this.options.vertexJsonCredentials, undefined),
					},
				})
			: this.options.vertexKeyFile
				? new GoogleGenAI({
						vertexai: true,
						project,
						location,
						googleAuthOptions: { keyFile: this.options.vertexKeyFile },
					})
				: isVertex
					? new GoogleGenAI({ vertexai: true, project, location })
					: new GoogleGenAI({ apiKey })
	}

	async *createMessage(
		systemInstruction: string,
		messages: Anthropic.Messages.MessageParam[],
		metadata?: ApiHandlerCreateMessageMetadata,
	): ApiStream {
		const { id: model, thinkingConfig, maxOutputTokens, info } = this.getModel()

		const contents = messages.map(convertAnthropicMessageToGemini)

		const config: GenerateContentConfig = {
			systemInstruction,
			httpOptions: this.options.googleGeminiBaseUrl ? { baseUrl: this.options.googleGeminiBaseUrl } : undefined,
			thinkingConfig,
			maxOutputTokens,
			temperature: this.options.modelTemperature ?? 0,
		}

		const params: GenerateContentParameters = { model, contents, config }

		const result = await this.client.models.generateContentStream(params)

		let lastUsageMetadata: GenerateContentResponseUsageMetadata | undefined

		for await (const chunk of result) {
			if (chunk.text) {
				yield { type: "text", text: chunk.text }
			}

			if (chunk.usageMetadata) {
				lastUsageMetadata = chunk.usageMetadata
			}
		}

		if (lastUsageMetadata) {
			const inputTokens = lastUsageMetadata.promptTokenCount ?? 0
			const outputTokens = lastUsageMetadata.candidatesTokenCount ?? 0
			const cacheReadTokens = lastUsageMetadata.cachedContentTokenCount
			const reasoningTokens = lastUsageMetadata.thoughtsTokenCount

			yield {
				type: "usage",
				inputTokens,
				outputTokens,
				cacheReadTokens,
				reasoningTokens,
				totalCost: this.calculateCost({ info, inputTokens, outputTokens, cacheReadTokens }),
			}
		}
	}

	override getModel() {
		let id = this.options.apiModelId ?? geminiDefaultModelId
		let info: ModelInfo = geminiModels[id as GeminiModelId]

		if (id?.endsWith(":thinking")) {
			id = id.slice(0, -":thinking".length)

			if (geminiModels[id as GeminiModelId]) {
				info = geminiModels[id as GeminiModelId]

				return {
					id,
					info,
					thinkingConfig: this.options.modelMaxThinkingTokens
						? { thinkingBudget: this.options.modelMaxThinkingTokens }
						: undefined,
					maxOutputTokens: this.options.modelMaxTokens ?? info.maxTokens ?? undefined,
				}
			}
		}

		if (!info) {
			id = geminiDefaultModelId
			info = geminiModels[geminiDefaultModelId]
		}

		return { id, info }
	}

	async completePrompt(prompt: string): Promise<string> {
		try {
			const { id: model } = this.getModel()

			const result = await this.client.models.generateContent({
				model,
				contents: [{ role: "user", parts: [{ text: prompt }] }],
				config: {
					httpOptions: this.options.googleGeminiBaseUrl
						? { baseUrl: this.options.googleGeminiBaseUrl }
						: undefined,
					temperature: this.options.modelTemperature ?? 0,
				},
			})

			return result.text ?? ""
		} catch (error) {
			if (error instanceof Error) {
				throw new Error(`Gemini completion error: ${error.message}`)
			}

			throw error
		}
	}

	override async countTokens(content: Array<Anthropic.Messages.ContentBlockParam>): Promise<number> {
		try {
			const { id: model } = this.getModel()

			const response = await this.client.models.countTokens({
				model,
				contents: convertAnthropicContentToGemini(content),
			})

			if (response.totalTokens === undefined) {
				console.warn("Gemini token counting returned undefined, using fallback")
				return super.countTokens(content)
			}

			return response.totalTokens
		} catch (error) {
			console.warn("Gemini token counting failed, using fallback", error)
			return super.countTokens(content)
		}
	}

	public calculateCost({
		info,
		inputTokens,
		outputTokens,
		cacheReadTokens = 0,
	}: {
		info: ModelInfo
		inputTokens: number
		outputTokens: number
		cacheReadTokens?: number
	}) {
		if (!info.inputPrice || !info.outputPrice || !info.cacheReadsPrice) {
			return undefined
		}

		let inputPrice = info.inputPrice
		let outputPrice = info.outputPrice
		let cacheReadsPrice = info.cacheReadsPrice

		// If there's tiered pricing then adjust the input and output token prices
		// based on the input tokens used.
		if (info.tiers) {
			const tier = info.tiers.find((tier) => inputTokens <= tier.contextWindow)

			if (tier) {
				inputPrice = tier.inputPrice ?? inputPrice
				outputPrice = tier.outputPrice ?? outputPrice
				cacheReadsPrice = tier.cacheReadsPrice ?? cacheReadsPrice
			}
		}

		// Subtract the cached input tokens from the total input tokens.
		const uncachedInputTokens = inputTokens - cacheReadTokens

		let cacheReadCost = cacheReadTokens > 0 ? cacheReadsPrice * (cacheReadTokens / 1_000_000) : 0

		const inputTokensCost = inputPrice * (uncachedInputTokens / 1_000_000)
		const outputTokensCost = outputPrice * (outputTokens / 1_000_000)
		const totalCost = inputTokensCost + outputTokensCost + cacheReadCost

		const trace: Record<string, { price: number; tokens: number; cost: number }> = {
			input: { price: inputPrice, tokens: uncachedInputTokens, cost: inputTokensCost },
			output: { price: outputPrice, tokens: outputTokens, cost: outputTokensCost },
		}

		if (cacheReadTokens > 0) {
			trace.cacheRead = { price: cacheReadsPrice, tokens: cacheReadTokens, cost: cacheReadCost }
		}

		// console.log(`[GeminiHandler] calculateCost -> ${totalCost}`, trace)

		return totalCost
	}
}<|MERGE_RESOLUTION|>--- conflicted
+++ resolved
@@ -12,14 +12,10 @@
 import { ApiHandlerOptions, GeminiModelId, geminiDefaultModelId, geminiModels } from "../../shared/api"
 import { safeJsonParse } from "../../shared/safeJsonParse"
 
-<<<<<<< HEAD
-=======
-import type { SingleCompletionHandler, ApiHandlerCreateMessageMetadata } from "../index"
->>>>>>> 61a381af
 import { convertAnthropicContentToGemini, convertAnthropicMessageToGemini } from "../transform/gemini-format"
 import type { ApiStream } from "../transform/stream"
 
-import { SingleCompletionHandler } from "../index"
+import type { SingleCompletionHandler, ApiHandlerCreateMessageMetadata } from "../index"
 import { BaseProvider } from "./base-provider"
 
 type GeminiHandlerOptions = ApiHandlerOptions & {
