--- conflicted
+++ resolved
@@ -217,19 +217,6 @@
 		}
 	}
 
-<<<<<<< HEAD
-	async completePrompt(prompt: string, systemPrompt?: string, metadata?: any): Promise<string> {
-		const { id: modelId } = this.getModel()
-
-		try {
-			const response = await this.client.chat.completions.create(
-				{
-					model: modelId,
-					messages: [{ role: "user", content: prompt }],
-				},
-				{ signal: metadata?.signal },
-			)
-=======
 	protected processUsageMetrics(usage: any, modelInfo?: any): ApiStreamUsageChunk {
 		const inputTokens = usage?.prompt_tokens || 0
 		const outputTokens = usage?.completion_tokens || 0
@@ -250,7 +237,7 @@
 		}
 	}
 
-	async completePrompt(prompt: string): Promise<string> {
+	async completePrompt(prompt: string, systemPrompt?: string, metadata?: any): Promise<string> {
 		const { id: modelId, info: modelInfo } = this.getModel()
 
 		const params: OpenAI.Chat.Completions.ChatCompletionCreateParams = {
@@ -264,8 +251,7 @@
 		}
 
 		try {
-			const response = await this.client.chat.completions.create(params)
->>>>>>> 529c6868
+			const response = await this.client.chat.completions.create(params, { signal: metadata?.signal })
 
 			// Check for provider-specific error responses (e.g., MiniMax base_resp)
 			const responseAny = response as any
