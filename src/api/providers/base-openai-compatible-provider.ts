import { Anthropic } from "@anthropic-ai/sdk"
import OpenAI from "openai"

import type { ModelInfo } from "@roo-code/types"

import { type ApiHandlerOptions, getModelMaxOutputTokens } from "../../shared/api"
import { XmlMatcher } from "../../utils/xml-matcher"
import { ApiStream, ApiStreamUsageChunk } from "../transform/stream"
import { convertToOpenAiMessages } from "../transform/openai-format"

import type { SingleCompletionHandler, ApiHandlerCreateMessageMetadata } from "../index"
import { DEFAULT_HEADERS } from "./constants"
import { BaseProvider } from "./base-provider"
import { handleOpenAIError } from "./utils/openai-error-handler"
import { calculateApiCostOpenAI } from "../../shared/cost"

type BaseOpenAiCompatibleProviderOptions<ModelName extends string> = ApiHandlerOptions & {
	providerName: string
	baseURL: string
	defaultProviderModelId: ModelName
	providerModels: Record<ModelName, ModelInfo>
	defaultTemperature?: number
}

export abstract class BaseOpenAiCompatibleProvider<ModelName extends string>
	extends BaseProvider
	implements SingleCompletionHandler
{
	protected readonly providerName: string
	protected readonly baseURL: string
	protected readonly defaultTemperature: number
	protected readonly defaultProviderModelId: ModelName
	protected readonly providerModels: Record<ModelName, ModelInfo>

	protected readonly options: ApiHandlerOptions

	protected client: OpenAI

	constructor({
		providerName,
		baseURL,
		defaultProviderModelId,
		providerModels,
		defaultTemperature,
		...options
	}: BaseOpenAiCompatibleProviderOptions<ModelName>) {
		super()

		this.providerName = providerName
		this.baseURL = baseURL
		this.defaultProviderModelId = defaultProviderModelId
		this.providerModels = providerModels
		this.defaultTemperature = defaultTemperature ?? 0

		this.options = options

		if (!this.options.apiKey) {
			throw new Error("API key is required")
		}

		this.client = new OpenAI({
			baseURL,
			apiKey: this.options.apiKey,
			defaultHeaders: DEFAULT_HEADERS,
		})
	}

	protected createStream(
		systemPrompt: string,
		messages: Anthropic.Messages.MessageParam[],
		metadata?: ApiHandlerCreateMessageMetadata,
		requestOptions?: OpenAI.RequestOptions,
	) {
		const { id: model, info } = this.getModel()

		// Centralized cap: clamp to 20% of the context window (unless provider-specific exceptions apply)
		const max_tokens =
			getModelMaxOutputTokens({
				modelId: model,
				model: info,
				settings: this.options,
				format: "openai",
			}) ?? undefined

		const temperature = this.options.modelTemperature ?? this.defaultTemperature

		const params: OpenAI.Chat.Completions.ChatCompletionCreateParamsStreaming = {
			model,
			max_tokens,
			temperature,
			messages: [{ role: "system", content: systemPrompt }, ...convertToOpenAiMessages(messages)],
			stream: true,
			stream_options: { include_usage: true },
			...(metadata?.tools && { tools: this.convertToolsForOpenAI(metadata.tools) }),
			...(metadata?.tool_choice && { tool_choice: metadata.tool_choice }),
		}

		// Add thinking parameter if reasoning is enabled and model supports it
		if (this.options.enableReasoningEffort && info.supportsReasoningBinary) {
			;(params as any).thinking = { type: "enabled" }
		}

		try {
			return this.client.chat.completions.create(params, requestOptions)
		} catch (error) {
			throw handleOpenAIError(error, this.providerName)
		}
	}

	override async *createMessage(
		systemPrompt: string,
		messages: Anthropic.Messages.MessageParam[],
		metadata?: ApiHandlerCreateMessageMetadata,
	): ApiStream {
		const stream = await this.createStream(systemPrompt, messages, metadata)

		const matcher = new XmlMatcher(
			"think",
			(chunk) =>
				({
					type: chunk.matched ? "reasoning" : "text",
					text: chunk.data,
				}) as const,
		)

		const toolCallAccumulator = new Map<number, { id: string; name: string; arguments: string }>()

		let lastUsage: OpenAI.CompletionUsage | undefined

		for await (const chunk of stream) {
			// Check for provider-specific error responses (e.g., MiniMax base_resp)
			const chunkAny = chunk as any
			if (chunkAny.base_resp?.status_code && chunkAny.base_resp.status_code !== 0) {
				throw new Error(
					`${this.providerName} API Error (${chunkAny.base_resp.status_code}): ${chunkAny.base_resp.status_msg || "Unknown error"}`,
				)
			}

			const delta = chunk.choices?.[0]?.delta
			const finishReason = chunk.choices?.[0]?.finish_reason

			if (delta?.content) {
				for (const processedChunk of matcher.update(delta.content)) {
					yield processedChunk
				}
			}

			if (delta) {
				for (const key of ["reasoning_content", "reasoning"] as const) {
					if (key in delta) {
						const reasoning_content = ((delta as any)[key] as string | undefined) || ""
						if (reasoning_content?.trim()) {
							yield { type: "reasoning", text: reasoning_content }
						}
						break
					}
				}
			}

			if (delta?.tool_calls) {
				for (const toolCall of delta.tool_calls) {
					const index = toolCall.index
					const existing = toolCallAccumulator.get(index)

					if (existing) {
						if (toolCall.function?.arguments) {
							existing.arguments += toolCall.function.arguments
						}
					} else {
						toolCallAccumulator.set(index, {
							id: toolCall.id || "",
							name: toolCall.function?.name || "",
							arguments: toolCall.function?.arguments || "",
						})
					}
				}
			}

			if (finishReason === "tool_calls") {
				for (const toolCall of toolCallAccumulator.values()) {
					yield {
						type: "tool_call",
						id: toolCall.id,
						name: toolCall.name,
						arguments: toolCall.arguments,
					}
				}
				toolCallAccumulator.clear()
			}

			if (chunk.usage) {
				lastUsage = chunk.usage
<<<<<<< HEAD
=======
			}
		}

		// Fallback: If stream ends with accumulated tool calls that weren't yielded
		// (e.g., finish_reason was 'stop' or 'length' instead of 'tool_calls')
		if (toolCallAccumulator.size > 0) {
			for (const toolCall of toolCallAccumulator.values()) {
				yield {
					type: "tool_call",
					id: toolCall.id,
					name: toolCall.name,
					arguments: toolCall.arguments,
				}
>>>>>>> 8472bbb4
			}
			toolCallAccumulator.clear()
		}

		if (lastUsage) {
			yield this.processUsageMetrics(lastUsage, this.getModel().info)
		}

		if (lastUsage) {
			yield this.processUsageMetrics(lastUsage, this.getModel().info)
		}

		// Process any remaining content
		for (const processedChunk of matcher.final()) {
			yield processedChunk
		}
	}

	protected processUsageMetrics(usage: any, modelInfo?: any): ApiStreamUsageChunk {
		const inputTokens = usage?.prompt_tokens || 0
		const outputTokens = usage?.completion_tokens || 0
		const cacheWriteTokens = usage?.prompt_tokens_details?.cache_write_tokens || 0
		const cacheReadTokens = usage?.prompt_tokens_details?.cached_tokens || 0

		const { totalCost } = modelInfo
			? calculateApiCostOpenAI(modelInfo, inputTokens, outputTokens, cacheWriteTokens, cacheReadTokens)
			: { totalCost: 0 }

		return {
			type: "usage",
			inputTokens,
			outputTokens,
			cacheWriteTokens: cacheWriteTokens || undefined,
			cacheReadTokens: cacheReadTokens || undefined,
			totalCost,
		}
	}

	async completePrompt(prompt: string): Promise<string> {
		const { id: modelId, info: modelInfo } = this.getModel()

		const params: OpenAI.Chat.Completions.ChatCompletionCreateParams = {
			model: modelId,
			messages: [{ role: "user", content: prompt }],
		}

		// Add thinking parameter if reasoning is enabled and model supports it
		if (this.options.enableReasoningEffort && modelInfo.supportsReasoningBinary) {
			;(params as any).thinking = { type: "enabled" }
		}

		try {
			const response = await this.client.chat.completions.create(params)

			// Check for provider-specific error responses (e.g., MiniMax base_resp)
			const responseAny = response as any
			if (responseAny.base_resp?.status_code && responseAny.base_resp.status_code !== 0) {
				throw new Error(
					`${this.providerName} API Error (${responseAny.base_resp.status_code}): ${responseAny.base_resp.status_msg || "Unknown error"}`,
				)
			}

			return response.choices?.[0]?.message.content || ""
		} catch (error) {
			throw handleOpenAIError(error, this.providerName)
		}
	}

	override getModel() {
		const id =
			this.options.apiModelId && this.options.apiModelId in this.providerModels
				? (this.options.apiModelId as ModelName)
				: this.defaultProviderModelId

		return { id, info: this.providerModels[id] }
	}
}<|MERGE_RESOLUTION|>--- conflicted
+++ resolved
@@ -190,8 +190,6 @@
 
 			if (chunk.usage) {
 				lastUsage = chunk.usage
-<<<<<<< HEAD
-=======
 			}
 		}
 
@@ -205,7 +203,6 @@
 					name: toolCall.name,
 					arguments: toolCall.arguments,
 				}
->>>>>>> 8472bbb4
 			}
 			toolCallAccumulator.clear()
 		}
