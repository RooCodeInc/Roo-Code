--- conflicted
+++ resolved
@@ -193,10 +193,6 @@
 			}
 		}
 
-<<<<<<< HEAD
-		if (lastUsage) {
-			yield this.processUsageMetrics(lastUsage, this.getModel().info)
-=======
 		// Fallback: If stream ends with accumulated tool calls that weren't yielded
 		// (e.g., finish_reason was 'stop' or 'length' instead of 'tool_calls')
 		if (toolCallAccumulator.size > 0) {
@@ -209,7 +205,10 @@
 				}
 			}
 			toolCallAccumulator.clear()
->>>>>>> a65e7807
+		}
+
+		if (lastUsage) {
+			yield this.processUsageMetrics(lastUsage, this.getModel().info)
 		}
 
 		// Process any remaining content
