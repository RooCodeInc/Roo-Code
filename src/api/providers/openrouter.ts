import { Anthropic } from "@anthropic-ai/sdk"
import { BetaThinkingConfigParam } from "@anthropic-ai/sdk/resources/beta"
import OpenAI from "openai"

import {
	ApiHandlerOptions,
	ModelRecord,
	openRouterDefaultModelId,
	openRouterDefaultModelInfo,
	PROMPT_CACHING_MODELS,
	REASONING_MODELS,
} from "../../shared/api"

import { convertToOpenAiMessages } from "../transform/openai-format"
import { ApiStreamChunk } from "../transform/stream"
import { convertToR1Format } from "../transform/r1-format"
import { addCacheBreakpoints as addAnthropicCacheBreakpoints } from "../transform/caching/anthropic"
import { addCacheBreakpoints as addGeminiCacheBreakpoints } from "../transform/caching/gemini"

import { getModelParams, SingleCompletionHandler } from "../index"
import { DEFAULT_HEADERS, DEEP_SEEK_DEFAULT_TEMPERATURE } from "./constants"
import { BaseProvider } from "./base-provider"
import { getModels } from "./fetchers/cache"

const OPENROUTER_DEFAULT_PROVIDER_NAME = "[default]"

// Add custom interface for OpenRouter params.
type OpenRouterChatCompletionParams = OpenAI.Chat.ChatCompletionCreateParams & {
	transforms?: string[]
	include_reasoning?: boolean
	thinking?: BetaThinkingConfigParam
	// https://openrouter.ai/docs/use-cases/reasoning-tokens
	reasoning?: {
		effort?: "high" | "medium" | "low"
		max_tokens?: number
		exclude?: boolean
	}
}

// See `OpenAI.Chat.Completions.ChatCompletionChunk["usage"]`
// `CompletionsAPI.CompletionUsage`
// See also: https://openrouter.ai/docs/use-cases/usage-accounting
interface CompletionUsage {
	completion_tokens?: number
	completion_tokens_details?: {
		reasoning_tokens?: number
	}
	prompt_tokens?: number
	prompt_tokens_details?: {
		cached_tokens?: number
	}
	total_tokens?: number
	cost?: number
}

export class OpenRouterHandler extends BaseProvider implements SingleCompletionHandler {
	protected options: ApiHandlerOptions
	private client: OpenAI
	protected models: ModelRecord = {}

	constructor(options: ApiHandlerOptions) {
		super()
		this.options = options

		const baseURL = this.options.openRouterBaseUrl || "https://openrouter.ai/api/v1"
		const apiKey = this.options.openRouterApiKey ?? "not-provided"

		this.client = new OpenAI({ baseURL, apiKey, defaultHeaders: DEFAULT_HEADERS })
	}

	override async *createMessage(
		systemPrompt: string,
		messages: Anthropic.Messages.MessageParam[],
	): AsyncGenerator<ApiStreamChunk> {
		let {
			id: modelId,
			maxTokens,
			thinking,
			temperature,
			topP,
			reasoningEffort,
			promptCache,
		} = await this.fetchModel()

		// Convert Anthropic messages to OpenAI format.
		let openAiMessages: OpenAI.Chat.ChatCompletionMessageParam[] = [
			{ role: "system", content: systemPrompt },
			...convertToOpenAiMessages(messages),
		]

		// DeepSeek highly recommends using user instead of system role.
		if (modelId.startsWith("deepseek/deepseek-r1") || modelId === "perplexity/sonar-reasoning") {
			openAiMessages = convertToR1Format([{ role: "user", content: systemPrompt }, ...messages])
		}

		const isCacheAvailable = promptCache.supported

		// https://openrouter.ai/docs/features/prompt-caching
		if (isCacheAvailable) {
			modelId.startsWith("google")
				? addGeminiCacheBreakpoints(systemPrompt, openAiMessages)
				: addAnthropicCacheBreakpoints(systemPrompt, openAiMessages)
		}

		// https://openrouter.ai/docs/transforms
		const completionParams: OpenRouterChatCompletionParams = {
			model: modelId,
			...(maxTokens && maxTokens > 0 && { max_tokens: maxTokens }),
			temperature,
			thinking, // OpenRouter is temporarily supporting this.
			top_p: topP,
			messages: openAiMessages,
			stream: true,
			stream_options: { include_usage: true },
			// Only include provider if openRouterSpecificProvider is not "[default]".
			...(this.options.openRouterSpecificProvider &&
				this.options.openRouterSpecificProvider !== OPENROUTER_DEFAULT_PROVIDER_NAME && {
					provider: {
						order: [this.options.openRouterSpecificProvider],
						only: [this.options.openRouterSpecificProvider],
						allow_fallbacks: false,
					},
				}),
			// This way, the transforms field will only be included in the parameters when openRouterUseMiddleOutTransform is true.
			...((this.options.openRouterUseMiddleOutTransform ?? true) && { transforms: ["middle-out"] }),
			...(REASONING_MODELS.has(modelId) && reasoningEffort && { reasoning: { effort: reasoningEffort } }),
		}

		const stream = await this.client.chat.completions.create(completionParams)

		let lastUsage: CompletionUsage | undefined = undefined

		for await (const chunk of stream) {
			// OpenRouter returns an error object instead of the OpenAI SDK throwing an error.
			if ("error" in chunk) {
				const error = chunk.error as { message?: string; code?: number }
				console.error(`OpenRouter API Error: ${error?.code} - ${error?.message}`)
				throw new Error(`OpenRouter API Error ${error?.code}: ${error?.message}`)
			}

			const delta = chunk.choices[0]?.delta

			if ("reasoning" in delta && delta.reasoning && typeof delta.reasoning === "string") {
				yield { type: "reasoning", text: delta.reasoning }
			}

			if (delta?.content) {
				yield { type: "text", text: delta.content }
			}

			if (chunk.usage) {
				lastUsage = chunk.usage
			}
		}

		if (lastUsage) {
			yield {
				type: "usage",
				inputTokens: lastUsage.prompt_tokens || 0,
				outputTokens: lastUsage.completion_tokens || 0,
				// Waiting on OpenRouter to figure out what this represents in the Gemini case
				// and how to best support it.
				// cacheReadTokens: lastUsage.prompt_tokens_details?.cached_tokens,
				reasoningTokens: lastUsage.completion_tokens_details?.reasoning_tokens,
				totalCost: lastUsage.cost || 0,
			}
		}
	}

	public async fetchModel() {
		this.models = await getModels("openrouter")
		return this.getModel()
	}

	override getModel() {
		const modelId = this.options.openRouterModelId ?? openRouterDefaultModelId

		let baseModelInfo = this.models[modelId] ?? openRouterDefaultModelInfo
		let finalModelInfo = baseModelInfo

		if (
			this.options.openRouterSelectedProviderInfo &&
			this.options.openRouterSpecificProvider &&
			this.options.openRouterSpecificProvider !== OPENROUTER_DEFAULT_PROVIDER_NAME &&
			baseModelInfo
		) {
			finalModelInfo = {
				...baseModelInfo,
				contextWindow: this.options.openRouterSelectedProviderInfo.contextWindow,
				maxTokens: this.options.openRouterSelectedProviderInfo.maxTokens ?? baseModelInfo.maxTokens,
				inputPrice: this.options.openRouterSelectedProviderInfo.inputPrice ?? baseModelInfo.inputPrice,
				outputPrice: this.options.openRouterSelectedProviderInfo.outputPrice ?? baseModelInfo.outputPrice,
				supportsImages:
					this.options.openRouterSelectedProviderInfo.supportsImages ?? baseModelInfo.supportsImages,
				supportsPromptCache:
					this.options.openRouterSelectedProviderInfo.supportsPromptCache ??
					baseModelInfo.supportsPromptCache,
			}
		} else if (!baseModelInfo) {
			finalModelInfo = openRouterDefaultModelInfo
		}

		const isDeepSeekR1 = modelId.startsWith("deepseek/deepseek-r1") || modelId === "perplexity/sonar-reasoning"

		return {
			id: modelId,
			info: finalModelInfo,
			...getModelParams({
				options: this.options,
				model: finalModelInfo,
				defaultTemperature: isDeepSeekR1 ? DEEP_SEEK_DEFAULT_TEMPERATURE : 0,
			}),
			topP: isDeepSeekR1 ? 0.95 : undefined,
			promptCache: {
<<<<<<< HEAD
				supported: finalModelInfo.supportsPromptCache && PROMPT_CACHING_MODELS.has(modelId),
				optional: finalModelInfo.supportsPromptCache && OPTIONAL_PROMPT_CACHING_MODELS.has(modelId),
=======
				supported: PROMPT_CACHING_MODELS.has(id),
>>>>>>> f9169274
			},
		}
	}

	async completePrompt(prompt: string) {
		let { id: modelId, maxTokens, thinking, temperature } = await this.fetchModel()

		const completionParams: OpenRouterChatCompletionParams = {
			model: modelId,
			max_tokens: maxTokens,
			thinking,
			temperature,
			messages: [{ role: "user", content: prompt }],
			stream: false,
			// Only include provider if openRouterSpecificProvider is not "[default]".
			...(this.options.openRouterSpecificProvider &&
				this.options.openRouterSpecificProvider !== OPENROUTER_DEFAULT_PROVIDER_NAME && {
					provider: {
						order: [this.options.openRouterSpecificProvider],
						only: [this.options.openRouterSpecificProvider],
						allow_fallbacks: false,
					},
				}),
		}

		const response = await this.client.chat.completions.create(completionParams)

		if ("error" in response) {
			const error = response.error as { message?: string; code?: number }
			throw new Error(`OpenRouter API Error ${error?.code}: ${error?.message}`)
		}

		const completion = response as OpenAI.Chat.ChatCompletion
		return completion.choices[0]?.message?.content || ""
	}
}<|MERGE_RESOLUTION|>--- conflicted
+++ resolved
@@ -212,12 +212,7 @@
 			}),
 			topP: isDeepSeekR1 ? 0.95 : undefined,
 			promptCache: {
-<<<<<<< HEAD
 				supported: finalModelInfo.supportsPromptCache && PROMPT_CACHING_MODELS.has(modelId),
-				optional: finalModelInfo.supportsPromptCache && OPTIONAL_PROMPT_CACHING_MODELS.has(modelId),
-=======
-				supported: PROMPT_CACHING_MODELS.has(id),
->>>>>>> f9169274
 			},
 		}
 	}
