--- conflicted
+++ resolved
@@ -117,11 +117,7 @@
 			// least 1024 tokens.
 			const maxBudgetTokens = Math.floor((maxTokens || 8192) * 0.8)
 			const budgetTokens = Math.max(
-<<<<<<< HEAD
-				Math.min(this.options.anthropicThinking ?? maxBudgetTokens, maxBudgetTokens),
-=======
 				Math.min(this.options.modelMaxThinkingTokens ?? maxBudgetTokens, maxBudgetTokens),
->>>>>>> 2773208d
 				1024,
 			)
 
@@ -282,11 +278,7 @@
 					modelInfo.supportsPromptCache = true
 					modelInfo.cacheWritesPrice = 3.75
 					modelInfo.cacheReadsPrice = 0.3
-<<<<<<< HEAD
-					modelInfo.maxTokens = 64_000
-=======
 					modelInfo.maxTokens = rawModel.id === "anthropic/claude-3.7-sonnet:thinking" ? 64_000 : 16_384
->>>>>>> 2773208d
 					break
 				case rawModel.id.startsWith("anthropic/claude-3.5-sonnet-20240620"):
 					modelInfo.supportsPromptCache = true
