import { Anthropic } from "@anthropic-ai/sdk"
import OpenAI from "openai"
import { z } from "zod"

import {
	openRouterDefaultModelId,
	openRouterDefaultModelInfo,
	OPENROUTER_DEFAULT_PROVIDER_NAME,
	OPEN_ROUTER_PROMPT_CACHING_MODELS,
	DEEP_SEEK_DEFAULT_TEMPERATURE,
	ApiProviderError,
} from "@roo-code/types"
import { TelemetryService } from "@roo-code/telemetry"

import { NativeToolCallParser } from "../../core/assistant-message/NativeToolCallParser"

import type { ApiHandlerOptions, ModelRecord } from "../../shared/api"

import { convertToOpenAiMessages } from "../transform/openai-format"
import { resolveToolProtocol } from "../../utils/resolveToolProtocol"
import { TOOL_PROTOCOL } from "@roo-code/types"
import { ApiStreamChunk } from "../transform/stream"
import { convertToR1Format } from "../transform/r1-format"
import { addCacheBreakpoints as addAnthropicCacheBreakpoints } from "../transform/caching/anthropic"
import { addCacheBreakpoints as addGeminiCacheBreakpoints } from "../transform/caching/gemini"
import type { OpenRouterReasoningParams } from "../transform/reasoning"
import { getModelParams } from "../transform/model-params"

import { getModels } from "./fetchers/modelCache"
import { getModelEndpoints } from "./fetchers/modelEndpointCache"

import { DEFAULT_HEADERS } from "./constants"
import { BaseProvider } from "./base-provider"
import { Package } from "../../shared/package"
import type { ApiHandlerCreateMessageMetadata, SingleCompletionHandler } from "../index"
import { handleOpenAIError } from "./utils/openai-error-handler"
import { generateImageWithProvider, ImageGenerationResult } from "./utils/image-generation"
import { sanitizeReasoningDetailId } from "./utils/sanitize-reasoning-id"

// Add custom interface for OpenRouter params.
type OpenRouterChatCompletionParams = OpenAI.Chat.ChatCompletionCreateParams & {
	transforms?: string[]
	include_reasoning?: boolean
	// https://openrouter.ai/docs/use-cases/reasoning-tokens
	reasoning?: OpenRouterReasoningParams
}

<<<<<<< HEAD
// Zod schema for OpenRouter error response structure (for caught exceptions)
const OpenRouterErrorResponseSchema = z.object({
	error: z
		.object({
			message: z.string().optional(),
			code: z.number().optional(),
			metadata: z
				.object({
					raw: z.string().optional(),
				})
				.optional(),
		})
		.optional(),
})

// OpenRouter error structure that may include error.metadata.raw with actual upstream error
// This is for caught exceptions which have the error wrapped in an "error" property
interface OpenRouterErrorResponse {
	error?: {
		message?: string
		code?: number
		metadata?: { raw?: string }
	}
}

// Direct error object structure (for streaming errors passed directly)
interface OpenRouterError {
=======
// OpenRouter error structure that may include metadata.raw with actual upstream error
interface OpenRouterErrorResponse {
>>>>>>> bea9ca0e
	message?: string
	code?: number
	metadata?: { raw?: string }
}

<<<<<<< HEAD
/**
 * Helper function to parse and extract error message from metadata.raw
 * metadata.raw is often a JSON encoded string that may contain .message or .error fields
 * Example structures:
 * - {"message": "Error text"}
 * - {"error": "Error text"}
 * - {"error": {"message": "Error text"}}
 * - {"type":"error","error":{"type":"invalid_request_error","message":"tools: Tool names must be unique."}}
 */
function extractErrorFromMetadataRaw(raw: string | undefined): string | undefined {
	if (!raw) {
		return undefined
	}

	try {
		const parsed = JSON.parse(raw)
		// Check for common error message fields
		if (typeof parsed === "object" && parsed !== null) {
			// Check for direct message field
			if (typeof parsed.message === "string") {
				return parsed.message
			}
			// Check for nested error.message field (e.g., Anthropic error format)
			if (typeof parsed.error === "object" && parsed.error !== null && typeof parsed.error.message === "string") {
				return parsed.error.message
			}
			// Check for error as a string
			if (typeof parsed.error === "string") {
				return parsed.error
			}
		}
		// If we can't extract a specific field, return the raw string
		return raw
	} catch {
		// If it's not valid JSON, return as-is
		return raw
	}
}

=======
>>>>>>> bea9ca0e
// See `OpenAI.Chat.Completions.ChatCompletionChunk["usage"]`
// `CompletionsAPI.CompletionUsage`
// See also: https://openrouter.ai/docs/use-cases/usage-accounting
interface CompletionUsage {
	completion_tokens?: number
	completion_tokens_details?: {
		reasoning_tokens?: number
	}
	prompt_tokens?: number
	prompt_tokens_details?: {
		cached_tokens?: number
	}
	total_tokens?: number
	cost?: number
	cost_details?: {
		upstream_inference_cost?: number
	}
}

export class OpenRouterHandler extends BaseProvider implements SingleCompletionHandler {
	protected options: ApiHandlerOptions
	private client: OpenAI
	protected models: ModelRecord = {}
	protected endpoints: ModelRecord = {}
	private readonly providerName = "OpenRouter"
	private currentReasoningDetails: any[] = []

	constructor(options: ApiHandlerOptions) {
		super()
		this.options = options

		const baseURL = this.options.openRouterBaseUrl || "https://openrouter.ai/api/v1"
		const apiKey = this.options.openRouterApiKey ?? "not-provided"

		this.client = new OpenAI({ baseURL, apiKey, defaultHeaders: DEFAULT_HEADERS })

		// Load models asynchronously to populate cache before getModel() is called
		this.loadDynamicModels().catch((error) => {
			console.error("[OpenRouterHandler] Failed to load dynamic models:", error)
		})
	}

	private async loadDynamicModels(): Promise<void> {
		try {
			const [models, endpoints] = await Promise.all([
				getModels({ provider: "openrouter" }),
				getModelEndpoints({
					router: "openrouter",
					modelId: this.options.openRouterModelId,
					endpoint: this.options.openRouterSpecificProvider,
				}),
			])

			this.models = models
			this.endpoints = endpoints
		} catch (error) {
			console.error("[OpenRouterHandler] Error loading dynamic models:", {
				error: error instanceof Error ? error.message : String(error),
				stack: error instanceof Error ? error.stack : undefined,
			})
		}
	}

	getReasoningDetails(): any[] | undefined {
		return this.currentReasoningDetails.length > 0 ? this.currentReasoningDetails : undefined
	}

	/**
	 * Handle OpenRouter streaming error response and report to telemetry.
	 * OpenRouter may include metadata.raw with the actual upstream provider error.
<<<<<<< HEAD
	 * @param error The error object (not wrapped - receives the error directly)
	 */
	private handleStreamingError(error: OpenRouterError, modelId: string, operation: string): never {
		const rawString = error?.metadata?.raw
		const parsedError = extractErrorFromMetadataRaw(rawString)
		const rawErrorMessage = parsedError || error?.message || "Unknown error"

		const apiError = Object.assign(
			new ApiProviderError(rawErrorMessage, this.providerName, modelId, operation, error?.code),
			{ status: error?.code, error },
=======
	 */
	private handleStreamingError(error: OpenRouterErrorResponse, modelId: string, operation: string): never {
		const rawErrorMessage = error?.metadata?.raw || error?.message

		const apiError = Object.assign(
			new ApiProviderError(
				rawErrorMessage ?? "Unknown error",
				this.providerName,
				modelId,
				operation,
				error?.code,
			),
			{ status: error?.code, error: { message: error?.message, metadata: error?.metadata } },
>>>>>>> bea9ca0e
		)

		TelemetryService.instance.captureException(apiError)

		throw new Error(`OpenRouter API Error ${error?.code}: ${rawErrorMessage}`)
	}

	override async *createMessage(
		systemPrompt: string,
		messages: Anthropic.Messages.MessageParam[],
		metadata?: ApiHandlerCreateMessageMetadata,
	): AsyncGenerator<ApiStreamChunk> {
		const model = await this.fetchModel()

		let { id: modelId, maxTokens, temperature, topP, reasoning } = model

		// Reset reasoning_details accumulator for this request
		this.currentReasoningDetails = []

		// OpenRouter sends reasoning tokens by default for Gemini 2.5 Pro models
		// even if you don't request them. This is not the default for
		// other providers (including Gemini), so we need to explicitly disable
		// them unless the user has explicitly configured reasoning.
		// Note: Gemini 3 models use reasoning_details format and should not be excluded.
		if (
			(modelId === "google/gemini-2.5-pro-preview" || modelId === "google/gemini-2.5-pro") &&
			typeof reasoning === "undefined"
		) {
			reasoning = { exclude: true }
		}

		// Convert Anthropic messages to OpenAI format.
		let openAiMessages: OpenAI.Chat.ChatCompletionMessageParam[] = [
			{ role: "system", content: systemPrompt },
			...convertToOpenAiMessages(messages),
		]

		// DeepSeek highly recommends using user instead of system role.
		if (modelId.startsWith("deepseek/deepseek-r1") || modelId === "perplexity/sonar-reasoning") {
			openAiMessages = convertToR1Format([{ role: "user", content: systemPrompt }, ...messages])
		}

		// Process reasoning_details when switching models to Gemini for native tool call compatibility
		const toolProtocol = resolveToolProtocol(this.options, model.info)
		const isNativeProtocol = toolProtocol === TOOL_PROTOCOL.NATIVE
		const isGemini = modelId.startsWith("google/gemini")

		// For Gemini with native protocol: inject fake reasoning.encrypted blocks for tool calls
		// This is required when switching from other models to Gemini to satisfy API validation
		if (isNativeProtocol && isGemini) {
			openAiMessages = openAiMessages.map((msg) => {
				if (msg.role === "assistant") {
					const toolCalls = (msg as any).tool_calls as any[] | undefined
					const existingDetails = (msg as any).reasoning_details as any[] | undefined

					// Only inject if there are tool calls and no existing encrypted reasoning
					if (toolCalls && toolCalls.length > 0) {
						const hasEncrypted = existingDetails?.some((d) => d.type === "reasoning.encrypted") ?? false

						if (!hasEncrypted) {
							const fakeEncrypted = toolCalls.map((tc, idx) => ({
								id: tc.id,
								type: "reasoning.encrypted",
								data: "skip_thought_signature_validator",
								format: "google-gemini-v1",
								index: (existingDetails?.length ?? 0) + idx,
							}))

							return {
								...msg,
								reasoning_details: [...(existingDetails ?? []), ...fakeEncrypted],
							}
						}
					}
				}
				return msg
			})
		}

		// https://openrouter.ai/docs/features/prompt-caching
		// TODO: Add a `promptCacheStratey` field to `ModelInfo`.
		if (OPEN_ROUTER_PROMPT_CACHING_MODELS.has(modelId)) {
			if (modelId.startsWith("google")) {
				addGeminiCacheBreakpoints(systemPrompt, openAiMessages)
			} else {
				addAnthropicCacheBreakpoints(systemPrompt, openAiMessages)
			}
		}

		const transforms = (this.options.openRouterUseMiddleOutTransform ?? true) ? ["middle-out"] : undefined

		// https://openrouter.ai/docs/transforms
		const completionParams: OpenRouterChatCompletionParams = {
			model: modelId,
			...(maxTokens && maxTokens > 0 && { max_tokens: maxTokens }),
			temperature,
			top_p: topP,
			messages: openAiMessages,
			stream: true,
			stream_options: { include_usage: true },
			// Only include provider if openRouterSpecificProvider is not "[default]".
			...(this.options.openRouterSpecificProvider &&
				this.options.openRouterSpecificProvider !== OPENROUTER_DEFAULT_PROVIDER_NAME && {
					provider: {
						order: [this.options.openRouterSpecificProvider],
						only: [this.options.openRouterSpecificProvider],
						allow_fallbacks: false,
					},
				}),
			...(transforms && { transforms }),
			...(reasoning && { reasoning }),
			...(metadata?.tools && { tools: this.convertToolsForOpenAI(metadata.tools) }),
			...(metadata?.tool_choice && { tool_choice: metadata.tool_choice }),
		}

		// Add Anthropic beta header for fine-grained tool streaming when using Anthropic models
		const requestOptions = modelId.startsWith("anthropic/")
			? { headers: { "x-anthropic-beta": "fine-grained-tool-streaming-2025-05-14" } }
			: undefined

		let stream
		try {
			stream = await this.client.chat.completions.create(completionParams, requestOptions)
		} catch (error) {
<<<<<<< HEAD
			// Try to parse as OpenRouter error structure using Zod
			const parseResult = OpenRouterErrorResponseSchema.safeParse(error)

			if (parseResult.success && parseResult.data.error) {
				const openRouterError = parseResult.data
				const rawString = openRouterError.error?.metadata?.raw
				const parsedError = extractErrorFromMetadataRaw(rawString)
				const rawErrorMessage = parsedError || openRouterError.error?.message || "Unknown error"

				const apiError = Object.assign(
					new ApiProviderError(
						rawErrorMessage,
						this.providerName,
						modelId,
						"createMessage",
						openRouterError.error?.code,
					),
					{
						status: openRouterError.error?.code,
						error: openRouterError.error,
					},
				)

				TelemetryService.instance.captureException(apiError)
				throw handleOpenAIError(error, this.providerName)
			} else {
				// Fallback for non-OpenRouter errors
				const errorMessage = error instanceof Error ? error.message : String(error)
				const apiError = new ApiProviderError(errorMessage, this.providerName, modelId, "createMessage")
				TelemetryService.instance.captureException(apiError)
				throw handleOpenAIError(error, this.providerName)
			}
=======
			const errorMessage = error instanceof Error ? error.message : String(error)
			const apiError = new ApiProviderError(errorMessage, this.providerName, modelId, "createMessage")
			TelemetryService.instance.captureException(apiError)
			throw handleOpenAIError(error, this.providerName)
>>>>>>> bea9ca0e
		}

		let lastUsage: CompletionUsage | undefined = undefined
		// Accumulator for reasoning_details: accumulate text by type-index key
		const reasoningDetailsAccumulator = new Map<
			string,
			{
				type: string
				text?: string
				summary?: string
				data?: string
				id?: string | null
				format?: string
				signature?: string
				index: number
			}
		>()

		for await (const chunk of stream) {
			// OpenRouter returns an error object instead of the OpenAI SDK throwing an error.
			if ("error" in chunk) {
<<<<<<< HEAD
				this.handleStreamingError(chunk.error as OpenRouterError, modelId, "createMessage")
=======
				this.handleStreamingError(chunk.error as OpenRouterErrorResponse, modelId, "createMessage")
>>>>>>> bea9ca0e
			}

			const delta = chunk.choices[0]?.delta
			const finishReason = chunk.choices[0]?.finish_reason

			if (delta) {
				// Handle reasoning_details array format (used by Gemini 3, Claude, OpenAI o-series, etc.)
				// See: https://openrouter.ai/docs/use-cases/reasoning-tokens#preserving-reasoning-blocks
				// Priority: Check for reasoning_details first, as it's the newer format
				const deltaWithReasoning = delta as typeof delta & {
					reasoning_details?: Array<{
						type: string
						text?: string
						summary?: string
						data?: string
						id?: string | null
						format?: string
						signature?: string
						index?: number
					}>
				}

				if (deltaWithReasoning.reasoning_details && Array.isArray(deltaWithReasoning.reasoning_details)) {
					for (const detail of deltaWithReasoning.reasoning_details) {
						const index = detail.index ?? 0
						const key = `${detail.type}-${index}`
						const existing = reasoningDetailsAccumulator.get(key)

						if (existing) {
							// Accumulate text/summary/data for existing reasoning detail
							if (detail.text !== undefined) {
								existing.text = (existing.text || "") + detail.text
							}
							if (detail.summary !== undefined) {
								existing.summary = (existing.summary || "") + detail.summary
							}
							if (detail.data !== undefined) {
								existing.data = (existing.data || "") + detail.data
							}
							// Update other fields if provided - sanitize ID to remove invalid characters
							if (detail.id !== undefined) existing.id = sanitizeReasoningDetailId(detail.id)
							if (detail.format !== undefined) existing.format = detail.format
							if (detail.signature !== undefined) existing.signature = detail.signature
						} else {
							// Start new reasoning detail accumulation - sanitize ID to remove invalid characters
							reasoningDetailsAccumulator.set(key, {
								type: detail.type,
								text: detail.text,
								summary: detail.summary,
								data: detail.data,
								id: sanitizeReasoningDetailId(detail.id),
								format: detail.format,
								signature: detail.signature,
								index,
							})
						}

						// Yield text for display (still fragmented for live streaming)
						let reasoningText: string | undefined
						if (detail.type === "reasoning.text" && typeof detail.text === "string") {
							reasoningText = detail.text
						} else if (detail.type === "reasoning.summary" && typeof detail.summary === "string") {
							reasoningText = detail.summary
						}
						// Note: reasoning.encrypted types are intentionally skipped as they contain redacted content

						if (reasoningText) {
							yield { type: "reasoning", text: reasoningText }
						}
					}
				} else if ("reasoning" in delta && delta.reasoning && typeof delta.reasoning === "string") {
					// Handle legacy reasoning format - only if reasoning_details is not present
					// See: https://openrouter.ai/docs/use-cases/reasoning-tokens
					yield { type: "reasoning", text: delta.reasoning }
				}

				// Emit raw tool call chunks - NativeToolCallParser handles state management
				if ("tool_calls" in delta && Array.isArray(delta.tool_calls)) {
					for (const toolCall of delta.tool_calls) {
						yield {
							type: "tool_call_partial",
							index: toolCall.index,
							id: toolCall.id,
							name: toolCall.function?.name,
							arguments: toolCall.function?.arguments,
						}
					}
				}

				if (delta.content) {
					yield { type: "text", text: delta.content }
				}
			}

			// Process finish_reason to emit tool_call_end events
			// This ensures tool calls are finalized even if the stream doesn't properly close
			if (finishReason) {
				const endEvents = NativeToolCallParser.processFinishReason(finishReason)
				for (const event of endEvents) {
					yield event
				}
			}

			if (chunk.usage) {
				lastUsage = chunk.usage
			}
		}

		// After streaming completes, store the accumulated reasoning_details
		if (reasoningDetailsAccumulator.size > 0) {
			this.currentReasoningDetails = Array.from(reasoningDetailsAccumulator.values())
		}

		if (lastUsage) {
			yield {
				type: "usage",
				inputTokens: lastUsage.prompt_tokens || 0,
				outputTokens: lastUsage.completion_tokens || 0,
				cacheReadTokens: lastUsage.prompt_tokens_details?.cached_tokens,
				reasoningTokens: lastUsage.completion_tokens_details?.reasoning_tokens,
				totalCost: (lastUsage.cost_details?.upstream_inference_cost || 0) + (lastUsage.cost || 0),
			}
		}
	}

	public async fetchModel() {
		const [models, endpoints] = await Promise.all([
			getModels({ provider: "openrouter" }),
			getModelEndpoints({
				router: "openrouter",
				modelId: this.options.openRouterModelId,
				endpoint: this.options.openRouterSpecificProvider,
			}),
		])

		this.models = models
		this.endpoints = endpoints

		return this.getModel()
	}

	override getModel() {
		const id = this.options.openRouterModelId ?? openRouterDefaultModelId
		let info = this.models[id] ?? openRouterDefaultModelInfo

		// If a specific provider is requested, use the endpoint for that provider.
		if (this.options.openRouterSpecificProvider && this.endpoints[this.options.openRouterSpecificProvider]) {
			info = this.endpoints[this.options.openRouterSpecificProvider]
		}

		// For OpenAI models via OpenRouter, exclude write_to_file and apply_diff, and include apply_patch
		// This matches the behavior of the native OpenAI provider
		if (id.startsWith("openai/")) {
			info = {
				...info,
				excludedTools: [...new Set([...(info.excludedTools || []), "apply_diff", "write_to_file"])],
				includedTools: [...new Set([...(info.includedTools || []), "apply_patch"])],
			}
		}

		const isDeepSeekR1 = id.startsWith("deepseek/deepseek-r1") || id === "perplexity/sonar-reasoning"

		const params = getModelParams({
			format: "openrouter",
			modelId: id,
			model: info,
			settings: this.options,
			defaultTemperature: isDeepSeekR1 ? DEEP_SEEK_DEFAULT_TEMPERATURE : 0,
		})

		return { id, info, topP: isDeepSeekR1 ? 0.95 : undefined, ...params }
	}

	async completePrompt(prompt: string, systemPrompt?: string, metadata?: any) {
		let { id: modelId, maxTokens, temperature, reasoning } = await this.fetchModel()

		const completionParams: OpenRouterChatCompletionParams = {
			model: modelId,
			max_tokens: maxTokens,
			temperature,
			messages: [{ role: "user", content: prompt }],
			stream: false,
			// Only include provider if openRouterSpecificProvider is not "[default]".
			...(this.options.openRouterSpecificProvider &&
				this.options.openRouterSpecificProvider !== OPENROUTER_DEFAULT_PROVIDER_NAME && {
					provider: {
						order: [this.options.openRouterSpecificProvider],
						only: [this.options.openRouterSpecificProvider],
						allow_fallbacks: false,
					},
				}),
			...(reasoning && { reasoning }),
		}

		// Add Anthropic beta header for fine-grained tool streaming when using Anthropic models
		const requestOptions = modelId.startsWith("anthropic/")
			? { headers: { "x-anthropic-beta": "fine-grained-tool-streaming-2025-05-14" } }
			: undefined

		let response

		try {
			response = await this.client.chat.completions.create(completionParams, {
				...requestOptions,
				signal: metadata?.signal,
			})
		} catch (error) {
<<<<<<< HEAD
			// Try to parse as OpenRouter error structure using Zod
			const parseResult = OpenRouterErrorResponseSchema.safeParse(error)

			if (parseResult.success && parseResult.data.error) {
				const openRouterError = parseResult.data
				const rawString = openRouterError.error?.metadata?.raw
				const parsedError = extractErrorFromMetadataRaw(rawString)
				const rawErrorMessage = parsedError || openRouterError.error?.message || "Unknown error"

				const apiError = Object.assign(
					new ApiProviderError(
						rawErrorMessage,
						this.providerName,
						modelId,
						"completePrompt",
						openRouterError.error?.code,
					),
					{
						status: openRouterError.error?.code,
						error: openRouterError.error,
					},
				)

				TelemetryService.instance.captureException(apiError)
				throw handleOpenAIError(error, this.providerName)
			} else {
				// Fallback for non-OpenRouter errors
				const errorMessage = error instanceof Error ? error.message : String(error)
				const apiError = new ApiProviderError(errorMessage, this.providerName, modelId, "completePrompt")
				TelemetryService.instance.captureException(apiError)
				throw handleOpenAIError(error, this.providerName)
			}
		}

		if ("error" in response) {
			this.handleStreamingError(response.error as OpenRouterError, modelId, "completePrompt")
=======
			const errorMessage = error instanceof Error ? error.message : String(error)
			const apiError = new ApiProviderError(errorMessage, this.providerName, modelId, "completePrompt")
			TelemetryService.instance.captureException(apiError)
			throw handleOpenAIError(error, this.providerName)
		}

		if ("error" in response) {
			this.handleStreamingError(response.error as OpenRouterErrorResponse, modelId, "completePrompt")
>>>>>>> bea9ca0e
		}

		const completion = response as OpenAI.Chat.ChatCompletion
		return completion.choices[0]?.message?.content || ""
	}

	/**
	 * Generate an image using OpenRouter's image generation API (chat completions with modalities)
	 * Note: OpenRouter only supports the chat completions approach, not the /images/generations endpoint
	 * @param prompt The text prompt for image generation
	 * @param model The model to use for generation
	 * @param apiKey The OpenRouter API key (must be explicitly provided)
	 * @param inputImage Optional base64 encoded input image data URL
	 * @returns The generated image data and format, or an error
	 */
	async generateImage(
		prompt: string,
		model: string,
		apiKey: string,
		inputImage?: string,
	): Promise<ImageGenerationResult> {
		if (!apiKey) {
			return {
				success: false,
				error: "OpenRouter API key is required for image generation",
			}
		}

		const baseURL = this.options.openRouterBaseUrl || "https://openrouter.ai/api/v1"

		// OpenRouter only supports chat completions approach for image generation
		return generateImageWithProvider({
			baseURL,
			authToken: apiKey,
			model,
			prompt,
			inputImage,
		})
	}
}<|MERGE_RESOLUTION|>--- conflicted
+++ resolved
@@ -31,11 +31,9 @@
 
 import { DEFAULT_HEADERS } from "./constants"
 import { BaseProvider } from "./base-provider"
-import { Package } from "../../shared/package"
 import type { ApiHandlerCreateMessageMetadata, SingleCompletionHandler } from "../index"
 import { handleOpenAIError } from "./utils/openai-error-handler"
 import { generateImageWithProvider, ImageGenerationResult } from "./utils/image-generation"
-import { sanitizeReasoningDetailId } from "./utils/sanitize-reasoning-id"
 
 // Add custom interface for OpenRouter params.
 type OpenRouterChatCompletionParams = OpenAI.Chat.ChatCompletionCreateParams & {
@@ -45,7 +43,6 @@
 	reasoning?: OpenRouterReasoningParams
 }
 
-<<<<<<< HEAD
 // Zod schema for OpenRouter error response structure (for caught exceptions)
 const OpenRouterErrorResponseSchema = z.object({
 	error: z
@@ -73,16 +70,11 @@
 
 // Direct error object structure (for streaming errors passed directly)
 interface OpenRouterError {
-=======
-// OpenRouter error structure that may include metadata.raw with actual upstream error
-interface OpenRouterErrorResponse {
->>>>>>> bea9ca0e
 	message?: string
 	code?: number
 	metadata?: { raw?: string }
 }
 
-<<<<<<< HEAD
 /**
  * Helper function to parse and extract error message from metadata.raw
  * metadata.raw is often a JSON encoded string that may contain .message or .error fields
@@ -122,8 +114,6 @@
 	}
 }
 
-=======
->>>>>>> bea9ca0e
 // See `OpenAI.Chat.Completions.ChatCompletionChunk["usage"]`
 // `CompletionsAPI.CompletionUsage`
 // See also: https://openrouter.ai/docs/use-cases/usage-accounting
@@ -194,7 +184,6 @@
 	/**
 	 * Handle OpenRouter streaming error response and report to telemetry.
 	 * OpenRouter may include metadata.raw with the actual upstream provider error.
-<<<<<<< HEAD
 	 * @param error The error object (not wrapped - receives the error directly)
 	 */
 	private handleStreamingError(error: OpenRouterError, modelId: string, operation: string): never {
@@ -205,21 +194,6 @@
 		const apiError = Object.assign(
 			new ApiProviderError(rawErrorMessage, this.providerName, modelId, operation, error?.code),
 			{ status: error?.code, error },
-=======
-	 */
-	private handleStreamingError(error: OpenRouterErrorResponse, modelId: string, operation: string): never {
-		const rawErrorMessage = error?.metadata?.raw || error?.message
-
-		const apiError = Object.assign(
-			new ApiProviderError(
-				rawErrorMessage ?? "Unknown error",
-				this.providerName,
-				modelId,
-				operation,
-				error?.code,
-			),
-			{ status: error?.code, error: { message: error?.message, metadata: error?.metadata } },
->>>>>>> bea9ca0e
 		)
 
 		TelemetryService.instance.captureException(apiError)
@@ -344,7 +318,6 @@
 		try {
 			stream = await this.client.chat.completions.create(completionParams, requestOptions)
 		} catch (error) {
-<<<<<<< HEAD
 			// Try to parse as OpenRouter error structure using Zod
 			const parseResult = OpenRouterErrorResponseSchema.safeParse(error)
 
@@ -377,12 +350,6 @@
 				TelemetryService.instance.captureException(apiError)
 				throw handleOpenAIError(error, this.providerName)
 			}
-=======
-			const errorMessage = error instanceof Error ? error.message : String(error)
-			const apiError = new ApiProviderError(errorMessage, this.providerName, modelId, "createMessage")
-			TelemetryService.instance.captureException(apiError)
-			throw handleOpenAIError(error, this.providerName)
->>>>>>> bea9ca0e
 		}
 
 		let lastUsage: CompletionUsage | undefined = undefined
@@ -404,11 +371,7 @@
 		for await (const chunk of stream) {
 			// OpenRouter returns an error object instead of the OpenAI SDK throwing an error.
 			if ("error" in chunk) {
-<<<<<<< HEAD
 				this.handleStreamingError(chunk.error as OpenRouterError, modelId, "createMessage")
-=======
-				this.handleStreamingError(chunk.error as OpenRouterErrorResponse, modelId, "createMessage")
->>>>>>> bea9ca0e
 			}
 
 			const delta = chunk.choices[0]?.delta
@@ -448,18 +411,18 @@
 							if (detail.data !== undefined) {
 								existing.data = (existing.data || "") + detail.data
 							}
-							// Update other fields if provided - sanitize ID to remove invalid characters
-							if (detail.id !== undefined) existing.id = sanitizeReasoningDetailId(detail.id)
+							// Update other fields if provided
+							if (detail.id !== undefined) existing.id = detail.id
 							if (detail.format !== undefined) existing.format = detail.format
 							if (detail.signature !== undefined) existing.signature = detail.signature
 						} else {
-							// Start new reasoning detail accumulation - sanitize ID to remove invalid characters
+							// Start new reasoning detail accumulation
 							reasoningDetailsAccumulator.set(key, {
 								type: detail.type,
 								text: detail.text,
 								summary: detail.summary,
 								data: detail.data,
-								id: sanitizeReasoningDetailId(detail.id),
+								id: detail.id,
 								format: detail.format,
 								signature: detail.signature,
 								index,
@@ -616,7 +579,6 @@
 				signal: metadata?.signal,
 			})
 		} catch (error) {
-<<<<<<< HEAD
 			// Try to parse as OpenRouter error structure using Zod
 			const parseResult = OpenRouterErrorResponseSchema.safeParse(error)
 
@@ -653,16 +615,6 @@
 
 		if ("error" in response) {
 			this.handleStreamingError(response.error as OpenRouterError, modelId, "completePrompt")
-=======
-			const errorMessage = error instanceof Error ? error.message : String(error)
-			const apiError = new ApiProviderError(errorMessage, this.providerName, modelId, "completePrompt")
-			TelemetryService.instance.captureException(apiError)
-			throw handleOpenAIError(error, this.providerName)
-		}
-
-		if ("error" in response) {
-			this.handleStreamingError(response.error as OpenRouterErrorResponse, modelId, "completePrompt")
->>>>>>> bea9ca0e
 		}
 
 		const completion = response as OpenAI.Chat.ChatCompletion
