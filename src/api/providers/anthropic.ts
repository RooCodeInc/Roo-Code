import { Anthropic } from "@anthropic-ai/sdk"
import { Stream as AnthropicStream } from "@anthropic-ai/sdk/streaming"
import { CacheControlEphemeral } from "@anthropic-ai/sdk/resources"
import OpenAI from "openai"

import {
	type ModelInfo,
	type AnthropicModelId,
	anthropicDefaultModelId,
	anthropicModels,
	ANTHROPIC_DEFAULT_MAX_TOKENS,
} from "@roo-code/types"

import type { ApiHandlerOptions } from "../../shared/api"

import { ApiStream } from "../transform/stream"
import { getModelParams } from "../transform/model-params"
import { filterNonAnthropicBlocks } from "../transform/anthropic-filter"

import { BaseProvider } from "./base-provider"
import type { SingleCompletionHandler, ApiHandlerCreateMessageMetadata } from "../index"
import { calculateApiCostAnthropic } from "../../shared/cost"
import { convertOpenAIToolsToAnthropic } from "../../core/prompts/tools/native-tools/converters"

export class AnthropicHandler extends BaseProvider implements SingleCompletionHandler {
	private options: ApiHandlerOptions
	private client: Anthropic
	private lastThoughtSignature?: string

	constructor(options: ApiHandlerOptions) {
		super()
		this.options = options

		const apiKeyFieldName =
			this.options.anthropicBaseUrl && this.options.anthropicUseAuthToken ? "authToken" : "apiKey"

		this.client = new Anthropic({
			baseURL: this.options.anthropicBaseUrl || undefined,
			[apiKeyFieldName]: this.options.apiKey,
		})
	}

	async *createMessage(
		systemPrompt: string,
		messages: Anthropic.Messages.MessageParam[],
		metadata?: ApiHandlerCreateMessageMetadata,
	): ApiStream {
		// Reset signature tracking at start of each message
		this.lastThoughtSignature = undefined
		let stream: AnthropicStream<Anthropic.Messages.RawMessageStreamEvent>
		const cacheControl: CacheControlEphemeral = { type: "ephemeral" }
<<<<<<< HEAD
		let { id: modelId, info: modelInfo, betas = [], maxTokens, temperature, reasoning: thinking } = this.getModel()

		// Determine effective max_tokens
		// Keep the user's requested output budget intact unless the provider cap would be exceeded.
		const requestedMaxTokens = maxTokens ?? ANTHROPIC_DEFAULT_MAX_TOKENS
		const providerMaxTokens = modelInfo?.maxTokens ?? ANTHROPIC_DEFAULT_MAX_TOKENS
		let effectiveMaxTokens = Math.min(requestedMaxTokens, providerMaxTokens)
		if (thinking && typeof thinking === "object" && "budget_tokens" in thinking) {
			const budgetTokens = Math.max(0, thinking.budget_tokens)
			// Anthropic enforces (max_tokens + budget_tokens) <= provider cap; shrink only when necessary.
			const maxTokensWithinProviderLimit = Math.max(1, providerMaxTokens - budgetTokens)
			effectiveMaxTokens = Math.min(requestedMaxTokens, maxTokensWithinProviderLimit)
		}

		// Check if prompt caching is supported (use model info, which can be overridden for custom models)
		const supportsPromptCache = modelInfo.supportsPromptCache
=======
		let {
			id: modelId,
			betas = ["fine-grained-tool-streaming-2025-05-14"],
			maxTokens,
			temperature,
			reasoning: thinking,
		} = this.getModel()
>>>>>>> 400d0cd1

		// Filter out non-Anthropic blocks (reasoning, thoughtSignature, etc.) before sending to the API
		const sanitizedMessages = filterNonAnthropicBlocks(messages)

		// Add 1M context beta flag if enabled for Claude Sonnet 4 and 4.5
		// Only apply if not using a custom model name (custom models handle their own betas)
		if (
			!this.options.anthropicCustomModelName &&
			(modelId === "claude-sonnet-4-20250514" || modelId === "claude-sonnet-4-5") &&
			this.options.anthropicBeta1MContext
		) {
			betas.push("context-1m-2025-08-07")
		}

<<<<<<< HEAD
		if (supportsPromptCache) {
			/**
			 * The latest message will be the new user message, one before
			 * will be the assistant message from a previous request, and
			 * the user message before that will be a previously cached user
			 * message. So we need to mark the latest user message as
			 * ephemeral to cache it for the next request, and mark the
			 * second to last user message as ephemeral to let the server
			 * know the last message to retrieve from the cache for the
			 * current request.
			 */
			const userMsgIndices = sanitizedMessages.reduce(
				(acc, msg, index) => (msg.role === "user" ? [...acc, index] : acc),
				[] as number[],
			)

			const lastUserMsgIndex = userMsgIndices[userMsgIndices.length - 1] ?? -1
			const secondLastMsgUserIndex = userMsgIndices[userMsgIndices.length - 2] ?? -1

			// Add prompt caching beta header
			betas.push("prompt-caching-2024-07-31")

			stream = await this.client.messages.create(
				{
					model: modelId,
					max_tokens: effectiveMaxTokens,
					// Temperature cannot be used with extended thinking (must be omitted or set to 1)
					...(thinking ? {} : { temperature }),
					// Only include thinking if it's defined with proper structure
					...(thinking ? { thinking } : {}),
					// Setting cache breakpoint for system prompt so new tasks can reuse it.
					system: [{ text: systemPrompt, type: "text", cache_control: cacheControl }],
					messages: sanitizedMessages.map((message, index) => {
						if (index === lastUserMsgIndex || index === secondLastMsgUserIndex) {
							return {
								...message,
								content:
									typeof message.content === "string"
										? [{ type: "text", text: message.content, cache_control: cacheControl }]
										: message.content.map((content, contentIndex) =>
												contentIndex === message.content.length - 1
													? { ...content, cache_control: cacheControl }
													: content,
											),
							}
=======
		// Prepare native tool parameters if tools are provided and protocol is not XML
		// Also exclude tools when tool_choice is "none" since that means "don't use tools"
		const shouldIncludeNativeTools =
			metadata?.tools &&
			metadata.tools.length > 0 &&
			metadata?.toolProtocol !== "xml" &&
			metadata?.tool_choice !== "none"

		const nativeToolParams = shouldIncludeNativeTools
			? {
					tools: convertOpenAIToolsToAnthropic(metadata.tools!),
					tool_choice: this.convertOpenAIToolChoice(metadata.tool_choice, metadata.parallelToolCalls),
				}
			: {}

		switch (modelId) {
			case "claude-sonnet-4-5":
			case "claude-sonnet-4-20250514":
			case "claude-opus-4-5-20251101":
			case "claude-opus-4-1-20250805":
			case "claude-opus-4-20250514":
			case "claude-3-7-sonnet-20250219":
			case "claude-3-5-sonnet-20241022":
			case "claude-3-5-haiku-20241022":
			case "claude-3-opus-20240229":
			case "claude-haiku-4-5-20251001":
			case "claude-3-haiku-20240307": {
				/**
				 * The latest message will be the new user message, one before
				 * will be the assistant message from a previous request, and
				 * the user message before that will be a previously cached user
				 * message. So we need to mark the latest user message as
				 * ephemeral to cache it for the next request, and mark the
				 * second to last user message as ephemeral to let the server
				 * know the last message to retrieve from the cache for the
				 * current request.
				 */
				const userMsgIndices = sanitizedMessages.reduce(
					(acc, msg, index) => (msg.role === "user" ? [...acc, index] : acc),
					[] as number[],
				)

				const lastUserMsgIndex = userMsgIndices[userMsgIndices.length - 1] ?? -1
				const secondLastMsgUserIndex = userMsgIndices[userMsgIndices.length - 2] ?? -1

				stream = await this.client.messages.create(
					{
						model: modelId,
						max_tokens: maxTokens ?? ANTHROPIC_DEFAULT_MAX_TOKENS,
						temperature,
						thinking,
						// Setting cache breakpoint for system prompt so new tasks can reuse it.
						system: [{ text: systemPrompt, type: "text", cache_control: cacheControl }],
						messages: sanitizedMessages.map((message, index) => {
							if (index === lastUserMsgIndex || index === secondLastMsgUserIndex) {
								return {
									...message,
									content:
										typeof message.content === "string"
											? [{ type: "text", text: message.content, cache_control: cacheControl }]
											: message.content.map((content, contentIndex) =>
													contentIndex === message.content.length - 1
														? { ...content, cache_control: cacheControl }
														: content,
												),
								}
							}
							return message
						}),
						stream: true,
						...nativeToolParams,
					},
					(() => {
						// prompt caching: https://x.com/alexalbert__/status/1823751995901272068
						// https://github.com/anthropics/anthropic-sdk-typescript?tab=readme-ov-file#default-headers
						// https://github.com/anthropics/anthropic-sdk-typescript/commit/c920b77fc67bd839bfeb6716ceab9d7c9bbe7393

						// Then check for models that support prompt caching
						switch (modelId) {
							case "claude-sonnet-4-5":
							case "claude-sonnet-4-20250514":
							case "claude-opus-4-5-20251101":
							case "claude-opus-4-1-20250805":
							case "claude-opus-4-20250514":
							case "claude-3-7-sonnet-20250219":
							case "claude-3-5-sonnet-20241022":
							case "claude-3-5-haiku-20241022":
							case "claude-3-opus-20240229":
							case "claude-haiku-4-5-20251001":
							case "claude-3-haiku-20240307":
								betas.push("prompt-caching-2024-07-31")
								return { headers: { "anthropic-beta": betas.join(",") } }
							default:
								return undefined
>>>>>>> 400d0cd1
						}
						return message
					}),
					stream: true,
				},
				betas.length > 0 ? { headers: { "anthropic-beta": betas.join(",") } } : undefined,
			)
		} else {
			// No prompt caching - simpler request
			stream = (await this.client.messages.create(
				{
					model: modelId,
					max_tokens: effectiveMaxTokens,
					// Temperature cannot be used with extended thinking (must be omitted or set to 1)
					...(thinking ? {} : { temperature }),
					// Only include thinking if explicitly enabled (for custom models that support it)
					...(thinking ? { thinking } : {}),
					system: [{ text: systemPrompt, type: "text" }],
					messages: sanitizedMessages,
					stream: true,
<<<<<<< HEAD
				},
				betas.length > 0 ? { headers: { "anthropic-beta": betas.join(",") } } : undefined,
			)) as any
=======
					...nativeToolParams,
				})) as any
				break
			}
>>>>>>> 400d0cd1
		}

		let inputTokens = 0
		let outputTokens = 0
		let cacheWriteTokens = 0
		let cacheReadTokens = 0

		for await (const chunk of stream) {
			switch (chunk.type) {
				case "message_start": {
					// Tells us cache reads/writes/input/output.
					const {
						input_tokens = 0,
						output_tokens = 0,
						cache_creation_input_tokens,
						cache_read_input_tokens,
					} = chunk.message.usage

					yield {
						type: "usage",
						inputTokens: input_tokens,
						outputTokens: output_tokens,
						cacheWriteTokens: cache_creation_input_tokens || undefined,
						cacheReadTokens: cache_read_input_tokens || undefined,
					}

					inputTokens += input_tokens
					outputTokens += output_tokens
					cacheWriteTokens += cache_creation_input_tokens || 0
					cacheReadTokens += cache_read_input_tokens || 0

					break
				}
				case "message_delta":
					// Tells us stop_reason, stop_sequence, and output tokens
					// along the way and at the end of the message.
					yield {
						type: "usage",
						inputTokens: 0,
						outputTokens: chunk.usage.output_tokens || 0,
					}

					break
				case "message_stop":
					// No usage data, just an indicator that the message is done.
					break
				case "content_block_start":
					switch (chunk.content_block.type) {
						case "thinking":
							// We may receive multiple text blocks, in which
							// case just insert a line break between them.
							if (chunk.index > 0) {
								yield { type: "reasoning", text: "\n" }
							}

							yield { type: "reasoning", text: chunk.content_block.thinking }
							break
						case "text":
							// We may receive multiple text blocks, in which
							// case just insert a line break between them.
							if (chunk.index > 0) {
								yield { type: "text", text: "\n" }
							}

							yield { type: "text", text: chunk.content_block.text }
							break
						case "tool_use": {
							// Emit initial tool call partial with id and name
							yield {
								type: "tool_call_partial",
								index: chunk.index,
								id: chunk.content_block.id,
								name: chunk.content_block.name,
								arguments: undefined,
							}
							break
						}
					}
					break
				case "content_block_delta":
					switch (chunk.delta.type) {
						case "thinking_delta":
							yield { type: "reasoning", text: chunk.delta.thinking }
							break
						case "signature_delta":
							// Capture the signature for multi-turn extended thinking
							this.lastThoughtSignature = (chunk.delta as any).signature
							break
						case "text_delta":
							yield { type: "text", text: chunk.delta.text }
							break
						case "input_json_delta": {
							// Emit tool call partial chunks as arguments stream in
							yield {
								type: "tool_call_partial",
								index: chunk.index,
								id: undefined,
								name: undefined,
								arguments: chunk.delta.partial_json,
							}
							break
						}
					}

					break
				case "content_block_stop":
					// Block complete - no action needed for now.
					// NativeToolCallParser handles tool call completion
					// Note: Signature for multi-turn thinking would require using stream.finalMessage()
					// after iteration completes, which requires restructuring the streaming approach.
					break
			}
		}

		if (inputTokens > 0 || outputTokens > 0 || cacheWriteTokens > 0 || cacheReadTokens > 0) {
			const { totalCost } = calculateApiCostAnthropic(
				this.getModel().info,
				inputTokens,
				outputTokens,
				cacheWriteTokens,
				cacheReadTokens,
			)

			yield {
				type: "usage",
				inputTokens: 0,
				outputTokens: 0,
				totalCost,
			}
		}
	}

	getModel() {
		const modelId = this.options.apiModelId
		const customModelName = this.options.anthropicCustomModelName
		const customModelInfo = this.options.anthropicCustomModelInfo

		// If a custom model name is provided (for custom base URLs), use it
		// but fall back to default model info for parameters
		let id = modelId && modelId in anthropicModels ? (modelId as AnthropicModelId) : anthropicDefaultModelId

		// Determine base model info:
		// 1. If anthropicCustomModelInfo is provided, use it as the base
		// 2. Otherwise, use the preset model info
		let info: ModelInfo

		if (customModelName && customModelInfo) {
			// Use unified custom model info when provided
			info = { ...customModelInfo }
		} else {
			// Use preset model info
			info = { ...anthropicModels[id] }
		}

		// If using a custom model name, we use that as the actual model ID sent to the API
		// but still use the selected model's info for context limits, pricing, etc.
		const effectiveModelId = customModelName || id

		// If 1M context beta is enabled for Claude Sonnet 4 or 4.5, update the model info
		if ((id === "claude-sonnet-4-20250514" || id === "claude-sonnet-4-5") && this.options.anthropicBeta1MContext) {
			// Use the tier pricing for 1M context
			const tier = info.tiers?.[0]
			if (tier) {
				info = {
					...info,
					contextWindow: tier.contextWindow,
					inputPrice: tier.inputPrice,
					outputPrice: tier.outputPrice,
					cacheWritesPrice: tier.cacheWritesPrice,
					cacheReadsPrice: tier.cacheReadsPrice,
				}
			}
		}

		const params = getModelParams({
			format: "anthropic",
			modelId: id,
			model: info,
			settings: this.options,
		})

		// The `:thinking` suffix indicates that the model is a "Hybrid"
		// reasoning model and that reasoning is required to be enabled.
		// The actual model ID honored by Anthropic's API does not have this
		// suffix.
		// Enable thinking for:
		// 1. The :thinking model variant
		// 2. Custom models with supportsReasoningBudget in anthropicCustomModelInfo
		const enableThinking =
			id === "claude-3-7-sonnet-20250219:thinking" || (customModelName && info.supportsReasoningBudget)

		let finalModelId = effectiveModelId
		if (id === "claude-3-7-sonnet-20250219:thinking") {
			// Only strip the :thinking suffix if we're not using a custom model name
			finalModelId = customModelName || "claude-3-7-sonnet-20250219"
		}

		// For extended thinking:
		// - budget_tokens minimum is 1024
		// - budget_tokens maximum is 32000 (allows headroom for custom models)
		// - budget_tokens must be less than max_tokens
		const THINKING_BUDGET_MIN = 1024
		const THINKING_BUDGET_MAX = 32000
		const configuredBudget =
			params.reasoning && params.reasoning.type === "enabled"
				? params.reasoning.budget_tokens
				: THINKING_BUDGET_MIN
		const thinkingBudget = Math.min(THINKING_BUDGET_MAX, Math.max(THINKING_BUDGET_MIN, configuredBudget))

		return {
			id: finalModelId,
			info,
			betas: enableThinking ? ["output-128k-2025-02-19"] : undefined,
			...params,
			// Override reasoning if custom thinking is enabled (via anthropicCustomModelInfo)
			// Use budget_tokens (snake_case) as required by Anthropic API
			// Note: max_tokens must be greater than budget_tokens
			...(enableThinking && !params.reasoning
				? { reasoning: { type: "enabled" as const, budget_tokens: thinkingBudget } }
				: {}),
		}
	}

	/**
	 * Converts OpenAI tool_choice to Anthropic ToolChoice format
	 * @param toolChoice - OpenAI tool_choice parameter
	 * @param parallelToolCalls - When true, allows parallel tool calls. When false (default), disables parallel tool calls.
	 */
	private convertOpenAIToolChoice(
		toolChoice: OpenAI.Chat.ChatCompletionCreateParams["tool_choice"],
		parallelToolCalls?: boolean,
	): Anthropic.Messages.MessageCreateParams["tool_choice"] | undefined {
		// Anthropic allows parallel tool calls by default. When parallelToolCalls is false or undefined,
		// we disable parallel tool use to ensure one tool call at a time.
		const disableParallelToolUse = !parallelToolCalls

		if (!toolChoice) {
			// Default to auto with parallel tool use control
			return { type: "auto", disable_parallel_tool_use: disableParallelToolUse }
		}

		if (typeof toolChoice === "string") {
			switch (toolChoice) {
				case "none":
					return undefined // Anthropic doesn't have "none", just omit tools
				case "auto":
					return { type: "auto", disable_parallel_tool_use: disableParallelToolUse }
				case "required":
					return { type: "any", disable_parallel_tool_use: disableParallelToolUse }
				default:
					return { type: "auto", disable_parallel_tool_use: disableParallelToolUse }
			}
		}

		// Handle object form { type: "function", function: { name: string } }
		if (typeof toolChoice === "object" && "function" in toolChoice) {
			return {
				type: "tool",
				name: toolChoice.function.name,
				disable_parallel_tool_use: disableParallelToolUse,
			}
		}

		return { type: "auto", disable_parallel_tool_use: disableParallelToolUse }
	}

	async completePrompt(prompt: string) {
		let { id: model, temperature } = this.getModel()

		const message = await this.client.messages.create({
			model,
			max_tokens: ANTHROPIC_DEFAULT_MAX_TOKENS,
			thinking: undefined,
			temperature,
			messages: [{ role: "user", content: prompt }],
			stream: false,
		})

		const content = message.content.find(({ type }) => type === "text")
		return content?.type === "text" ? content.text : ""
	}

	/**
	 * Returns the signature from the last thinking block for multi-turn extended thinking.
	 * This signature is required when sending thinking blocks back to the API.
	 */
	public getThoughtSignature(): string | undefined {
		return this.lastThoughtSignature
	}

	/**
	 * Counts tokens for the given content using Anthropic's API
	 *
	 * @param content The content blocks to count tokens for
	 * @returns A promise resolving to the token count
	 */
	override async countTokens(content: Array<Anthropic.Messages.ContentBlockParam>): Promise<number> {
		try {
			// Use the current model
			const { id: model } = this.getModel()

			const response = await this.client.messages.countTokens({
				model,
				messages: [{ role: "user", content: content }],
			})

			return response.input_tokens
		} catch (error) {
			// Log error but fallback to tiktoken estimation
			console.warn("Anthropic token counting failed, using fallback", error)

			// Use the base provider's implementation as fallback
			return super.countTokens(content)
		}
	}
}<|MERGE_RESOLUTION|>--- conflicted
+++ resolved
@@ -49,8 +49,14 @@
 		this.lastThoughtSignature = undefined
 		let stream: AnthropicStream<Anthropic.Messages.RawMessageStreamEvent>
 		const cacheControl: CacheControlEphemeral = { type: "ephemeral" }
-<<<<<<< HEAD
-		let { id: modelId, info: modelInfo, betas = [], maxTokens, temperature, reasoning: thinking } = this.getModel()
+		let {
+			id: modelId,
+			info: modelInfo,
+			betas = ["fine-grained-tool-streaming-2025-05-14"],
+			maxTokens,
+			temperature,
+			reasoning: thinking,
+		} = this.getModel()
 
 		// Determine effective max_tokens
 		// Keep the user's requested output budget intact unless the provider cap would be exceeded.
@@ -66,15 +72,6 @@
 
 		// Check if prompt caching is supported (use model info, which can be overridden for custom models)
 		const supportsPromptCache = modelInfo.supportsPromptCache
-=======
-		let {
-			id: modelId,
-			betas = ["fine-grained-tool-streaming-2025-05-14"],
-			maxTokens,
-			temperature,
-			reasoning: thinking,
-		} = this.getModel()
->>>>>>> 400d0cd1
 
 		// Filter out non-Anthropic blocks (reasoning, thoughtSignature, etc.) before sending to the API
 		const sanitizedMessages = filterNonAnthropicBlocks(messages)
@@ -89,7 +86,21 @@
 			betas.push("context-1m-2025-08-07")
 		}
 
-<<<<<<< HEAD
+		// Prepare native tool parameters if tools are provided and protocol is not XML
+		// Also exclude tools when tool_choice is "none" since that means "don't use tools"
+		const shouldIncludeNativeTools =
+			metadata?.tools &&
+			metadata.tools.length > 0 &&
+			metadata?.toolProtocol !== "xml" &&
+			metadata?.tool_choice !== "none"
+
+		const nativeToolParams = shouldIncludeNativeTools
+			? {
+					tools: convertOpenAIToolsToAnthropic(metadata.tools!),
+					tool_choice: this.convertOpenAIToolChoice(metadata.tool_choice, metadata.parallelToolCalls),
+				}
+			: {}
+
 		if (supportsPromptCache) {
 			/**
 			 * The latest message will be the new user message, one before
@@ -135,106 +146,11 @@
 													: content,
 											),
 							}
-=======
-		// Prepare native tool parameters if tools are provided and protocol is not XML
-		// Also exclude tools when tool_choice is "none" since that means "don't use tools"
-		const shouldIncludeNativeTools =
-			metadata?.tools &&
-			metadata.tools.length > 0 &&
-			metadata?.toolProtocol !== "xml" &&
-			metadata?.tool_choice !== "none"
-
-		const nativeToolParams = shouldIncludeNativeTools
-			? {
-					tools: convertOpenAIToolsToAnthropic(metadata.tools!),
-					tool_choice: this.convertOpenAIToolChoice(metadata.tool_choice, metadata.parallelToolCalls),
-				}
-			: {}
-
-		switch (modelId) {
-			case "claude-sonnet-4-5":
-			case "claude-sonnet-4-20250514":
-			case "claude-opus-4-5-20251101":
-			case "claude-opus-4-1-20250805":
-			case "claude-opus-4-20250514":
-			case "claude-3-7-sonnet-20250219":
-			case "claude-3-5-sonnet-20241022":
-			case "claude-3-5-haiku-20241022":
-			case "claude-3-opus-20240229":
-			case "claude-haiku-4-5-20251001":
-			case "claude-3-haiku-20240307": {
-				/**
-				 * The latest message will be the new user message, one before
-				 * will be the assistant message from a previous request, and
-				 * the user message before that will be a previously cached user
-				 * message. So we need to mark the latest user message as
-				 * ephemeral to cache it for the next request, and mark the
-				 * second to last user message as ephemeral to let the server
-				 * know the last message to retrieve from the cache for the
-				 * current request.
-				 */
-				const userMsgIndices = sanitizedMessages.reduce(
-					(acc, msg, index) => (msg.role === "user" ? [...acc, index] : acc),
-					[] as number[],
-				)
-
-				const lastUserMsgIndex = userMsgIndices[userMsgIndices.length - 1] ?? -1
-				const secondLastMsgUserIndex = userMsgIndices[userMsgIndices.length - 2] ?? -1
-
-				stream = await this.client.messages.create(
-					{
-						model: modelId,
-						max_tokens: maxTokens ?? ANTHROPIC_DEFAULT_MAX_TOKENS,
-						temperature,
-						thinking,
-						// Setting cache breakpoint for system prompt so new tasks can reuse it.
-						system: [{ text: systemPrompt, type: "text", cache_control: cacheControl }],
-						messages: sanitizedMessages.map((message, index) => {
-							if (index === lastUserMsgIndex || index === secondLastMsgUserIndex) {
-								return {
-									...message,
-									content:
-										typeof message.content === "string"
-											? [{ type: "text", text: message.content, cache_control: cacheControl }]
-											: message.content.map((content, contentIndex) =>
-													contentIndex === message.content.length - 1
-														? { ...content, cache_control: cacheControl }
-														: content,
-												),
-								}
-							}
-							return message
-						}),
-						stream: true,
-						...nativeToolParams,
-					},
-					(() => {
-						// prompt caching: https://x.com/alexalbert__/status/1823751995901272068
-						// https://github.com/anthropics/anthropic-sdk-typescript?tab=readme-ov-file#default-headers
-						// https://github.com/anthropics/anthropic-sdk-typescript/commit/c920b77fc67bd839bfeb6716ceab9d7c9bbe7393
-
-						// Then check for models that support prompt caching
-						switch (modelId) {
-							case "claude-sonnet-4-5":
-							case "claude-sonnet-4-20250514":
-							case "claude-opus-4-5-20251101":
-							case "claude-opus-4-1-20250805":
-							case "claude-opus-4-20250514":
-							case "claude-3-7-sonnet-20250219":
-							case "claude-3-5-sonnet-20241022":
-							case "claude-3-5-haiku-20241022":
-							case "claude-3-opus-20240229":
-							case "claude-haiku-4-5-20251001":
-							case "claude-3-haiku-20240307":
-								betas.push("prompt-caching-2024-07-31")
-								return { headers: { "anthropic-beta": betas.join(",") } }
-							default:
-								return undefined
->>>>>>> 400d0cd1
 						}
 						return message
 					}),
 					stream: true,
+					...nativeToolParams,
 				},
 				betas.length > 0 ? { headers: { "anthropic-beta": betas.join(",") } } : undefined,
 			)
@@ -251,16 +167,10 @@
 					system: [{ text: systemPrompt, type: "text" }],
 					messages: sanitizedMessages,
 					stream: true,
-<<<<<<< HEAD
+					...nativeToolParams,
 				},
 				betas.length > 0 ? { headers: { "anthropic-beta": betas.join(",") } } : undefined,
 			)) as any
-=======
-					...nativeToolParams,
-				})) as any
-				break
-			}
->>>>>>> 400d0cd1
 		}
 
 		let inputTokens = 0
