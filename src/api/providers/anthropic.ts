--- conflicted
+++ resolved
@@ -422,26 +422,19 @@
 	async completePrompt(prompt: string, systemPrompt?: string, metadata?: any) {
 		let { id: model, temperature } = this.getModel()
 
-<<<<<<< HEAD
-		const message = await this.client.messages.create(
-			{
-=======
 		let message
 		try {
-			message = await this.client.messages.create({
->>>>>>> a9a15b37
-				model,
-				max_tokens: ANTHROPIC_DEFAULT_MAX_TOKENS,
-				thinking: undefined,
-				temperature,
-				messages: [{ role: "user", content: prompt }],
-				stream: false,
-<<<<<<< HEAD
-			},
-			{ signal: metadata?.signal },
-		)
-=======
-			})
+			message = await this.client.messages.create(
+				{
+					model,
+					max_tokens: ANTHROPIC_DEFAULT_MAX_TOKENS,
+					thinking: undefined,
+					temperature,
+					messages: [{ role: "user", content: prompt }],
+					stream: false,
+				},
+				{ signal: metadata?.signal },
+			)
 		} catch (error) {
 			TelemetryService.instance.captureException(
 				new ApiProviderError(
@@ -453,7 +446,6 @@
 			)
 			throw error
 		}
->>>>>>> a9a15b37
 
 		const content = message.content.find(({ type }) => type === "text")
 		return content?.type === "text" ? content.text : ""
