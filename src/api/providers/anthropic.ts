import { Anthropic } from "@anthropic-ai/sdk"
import { Stream as AnthropicStream } from "@anthropic-ai/sdk/streaming"
import { CacheControlEphemeral } from "@anthropic-ai/sdk/resources"
import OpenAI from "openai"

import {
	type ModelInfo,
	type AnthropicModelId,
	anthropicDefaultModelId,
	anthropicModels,
	ANTHROPIC_DEFAULT_MAX_TOKENS,
} from "@roo-code/types"

import type { ApiHandlerOptions } from "../../shared/api"

import { ApiStream } from "../transform/stream"
import { getModelParams } from "../transform/model-params"
import { filterNonAnthropicBlocks } from "../transform/anthropic-filter"

import { BaseProvider } from "./base-provider"
import type { SingleCompletionHandler, ApiHandlerCreateMessageMetadata } from "../index"
import { calculateApiCostAnthropic } from "../../shared/cost"
import { convertOpenAIToolsToAnthropic } from "../../core/prompts/tools/native-tools/converters"

export class AnthropicHandler extends BaseProvider implements SingleCompletionHandler {
	private options: ApiHandlerOptions
	private client: Anthropic

	constructor(options: ApiHandlerOptions) {
		super()
		this.options = options

		const apiKeyFieldName =
			this.options.anthropicBaseUrl && this.options.anthropicUseAuthToken ? "authToken" : "apiKey"

		this.client = new Anthropic({
			baseURL: this.options.anthropicBaseUrl || undefined,
			[apiKeyFieldName]: this.options.apiKey,
		})
	}

	async *createMessage(
		systemPrompt: string,
		messages: Anthropic.Messages.MessageParam[],
		metadata?: ApiHandlerCreateMessageMetadata,
	): ApiStream {
		let stream: AnthropicStream<Anthropic.Messages.RawMessageStreamEvent>
		const cacheControl: CacheControlEphemeral = { type: "ephemeral" }
		let {
			id: modelId,
			betas = ["fine-grained-tool-streaming-2025-05-14"],
			maxTokens,
			temperature,
			reasoning: thinking,
		} = this.getModel()

		// Filter out non-Anthropic blocks (reasoning, thoughtSignature, etc.) before sending to the API
		const sanitizedMessages = filterNonAnthropicBlocks(messages)

		// Add 1M context beta flag if enabled for Claude Sonnet 4 and 4.5
		if (
			(modelId === "claude-sonnet-4-20250514" || modelId === "claude-sonnet-4-5") &&
			this.options.anthropicBeta1MContext
		) {
			betas.push("context-1m-2025-08-07")
		}

		// Prepare native tool parameters if tools are provided and protocol is not XML
		// Also exclude tools when tool_choice is "none" since that means "don't use tools"
		const shouldIncludeNativeTools =
			metadata?.tools &&
			metadata.tools.length > 0 &&
			metadata?.toolProtocol !== "xml" &&
			metadata?.tool_choice !== "none"

		const nativeToolParams = shouldIncludeNativeTools
			? {
					tools: convertOpenAIToolsToAnthropic(metadata.tools!),
					tool_choice: this.convertOpenAIToolChoice(metadata.tool_choice, metadata.parallelToolCalls),
				}
			: {}

		switch (modelId) {
			case "claude-sonnet-4-5":
			case "claude-sonnet-4-20250514":
			case "claude-opus-4-5-20251101":
			case "claude-opus-4-1-20250805":
			case "claude-opus-4-20250514":
			case "claude-3-7-sonnet-20250219":
			case "claude-3-5-sonnet-20241022":
			case "claude-3-5-haiku-20241022":
			case "claude-3-opus-20240229":
			case "claude-haiku-4-5-20251001":
			case "claude-3-haiku-20240307": {
				/**
				 * The latest message will be the new user message, one before
				 * will be the assistant message from a previous request, and
				 * the user message before that will be a previously cached user
				 * message. So we need to mark the latest user message as
				 * ephemeral to cache it for the next request, and mark the
				 * second to last user message as ephemeral to let the server
				 * know the last message to retrieve from the cache for the
				 * current request.
				 */
				const userMsgIndices = sanitizedMessages.reduce(
					(acc, msg, index) => (msg.role === "user" ? [...acc, index] : acc),
					[] as number[],
				)

				const lastUserMsgIndex = userMsgIndices[userMsgIndices.length - 1] ?? -1
				const secondLastMsgUserIndex = userMsgIndices[userMsgIndices.length - 2] ?? -1

				stream = await this.client.messages.create(
					{
						model: modelId,
						max_tokens: maxTokens ?? ANTHROPIC_DEFAULT_MAX_TOKENS,
						temperature,
						thinking,
						// Setting cache breakpoint for system prompt so new tasks can reuse it.
						system: [{ text: systemPrompt, type: "text", cache_control: cacheControl }],
						messages: sanitizedMessages.map((message, index) => {
							if (index === lastUserMsgIndex || index === secondLastMsgUserIndex) {
								return {
									...message,
									content:
										typeof message.content === "string"
											? [{ type: "text", text: message.content, cache_control: cacheControl }]
											: message.content.map((content, contentIndex) =>
													contentIndex === message.content.length - 1
														? { ...content, cache_control: cacheControl }
														: content,
												),
								}
							}
							return message
						}),
						stream: true,
						...nativeToolParams,
					},
					(() => {
						// prompt caching: https://x.com/alexalbert__/status/1823751995901272068
						// https://github.com/anthropics/anthropic-sdk-typescript?tab=readme-ov-file#default-headers
						// https://github.com/anthropics/anthropic-sdk-typescript/commit/c920b77fc67bd839bfeb6716ceab9d7c9bbe7393

						// Then check for models that support prompt caching
						switch (modelId) {
							case "claude-sonnet-4-5":
							case "claude-sonnet-4-20250514":
							case "claude-opus-4-5-20251101":
							case "claude-opus-4-1-20250805":
							case "claude-opus-4-20250514":
							case "claude-3-7-sonnet-20250219":
							case "claude-3-5-sonnet-20241022":
							case "claude-3-5-haiku-20241022":
							case "claude-3-opus-20240229":
							case "claude-haiku-4-5-20251001":
							case "claude-3-haiku-20240307":
								betas.push("prompt-caching-2024-07-31")
								return { headers: { "anthropic-beta": betas.join(",") } }
							default:
								return undefined
						}
					})(),
				)
				break
			}
			default: {
				stream = (await this.client.messages.create({
					model: modelId,
					max_tokens: maxTokens ?? ANTHROPIC_DEFAULT_MAX_TOKENS,
					temperature,
					system: [{ text: systemPrompt, type: "text" }],
					messages: sanitizedMessages,
					stream: true,
					...nativeToolParams,
				})) as any
				break
			}
		}

		let inputTokens = 0
		let outputTokens = 0
		let cacheWriteTokens = 0
		let cacheReadTokens = 0

		for await (const chunk of stream) {
			switch (chunk.type) {
				case "message_start": {
					// Tells us cache reads/writes/input/output.
					const {
						input_tokens = 0,
						output_tokens = 0,
						cache_creation_input_tokens,
						cache_read_input_tokens,
					} = chunk.message.usage

					yield {
						type: "usage",
						inputTokens: input_tokens,
						outputTokens: output_tokens,
						cacheWriteTokens: cache_creation_input_tokens || undefined,
						cacheReadTokens: cache_read_input_tokens || undefined,
					}

					inputTokens += input_tokens
					outputTokens += output_tokens
					cacheWriteTokens += cache_creation_input_tokens || 0
					cacheReadTokens += cache_read_input_tokens || 0

					break
				}
				case "message_delta":
					// Tells us stop_reason, stop_sequence, and output tokens
					// along the way and at the end of the message.
					yield {
						type: "usage",
						inputTokens: 0,
						outputTokens: chunk.usage.output_tokens || 0,
					}

					break
				case "message_stop":
					// No usage data, just an indicator that the message is done.
					break
				case "content_block_start":
					switch (chunk.content_block.type) {
						case "thinking":
							// We may receive multiple text blocks, in which
							// case just insert a line break between them.
							if (chunk.index > 0) {
								yield { type: "reasoning", text: "\n" }
							}

							yield { type: "reasoning", text: chunk.content_block.thinking }
							break
						case "text":
							// We may receive multiple text blocks, in which
							// case just insert a line break between them.
							if (chunk.index > 0) {
								yield { type: "text", text: "\n" }
							}

							yield { type: "text", text: chunk.content_block.text }
							break
						case "tool_use": {
							// Emit initial tool call partial with id and name
							yield {
								type: "tool_call_partial",
								index: chunk.index,
								id: chunk.content_block.id,
								name: chunk.content_block.name,
								arguments: undefined,
							}
							break
						}
					}
					break
				case "content_block_delta":
					switch (chunk.delta.type) {
						case "thinking_delta":
							yield { type: "reasoning", text: chunk.delta.thinking }
							break
						case "text_delta":
							yield { type: "text", text: chunk.delta.text }
							break
						case "input_json_delta": {
							// Emit tool call partial chunks as arguments stream in
							yield {
								type: "tool_call_partial",
								index: chunk.index,
								id: undefined,
								name: undefined,
								arguments: chunk.delta.partial_json,
							}
							break
						}
					}

					break
				case "content_block_stop":
					// Block complete - no action needed for now.
					// NativeToolCallParser handles tool call completion
					// Note: Signature for multi-turn thinking would require using stream.finalMessage()
					// after iteration completes, which requires restructuring the streaming approach.
					break
			}
		}

		if (inputTokens > 0 || outputTokens > 0 || cacheWriteTokens > 0 || cacheReadTokens > 0) {
			const { totalCost } = calculateApiCostAnthropic(
				this.getModel().info,
				inputTokens,
				outputTokens,
				cacheWriteTokens,
				cacheReadTokens,
			)

			yield {
				type: "usage",
				inputTokens: 0,
				outputTokens: 0,
				totalCost,
			}
		}
	}

	getModel() {
		const modelId = this.options.apiModelId
		let id = modelId && modelId in anthropicModels ? (modelId as AnthropicModelId) : anthropicDefaultModelId
		let info: ModelInfo = anthropicModels[id]

		// If 1M context beta is enabled for Claude Sonnet 4 or 4.5, update the model info
		if ((id === "claude-sonnet-4-20250514" || id === "claude-sonnet-4-5") && this.options.anthropicBeta1MContext) {
			// Use the tier pricing for 1M context
			const tier = info.tiers?.[0]
			if (tier) {
				info = {
					...info,
					contextWindow: tier.contextWindow,
					inputPrice: tier.inputPrice,
					outputPrice: tier.outputPrice,
					cacheWritesPrice: tier.cacheWritesPrice,
					cacheReadsPrice: tier.cacheReadsPrice,
				}
			}
		}

		const params = getModelParams({
			format: "anthropic",
			modelId: id,
			model: info,
			settings: this.options,
		})

		// The `:thinking` suffix indicates that the model is a "Hybrid"
		// reasoning model and that reasoning is required to be enabled.
		// The actual model ID honored by Anthropic's API does not have this
		// suffix.
		return {
			id: id === "claude-3-7-sonnet-20250219:thinking" ? "claude-3-7-sonnet-20250219" : id,
			info,
			betas: id === "claude-3-7-sonnet-20250219:thinking" ? ["output-128k-2025-02-19"] : undefined,
			...params,
		}
	}

<<<<<<< HEAD
	async completePrompt(prompt: string, systemPrompt?: string, metadata?: any) {
=======
	/**
	 * Converts OpenAI tool_choice to Anthropic ToolChoice format
	 * @param toolChoice - OpenAI tool_choice parameter
	 * @param parallelToolCalls - When true, allows parallel tool calls. When false (default), disables parallel tool calls.
	 */
	private convertOpenAIToolChoice(
		toolChoice: OpenAI.Chat.ChatCompletionCreateParams["tool_choice"],
		parallelToolCalls?: boolean,
	): Anthropic.Messages.MessageCreateParams["tool_choice"] | undefined {
		// Anthropic allows parallel tool calls by default. When parallelToolCalls is false or undefined,
		// we disable parallel tool use to ensure one tool call at a time.
		const disableParallelToolUse = !parallelToolCalls

		if (!toolChoice) {
			// Default to auto with parallel tool use control
			return { type: "auto", disable_parallel_tool_use: disableParallelToolUse }
		}

		if (typeof toolChoice === "string") {
			switch (toolChoice) {
				case "none":
					return undefined // Anthropic doesn't have "none", just omit tools
				case "auto":
					return { type: "auto", disable_parallel_tool_use: disableParallelToolUse }
				case "required":
					return { type: "any", disable_parallel_tool_use: disableParallelToolUse }
				default:
					return { type: "auto", disable_parallel_tool_use: disableParallelToolUse }
			}
		}

		// Handle object form { type: "function", function: { name: string } }
		if (typeof toolChoice === "object" && "function" in toolChoice) {
			return {
				type: "tool",
				name: toolChoice.function.name,
				disable_parallel_tool_use: disableParallelToolUse,
			}
		}

		return { type: "auto", disable_parallel_tool_use: disableParallelToolUse }
	}

	async completePrompt(prompt: string) {
>>>>>>> 5b64aa95
		let { id: model, temperature } = this.getModel()

		const message = await this.client.messages.create(
			{
				model,
				max_tokens: ANTHROPIC_DEFAULT_MAX_TOKENS,
				thinking: undefined,
				temperature,
				messages: [{ role: "user", content: prompt }],
				stream: false,
			},
			{ signal: metadata?.signal },
		)

		const content = message.content.find(({ type }) => type === "text")
		return content?.type === "text" ? content.text : ""
	}

	/**
	 * Counts tokens for the given content using Anthropic's API
	 *
	 * @param content The content blocks to count tokens for
	 * @returns A promise resolving to the token count
	 */
	override async countTokens(content: Array<Anthropic.Messages.ContentBlockParam>): Promise<number> {
		try {
			// Use the current model
			const { id: model } = this.getModel()

			const response = await this.client.messages.countTokens({
				model,
				messages: [{ role: "user", content: content }],
			})

			return response.input_tokens
		} catch (error) {
			// Log error but fallback to tiktoken estimation
			console.warn("Anthropic token counting failed, using fallback", error)

			// Use the base provider's implementation as fallback
			return super.countTokens(content)
		}
	}
}<|MERGE_RESOLUTION|>--- conflicted
+++ resolved
@@ -344,9 +344,6 @@
 		}
 	}
 
-<<<<<<< HEAD
-	async completePrompt(prompt: string, systemPrompt?: string, metadata?: any) {
-=======
 	/**
 	 * Converts OpenAI tool_choice to Anthropic ToolChoice format
 	 * @param toolChoice - OpenAI tool_choice parameter
@@ -390,8 +387,7 @@
 		return { type: "auto", disable_parallel_tool_use: disableParallelToolUse }
 	}
 
-	async completePrompt(prompt: string) {
->>>>>>> 5b64aa95
+	async completePrompt(prompt: string, systemPrompt?: string, metadata?: any) {
 		let { id: model, temperature } = this.getModel()
 
 		const message = await this.client.messages.create(
