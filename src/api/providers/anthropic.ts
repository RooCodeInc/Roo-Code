import { Anthropic } from "@anthropic-ai/sdk"
import { Stream as AnthropicStream } from "@anthropic-ai/sdk/streaming"
import { CacheControlEphemeral } from "@anthropic-ai/sdk/resources"
import OpenAI from "openai"

import {
	type ModelInfo,
	type AnthropicModelId,
	anthropicDefaultModelId,
	anthropicModels,
	ANTHROPIC_DEFAULT_MAX_TOKENS,
	ApiProviderError,
	TOOL_PROTOCOL,
} from "@roo-code/types"
import { TelemetryService } from "@roo-code/telemetry"

import type { ApiHandlerOptions } from "../../shared/api"

import { ApiStream } from "../transform/stream"
import { getModelParams } from "../transform/model-params"
import { filterNonAnthropicBlocks } from "../transform/anthropic-filter"
import { resolveToolProtocol } from "../../utils/resolveToolProtocol"

import { BaseProvider } from "./base-provider"
import type { SingleCompletionHandler, ApiHandlerCreateMessageMetadata } from "../index"
import { calculateApiCostAnthropic } from "../../shared/cost"
import {
	convertOpenAIToolsToAnthropic,
	convertOpenAIToolChoiceToAnthropic,
} from "../../core/prompts/tools/native-tools/converters"

export class AnthropicHandler extends BaseProvider implements SingleCompletionHandler {
	private options: ApiHandlerOptions
	private client: Anthropic
	private readonly providerName = "Anthropic"

	constructor(options: ApiHandlerOptions) {
		super()
		this.options = options

		const apiKeyFieldName =
			this.options.anthropicBaseUrl && this.options.anthropicUseAuthToken ? "authToken" : "apiKey"

		this.client = new Anthropic({
			baseURL: this.options.anthropicBaseUrl || undefined,
			[apiKeyFieldName]: this.options.apiKey,
		})
	}

	async *createMessage(
		systemPrompt: string,
		messages: Anthropic.Messages.MessageParam[],
		metadata?: ApiHandlerCreateMessageMetadata,
	): ApiStream {
		let stream: AnthropicStream<Anthropic.Messages.RawMessageStreamEvent>
		const cacheControl: CacheControlEphemeral = { type: "ephemeral" }
		let {
			id: modelId,
			betas = ["fine-grained-tool-streaming-2025-05-14"],
			maxTokens,
			temperature,
			reasoning: thinking,
		} = this.getModel()

		// Filter out non-Anthropic blocks (reasoning, thoughtSignature, etc.) before sending to the API
		const sanitizedMessages = filterNonAnthropicBlocks(messages)

		// Add 1M context beta flag if enabled for Claude Sonnet 4 and 4.5
		if (
			(modelId === "claude-sonnet-4-20250514" || modelId === "claude-sonnet-4-5") &&
			this.options.anthropicBeta1MContext
		) {
			betas.push("context-1m-2025-08-07")
		}

		// Enable native tools by default using resolveToolProtocol (which checks model's defaultToolProtocol)
		// This matches OpenRouter's approach of always including tools when provided
		// Also exclude tools when tool_choice is "none" since that means "don't use tools"
		// IMPORTANT: Use metadata.toolProtocol if provided (task's locked protocol) for consistency
		const model = this.getModel()
		const toolProtocol = resolveToolProtocol(this.options, model.info, metadata?.toolProtocol)
		const shouldIncludeNativeTools =
			metadata?.tools &&
			metadata.tools.length > 0 &&
			toolProtocol === TOOL_PROTOCOL.NATIVE &&
			metadata?.tool_choice !== "none"

		const nativeToolParams = shouldIncludeNativeTools
			? {
					tools: convertOpenAIToolsToAnthropic(metadata.tools!),
					tool_choice: convertOpenAIToolChoiceToAnthropic(metadata.tool_choice, metadata.parallelToolCalls),
				}
			: {}

		switch (modelId) {
			case "claude-sonnet-4-5":
			case "claude-sonnet-4-20250514":
			case "claude-opus-4-5-20251101":
			case "claude-opus-4-1-20250805":
			case "claude-opus-4-20250514":
			case "claude-3-7-sonnet-20250219":
			case "claude-3-5-sonnet-20241022":
			case "claude-3-5-haiku-20241022":
			case "claude-3-opus-20240229":
			case "claude-haiku-4-5-20251001":
			case "claude-3-haiku-20240307": {
				/**
				 * The latest message will be the new user message, one before
				 * will be the assistant message from a previous request, and
				 * the user message before that will be a previously cached user
				 * message. So we need to mark the latest user message as
				 * ephemeral to cache it for the next request, and mark the
				 * second to last user message as ephemeral to let the server
				 * know the last message to retrieve from the cache for the
				 * current request.
				 */
				const userMsgIndices = sanitizedMessages.reduce(
					(acc, msg, index) => (msg.role === "user" ? [...acc, index] : acc),
					[] as number[],
				)

				const lastUserMsgIndex = userMsgIndices[userMsgIndices.length - 1] ?? -1
				const secondLastMsgUserIndex = userMsgIndices[userMsgIndices.length - 2] ?? -1

				try {
					stream = await this.client.messages.create(
						{
							model: modelId,
							max_tokens: maxTokens ?? ANTHROPIC_DEFAULT_MAX_TOKENS,
							temperature,
							thinking,
							// Setting cache breakpoint for system prompt so new tasks can reuse it.
							system: [{ text: systemPrompt, type: "text", cache_control: cacheControl }],
							messages: sanitizedMessages.map((message, index) => {
								if (index === lastUserMsgIndex || index === secondLastMsgUserIndex) {
									return {
										...message,
										content:
											typeof message.content === "string"
												? [{ type: "text", text: message.content, cache_control: cacheControl }]
												: message.content.map((content, contentIndex) =>
														contentIndex === message.content.length - 1
															? { ...content, cache_control: cacheControl }
															: content,
													),
									}
								}
								return message
							}),
							stream: true,
							...nativeToolParams,
						},
						(() => {
							// prompt caching: https://x.com/alexalbert__/status/1823751995901272068
							// https://github.com/anthropics/anthropic-sdk-typescript?tab=readme-ov-file#default-headers
							// https://github.com/anthropics/anthropic-sdk-typescript/commit/c920b77fc67bd839bfeb6716ceab9d7c9bbe7393

							// Then check for models that support prompt caching
							switch (modelId) {
								case "claude-sonnet-4-5":
								case "claude-sonnet-4-20250514":
								case "claude-opus-4-5-20251101":
								case "claude-opus-4-1-20250805":
								case "claude-opus-4-20250514":
								case "claude-3-7-sonnet-20250219":
								case "claude-3-5-sonnet-20241022":
								case "claude-3-5-haiku-20241022":
								case "claude-3-opus-20240229":
								case "claude-haiku-4-5-20251001":
								case "claude-3-haiku-20240307":
									betas.push("prompt-caching-2024-07-31")
									return { headers: { "anthropic-beta": betas.join(",") } }
								default:
									return undefined
							}
						})(),
					)
				} catch (error) {
					TelemetryService.instance.captureException(
						new ApiProviderError(
							error instanceof Error ? error.message : String(error),
							this.providerName,
							modelId,
							"createMessage",
						),
					)
					throw error
				}
				break
			}
			default: {
				try {
					stream = (await this.client.messages.create({
						model: modelId,
						max_tokens: maxTokens ?? ANTHROPIC_DEFAULT_MAX_TOKENS,
						temperature,
						system: [{ text: systemPrompt, type: "text" }],
						messages: sanitizedMessages,
						stream: true,
						...nativeToolParams,
					})) as any
				} catch (error) {
					TelemetryService.instance.captureException(
						new ApiProviderError(
							error instanceof Error ? error.message : String(error),
							this.providerName,
							modelId,
							"createMessage",
						),
					)
					throw error
				}
				break
			}
		}

		let inputTokens = 0
		let outputTokens = 0
		let cacheWriteTokens = 0
		let cacheReadTokens = 0

		for await (const chunk of stream) {
			switch (chunk.type) {
				case "message_start": {
					// Tells us cache reads/writes/input/output.
					const {
						input_tokens = 0,
						output_tokens = 0,
						cache_creation_input_tokens,
						cache_read_input_tokens,
					} = chunk.message.usage

					yield {
						type: "usage",
						inputTokens: input_tokens,
						outputTokens: output_tokens,
						cacheWriteTokens: cache_creation_input_tokens || undefined,
						cacheReadTokens: cache_read_input_tokens || undefined,
					}

					inputTokens += input_tokens
					outputTokens += output_tokens
					cacheWriteTokens += cache_creation_input_tokens || 0
					cacheReadTokens += cache_read_input_tokens || 0

					break
				}
				case "message_delta":
					// Tells us stop_reason, stop_sequence, and output tokens
					// along the way and at the end of the message.
					yield {
						type: "usage",
						inputTokens: 0,
						outputTokens: chunk.usage.output_tokens || 0,
					}

					break
				case "message_stop":
					// No usage data, just an indicator that the message is done.
					break
				case "content_block_start":
					switch (chunk.content_block.type) {
						case "thinking":
							// We may receive multiple text blocks, in which
							// case just insert a line break between them.
							if (chunk.index > 0) {
								yield { type: "reasoning", text: "\n" }
							}

							yield { type: "reasoning", text: chunk.content_block.thinking }
							break
						case "text":
							// We may receive multiple text blocks, in which
							// case just insert a line break between them.
							if (chunk.index > 0) {
								yield { type: "text", text: "\n" }
							}

							yield { type: "text", text: chunk.content_block.text }
							break
						case "tool_use": {
							// Emit initial tool call partial with id and name
							yield {
								type: "tool_call_partial",
								index: chunk.index,
								id: chunk.content_block.id,
								name: chunk.content_block.name,
								arguments: undefined,
							}
							break
						}
					}
					break
				case "content_block_delta":
					switch (chunk.delta.type) {
						case "thinking_delta":
							yield { type: "reasoning", text: chunk.delta.thinking }
							break
						case "text_delta":
							yield { type: "text", text: chunk.delta.text }
							break
						case "input_json_delta": {
							// Emit tool call partial chunks as arguments stream in
							yield {
								type: "tool_call_partial",
								index: chunk.index,
								id: undefined,
								name: undefined,
								arguments: chunk.delta.partial_json,
							}
							break
						}
					}

					break
				case "content_block_stop":
					// Block complete - no action needed for now.
					// NativeToolCallParser handles tool call completion
					// Note: Signature for multi-turn thinking would require using stream.finalMessage()
					// after iteration completes, which requires restructuring the streaming approach.
					break
			}
		}

		if (inputTokens > 0 || outputTokens > 0 || cacheWriteTokens > 0 || cacheReadTokens > 0) {
			const { totalCost } = calculateApiCostAnthropic(
				this.getModel().info,
				inputTokens,
				outputTokens,
				cacheWriteTokens,
				cacheReadTokens,
			)

			yield {
				type: "usage",
				inputTokens: 0,
				outputTokens: 0,
				totalCost,
			}
		}
	}

	getModel() {
		const modelId = this.options.apiModelId
		let id = modelId && modelId in anthropicModels ? (modelId as AnthropicModelId) : anthropicDefaultModelId
		let info: ModelInfo = anthropicModels[id]

		// If 1M context beta is enabled for Claude Sonnet 4 or 4.5, update the model info
		if ((id === "claude-sonnet-4-20250514" || id === "claude-sonnet-4-5") && this.options.anthropicBeta1MContext) {
			// Use the tier pricing for 1M context
			const tier = info.tiers?.[0]
			if (tier) {
				info = {
					...info,
					contextWindow: tier.contextWindow,
					inputPrice: tier.inputPrice,
					outputPrice: tier.outputPrice,
					cacheWritesPrice: tier.cacheWritesPrice,
					cacheReadsPrice: tier.cacheReadsPrice,
				}
			}
		}

		const params = getModelParams({
			format: "anthropic",
			modelId: id,
			model: info,
			settings: this.options,
		})

		// The `:thinking` suffix indicates that the model is a "Hybrid"
		// reasoning model and that reasoning is required to be enabled.
		// The actual model ID honored by Anthropic's API does not have this
		// suffix.
		return {
			id: id === "claude-3-7-sonnet-20250219:thinking" ? "claude-3-7-sonnet-20250219" : id,
			info,
			betas: id === "claude-3-7-sonnet-20250219:thinking" ? ["output-128k-2025-02-19"] : undefined,
			...params,
		}
	}

<<<<<<< HEAD
	/**
	 * Converts OpenAI tool_choice to Anthropic ToolChoice format
	 * @param toolChoice - OpenAI tool_choice parameter
	 * @param parallelToolCalls - When true, allows parallel tool calls. When false (default), disables parallel tool calls.
	 */
	private convertOpenAIToolChoice(
		toolChoice: OpenAI.Chat.ChatCompletionCreateParams["tool_choice"],
		parallelToolCalls?: boolean,
	): Anthropic.Messages.MessageCreateParams["tool_choice"] | undefined {
		// Anthropic allows parallel tool calls by default. When parallelToolCalls is false or undefined,
		// we disable parallel tool use to ensure one tool call at a time.
		const disableParallelToolUse = !parallelToolCalls

		if (!toolChoice) {
			// Default to auto with parallel tool use control
			return { type: "auto", disable_parallel_tool_use: disableParallelToolUse }
		}

		if (typeof toolChoice === "string") {
			switch (toolChoice) {
				case "none":
					return undefined // Anthropic doesn't have "none", just omit tools
				case "auto":
					return { type: "auto", disable_parallel_tool_use: disableParallelToolUse }
				case "required":
					return { type: "any", disable_parallel_tool_use: disableParallelToolUse }
				default:
					return { type: "auto", disable_parallel_tool_use: disableParallelToolUse }
			}
		}

		// Handle object form { type: "function", function: { name: string } }
		if (typeof toolChoice === "object" && "function" in toolChoice) {
			return {
				type: "tool",
				name: toolChoice.function.name,
				disable_parallel_tool_use: disableParallelToolUse,
			}
		}

		return { type: "auto", disable_parallel_tool_use: disableParallelToolUse }
	}

	async completePrompt(prompt: string, systemPrompt?: string, metadata?: any) {
=======
	async completePrompt(prompt: string) {
>>>>>>> 3c05cae7
		let { id: model, temperature } = this.getModel()

		let message
		try {
			message = await this.client.messages.create(
				{
					model,
					max_tokens: ANTHROPIC_DEFAULT_MAX_TOKENS,
					thinking: undefined,
					temperature,
					messages: [{ role: "user", content: prompt }],
					stream: false,
				},
				{ signal: metadata?.signal },
			)
		} catch (error) {
			TelemetryService.instance.captureException(
				new ApiProviderError(
					error instanceof Error ? error.message : String(error),
					this.providerName,
					model,
					"completePrompt",
				),
			)
			throw error
		}

		const content = message.content.find(({ type }) => type === "text")
		return content?.type === "text" ? content.text : ""
	}
}<|MERGE_RESOLUTION|>--- conflicted
+++ resolved
@@ -380,54 +380,7 @@
 		}
 	}
 
-<<<<<<< HEAD
-	/**
-	 * Converts OpenAI tool_choice to Anthropic ToolChoice format
-	 * @param toolChoice - OpenAI tool_choice parameter
-	 * @param parallelToolCalls - When true, allows parallel tool calls. When false (default), disables parallel tool calls.
-	 */
-	private convertOpenAIToolChoice(
-		toolChoice: OpenAI.Chat.ChatCompletionCreateParams["tool_choice"],
-		parallelToolCalls?: boolean,
-	): Anthropic.Messages.MessageCreateParams["tool_choice"] | undefined {
-		// Anthropic allows parallel tool calls by default. When parallelToolCalls is false or undefined,
-		// we disable parallel tool use to ensure one tool call at a time.
-		const disableParallelToolUse = !parallelToolCalls
-
-		if (!toolChoice) {
-			// Default to auto with parallel tool use control
-			return { type: "auto", disable_parallel_tool_use: disableParallelToolUse }
-		}
-
-		if (typeof toolChoice === "string") {
-			switch (toolChoice) {
-				case "none":
-					return undefined // Anthropic doesn't have "none", just omit tools
-				case "auto":
-					return { type: "auto", disable_parallel_tool_use: disableParallelToolUse }
-				case "required":
-					return { type: "any", disable_parallel_tool_use: disableParallelToolUse }
-				default:
-					return { type: "auto", disable_parallel_tool_use: disableParallelToolUse }
-			}
-		}
-
-		// Handle object form { type: "function", function: { name: string } }
-		if (typeof toolChoice === "object" && "function" in toolChoice) {
-			return {
-				type: "tool",
-				name: toolChoice.function.name,
-				disable_parallel_tool_use: disableParallelToolUse,
-			}
-		}
-
-		return { type: "auto", disable_parallel_tool_use: disableParallelToolUse }
-	}
-
 	async completePrompt(prompt: string, systemPrompt?: string, metadata?: any) {
-=======
-	async completePrompt(prompt: string) {
->>>>>>> 3c05cae7
 		let { id: model, temperature } = this.getModel()
 
 		let message
