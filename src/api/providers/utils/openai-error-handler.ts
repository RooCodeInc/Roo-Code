--- conflicted
+++ resolved
@@ -14,44 +14,6 @@
  * @param providerName - The name of the provider for context in error messages
  * @returns The original error or a transformed user-friendly error
  */
-<<<<<<< HEAD
-export function handleOpenAIError(error: any, providerName: string): Error & { status?: number } {
-	const _error = error as any
-
-	if (error instanceof Error) {
-		const msg = (error as any)?.error?.metadata?.raw || error.message || ""
-
-		// Log the original error details for debugging
-		console.error(`[${providerName}] API error:`, {
-			message: msg,
-			name: error.name,
-			stack: error.stack,
-		})
-
-		// Invalid character/ByteString conversion error in API key
-		if (msg.includes("Cannot convert argument to a ByteString")) {
-			error = new Error(i18n.t("common:errors.api.invalidKeyInvalidChars"))
-		} else {
-			// For other Error instances, wrap with provider-specific prefix
-			error = new Error(`${providerName} completion error: ${msg}`)
-		}
-	} else {
-		// Non-Error: wrap with provider-specific prefix
-		error = new Error(`${providerName} completion error: ${String(error)}`)
-	}
-
-	if (_error.status != null) {
-		Object.assign(error, {
-			status: _error.status,
-		})
-	}
-
-	return error as Error & { status?: number }
-	// // Non-Error: wrap with provider-specific prefix
-	// console.error(`[${providerName}] Non-Error exception:`, error)
-	// return new Error(`${providerName} completion error: ${String(error)}`)
-=======
 export function handleOpenAIError(error: unknown, providerName: string): Error {
 	return handleProviderError(error, providerName, { messagePrefix: "completion" })
->>>>>>> 5c798a98
 }