--- conflicted
+++ resolved
@@ -115,32 +115,12 @@
 		messages: Anthropic.Messages.MessageParam[],
 		metadata?: ApiHandlerCreateMessageMetadata,
 	): ApiStream {
-<<<<<<< HEAD
-		const stream = await this.createStream(
-			systemPrompt,
-			messages,
-			metadata,
-			metadata?.taskId ? { headers: { "X-Costrict-Task-ID": metadata.taskId } } : undefined,
-		)
-
-		let lastUsage: RooUsage | undefined = undefined
-
-		for await (const chunk of stream) {
-			const delta = chunk.choices[0]?.delta
-
-			if (delta) {
-				// Check for reasoning content (similar to OpenRouter)
-				if ("reasoning" in delta && delta.reasoning && typeof delta.reasoning === "string") {
-					yield {
-						type: "reasoning",
-						text: delta.reasoning,
-=======
 		try {
 			const stream = await this.createStream(
 				systemPrompt,
 				messages,
 				metadata,
-				metadata?.taskId ? { headers: { "X-Roo-Task-ID": metadata.taskId } } : undefined,
+				metadata?.taskId ? { headers: { "X-Costrict-Task-ID": metadata.taskId } } : undefined,
 			)
 
 			let lastUsage: RooUsage | undefined = undefined
@@ -155,7 +135,6 @@
 							type: "reasoning",
 							text: delta.reasoning,
 						}
->>>>>>> e98f4b90
 					}
 
 					// Also check for reasoning_content for backward compatibility
