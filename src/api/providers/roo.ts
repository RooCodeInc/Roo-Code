--- conflicted
+++ resolved
@@ -193,12 +193,7 @@
 								if (detail.data !== undefined) {
 									existing.data = (existing.data || "") + detail.data
 								}
-<<<<<<< HEAD
-								// Update other fields if provided - sanitize ID to remove invalid characters
-								if (detail.id !== undefined) existing.id = sanitizeReasoningDetailId(detail.id)
-=======
 								// Update other fields if provided
->>>>>>> c10d1d9f
 								if (detail.format !== undefined) existing.format = detail.format
 								if (detail.signature !== undefined) existing.signature = detail.signature
 							} else {
@@ -208,10 +203,6 @@
 									text: detail.text,
 									summary: detail.summary,
 									data: detail.data,
-<<<<<<< HEAD
-									id: sanitizeReasoningDetailId(detail.id),
-=======
->>>>>>> c10d1d9f
 									format: detail.format,
 									signature: detail.signature,
 									index,
