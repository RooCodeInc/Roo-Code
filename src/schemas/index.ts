// Updates to this file will automatically propgate to src/exports/types.ts
// via a pre-commit hook. If you want to update the types before committing you
// can run `npm run generate-types`.

import { z } from "zod"

import { Equals, Keys, AssertEqual } from "../utils/type-fu"

/**
 * ProviderName
 */

export const providerNames = [
	"anthropic",
	"glama",
	"openrouter",
	"bedrock",
	"vertex",
	"openai",
	"ollama",
	"vscode-lm",
	"lmstudio",
	"gemini",
	"openai-native",
	"mistral",
	"deepseek",
	"unbound",
	"requesty",
	"human-relay",
	"fake-ai",
	"xai",
] as const

export const providerNamesSchema = z.enum(providerNames)

export type ProviderName = z.infer<typeof providerNamesSchema>

/**
 * ToolGroup
 */

export const toolGroups = ["read", "edit", "browser", "command", "mcp", "modes"] as const

export const toolGroupsSchema = z.enum(toolGroups)

export type ToolGroup = z.infer<typeof toolGroupsSchema>

/**
 * Language
 */

export const languages = [
	"ca",
	"de",
	"en",
	"es",
	"fr",
	"hi",
	"it",
	"ja",
	"ko",
	"pl",
	"pt-BR",
	"tr",
	"vi",
	"zh-CN",
	"zh-TW",
] as const

export const languagesSchema = z.enum(languages)

export type Language = z.infer<typeof languagesSchema>

export const isLanguage = (value: string): value is Language => languages.includes(value as Language)

/**
 * TelemetrySetting
 */

export const telemetrySettings = ["unset", "enabled", "disabled"] as const

export const telemetrySettingsSchema = z.enum(telemetrySettings)

export type TelemetrySetting = z.infer<typeof telemetrySettingsSchema>

/**
 * ReasoningEffort
 */

export const reasoningEfforts = ["low", "medium", "high"] as const

export const reasoningEffortsSchema = z.enum(reasoningEfforts)

export type ReasoningEffort = z.infer<typeof reasoningEffortsSchema>

/**
 * ModelInfo
 */

export const modelInfoSchema = z.object({
	maxTokens: z.number().nullish(),
	maxThinkingTokens: z.number().nullish(),
	contextWindow: z.number(),
	supportsImages: z.boolean().optional(),
	supportsComputerUse: z.boolean().optional(),
	supportsPromptCache: z.boolean(),
	inputPrice: z.number().optional(),
	outputPrice: z.number().optional(),
	cacheWritesPrice: z.number().optional(),
	cacheReadsPrice: z.number().optional(),
	description: z.string().optional(),
	reasoningEffort: reasoningEffortsSchema.optional(),
	thinking: z.boolean().optional(),
	minTokensPerCachePoint: z.number().optional(),
	maxCachePoints: z.number().optional(),
	cachableFields: z.array(z.string()).optional(),
})

export type ModelInfo = z.infer<typeof modelInfoSchema>

/**
 * ApiConfigMeta
 */

export const apiConfigMetaSchema = z.object({
	id: z.string(),
	name: z.string(),
	apiProvider: providerNamesSchema.optional(),
})

export type ApiConfigMeta = z.infer<typeof apiConfigMetaSchema>

/**
 * HistoryItem
 */

export const historyItemSchema = z.object({
	id: z.string(),
	number: z.number(),
	ts: z.number(),
	task: z.string(),
	tokensIn: z.number(),
	tokensOut: z.number(),
	cacheWrites: z.number().optional(),
	cacheReads: z.number().optional(),
	totalCost: z.number(),
	size: z.number().optional(),
	workspace: z.string().optional(),
})

export type HistoryItem = z.infer<typeof historyItemSchema>

/**
 * GroupOptions
 */

export const groupOptionsSchema = z.object({
	fileRegex: z
		.string()
		.optional()
		.refine(
			(pattern) => {
				if (!pattern) {
					return true // Optional, so empty is valid.
				}

				try {
					new RegExp(pattern)
					return true
				} catch {
					return false
				}
			},
			{ message: "Invalid regular expression pattern" },
		),
	description: z.string().optional(),
})

export type GroupOptions = z.infer<typeof groupOptionsSchema>

/**
 * GroupEntry
 */

export const groupEntrySchema = z.union([toolGroupsSchema, z.tuple([toolGroupsSchema, groupOptionsSchema])])

export type GroupEntry = z.infer<typeof groupEntrySchema>

/**
 * ModeConfig
 */

const groupEntryArraySchema = z.array(groupEntrySchema).refine(
	(groups) => {
		const seen = new Set()

		return groups.every((group) => {
			// For tuples, check the group name (first element).
			const groupName = Array.isArray(group) ? group[0] : group

			if (seen.has(groupName)) {
				return false
			}

			seen.add(groupName)
			return true
		})
	},
	{ message: "Duplicate groups are not allowed" },
)

export const modeConfigSchema = z.object({
	slug: z.string().regex(/^[a-zA-Z0-9-]+$/, "Slug must contain only letters numbers and dashes"),
	name: z.string().min(1, "Name is required"),
	roleDefinition: z.string().min(1, "Role definition is required"),
	customInstructions: z.string().optional(),
	groups: groupEntryArraySchema,
	source: z.enum(["global", "project"]).optional(),
})

export type ModeConfig = z.infer<typeof modeConfigSchema>

/**
 * CustomModesSettings
 */

export const customModesSettingsSchema = z.object({
	customModes: z.array(modeConfigSchema).refine(
		(modes) => {
			const slugs = new Set()

			return modes.every((mode) => {
				if (slugs.has(mode.slug)) {
					return false
				}

				slugs.add(mode.slug)
				return true
			})
		},
		{
			message: "Duplicate mode slugs are not allowed",
		},
	),
})

export type CustomModesSettings = z.infer<typeof customModesSettingsSchema>

/**
 * PromptComponent
 */

export const promptComponentSchema = z.object({
	roleDefinition: z.string().optional(),
	customInstructions: z.string().optional(),
})

export type PromptComponent = z.infer<typeof promptComponentSchema>

/**
 * CustomModePrompts
 */

export const customModePromptsSchema = z.record(z.string(), promptComponentSchema.optional())

export type CustomModePrompts = z.infer<typeof customModePromptsSchema>

/**
 * CustomSupportPrompts
 */

export const customSupportPromptsSchema = z.record(z.string(), z.string().optional())

export type CustomSupportPrompts = z.infer<typeof customSupportPromptsSchema>

/**
 * ExperimentId
 */

<<<<<<< HEAD
export const experimentIds = ["search_and_replace", "powerSteering"] as const
=======
export const experimentIds = ["insert_content", "powerSteering"] as const
>>>>>>> 80b29849

export const experimentIdsSchema = z.enum(experimentIds)

export type ExperimentId = z.infer<typeof experimentIdsSchema>

/**
 * Experiments
 */

const experimentsSchema = z.object({
<<<<<<< HEAD
	search_and_replace: z.boolean(),
=======
	insert_content: z.boolean(),
>>>>>>> 80b29849
	powerSteering: z.boolean(),
})

export type Experiments = z.infer<typeof experimentsSchema>

type _AssertExperiments = AssertEqual<Equals<ExperimentId, Keys<Experiments>>>

/**
 * ProviderSettings
 */

export const providerSettingsSchema = z.object({
	apiProvider: providerNamesSchema.optional(),
	// Anthropic
	apiModelId: z.string().optional(),
	apiKey: z.string().optional(),
	anthropicBaseUrl: z.string().optional(),
	anthropicUseAuthToken: z.boolean().optional(),
	// Glama
	glamaModelId: z.string().optional(),
	glamaModelInfo: modelInfoSchema.nullish(),
	glamaApiKey: z.string().optional(),
	// OpenRouter
	openRouterApiKey: z.string().optional(),
	openRouterModelId: z.string().optional(),
	openRouterModelInfo: modelInfoSchema.nullish(),
	openRouterBaseUrl: z.string().optional(),
	openRouterSpecificProvider: z.string().optional(),
	openRouterUseMiddleOutTransform: z.boolean().optional(),
	// Amazon Bedrock
	awsAccessKey: z.string().optional(),
	awsSecretKey: z.string().optional(),
	awsSessionToken: z.string().optional(),
	awsRegion: z.string().optional(),
	awsUseCrossRegionInference: z.boolean().optional(),
	awsUsePromptCache: z.boolean().optional(),
	awspromptCacheId: z.string().optional(),
	awsProfile: z.string().optional(),
	awsUseProfile: z.boolean().optional(),
	awsCustomArn: z.string().optional(),
	// Google Vertex
	vertexKeyFile: z.string().optional(),
	vertexJsonCredentials: z.string().optional(),
	vertexProjectId: z.string().optional(),
	vertexRegion: z.string().optional(),
	// OpenAI
	openAiBaseUrl: z.string().optional(),
	openAiApiKey: z.string().optional(),
	openAiHostHeader: z.string().optional(),
	openAiLegacyFormat: z.boolean().optional(),
	openAiR1FormatEnabled: z.boolean().optional(),
	openAiModelId: z.string().optional(),
	openAiCustomModelInfo: modelInfoSchema.nullish(),
	openAiUseAzure: z.boolean().optional(),
	azureApiVersion: z.string().optional(),
	openAiStreamingEnabled: z.boolean().optional(),
	// Ollama
	ollamaModelId: z.string().optional(),
	ollamaBaseUrl: z.string().optional(),
	// VS Code LM
	vsCodeLmModelSelector: z
		.object({
			vendor: z.string().optional(),
			family: z.string().optional(),
			version: z.string().optional(),
			id: z.string().optional(),
		})
		.optional(),
	// LM Studio
	lmStudioModelId: z.string().optional(),
	lmStudioBaseUrl: z.string().optional(),
	lmStudioDraftModelId: z.string().optional(),
	lmStudioSpeculativeDecodingEnabled: z.boolean().optional(),
	// Gemini
	geminiApiKey: z.string().optional(),
	googleGeminiBaseUrl: z.string().optional(),
	// OpenAI Native
	openAiNativeApiKey: z.string().optional(),
	// Mistral
	mistralApiKey: z.string().optional(),
	mistralCodestralUrl: z.string().optional(),
	// DeepSeek
	deepSeekBaseUrl: z.string().optional(),
	deepSeekApiKey: z.string().optional(),
	// Unbound
	unboundApiKey: z.string().optional(),
	unboundModelId: z.string().optional(),
	unboundModelInfo: modelInfoSchema.nullish(),
	// Requesty
	requestyApiKey: z.string().optional(),
	requestyModelId: z.string().optional(),
	requestyModelInfo: modelInfoSchema.nullish(),
	// X.AI (Grok)
	xaiApiKey: z.string().optional(),
	// Claude 3.7 Sonnet Thinking
	modelMaxTokens: z.number().optional(),
	modelMaxThinkingTokens: z.number().optional(),
	// Generic
	includeMaxTokens: z.boolean().optional(),
	modelTemperature: z.number().nullish(),
	reasoningEffort: reasoningEffortsSchema.optional(),
	rateLimitSeconds: z.number().optional(),
	diffEnabled: z.boolean().optional(),
	fuzzyMatchThreshold: z.number().optional(),
	// Fake AI
	fakeAi: z.unknown().optional(),
})

export type ProviderSettings = z.infer<typeof providerSettingsSchema>

type ProviderSettingsRecord = Record<Keys<ProviderSettings>, undefined>

const providerSettingsRecord: ProviderSettingsRecord = {
	apiProvider: undefined,
	// Anthropic
	apiModelId: undefined,
	apiKey: undefined,
	anthropicBaseUrl: undefined,
	anthropicUseAuthToken: undefined,
	// Glama
	glamaModelId: undefined,
	glamaModelInfo: undefined,
	glamaApiKey: undefined,
	// OpenRouter
	openRouterApiKey: undefined,
	openRouterModelId: undefined,
	openRouterModelInfo: undefined,
	openRouterBaseUrl: undefined,
	openRouterSpecificProvider: undefined,
	openRouterUseMiddleOutTransform: undefined,
	// Amazon Bedrock
	awsAccessKey: undefined,
	awsSecretKey: undefined,
	awsSessionToken: undefined,
	awsRegion: undefined,
	awsUseCrossRegionInference: undefined,
	awsUsePromptCache: undefined,
	awspromptCacheId: undefined,
	awsProfile: undefined,
	awsUseProfile: undefined,
	awsCustomArn: undefined,
	// Google Vertex
	vertexKeyFile: undefined,
	vertexJsonCredentials: undefined,
	vertexProjectId: undefined,
	vertexRegion: undefined,
	// OpenAI
	openAiBaseUrl: undefined,
	openAiApiKey: undefined,
	openAiHostHeader: undefined,
	openAiLegacyFormat: undefined,
	openAiR1FormatEnabled: undefined,
	openAiModelId: undefined,
	openAiCustomModelInfo: undefined,
	openAiUseAzure: undefined,
	azureApiVersion: undefined,
	openAiStreamingEnabled: undefined,
	// Ollama
	ollamaModelId: undefined,
	ollamaBaseUrl: undefined,
	// VS Code LM
	vsCodeLmModelSelector: undefined,
	lmStudioModelId: undefined,
	lmStudioBaseUrl: undefined,
	lmStudioDraftModelId: undefined,
	lmStudioSpeculativeDecodingEnabled: undefined,
	// Gemini
	geminiApiKey: undefined,
	googleGeminiBaseUrl: undefined,
	// OpenAI Native
	openAiNativeApiKey: undefined,
	// Mistral
	mistralApiKey: undefined,
	mistralCodestralUrl: undefined,
	// DeepSeek
	deepSeekBaseUrl: undefined,
	deepSeekApiKey: undefined,
	// Unbound
	unboundApiKey: undefined,
	unboundModelId: undefined,
	unboundModelInfo: undefined,
	// Requesty
	requestyApiKey: undefined,
	requestyModelId: undefined,
	requestyModelInfo: undefined,
	// Claude 3.7 Sonnet Thinking
	modelMaxTokens: undefined,
	modelMaxThinkingTokens: undefined,
	// Generic
	includeMaxTokens: undefined,
	modelTemperature: undefined,
	reasoningEffort: undefined,
	rateLimitSeconds: undefined,
	diffEnabled: undefined,
	fuzzyMatchThreshold: undefined,
	// Fake AI
	fakeAi: undefined,
	// X.AI (Grok)
	xaiApiKey: undefined,
}

export const PROVIDER_SETTINGS_KEYS = Object.keys(providerSettingsRecord) as Keys<ProviderSettings>[]

/**
 * GlobalSettings
 */

export const globalSettingsSchema = z.object({
	currentApiConfigName: z.string().optional(),
	listApiConfigMeta: z.array(apiConfigMetaSchema).optional(),
	pinnedApiConfigs: z.record(z.string(), z.boolean()).optional(),

	lastShownAnnouncementId: z.string().optional(),
	customInstructions: z.string().optional(),
	taskHistory: z.array(historyItemSchema).optional(),

	autoApprovalEnabled: z.boolean().optional(),
	alwaysAllowReadOnly: z.boolean().optional(),
	alwaysAllowReadOnlyOutsideWorkspace: z.boolean().optional(),
	alwaysAllowWrite: z.boolean().optional(),
	alwaysAllowWriteOutsideWorkspace: z.boolean().optional(),
	writeDelayMs: z.number().optional(),
	alwaysAllowBrowser: z.boolean().optional(),
	alwaysApproveResubmit: z.boolean().optional(),
	requestDelaySeconds: z.number().optional(),
	alwaysAllowMcp: z.boolean().optional(),
	alwaysAllowModeSwitch: z.boolean().optional(),
	alwaysAllowSubtasks: z.boolean().optional(),
	alwaysAllowExecute: z.boolean().optional(),
	allowedCommands: z.array(z.string()).optional(),

	browserToolEnabled: z.boolean().optional(),
	browserViewportSize: z.string().optional(),
	screenshotQuality: z.number().optional(),
	remoteBrowserEnabled: z.boolean().optional(),
	remoteBrowserHost: z.string().optional(),
	cachedChromeHostUrl: z.string().optional(),

	enableCheckpoints: z.boolean().optional(),

	ttsEnabled: z.boolean().optional(),
	ttsSpeed: z.number().optional(),
	soundEnabled: z.boolean().optional(),
	soundVolume: z.number().optional(),

	maxOpenTabsContext: z.number().optional(),
	maxWorkspaceFiles: z.number().optional(),
	showRooIgnoredFiles: z.boolean().optional(),
	maxReadFileLine: z.number().optional(),

	terminalOutputLineLimit: z.number().optional(),
	terminalShellIntegrationTimeout: z.number().optional(),
	terminalCommandDelay: z.number().optional(),
	terminalPowershellCounter: z.boolean().optional(),
	terminalZshClearEolMark: z.boolean().optional(),
	terminalZshOhMy: z.boolean().optional(),
	terminalZshP10k: z.boolean().optional(),
	terminalZdotdir: z.boolean().optional(),

	rateLimitSeconds: z.number().optional(),
	diffEnabled: z.boolean().optional(),
	fuzzyMatchThreshold: z.number().optional(),
	experiments: experimentsSchema.optional(),

	language: languagesSchema.optional(),

	telemetrySetting: telemetrySettingsSchema.optional(),

	mcpEnabled: z.boolean().optional(),
	enableMcpServerCreation: z.boolean().optional(),

	mode: z.string().optional(),
	modeApiConfigs: z.record(z.string(), z.string()).optional(),
	customModes: z.array(modeConfigSchema).optional(),
	customModePrompts: customModePromptsSchema.optional(),
	customSupportPrompts: customSupportPromptsSchema.optional(),
	enhancementApiConfigId: z.string().optional(),
})

export type GlobalSettings = z.infer<typeof globalSettingsSchema>

type GlobalSettingsRecord = Record<Keys<GlobalSettings>, undefined>

const globalSettingsRecord: GlobalSettingsRecord = {
	currentApiConfigName: undefined,
	listApiConfigMeta: undefined,
	pinnedApiConfigs: undefined,

	lastShownAnnouncementId: undefined,
	customInstructions: undefined,
	taskHistory: undefined,

	autoApprovalEnabled: undefined,
	alwaysAllowReadOnly: undefined,
	alwaysAllowReadOnlyOutsideWorkspace: undefined,
	alwaysAllowWrite: undefined,
	alwaysAllowWriteOutsideWorkspace: undefined,
	writeDelayMs: undefined,
	alwaysAllowBrowser: undefined,
	alwaysApproveResubmit: undefined,
	requestDelaySeconds: undefined,
	alwaysAllowMcp: undefined,
	alwaysAllowModeSwitch: undefined,
	alwaysAllowSubtasks: undefined,
	alwaysAllowExecute: undefined,
	allowedCommands: undefined,

	browserToolEnabled: undefined,
	browserViewportSize: undefined,
	screenshotQuality: undefined,
	remoteBrowserEnabled: undefined,
	remoteBrowserHost: undefined,

	enableCheckpoints: undefined,

	ttsEnabled: undefined,
	ttsSpeed: undefined,
	soundEnabled: undefined,
	soundVolume: undefined,

	maxOpenTabsContext: undefined,
	maxWorkspaceFiles: undefined,
	showRooIgnoredFiles: undefined,
	maxReadFileLine: undefined,

	terminalOutputLineLimit: undefined,
	terminalShellIntegrationTimeout: undefined,
	terminalCommandDelay: undefined,
	terminalPowershellCounter: undefined,
	terminalZshClearEolMark: undefined,
	terminalZshOhMy: undefined,
	terminalZshP10k: undefined,
	terminalZdotdir: undefined,

	rateLimitSeconds: undefined,
	diffEnabled: undefined,
	fuzzyMatchThreshold: undefined,
	experiments: undefined,

	language: undefined,

	telemetrySetting: undefined,

	mcpEnabled: undefined,
	enableMcpServerCreation: undefined,

	mode: undefined,
	modeApiConfigs: undefined,
	customModes: undefined,
	customModePrompts: undefined,
	customSupportPrompts: undefined,
	enhancementApiConfigId: undefined,
	cachedChromeHostUrl: undefined,
}

export const GLOBAL_SETTINGS_KEYS = Object.keys(globalSettingsRecord) as Keys<GlobalSettings>[]

/**
 * RooCodeSettings
 */

export const rooCodeSettingsSchema = providerSettingsSchema.merge(globalSettingsSchema)

export type RooCodeSettings = GlobalSettings & ProviderSettings

/**
 * SecretState
 */

export type SecretState = Pick<
	ProviderSettings,
	| "apiKey"
	| "glamaApiKey"
	| "openRouterApiKey"
	| "awsAccessKey"
	| "awsSecretKey"
	| "awsSessionToken"
	| "openAiApiKey"
	| "geminiApiKey"
	| "openAiNativeApiKey"
	| "deepSeekApiKey"
	| "mistralApiKey"
	| "unboundApiKey"
	| "requestyApiKey"
	| "xaiApiKey"
>

type SecretStateRecord = Record<Keys<SecretState>, undefined>

const secretStateRecord: SecretStateRecord = {
	apiKey: undefined,
	glamaApiKey: undefined,
	openRouterApiKey: undefined,
	awsAccessKey: undefined,
	awsSecretKey: undefined,
	awsSessionToken: undefined,
	openAiApiKey: undefined,
	geminiApiKey: undefined,
	openAiNativeApiKey: undefined,
	deepSeekApiKey: undefined,
	mistralApiKey: undefined,
	unboundApiKey: undefined,
	requestyApiKey: undefined,
	xaiApiKey: undefined,
}

export const SECRET_STATE_KEYS = Object.keys(secretStateRecord) as Keys<SecretState>[]

export const isSecretStateKey = (key: string): key is Keys<SecretState> =>
	SECRET_STATE_KEYS.includes(key as Keys<SecretState>)

/**
 * GlobalState
 */

export type GlobalState = Omit<RooCodeSettings, Keys<SecretState>>

export const GLOBAL_STATE_KEYS = [...GLOBAL_SETTINGS_KEYS, ...PROVIDER_SETTINGS_KEYS].filter(
	(key: Keys<RooCodeSettings>) => !SECRET_STATE_KEYS.includes(key as Keys<SecretState>),
) as Keys<GlobalState>[]

export const isGlobalStateKey = (key: string): key is Keys<GlobalState> =>
	GLOBAL_STATE_KEYS.includes(key as Keys<GlobalState>)

/**
 * ClineAsk
 */

export const clineAsks = [
	"followup",
	"command",
	"command_output",
	"completion_result",
	"tool",
	"api_req_failed",
	"resume_task",
	"resume_completed_task",
	"mistake_limit_reached",
	"browser_action_launch",
	"use_mcp_server",
	"finishTask",
] as const

export const clineAskSchema = z.enum(clineAsks)

export type ClineAsk = z.infer<typeof clineAskSchema>

// ClineSay

export const clineSays = [
	"task",
	"error",
	"api_req_started",
	"api_req_finished",
	"api_req_retried",
	"api_req_retry_delayed",
	"api_req_deleted",
	"text",
	"reasoning",
	"completion_result",
	"user_feedback",
	"user_feedback_diff",
	"command_output",
	"tool",
	"shell_integration_warning",
	"browser_action",
	"browser_action_result",
	"command",
	"mcp_server_request_started",
	"mcp_server_response",
	"new_task_started",
	"new_task",
	"subtask_result",
	"checkpoint_saved",
	"rooignore_error",
	"diff_error",
] as const

export const clineSaySchema = z.enum(clineSays)

export type ClineSay = z.infer<typeof clineSaySchema>

/**
 * ToolProgressStatus
 */

export const toolProgressStatusSchema = z.object({
	icon: z.string().optional(),
	text: z.string().optional(),
})

export type ToolProgressStatus = z.infer<typeof toolProgressStatusSchema>

/**
 * ClineMessage
 */

export const clineMessageSchema = z.object({
	ts: z.number(),
	type: z.union([z.literal("ask"), z.literal("say")]),
	ask: clineAskSchema.optional(),
	say: clineSaySchema.optional(),
	text: z.string().optional(),
	images: z.array(z.string()).optional(),
	partial: z.boolean().optional(),
	reasoning: z.string().optional(),
	conversationHistoryIndex: z.number().optional(),
	checkpoint: z.record(z.string(), z.unknown()).optional(),
	progressStatus: toolProgressStatusSchema.optional(),
})

export type ClineMessage = z.infer<typeof clineMessageSchema>

/**
 * TokenUsage
 */

export const tokenUsageSchema = z.object({
	totalTokensIn: z.number(),
	totalTokensOut: z.number(),
	totalCacheWrites: z.number().optional(),
	totalCacheReads: z.number().optional(),
	totalCost: z.number(),
	contextTokens: z.number(),
})

export type TokenUsage = z.infer<typeof tokenUsageSchema>

export const toolNames = [
	"execute_command",
	"read_file",
	"write_to_file",
	"append_to_file",
	"apply_diff",
	"insert_content",
	"search_and_replace",
	"search_files",
	"list_files",
	"list_code_definition_names",
	"browser_action",
	"use_mcp_tool",
	"access_mcp_resource",
	"ask_followup_question",
	"attempt_completion",
	"switch_mode",
	"new_task",
	"fetch_instructions",
] as const

export const toolNamesSchema = z.enum(toolNames)

export type ToolName = z.infer<typeof toolNamesSchema>

/**
 * ToolUsage
 */

export const toolUsageSchema = z.record(
	toolNamesSchema,
	z.object({
		attempts: z.number(),
		failures: z.number(),
	}),
)

export type ToolUsage = z.infer<typeof toolUsageSchema>

/**
 * RooCodeEvent
 */

export enum RooCodeEventName {
	Message = "message",
	TaskCreated = "taskCreated",
	TaskStarted = "taskStarted",
	TaskModeSwitched = "taskModeSwitched",
	TaskPaused = "taskPaused",
	TaskUnpaused = "taskUnpaused",
	TaskAskResponded = "taskAskResponded",
	TaskAborted = "taskAborted",
	TaskSpawned = "taskSpawned",
	TaskCompleted = "taskCompleted",
	TaskTokenUsageUpdated = "taskTokenUsageUpdated",
	TaskToolFailed = "taskToolFailed",
}

export const rooCodeEventsSchema = z.object({
	[RooCodeEventName.Message]: z.tuple([
		z.object({
			taskId: z.string(),
			action: z.union([z.literal("created"), z.literal("updated")]),
			message: clineMessageSchema,
		}),
	]),
	[RooCodeEventName.TaskCreated]: z.tuple([z.string()]),
	[RooCodeEventName.TaskStarted]: z.tuple([z.string()]),
	[RooCodeEventName.TaskModeSwitched]: z.tuple([z.string(), z.string()]),
	[RooCodeEventName.TaskPaused]: z.tuple([z.string()]),
	[RooCodeEventName.TaskUnpaused]: z.tuple([z.string()]),
	[RooCodeEventName.TaskAskResponded]: z.tuple([z.string()]),
	[RooCodeEventName.TaskAborted]: z.tuple([z.string()]),
	[RooCodeEventName.TaskSpawned]: z.tuple([z.string(), z.string()]),
	[RooCodeEventName.TaskCompleted]: z.tuple([z.string(), tokenUsageSchema, toolUsageSchema]),
	[RooCodeEventName.TaskTokenUsageUpdated]: z.tuple([z.string(), tokenUsageSchema]),
	[RooCodeEventName.TaskToolFailed]: z.tuple([z.string(), toolNamesSchema, z.string()]),
})

export type RooCodeEvents = z.infer<typeof rooCodeEventsSchema>

/**
 * TypeDefinition
 */

export type TypeDefinition = {
	schema: z.ZodTypeAny
	identifier: string
}

export const typeDefinitions: TypeDefinition[] = [
	{ schema: providerSettingsSchema, identifier: "ProviderSettings" },
	{ schema: globalSettingsSchema, identifier: "GlobalSettings" },
	{ schema: clineMessageSchema, identifier: "ClineMessage" },
	{ schema: tokenUsageSchema, identifier: "TokenUsage" },
	{ schema: rooCodeEventsSchema, identifier: "RooCodeEvents" },
]

// Also export as default for ESM compatibility
export default { typeDefinitions }<|MERGE_RESOLUTION|>--- conflicted
+++ resolved
@@ -277,11 +277,7 @@
  * ExperimentId
  */
 
-<<<<<<< HEAD
-export const experimentIds = ["search_and_replace", "powerSteering"] as const
-=======
-export const experimentIds = ["insert_content", "powerSteering"] as const
->>>>>>> 80b29849
+export const experimentIds = ["powerSteering"] as const
 
 export const experimentIdsSchema = z.enum(experimentIds)
 
@@ -292,11 +288,6 @@
  */
 
 const experimentsSchema = z.object({
-<<<<<<< HEAD
-	search_and_replace: z.boolean(),
-=======
-	insert_content: z.boolean(),
->>>>>>> 80b29849
 	powerSteering: z.boolean(),
 })
 
