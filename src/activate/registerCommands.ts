import * as vscode from "vscode"
import delay from "delay"

import { ClineProvider } from "../core/webview/ClineProvider"
import { ContextProxy } from "../core/config/ContextProxy"
import { telemetryService } from "../services/telemetry/TelemetryService"

import { registerHumanRelayCallback, unregisterHumanRelayCallback, handleHumanRelayResponse } from "./humanRelay"
import { handleNewTask } from "./handleTask"

/**
 * Helper to get the visible ClineProvider instance or log if not found.
 */
export function getVisibleProviderOrLog(outputChannel: vscode.OutputChannel): ClineProvider | undefined {
	const visibleProvider = ClineProvider.getVisibleInstance()
	if (!visibleProvider) {
		outputChannel.appendLine("Cannot find any visible Roo Code instances.")
		return undefined
	}
	return visibleProvider
}

// Store panel references in both modes
let sidebarPanel: vscode.WebviewView | undefined = undefined
let tabPanel: vscode.WebviewPanel | undefined = undefined

/**
 * Get the currently active panel
 * @returns WebviewPanel或WebviewView
 */
export function getPanel(): vscode.WebviewPanel | vscode.WebviewView | undefined {
	return tabPanel || sidebarPanel
}

/**
 * Set panel references
 */
export function setPanel(
	newPanel: vscode.WebviewPanel | vscode.WebviewView | undefined,
	type: "sidebar" | "tab",
): void {
	if (type === "sidebar") {
		sidebarPanel = newPanel as vscode.WebviewView
		tabPanel = undefined
	} else {
		tabPanel = newPanel as vscode.WebviewPanel
		sidebarPanel = undefined
	}
}

export type RegisterCommandOptions = {
	context: vscode.ExtensionContext
	outputChannel: vscode.OutputChannel
	provider: ClineProvider
}

export const registerCommands = (options: RegisterCommandOptions) => {
	const { context } = options

	for (const [command, callback] of Object.entries(getCommandsMap(options))) {
		context.subscriptions.push(vscode.commands.registerCommand(command, callback))
	}
}

const getCommandsMap = ({ context, outputChannel, provider }: RegisterCommandOptions) => {
	return {
		"roo-cline.activationCompleted": () => {},
		"roo-cline.plusButtonClicked": async () => {
			const visibleProvider = getVisibleProviderOrLog(outputChannel)

			if (!visibleProvider) {
				return
			}

			telemetryService.captureTitleButtonClicked("plus")

			await visibleProvider.removeClineFromStack()
			await visibleProvider.postStateToWebview()
			await visibleProvider.postMessageToWebview({ type: "action", action: "chatButtonClicked" })
		},
		"roo-cline.mcpButtonClicked": () => {
			const visibleProvider = getVisibleProviderOrLog(outputChannel)

			if (!visibleProvider) {
				return
			}

			telemetryService.captureTitleButtonClicked("mcp")

			visibleProvider.postMessageToWebview({ type: "action", action: "mcpButtonClicked" })
		},
		"roo-cline.promptsButtonClicked": () => {
			const visibleProvider = getVisibleProviderOrLog(outputChannel)

			if (!visibleProvider) {
				return
			}

			telemetryService.captureTitleButtonClicked("prompts")

			visibleProvider.postMessageToWebview({ type: "action", action: "promptsButtonClicked" })
		},
		"roo-cline.popoutButtonClicked": () => {
			telemetryService.captureTitleButtonClicked("popout")

			return openClineInNewTab({ context, outputChannel })
		},
		"roo-cline.openInNewTab": () => openClineInNewTab({ context, outputChannel }),
		"roo-cline.settingsButtonClicked": () => {
			const visibleProvider = getVisibleProviderOrLog(outputChannel)
<<<<<<< HEAD
			if (!visibleProvider) return
			// Post original action message
=======

			if (!visibleProvider) {
				return
			}

			telemetryService.captureTitleButtonClicked("settings")

>>>>>>> 305185cd
			visibleProvider.postMessageToWebview({ type: "action", action: "settingsButtonClicked" })
			// Also explicitly post the visibility message to trigger scroll reliably
			visibleProvider.postMessageToWebview({ type: "action", action: "didBecomeVisible" })
		},
		"roo-cline.historyButtonClicked": () => {
			const visibleProvider = getVisibleProviderOrLog(outputChannel)

			if (!visibleProvider) {
				return
			}

			telemetryService.captureTitleButtonClicked("history")

			visibleProvider.postMessageToWebview({ type: "action", action: "historyButtonClicked" })
		},
		"roo-cline.showHumanRelayDialog": (params: { requestId: string; promptText: string }) => {
			const panel = getPanel()

			if (panel) {
				panel?.webview.postMessage({
					type: "showHumanRelayDialog",
					requestId: params.requestId,
					promptText: params.promptText,
				})
			}
		},
		"roo-cline.registerHumanRelayCallback": registerHumanRelayCallback,
		"roo-cline.unregisterHumanRelayCallback": unregisterHumanRelayCallback,
		"roo-cline.handleHumanRelayResponse": handleHumanRelayResponse,
		"roo-cline.newTask": handleNewTask,
		"roo-cline.setCustomStoragePath": async () => {
			const { promptForCustomStoragePath } = await import("../shared/storagePathManager")
			await promptForCustomStoragePath()
		},
		"roo-cline.focusInput": async () => {
			try {
				const panel = getPanel()

				if (!panel) {
					await vscode.commands.executeCommand("workbench.view.extension.roo-cline-ActivityBar")
				} else if (panel === tabPanel) {
					panel.reveal(vscode.ViewColumn.Active, false)
				} else if (panel === sidebarPanel) {
					await vscode.commands.executeCommand(`${ClineProvider.sideBarId}.focus`)
					provider.postMessageToWebview({ type: "action", action: "focusInput" })
				}
			} catch (error) {
				outputChannel.appendLine(`Error focusing input: ${error}`)
			}
		},
		"roo.acceptInput": () => {
			const visibleProvider = getVisibleProviderOrLog(outputChannel)

			if (!visibleProvider) {
				return
			}

			visibleProvider.postMessageToWebview({ type: "acceptInput" })
		},
	}
}

export const openClineInNewTab = async ({ context, outputChannel }: Omit<RegisterCommandOptions, "provider">) => {
	// (This example uses webviewProvider activation event which is necessary to
	// deserialize cached webview, but since we use retainContextWhenHidden, we
	// don't need to use that event).
	// https://github.com/microsoft/vscode-extension-samples/blob/main/webview-sample/src/extension.ts
	const contextProxy = await ContextProxy.getInstance(context)
	const tabProvider = new ClineProvider(context, outputChannel, "editor", contextProxy)
	const lastCol = Math.max(...vscode.window.visibleTextEditors.map((editor) => editor.viewColumn || 0))

	// Check if there are any visible text editors, otherwise open a new group
	// to the right.
	const hasVisibleEditors = vscode.window.visibleTextEditors.length > 0

	if (!hasVisibleEditors) {
		await vscode.commands.executeCommand("workbench.action.newGroupRight")
	}

	const targetCol = hasVisibleEditors ? Math.max(lastCol + 1, 1) : vscode.ViewColumn.Two

	const newPanel = vscode.window.createWebviewPanel(ClineProvider.tabPanelId, "Roo Code", targetCol, {
		enableScripts: true,
		retainContextWhenHidden: true,
		localResourceRoots: [context.extensionUri],
	})

	// Save as tab type panel.
	setPanel(newPanel, "tab")

	// TODO: Use better svg icon with light and dark variants (see
	// https://stackoverflow.com/questions/58365687/vscode-extension-iconpath).
	newPanel.iconPath = {
		light: vscode.Uri.joinPath(context.extensionUri, "assets", "icons", "panel_light.png"),
		dark: vscode.Uri.joinPath(context.extensionUri, "assets", "icons", "panel_dark.png"),
	}

	await tabProvider.resolveWebviewView(newPanel)

	// Add listener for visibility changes to notify webview
	newPanel.onDidChangeViewState(
		(e) => {
			const panel = e.webviewPanel
			if (panel.visible) {
				panel.webview.postMessage({ type: "action", action: "didBecomeVisible" }) // Use the same message type as in SettingsView.tsx
			}
		},
		null, // First null is for `thisArgs`
		context.subscriptions, // Register listener for disposal
	)

	// Handle panel closing events.
	newPanel.onDidDispose(
		() => {
			setPanel(undefined, "tab")
		},
		null,
		context.subscriptions, // Also register dispose listener
	)

	// Lock the editor group so clicking on files doesn't open them over the panel.
	await delay(100)
	await vscode.commands.executeCommand("workbench.action.lockEditorGroup")

	return tabProvider
}<|MERGE_RESOLUTION|>--- conflicted
+++ resolved
@@ -108,10 +108,6 @@
 		"roo-cline.openInNewTab": () => openClineInNewTab({ context, outputChannel }),
 		"roo-cline.settingsButtonClicked": () => {
 			const visibleProvider = getVisibleProviderOrLog(outputChannel)
-<<<<<<< HEAD
-			if (!visibleProvider) return
-			// Post original action message
-=======
 
 			if (!visibleProvider) {
 				return
@@ -119,7 +115,6 @@
 
 			telemetryService.captureTitleButtonClicked("settings")
 
->>>>>>> 305185cd
 			visibleProvider.postMessageToWebview({ type: "action", action: "settingsButtonClicked" })
 			// Also explicitly post the visibility message to trigger scroll reliably
 			visibleProvider.postMessageToWebview({ type: "action", action: "didBecomeVisible" })
