--- conflicted
+++ resolved
@@ -163,42 +163,6 @@
 				await vscode.commands.executeCommand(`${ClineProvider.sideBarId}.focus`)
 				provider.postMessageToWebview({ type: "action", action: "focusInput" })
 			}
-<<<<<<< HEAD
-
-			visibleProvider.postMessageToWebview({ type: "acceptInput" })
-		},
-		"extension.reloadAllMcpServers": async () => {
-			const visibleProvider = getVisibleProviderOrLog(outputChannel)
-			if (!visibleProvider) {
-				return
-			}
-			try {
-				await visibleProvider.getMcpHub()?.restartAllMcpServers()
-			} catch (error) {
-				outputChannel.appendLine(`Failed to reload all MCP servers: ${error}`)
-				vscode.window.showErrorMessage(`Failed to reload all MCP servers: ${error}`)
-			}
-		},
-		"extension.toggleAllMcpServersDisabled": async () => {
-			const visibleProvider = getVisibleProviderOrLog(outputChannel)
-			if (!visibleProvider) {
-				return
-			}
-			try {
-				const mcpHub = visibleProvider.getMcpHub()
-				if (mcpHub) {
-					const allServers = mcpHub.getAllServers()
-					const anyEnabled = allServers.some((server) => !server.disabled)
-					await mcpHub.toggleAllServersDisabled(anyEnabled)
-				}
-			} catch (error) {
-				outputChannel.appendLine(`Failed to toggle all MCP servers: ${error}`)
-				vscode.window.showErrorMessage(`Failed to toggle all MCP servers: ${error}`)
-			}
-		},
-	}
-}
-=======
 		} catch (error) {
 			outputChannel.appendLine(`Error focusing input: ${error}`)
 		}
@@ -212,8 +176,36 @@
 
 		visibleProvider.postMessageToWebview({ type: "acceptInput" })
 	},
+	"extension.reloadAllMcpServers": async () => {
+		const visibleProvider = getVisibleProviderOrLog(outputChannel)
+		if (!visibleProvider) {
+			return
+		}
+		try {
+			await visibleProvider.getMcpHub()?.restartAllMcpServers()
+		} catch (error) {
+			outputChannel.appendLine(`Failed to reload all MCP servers: ${error}`)
+			vscode.window.showErrorMessage(`Failed to reload all MCP servers: ${error}`)
+		}
+	},
+	"extension.toggleAllMcpServersDisabled": async () => {
+		const visibleProvider = getVisibleProviderOrLog(outputChannel)
+		if (!visibleProvider) {
+			return
+		}
+		try {
+			const mcpHub = visibleProvider.getMcpHub()
+			if (mcpHub) {
+				const allServers = mcpHub.getAllServers()
+				const anyEnabled = allServers.some((server) => !server.disabled)
+				await mcpHub.toggleAllServersDisabled(anyEnabled)
+			}
+		} catch (error) {
+			outputChannel.appendLine(`Failed to toggle all MCP servers: ${error}`)
+			vscode.window.showErrorMessage(`Failed to toggle all MCP servers: ${error}`)
+		}
+	},
 })
->>>>>>> e86884c4
 
 export const openClineInNewTab = async ({ context, outputChannel }: Omit<RegisterCommandOptions, "provider">) => {
 	// (This example uses webviewProvider activation event which is necessary to
