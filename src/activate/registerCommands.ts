--- conflicted
+++ resolved
@@ -3,12 +3,8 @@
 
 import { ClineProvider } from "../core/webview/ClineProvider"
 
-<<<<<<< HEAD
 import { handleHumanRelayResponse, registerHumanRelayCallback, unregisterHumanRelayCallback } from "./humanRelay"
-=======
-import { registerHumanRelayCallback, unregisterHumanRelayCallback, handleHumanRelayResponse } from "./humanRelay"
 import { handleNewTask } from "./handleTask"
->>>>>>> e464c419
 
 // Store panel references in both modes
 let sidebarPanel: vscode.WebviewView | undefined = undefined
@@ -107,53 +103,4 @@
 			await promptForCustomStoragePath()
 		},
 	}
-<<<<<<< HEAD
-=======
-}
-
-const openClineInNewTab = async ({ context, outputChannel }: Omit<RegisterCommandOptions, "provider">) => {
-	// (This example uses webviewProvider activation event which is necessary to
-	// deserialize cached webview, but since we use retainContextWhenHidden, we
-	// don't need to use that event).
-	// https://github.com/microsoft/vscode-extension-samples/blob/main/webview-sample/src/extension.ts
-	const tabProvider = new ClineProvider(context, outputChannel, "editor")
-	const lastCol = Math.max(...vscode.window.visibleTextEditors.map((editor) => editor.viewColumn || 0))
-
-	// Check if there are any visible text editors, otherwise open a new group
-	// to the right.
-	const hasVisibleEditors = vscode.window.visibleTextEditors.length > 0
-
-	if (!hasVisibleEditors) {
-		await vscode.commands.executeCommand("workbench.action.newGroupRight")
-	}
-
-	const targetCol = hasVisibleEditors ? Math.max(lastCol + 1, 1) : vscode.ViewColumn.Two
-
-	const newPanel = vscode.window.createWebviewPanel(ClineProvider.tabPanelId, "Roo Code", targetCol, {
-		enableScripts: true,
-		retainContextWhenHidden: true,
-		localResourceRoots: [context.extensionUri],
-	})
-
-	// Save as tab type panel.
-	setPanel(newPanel, "tab")
-
-	// TODO: Use better svg icon with light and dark variants (see
-	// https://stackoverflow.com/questions/58365687/vscode-extension-iconpath).
-	newPanel.iconPath = {
-		light: vscode.Uri.joinPath(context.extensionUri, "assets", "icons", "panel_light.png"),
-		dark: vscode.Uri.joinPath(context.extensionUri, "assets", "icons", "panel_dark.png"),
-	}
-
-	await tabProvider.resolveWebviewView(newPanel)
-
-	// Handle panel closing events.
-	newPanel.onDidDispose(() => {
-		setPanel(undefined, "tab")
-	})
-
-	// Lock the editor group so clicking on files doesn't open them over the panel.
-	await delay(100)
-	await vscode.commands.executeCommand("workbench.action.lockEditorGroup")
->>>>>>> e464c419
 }