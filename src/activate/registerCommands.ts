--- conflicted
+++ resolved
@@ -237,22 +237,7 @@
 	// https://github.com/microsoft/vscode-extension-samples/blob/main/webview-sample/src/extension.ts
 	const contextProxy = await ContextProxy.getInstance(context)
 	const codeIndexManager = CodeIndexManager.getInstance(context)
-<<<<<<< HEAD
 	const tabProvider = new ClineProvider(context, outputChannel, "editor", contextProxy, codeIndexManager)
-=======
-
-	// Get the existing MDM service instance to ensure consistent policy enforcement
-	let mdmService: MdmService | undefined
-	try {
-		mdmService = MdmService.getInstance()
-	} catch (error) {
-		// MDM service not initialized, which is fine - extension can work without it
-		mdmService = undefined
-	}
-
-	const tabProvider = new ClineProvider(context, outputChannel, "editor", contextProxy, codeIndexManager, mdmService)
-	const lastCol = Math.max(...vscode.window.visibleTextEditors.map((editor) => editor.viewColumn || 0))
->>>>>>> b03d03d8
 
 	let targetCol: vscode.ViewColumn
 
