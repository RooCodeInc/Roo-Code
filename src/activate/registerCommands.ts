--- conflicted
+++ resolved
@@ -86,14 +86,11 @@
 		"roo-cline.registerHumanRelayCallback": registerHumanRelayCallback,
 		"roo-cline.unregisterHumanRelayCallback": unregisterHumanRelayCallback,
 		"roo-cline.handleHumanRelayResponse": handleHumanRelayResponse,
-<<<<<<< HEAD
 		"roo-cline.newTask": handleNewTask,
-=======
 		"roo-cline.setCustomStoragePath": async () => {
 			const { promptForCustomStoragePath } = await import("../shared/storagePathManager")
 			await promptForCustomStoragePath()
 		},
->>>>>>> 22d01ce6
 	}
 }
 
