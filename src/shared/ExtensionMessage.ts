import type {
	GlobalSettings,
	ProviderSettingsEntry,
	ProviderSettings,
	HistoryItem,
	ModeConfig,
	TelemetrySetting,
	Experiments,
	ClineMessage,
	ModelInfo,
	MarketplaceItem,
	TodoItem,
	CloudUserInfo,
	OrganizationAllowList,
	ShareVisibility,
	QueuedMessage,
} from "@roo-code/types"

import { GitCommit } from "../utils/git"

import { McpServer } from "./mcp"
import { Mode } from "./modes"
import { ModelRecord, RouterModels } from "./api"

// Command interface for frontend/backend communication
export interface Command {
	name: string
	source: "global" | "project" | "built-in"
	filePath?: string
	description?: string
	argumentHint?: string
}

// Type for marketplace installed metadata
export interface MarketplaceInstalledMetadata {
	project: Record<string, { type: string }>
	global: Record<string, { type: string }>
}

// Indexing status types
export interface IndexingStatus {
	systemStatus: string
	message?: string
	processedItems: number
	totalItems: number
	currentItemUnit?: string
	workspacePath?: string
}

export interface IndexingStatusUpdateMessage {
	type: "indexingStatusUpdate"
	values: IndexingStatus
}

export interface LanguageModelChatSelector {
	vendor?: string
	family?: string
	version?: string
	id?: string
}

// Represents JSON data that is sent from extension to webview, called
// ExtensionMessage and has 'type' enum which can be 'plusButtonClicked' or
// 'settingsButtonClicked' or 'hello'. Webview will hold state.
export interface ExtensionMessage {
	type:
		| "action"
		| "state"
		| "selectedImages"
		| "theme"
		| "workspaceUpdated"
		| "invoke"
		| "messageUpdated"
		| "mcpServers"
		| "enhancedPrompt"
		| "commitSearchResults"
		| "listApiConfig"
		| "routerModels"
		| "openAiModels"
		// zgsm
		| "zgsmModels"
		| "zgsmLogined"
		| "showReauthConfirmationDialog"
		| "zgsmCodebaseIndexEnabled"
		// zgsm
		| "ollamaModels"
		| "lmStudioModels"
		| "vsCodeLmModels"
		| "huggingFaceModels"
		| "vsCodeLmApiAvailable"
		| "updatePrompt"
		| "systemPrompt"
		| "autoApprovalEnabled"
		| "updateCustomMode"
		| "deleteCustomMode"
		| "exportModeResult"
		| "importModeResult"
		| "checkRulesDirectoryResult"
		| "deleteCustomModeCheck"
		| "currentCheckpointUpdated"
		| "showHumanRelayDialog"
		| "humanRelayResponse"
		| "humanRelayCancel"
		| "browserToolEnabled"
		| "browserConnectionResult"
		| "remoteBrowserEnabled"
		| "ttsStart"
		| "ttsStop"
		| "maxReadFileLine"
		| "fileSearchResults"
		| "toggleApiConfigPin"
		| "acceptInput"
		| "setHistoryPreviewCollapsed"
		| "commandExecutionStatus"
		| "mcpExecutionStatus"
		| "vsCodeSetting"
		| "authenticatedUser"
		| "condenseTaskContextResponse"
		| "singleRouterModelFetchResponse"
		| "indexingStatusUpdate"
		| "indexCleared"
		| "codebaseIndexConfig"
		| "marketplaceInstallResult"
		| "marketplaceRemoveResult"
		| "marketplaceData"
		| "shareTaskSuccess"
		| "codeIndexSettingsSaved"
		| "codeIndexSecretStatus"
		| "codebaseIndexStatusResponse"
		| "showDeleteMessageDialog"
		| "showEditMessageDialog"
		| "showZgsmCodebaseDisableConfirmDialog"
		| "reviewTaskUpdate"
		| "issueStatusUpdated"
		| "commands"
		| "insertTextIntoTextarea"
		| "reviewPagePayload"
	text?: string
	payload?: any // Add a generic payload for now, can refine later
	action?:
		| "chatButtonClicked"
		| "mcpButtonClicked"
		| "settingsButtonClicked"
		| "openCreateModeDialog"
		| "historyButtonClicked"
		| "promptsButtonClicked"
		| "marketplaceButtonClicked"
		| "cloudButtonClicked"
		| "zgsmAccountButtonClicked"
		| "didBecomeVisible"
		| "focusInput"
		| "switchTab"
		| "codeReviewButtonClicked"
	invoke?:
		| "newChat"
		| "sendMessage"
		| "primaryButtonClick"
		| "secondaryButtonClick"
		| "setChatBoxMessage"
		| "setChatBoxMessageByContext"
	state?: ExtensionState
	images?: string[]
	filePaths?: string[]
	openedTabs?: Array<{
		label: string
		isActive: boolean
		path?: string
	}>
	clineMessage?: ClineMessage
	routerModels?: RouterModels
	openAiModels?: string[]
	ollamaModels?: string[]
	lmStudioModels?: ModelRecord
	fullResponseData?: ModelInfo[]
	vsCodeLmModels?: { vendor?: string; family?: string; version?: string; id?: string }[]
	huggingFaceModels?: Array<{
		id: string
		object: string
		created: number
		owned_by: string
		providers: Array<{
			provider: string
			status: "live" | "staging" | "error"
			supports_tools?: boolean
			supports_structured_output?: boolean
			context_length?: number
			pricing?: {
				input: number
				output: number
			}
		}>
	}>
	mcpServers?: McpServer[]
	commits?: GitCommit[]
	listApiConfig?: ProviderSettingsEntry[]
	mode?: Mode
	customMode?: ModeConfig
	slug?: string
	success?: boolean
	values?: Record<string, any>
	requestId?: string
	promptText?: string
	results?: { path: string; type: "file" | "folder"; label?: string }[]
	error?: string
	setting?: string
	value?: any
	hasContent?: boolean // For checkRulesDirectoryResult
	items?: MarketplaceItem[]
	userInfo?: CloudUserInfo
	organizationAllowList?: OrganizationAllowList
	tab?: string
	marketplaceItems?: MarketplaceItem[]
	organizationMcps?: MarketplaceItem[]
	marketplaceInstalledMetadata?: MarketplaceInstalledMetadata
	errors?: string[]
	visibility?: ShareVisibility
	rulesFolderPath?: string
	settings?: any
	messageTs?: number
	context?: string
	commands?: Command[]
<<<<<<< HEAD
	selectText?: string
=======
	queuedMessages?: QueuedMessage[]
>>>>>>> f8973d95
}

export type ExtensionState = Pick<
	GlobalSettings,
	| "currentApiConfigName"
	| "useZgsmCustomConfig"
	| "zgsmCodebaseIndexEnabled"
	| "listApiConfigMeta"
	| "pinnedApiConfigs"
	// | "lastShownAnnouncementId"
	| "customInstructions"
	// | "taskHistory" // Optional in GlobalSettings, required here.
	| "autoApprovalEnabled"
	| "showAutoApproveSettingsAtChat"
	| "alwaysAllowReadOnly"
	| "alwaysAllowReadOnlyOutsideWorkspace"
	| "alwaysAllowWrite"
	| "alwaysAllowWriteOutsideWorkspace"
	| "alwaysAllowWriteProtected"
	// | "writeDelayMs" // Optional in GlobalSettings, required here.
	| "alwaysAllowBrowser"
	| "alwaysApproveResubmit"
	// | "requestDelaySeconds" // Optional in GlobalSettings, required here.
	| "alwaysAllowMcp"
	| "alwaysAllowModeSwitch"
	| "alwaysAllowSubtasks"
	| "alwaysAllowFollowupQuestions"
	| "alwaysAllowExecute"
	| "alwaysAllowUpdateTodoList"
	| "followupAutoApproveTimeoutMs"
	| "allowedCommands"
	| "deniedCommands"
	| "allowedMaxRequests"
	| "allowedMaxCost"
	| "browserToolEnabled"
	| "browserViewportSize"
	| "screenshotQuality"
	| "remoteBrowserEnabled"
	| "cachedChromeHostUrl"
	| "remoteBrowserHost"
	// | "enableCheckpoints" // Optional in GlobalSettings, required here.
	| "ttsEnabled"
	| "ttsSpeed"
	| "soundEnabled"
	| "soundVolume"
	// | "maxOpenTabsContext" // Optional in GlobalSettings, required here.
	// | "maxWorkspaceFiles" // Optional in GlobalSettings, required here.
	// | "showRooIgnoredFiles" // Optional in GlobalSettings, required here.
	// | "maxReadFileLine" // Optional in GlobalSettings, required here.
	| "maxConcurrentFileReads" // Optional in GlobalSettings, required here.
	| "terminalOutputLineLimit"
	| "terminalOutputCharacterLimit"
	| "terminalShellIntegrationTimeout"
	| "terminalShellIntegrationDisabled"
	| "terminalCommandDelay"
	| "terminalPowershellCounter"
	| "terminalZshClearEolMark"
	| "terminalZshOhMy"
	| "terminalZshP10k"
	| "terminalZdotdir"
	| "terminalCompressProgressBar"
	| "diagnosticsEnabled"
	| "diffEnabled"
	| "fuzzyMatchThreshold"
	// | "experiments" // Optional in GlobalSettings, required here.
	| "language"
	// | "telemetrySetting" // Optional in GlobalSettings, required here.
	// | "mcpEnabled" // Optional in GlobalSettings, required here.
	// | "enableMcpServerCreation" // Optional in GlobalSettings, required here.
	// | "mode" // Optional in GlobalSettings, required here.
	| "modeApiConfigs"
	// | "customModes" // Optional in GlobalSettings, required here.
	| "customModePrompts"
	| "customSupportPrompts"
	| "enhancementApiConfigId"
	| "condensingApiConfigId"
	| "customCondensingPrompt"
	| "codebaseIndexConfig"
	| "codebaseIndexModels"
	| "profileThresholds"
	| "includeDiagnosticMessages"
	| "maxDiagnosticMessages"
	| "remoteControlEnabled"
	| "openRouterImageGenerationSelectedModel"
	| "includeTaskHistoryInEnhance"
> & {
	version: string
	clineMessages: ClineMessage[]
	currentTaskItem?: HistoryItem
	currentTaskTodos?: TodoItem[] // Initial todos for the current task
	apiConfiguration: ProviderSettings
	uriScheme?: string
	shouldShowAnnouncement: boolean

	taskHistory: HistoryItem[]

	writeDelayMs: number
	requestDelaySeconds: number

	enableCheckpoints: boolean
	maxOpenTabsContext: number // Maximum number of VSCode open tabs to include in context (0-500)
	maxWorkspaceFiles: number // Maximum number of files to include in current working directory details (0-500)
	showRooIgnoredFiles: boolean // Whether to show .rooignore'd files in listings
	maxReadFileLine: number // Maximum number of lines to read from a file before truncating
	maxImageFileSize: number // Maximum size of image files to process in MB
	maxTotalImageSize: number // Maximum total size for all images in a single read operation in MB

	experiments: Experiments // Map of experiment IDs to their enabled state

	mcpEnabled: boolean
	enableMcpServerCreation: boolean

	mode: Mode
	customModes: ModeConfig[]
	toolRequirements?: Record<string, boolean> // Map of tool names to their requirements (e.g. {"apply_diff": true} if diffEnabled)

	cwd?: string // Current working directory
	telemetrySetting: TelemetrySetting
	telemetryKey?: string
	machineId?: string

	renderContext: "sidebar" | "editor"
	settingsImportedAt?: number
	historyPreviewCollapsed?: boolean

	cloudUserInfo: CloudUserInfo | null
	cloudIsAuthenticated: boolean
	cloudApiUrl?: string
	sharingEnabled: boolean
	organizationAllowList: OrganizationAllowList
	organizationSettingsVersion?: number

	autoCondenseContext: boolean
	autoCondenseContextPercent: number
	marketplaceItems?: MarketplaceItem[]
	marketplaceInstalledMetadata?: { project: Record<string, any>; global: Record<string, any> }
	profileThresholds: Record<string, number>
	hasOpenedModeSelector: boolean
	openRouterImageApiKey?: string
	openRouterUseMiddleOutTransform?: boolean
	messageQueue?: QueuedMessage[]
	lastShownAnnouncementId?: string
	apiModelId?: string
	mcpServers?: McpServer[]
	hasSystemPromptOverride?: boolean
	mdmCompliant?: boolean
}

export interface ClineSayTool {
	tool:
		| "editedExistingFile"
		| "appliedDiff"
		| "newFileCreated"
		| "codebaseSearch"
		| "readFile"
		| "fetchInstructions"
		| "listFilesTopLevel"
		| "listFilesRecursive"
		| "listCodeDefinitionNames"
		| "searchFiles"
		| "switchMode"
		| "newTask"
		| "finishTask"
		| "searchAndReplace"
		| "insertContent"
		| "generateImage"
		| "imageGenerated"
	path?: string
	diff?: string
	content?: string
	regex?: string
	filePattern?: string
	mode?: string
	reason?: string
	isOutsideWorkspace?: boolean
	isProtected?: boolean
	additionalFileCount?: number // Number of additional files in the same read_file request
	search?: string
	replace?: string
	useRegex?: boolean
	ignoreCase?: boolean
	startLine?: number
	endLine?: number
	lineNumber?: number
	query?: string
	batchFiles?: Array<{
		path: string
		lineSnippet: string
		isOutsideWorkspace?: boolean
		key: string
		content?: string
	}>
	batchDiffs?: Array<{
		path: string
		changeCount: number
		key: string
		content: string
		diffs?: Array<{
			content: string
			startLine?: number
		}>
	}>
	question?: string
	imageData?: string // Base64 encoded image data for generated images
}

// Must keep in sync with system prompt.
export const browserActions = [
	"launch",
	"click",
	"hover",
	"type",
	"scroll_down",
	"scroll_up",
	"resize",
	"close",
] as const

export type BrowserAction = (typeof browserActions)[number]

export interface ClineSayBrowserAction {
	action: BrowserAction
	coordinate?: string
	size?: string
	text?: string
}

export type BrowserActionResult = {
	screenshot?: string
	logs?: string
	currentUrl?: string
	currentMousePosition?: string
}

export interface ClineAskUseMcpServer {
	serverName: string
	type: "use_mcp_tool" | "access_mcp_resource"
	toolName?: string
	arguments?: string
	uri?: string
	response?: string
}

export interface ClineApiReqInfo {
	request?: string
	tokensIn?: number
	tokensOut?: number
	cacheWrites?: number
	cacheReads?: number
	cost?: number
	cancelReason?: ClineApiReqCancelReason
	streamingFailedMessage?: string
	apiProtocol?: "anthropic" | "openai"
}

export type ClineApiReqCancelReason = "streaming_failed" | "user_cancelled"<|MERGE_RESOLUTION|>--- conflicted
+++ resolved
@@ -219,11 +219,8 @@
 	messageTs?: number
 	context?: string
 	commands?: Command[]
-<<<<<<< HEAD
 	selectText?: string
-=======
 	queuedMessages?: QueuedMessage[]
->>>>>>> f8973d95
 }
 
 export type ExtensionState = Pick<
