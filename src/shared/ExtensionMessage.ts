import type {
	GlobalSettings,
	ProviderSettingsEntry,
	ProviderSettings,
	HistoryItem,
	ModeConfig,
	TelemetrySetting,
	Experiments,
	ClineMessage,
	MarketplaceItem,
	TodoItem,
	CloudUserInfo,
	OrganizationAllowList,
	ShareVisibility,
	QueuedMessage,
} from "@roo-code/types"

import { GitCommit } from "../utils/git"

import { McpServer } from "./mcp"
import { Mode } from "./modes"
import { ModelRecord, RouterModels } from "./api"

// Command interface for frontend/backend communication
export interface Command {
	name: string
	source: "global" | "project" | "built-in"
	filePath?: string
	description?: string
	argumentHint?: string
}

// Type for marketplace installed metadata
export interface MarketplaceInstalledMetadata {
	project: Record<string, { type: string }>
	global: Record<string, { type: string }>
}

// Indexing status types
export interface IndexingStatus {
	systemStatus: string
	message?: string
	processedItems: number
	totalItems: number
	currentItemUnit?: string
	workspacePath?: string
}

export interface IndexingStatusUpdateMessage {
	type: "indexingStatusUpdate"
	values: IndexingStatus
}

export interface LanguageModelChatSelector {
	vendor?: string
	family?: string
	version?: string
	id?: string
}

// Represents JSON data that is sent from extension to webview, called
// ExtensionMessage and has 'type' enum which can be 'plusButtonClicked' or
// 'settingsButtonClicked' or 'hello'. Webview will hold state.
export interface ExtensionMessage {
	type:
		| "action"
		| "state"
		| "selectedImages"
		| "theme"
		| "workspaceUpdated"
		| "invoke"
		| "messageUpdated"
		| "mcpServers"
		| "enhancedPrompt"
		| "commitSearchResults"
		| "listApiConfig"
		| "routerModels"
		| "openAiModels"
		| "ollamaModels"
		| "lmStudioModels"
		| "vsCodeLmModels"
		| "huggingFaceModels"
		| "vsCodeLmApiAvailable"
		| "updatePrompt"
		| "systemPrompt"
		| "autoApprovalEnabled"
		| "updateCustomMode"
		| "deleteCustomMode"
		| "exportModeResult"
		| "importModeResult"
		| "checkRulesDirectoryResult"
		| "deleteCustomModeCheck"
		| "currentCheckpointUpdated"
		| "showHumanRelayDialog"
		| "humanRelayResponse"
		| "humanRelayCancel"
		| "browserToolEnabled"
		| "browserConnectionResult"
		| "remoteBrowserEnabled"
		| "ttsStart"
		| "ttsStop"
		| "maxReadFileLine"
		| "fileSearchResults"
		| "toggleApiConfigPin"
		| "acceptInput"
		| "setHistoryPreviewCollapsed"
		| "commandExecutionStatus"
		| "mcpExecutionStatus"
		| "vsCodeSetting"
		| "authenticatedUser"
		| "condenseTaskContextResponse"
		| "singleRouterModelFetchResponse"
		| "indexingStatusUpdate"
		| "indexCleared"
		| "codebaseIndexConfig"
		| "marketplaceInstallResult"
		| "marketplaceRemoveResult"
		| "marketplaceData"
		| "shareTaskSuccess"
		| "codeIndexSettingsSaved"
		| "codeIndexSecretStatus"
		| "showDeleteMessageDialog"
		| "showEditMessageDialog"
		| "commands"
		| "insertTextIntoTextarea"
<<<<<<< HEAD
		| "filesChanged"
=======
		| "dismissedUpsells"
>>>>>>> 8fee3127
	text?: string
	payload?: any // Add a generic payload for now, can refine later
	filesChanged?: any // Files changed data
	action?:
		| "chatButtonClicked"
		| "mcpButtonClicked"
		| "settingsButtonClicked"
		| "historyButtonClicked"
		| "promptsButtonClicked"
		| "marketplaceButtonClicked"
		| "cloudButtonClicked"
		| "didBecomeVisible"
		| "focusInput"
		| "switchTab"
	invoke?: "newChat" | "sendMessage" | "primaryButtonClick" | "secondaryButtonClick" | "setChatBoxMessage"
	state?: ExtensionState
	images?: string[]
	filePaths?: string[]
	openedTabs?: Array<{
		label: string
		isActive: boolean
		path?: string
	}>
	clineMessage?: ClineMessage
	routerModels?: RouterModels
	openAiModels?: string[]
	ollamaModels?: ModelRecord
	lmStudioModels?: ModelRecord
	vsCodeLmModels?: { vendor?: string; family?: string; version?: string; id?: string }[]
	huggingFaceModels?: Array<{
		id: string
		object: string
		created: number
		owned_by: string
		providers: Array<{
			provider: string
			status: "live" | "staging" | "error"
			supports_tools?: boolean
			supports_structured_output?: boolean
			context_length?: number
			pricing?: {
				input: number
				output: number
			}
		}>
	}>
	mcpServers?: McpServer[]
	commits?: GitCommit[]
	listApiConfig?: ProviderSettingsEntry[]
	mode?: Mode
	customMode?: ModeConfig
	slug?: string
	success?: boolean
	values?: Record<string, any>
	requestId?: string
	promptText?: string
	results?: { path: string; type: "file" | "folder"; label?: string }[]
	error?: string
	setting?: string
	value?: any
	hasContent?: boolean // For checkRulesDirectoryResult
	items?: MarketplaceItem[]
	userInfo?: CloudUserInfo
	organizationAllowList?: OrganizationAllowList
	tab?: string
	marketplaceItems?: MarketplaceItem[]
	organizationMcps?: MarketplaceItem[]
	marketplaceInstalledMetadata?: MarketplaceInstalledMetadata
	errors?: string[]
	visibility?: ShareVisibility
	rulesFolderPath?: string
	settings?: any
	messageTs?: number
	hasCheckpoint?: boolean
	context?: string
	commands?: Command[]
	queuedMessages?: QueuedMessage[]
	list?: string[] // For dismissedUpsells
}

export type ExtensionState = Pick<
	GlobalSettings,
	| "currentApiConfigName"
	| "listApiConfigMeta"
	| "pinnedApiConfigs"
	// | "lastShownAnnouncementId"
	| "customInstructions"
	// | "taskHistory" // Optional in GlobalSettings, required here.
	| "dismissedUpsells"
	| "autoApprovalEnabled"
	| "alwaysAllowReadOnly"
	| "alwaysAllowReadOnlyOutsideWorkspace"
	| "alwaysAllowWrite"
	| "alwaysAllowWriteOutsideWorkspace"
	| "alwaysAllowWriteProtected"
	// | "writeDelayMs" // Optional in GlobalSettings, required here.
	| "alwaysAllowBrowser"
	| "alwaysApproveResubmit"
	// | "requestDelaySeconds" // Optional in GlobalSettings, required here.
	| "alwaysAllowMcp"
	| "alwaysAllowModeSwitch"
	| "alwaysAllowSubtasks"
	| "alwaysAllowFollowupQuestions"
	| "alwaysAllowExecute"
	| "alwaysAllowUpdateTodoList"
	| "followupAutoApproveTimeoutMs"
	| "allowedCommands"
	| "deniedCommands"
	| "allowedMaxRequests"
	| "allowedMaxCost"
	| "browserToolEnabled"
	| "browserViewportSize"
	| "screenshotQuality"
	| "remoteBrowserEnabled"
	| "cachedChromeHostUrl"
	| "remoteBrowserHost"
	// | "enableCheckpoints" // Optional in GlobalSettings, required here.
	| "ttsEnabled"
	| "ttsSpeed"
	| "soundEnabled"
	| "soundVolume"
	// | "maxOpenTabsContext" // Optional in GlobalSettings, required here.
	// | "maxWorkspaceFiles" // Optional in GlobalSettings, required here.
	// | "showRooIgnoredFiles" // Optional in GlobalSettings, required here.
	// | "maxReadFileLine" // Optional in GlobalSettings, required here.
	| "maxConcurrentFileReads" // Optional in GlobalSettings, required here.
	| "terminalOutputLineLimit"
	| "terminalOutputCharacterLimit"
	| "terminalShellIntegrationTimeout"
	| "terminalShellIntegrationDisabled"
	| "terminalCommandDelay"
	| "terminalPowershellCounter"
	| "terminalZshClearEolMark"
	| "terminalZshOhMy"
	| "terminalZshP10k"
	| "terminalZdotdir"
	| "terminalCompressProgressBar"
	| "diagnosticsEnabled"
	| "diffEnabled"
	| "fuzzyMatchThreshold"
	// | "experiments" // Optional in GlobalSettings, required here.
	| "language"
	// | "telemetrySetting" // Optional in GlobalSettings, required here.
	// | "mcpEnabled" // Optional in GlobalSettings, required here.
	// | "enableMcpServerCreation" // Optional in GlobalSettings, required here.
	// | "mode" // Optional in GlobalSettings, required here.
	| "modeApiConfigs"
	// | "customModes" // Optional in GlobalSettings, required here.
	| "customModePrompts"
	| "customSupportPrompts"
	| "enhancementApiConfigId"
	| "condensingApiConfigId"
	| "customCondensingPrompt"
	| "codebaseIndexConfig"
	| "codebaseIndexModels"
	| "profileThresholds"
	| "includeDiagnosticMessages"
	| "maxDiagnosticMessages"
	| "openRouterImageGenerationSelectedModel"
	| "includeTaskHistoryInEnhance"
> & {
	version: string
	clineMessages: ClineMessage[]
	currentTaskItem?: HistoryItem
	currentTaskTodos?: TodoItem[] // Initial todos for the current task
	apiConfiguration: ProviderSettings
	uriScheme?: string
	shouldShowAnnouncement: boolean

	taskHistory: HistoryItem[]

	writeDelayMs: number
	requestDelaySeconds: number

	enableCheckpoints: boolean
	maxOpenTabsContext: number // Maximum number of VSCode open tabs to include in context (0-500)
	maxWorkspaceFiles: number // Maximum number of files to include in current working directory details (0-500)
	showRooIgnoredFiles: boolean // Whether to show .rooignore'd files in listings
	maxReadFileLine: number // Maximum number of lines to read from a file before truncating
	maxImageFileSize: number // Maximum size of image files to process in MB
	maxTotalImageSize: number // Maximum total size for all images in a single read operation in MB

	experiments: Experiments // Map of experiment IDs to their enabled state

	mcpEnabled: boolean
	enableMcpServerCreation: boolean

	mode: Mode
	customModes: ModeConfig[]
	toolRequirements?: Record<string, boolean> // Map of tool names to their requirements (e.g. {"apply_diff": true} if diffEnabled)

	cwd?: string // Current working directory
	telemetrySetting: TelemetrySetting
	telemetryKey?: string
	machineId?: string

	renderContext: "sidebar" | "editor"
	settingsImportedAt?: number
	historyPreviewCollapsed?: boolean

	cloudUserInfo: CloudUserInfo | null
	cloudIsAuthenticated: boolean
	cloudApiUrl?: string
	sharingEnabled: boolean
	organizationAllowList: OrganizationAllowList
	organizationSettingsVersion?: number

	autoCondenseContext: boolean
	autoCondenseContextPercent: number
	marketplaceItems?: MarketplaceItem[]
	marketplaceInstalledMetadata?: { project: Record<string, any>; global: Record<string, any> }
	profileThresholds: Record<string, number>
	hasOpenedModeSelector: boolean
	openRouterImageApiKey?: string
	openRouterUseMiddleOutTransform?: boolean
	messageQueue?: QueuedMessage[]
	lastShownAnnouncementId?: string
	apiModelId?: string
	mcpServers?: McpServer[]
	hasSystemPromptOverride?: boolean
	mdmCompliant?: boolean
	remoteControlEnabled: boolean
	taskSyncEnabled: boolean
	featureRoomoteControlEnabled: boolean
}

export interface ClineSayTool {
	tool:
		| "editedExistingFile"
		| "appliedDiff"
		| "newFileCreated"
		| "codebaseSearch"
		| "readFile"
		| "fetchInstructions"
		| "listFilesTopLevel"
		| "listFilesRecursive"
		| "listCodeDefinitionNames"
		| "searchFiles"
		| "switchMode"
		| "newTask"
		| "finishTask"
		| "searchAndReplace"
		| "insertContent"
		| "generateImage"
		| "imageGenerated"
		| "runSlashCommand"
	path?: string
	diff?: string
	content?: string
	regex?: string
	filePattern?: string
	mode?: string
	reason?: string
	isOutsideWorkspace?: boolean
	isProtected?: boolean
	additionalFileCount?: number // Number of additional files in the same read_file request
	search?: string
	replace?: string
	useRegex?: boolean
	ignoreCase?: boolean
	startLine?: number
	endLine?: number
	lineNumber?: number
	query?: string
	batchFiles?: Array<{
		path: string
		lineSnippet: string
		isOutsideWorkspace?: boolean
		key: string
		content?: string
	}>
	batchDiffs?: Array<{
		path: string
		changeCount: number
		key: string
		content: string
		diffs?: Array<{
			content: string
			startLine?: number
		}>
	}>
	question?: string
	imageData?: string // Base64 encoded image data for generated images
	// Properties for runSlashCommand tool
	command?: string
	args?: string
	source?: string
	description?: string
}

// Must keep in sync with system prompt.
export const browserActions = [
	"launch",
	"click",
	"hover",
	"type",
	"scroll_down",
	"scroll_up",
	"resize",
	"close",
] as const

export type BrowserAction = (typeof browserActions)[number]

export interface ClineSayBrowserAction {
	action: BrowserAction
	coordinate?: string
	size?: string
	text?: string
}

export type BrowserActionResult = {
	screenshot?: string
	logs?: string
	currentUrl?: string
	currentMousePosition?: string
}

export interface ClineAskUseMcpServer {
	serverName: string
	type: "use_mcp_tool" | "access_mcp_resource"
	toolName?: string
	arguments?: string
	uri?: string
	response?: string
}

export interface ClineApiReqInfo {
	request?: string
	tokensIn?: number
	tokensOut?: number
	cacheWrites?: number
	cacheReads?: number
	cost?: number
	cancelReason?: ClineApiReqCancelReason
	streamingFailedMessage?: string
	apiProtocol?: "anthropic" | "openai"
}

export type ClineApiReqCancelReason = "streaming_failed" | "user_cancelled"<|MERGE_RESOLUTION|>--- conflicted
+++ resolved
@@ -123,11 +123,8 @@
 		| "showEditMessageDialog"
 		| "commands"
 		| "insertTextIntoTextarea"
-<<<<<<< HEAD
 		| "filesChanged"
-=======
 		| "dismissedUpsells"
->>>>>>> 8fee3127
 	text?: string
 	payload?: any // Add a generic payload for now, can refine later
 	filesChanged?: any // Files changed data
