--- conflicted
+++ resolved
@@ -152,7 +152,7 @@
 		| "didBecomeVisible"
 		| "focusInput"
 		| "switchTab"
-<<<<<<< HEAD
+		| "toggleAutoApprove"
 		| "codeReviewButtonClicked"
 	invoke?:
 		| "newChat"
@@ -161,10 +161,6 @@
 		| "secondaryButtonClick"
 		| "setChatBoxMessage"
 		| "setChatBoxMessageByContext"
-=======
-		| "toggleAutoApprove"
-	invoke?: "newChat" | "sendMessage" | "primaryButtonClick" | "secondaryButtonClick" | "setChatBoxMessage"
->>>>>>> 0e1b23d0
 	state?: ExtensionState
 	images?: string[]
 	filePaths?: string[]
