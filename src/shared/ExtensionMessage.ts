--- conflicted
+++ resolved
@@ -126,11 +126,8 @@
 		| "insertTextIntoTextarea"
 		| "dismissedUpsells"
 		| "organizationSwitchResult"
-<<<<<<< HEAD
 		| "requireCtrlEnterToSend"
-=======
 		| "usagePreviewData"
->>>>>>> cd8036d2
 	text?: string
 	payload?: any // Add a generic payload for now, can refine later
 	bool?: boolean
