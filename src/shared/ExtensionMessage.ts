import type {
	GlobalSettings,
	ProviderSettingsEntry,
	ProviderSettings,
	HistoryItem,
	ModeConfig,
	TelemetrySetting,
	Experiments,
	ClineMessage,
	MarketplaceItem,
	TodoItem,
	CloudUserInfo,
	CloudOrganizationMembership,
	OrganizationAllowList,
	ShareVisibility,
	QueuedMessage,
} from "@roo-code/types"

import { GitCommit } from "../utils/git"

import { McpServer } from "./mcp"
import { Mode } from "./modes"
import { ModelRecord, RouterModels } from "./api"

// Command interface for frontend/backend communication
export interface Command {
	name: string
	source: "global" | "project" | "built-in"
	filePath?: string
	description?: string
	argumentHint?: string
}

// Type for marketplace installed metadata
export interface MarketplaceInstalledMetadata {
	project: Record<string, { type: string }>
	global: Record<string, { type: string }>
}

// Indexing status types
export interface IndexingStatus {
	systemStatus: string
	message?: string
	processedItems: number
	totalItems: number
	currentItemUnit?: string
	workspacePath?: string
}

export interface IndexingStatusUpdateMessage {
	type: "indexingStatusUpdate"
	values: IndexingStatus
}

export interface LanguageModelChatSelector {
	vendor?: string
	family?: string
	version?: string
	id?: string
}

// Represents JSON data that is sent from extension to webview, called
// ExtensionMessage and has 'type' enum which can be 'plusButtonClicked' or
// 'settingsButtonClicked' or 'hello'. Webview will hold state.
export interface ExtensionMessage {
	type:
		| "action"
		| "state"
		| "selectedImages"
		| "theme"
		| "workspaceUpdated"
		| "invoke"
		| "messageUpdated"
		| "mcpServers"
		| "enhancedPrompt"
		| "commitSearchResults"
		| "listApiConfig"
		| "routerModels"
		| "openAiModels"
		| "ollamaModels"
		| "lmStudioModels"
		| "vsCodeLmModels"
		| "huggingFaceModels"
		| "vsCodeLmApiAvailable"
		| "updatePrompt"
		| "systemPrompt"
		| "autoApprovalEnabled"
		| "updateCustomMode"
		| "deleteCustomMode"
		| "exportModeResult"
		| "importModeResult"
		| "checkRulesDirectoryResult"
		| "deleteCustomModeCheck"
		| "currentCheckpointUpdated"
		| "showHumanRelayDialog"
		| "humanRelayResponse"
		| "humanRelayCancel"
		| "browserToolEnabled"
		| "browserConnectionResult"
		| "remoteBrowserEnabled"
		| "ttsStart"
		| "ttsStop"
		| "maxReadFileLine"
		| "fileSearchResults"
		| "toggleApiConfigPin"
		| "acceptInput"
		| "setHistoryPreviewCollapsed"
		| "commandExecutionStatus"
		| "mcpExecutionStatus"
		| "vsCodeSetting"
		| "authenticatedUser"
		| "condenseTaskContextResponse"
		| "singleRouterModelFetchResponse"
		| "indexingStatusUpdate"
		| "indexCleared"
		| "codebaseIndexConfig"
		| "marketplaceInstallResult"
		| "marketplaceRemoveResult"
		| "marketplaceData"
		| "shareTaskSuccess"
		| "codeIndexSettingsSaved"
		| "codeIndexSecretStatus"
		| "showDeleteMessageDialog"
		| "showEditMessageDialog"
		| "commands"
		| "insertTextIntoTextarea"
		| "dismissedUpsells"
<<<<<<< HEAD
		| "requestLocalSettingsFile"
=======
		| "organizationSwitchResult"
>>>>>>> 702b269a
	text?: string
	payload?: any // Add a generic payload for now, can refine later
	action?:
		| "chatButtonClicked"
		| "mcpButtonClicked"
		| "settingsButtonClicked"
		| "historyButtonClicked"
		| "promptsButtonClicked"
		| "marketplaceButtonClicked"
		| "cloudButtonClicked"
		| "didBecomeVisible"
		| "focusInput"
		| "switchTab"
		| "toggleAutoApprove"
	invoke?: "newChat" | "sendMessage" | "primaryButtonClick" | "secondaryButtonClick" | "setChatBoxMessage"
	state?: ExtensionState
	images?: string[]
	filePaths?: string[]
	openedTabs?: Array<{
		label: string
		isActive: boolean
		path?: string
	}>
	clineMessage?: ClineMessage
	routerModels?: RouterModels
	openAiModels?: string[]
	ollamaModels?: ModelRecord
	lmStudioModels?: ModelRecord
	vsCodeLmModels?: { vendor?: string; family?: string; version?: string; id?: string }[]
	huggingFaceModels?: Array<{
		id: string
		object: string
		created: number
		owned_by: string
		providers: Array<{
			provider: string
			status: "live" | "staging" | "error"
			supports_tools?: boolean
			supports_structured_output?: boolean
			context_length?: number
			pricing?: {
				input: number
				output: number
			}
		}>
	}>
	mcpServers?: McpServer[]
	commits?: GitCommit[]
	listApiConfig?: ProviderSettingsEntry[]
	mode?: Mode
	customMode?: ModeConfig
	slug?: string
	success?: boolean
	values?: Record<string, any>
	requestId?: string
	promptText?: string
	results?: { path: string; type: "file" | "folder"; label?: string }[]
	error?: string
	setting?: string
	value?: any
	hasContent?: boolean // For checkRulesDirectoryResult
	items?: MarketplaceItem[]
	userInfo?: CloudUserInfo
	organizationAllowList?: OrganizationAllowList
	tab?: string
	marketplaceItems?: MarketplaceItem[]
	organizationMcps?: MarketplaceItem[]
	marketplaceInstalledMetadata?: MarketplaceInstalledMetadata
	errors?: string[]
	visibility?: ShareVisibility
	rulesFolderPath?: string
	settings?: any
	messageTs?: number
	hasCheckpoint?: boolean
	context?: string
	commands?: Command[]
	queuedMessages?: QueuedMessage[]
	list?: string[] // For dismissedUpsells
	organizationId?: string | null // For organizationSwitchResult
}

export type ExtensionState = Pick<
	GlobalSettings,
	| "currentApiConfigName"
	| "listApiConfigMeta"
	| "pinnedApiConfigs"
	// | "lastShownAnnouncementId"
	| "customInstructions"
	// | "taskHistory" // Optional in GlobalSettings, required here.
	| "dismissedUpsells"
	| "autoApprovalEnabled"
	| "alwaysAllowReadOnly"
	| "alwaysAllowReadOnlyOutsideWorkspace"
	| "alwaysAllowWrite"
	| "alwaysAllowWriteOutsideWorkspace"
	| "alwaysAllowWriteProtected"
	// | "writeDelayMs" // Optional in GlobalSettings, required here.
	| "alwaysAllowBrowser"
	| "alwaysApproveResubmit"
	// | "requestDelaySeconds" // Optional in GlobalSettings, required here.
	| "alwaysAllowMcp"
	| "alwaysAllowModeSwitch"
	| "alwaysAllowSubtasks"
	| "alwaysAllowFollowupQuestions"
	| "alwaysAllowExecute"
	| "alwaysAllowUpdateTodoList"
	| "followupAutoApproveTimeoutMs"
	| "allowedCommands"
	| "deniedCommands"
	| "allowedMaxRequests"
	| "allowedMaxCost"
	| "browserToolEnabled"
	| "browserViewportSize"
	| "screenshotQuality"
	| "remoteBrowserEnabled"
	| "cachedChromeHostUrl"
	| "remoteBrowserHost"
	// | "enableCheckpoints" // Optional in GlobalSettings, required here.
	| "ttsEnabled"
	| "ttsSpeed"
	| "soundEnabled"
	| "soundVolume"
	// | "maxOpenTabsContext" // Optional in GlobalSettings, required here.
	// | "maxWorkspaceFiles" // Optional in GlobalSettings, required here.
	// | "showRooIgnoredFiles" // Optional in GlobalSettings, required here.
	// | "maxReadFileLine" // Optional in GlobalSettings, required here.
	| "maxConcurrentFileReads" // Optional in GlobalSettings, required here.
	| "terminalOutputLineLimit"
	| "terminalOutputCharacterLimit"
	| "terminalShellIntegrationTimeout"
	| "terminalShellIntegrationDisabled"
	| "terminalCommandDelay"
	| "terminalPowershellCounter"
	| "terminalZshClearEolMark"
	| "terminalZshOhMy"
	| "terminalZshP10k"
	| "terminalZdotdir"
	| "terminalCompressProgressBar"
	| "diagnosticsEnabled"
	| "diffEnabled"
	| "fuzzyMatchThreshold"
	// | "experiments" // Optional in GlobalSettings, required here.
	| "language"
	// | "telemetrySetting" // Optional in GlobalSettings, required here.
	// | "mcpEnabled" // Optional in GlobalSettings, required here.
	// | "enableMcpServerCreation" // Optional in GlobalSettings, required here.
	// | "mode" // Optional in GlobalSettings, required here.
	| "modeApiConfigs"
	// | "customModes" // Optional in GlobalSettings, required here.
	| "customModePrompts"
	| "customSupportPrompts"
	| "enhancementApiConfigId"
	| "condensingApiConfigId"
	| "customCondensingPrompt"
	| "codebaseIndexConfig"
	| "codebaseIndexModels"
	| "profileThresholds"
	| "includeDiagnosticMessages"
	| "maxDiagnosticMessages"
	| "openRouterImageGenerationSelectedModel"
	| "includeTaskHistoryInEnhance"
	| "reasoningBlockCollapsed"
> & {
	version: string
	clineMessages: ClineMessage[]
	currentTaskItem?: HistoryItem
	currentTaskTodos?: TodoItem[] // Initial todos for the current task
	apiConfiguration: ProviderSettings
	uriScheme?: string
	shouldShowAnnouncement: boolean

	taskHistory: HistoryItem[]

	writeDelayMs: number
	requestDelaySeconds: number

	enableCheckpoints: boolean
	maxOpenTabsContext: number // Maximum number of VSCode open tabs to include in context (0-500)
	maxWorkspaceFiles: number // Maximum number of files to include in current working directory details (0-500)
	showRooIgnoredFiles: boolean // Whether to show .rooignore'd files in listings
	maxReadFileLine: number // Maximum number of lines to read from a file before truncating
	maxImageFileSize: number // Maximum size of image files to process in MB
	maxTotalImageSize: number // Maximum total size for all images in a single read operation in MB

	experiments: Experiments // Map of experiment IDs to their enabled state

	mcpEnabled: boolean
	enableMcpServerCreation: boolean

	mode: Mode
	customModes: ModeConfig[]
	toolRequirements?: Record<string, boolean> // Map of tool names to their requirements (e.g. {"apply_diff": true} if diffEnabled)

	cwd?: string // Current working directory
	telemetrySetting: TelemetrySetting
	telemetryKey?: string
	machineId?: string

	renderContext: "sidebar" | "editor"
	settingsImportedAt?: number
	historyPreviewCollapsed?: boolean

	cloudUserInfo: CloudUserInfo | null
	cloudIsAuthenticated: boolean
	cloudApiUrl?: string
	cloudOrganizations?: CloudOrganizationMembership[]
	sharingEnabled: boolean
	organizationAllowList: OrganizationAllowList
	organizationSettingsVersion?: number

	autoCondenseContext: boolean
	autoCondenseContextPercent: number
	marketplaceItems?: MarketplaceItem[]
	marketplaceInstalledMetadata?: { project: Record<string, any>; global: Record<string, any> }
	profileThresholds: Record<string, number>
	hasOpenedModeSelector: boolean
	openRouterImageApiKey?: string
	openRouterUseMiddleOutTransform?: boolean
	messageQueue?: QueuedMessage[]
	lastShownAnnouncementId?: string
	apiModelId?: string
	mcpServers?: McpServer[]
	hasSystemPromptOverride?: boolean
	mdmCompliant?: boolean
	remoteControlEnabled: boolean
	taskSyncEnabled: boolean
	featureRoomoteControlEnabled: boolean
}

export interface ClineSayTool {
	tool:
		| "editedExistingFile"
		| "appliedDiff"
		| "newFileCreated"
		| "codebaseSearch"
		| "readFile"
		| "fetchInstructions"
		| "listFilesTopLevel"
		| "listFilesRecursive"
		| "listCodeDefinitionNames"
		| "searchFiles"
		| "switchMode"
		| "newTask"
		| "finishTask"
		| "searchAndReplace"
		| "insertContent"
		| "generateImage"
		| "imageGenerated"
		| "runSlashCommand"
	path?: string
	diff?: string
	content?: string
	regex?: string
	filePattern?: string
	mode?: string
	reason?: string
	isOutsideWorkspace?: boolean
	isProtected?: boolean
	additionalFileCount?: number // Number of additional files in the same read_file request
	search?: string
	replace?: string
	useRegex?: boolean
	ignoreCase?: boolean
	startLine?: number
	endLine?: number
	lineNumber?: number
	query?: string
	batchFiles?: Array<{
		path: string
		lineSnippet: string
		isOutsideWorkspace?: boolean
		key: string
		content?: string
	}>
	batchDiffs?: Array<{
		path: string
		changeCount: number
		key: string
		content: string
		diffs?: Array<{
			content: string
			startLine?: number
		}>
	}>
	question?: string
	imageData?: string // Base64 encoded image data for generated images
	// Properties for runSlashCommand tool
	command?: string
	args?: string
	source?: string
	description?: string
}

// Must keep in sync with system prompt.
export const browserActions = [
	"launch",
	"click",
	"hover",
	"type",
	"scroll_down",
	"scroll_up",
	"resize",
	"close",
] as const

export type BrowserAction = (typeof browserActions)[number]

export interface ClineSayBrowserAction {
	action: BrowserAction
	coordinate?: string
	size?: string
	text?: string
}

export type BrowserActionResult = {
	screenshot?: string
	logs?: string
	currentUrl?: string
	currentMousePosition?: string
}

export interface ClineAskUseMcpServer {
	serverName: string
	type: "use_mcp_tool" | "access_mcp_resource"
	toolName?: string
	arguments?: string
	uri?: string
	response?: string
}

export interface ClineApiReqInfo {
	request?: string
	tokensIn?: number
	tokensOut?: number
	cacheWrites?: number
	cacheReads?: number
	cost?: number
	cancelReason?: ClineApiReqCancelReason
	streamingFailedMessage?: string
	apiProtocol?: "anthropic" | "openai"
}

export type ClineApiReqCancelReason = "streaming_failed" | "user_cancelled"<|MERGE_RESOLUTION|>--- conflicted
+++ resolved
@@ -125,11 +125,8 @@
 		| "commands"
 		| "insertTextIntoTextarea"
 		| "dismissedUpsells"
-<<<<<<< HEAD
 		| "requestLocalSettingsFile"
-=======
 		| "organizationSwitchResult"
->>>>>>> 702b269a
 	text?: string
 	payload?: any // Add a generic payload for now, can refine later
 	action?:
