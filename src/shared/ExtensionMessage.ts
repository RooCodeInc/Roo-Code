--- conflicted
+++ resolved
@@ -15,11 +15,7 @@
 	OrganizationAllowList,
 	ShareVisibility,
 	QueuedMessage,
-<<<<<<< HEAD
 	IZgsmModelResponseData,
-	CloudAgent,
-=======
->>>>>>> 868117ee
 } from "@roo-code/types"
 
 import { GitCommit } from "../utils/git"
