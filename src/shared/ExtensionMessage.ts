import type {
	GlobalSettings,
	ProviderSettingsEntry,
	ProviderSettings,
	HistoryItem,
	ModeConfig,
	TelemetrySetting,
	Experiments,
	ClineMessage,
	OrganizationAllowList,
	CloudUserInfo,
	ShareVisibility,
} from "@roo-code/types"

import { GitCommit } from "../utils/git"

import { McpServer } from "./mcp"
import { Mode } from "./modes"
import { RouterModels } from "./api"
import type { MarketplaceItem } from "@roo-code/types"

// Type for marketplace installed metadata
export interface MarketplaceInstalledMetadata {
	project: Record<string, { type: string }>
	global: Record<string, { type: string }>
}

// Indexing status types
export interface IndexingStatus {
	systemStatus: string
	message?: string
	processedItems: number
	totalItems: number
	currentItemUnit?: string
}

export interface IndexingStatusUpdateMessage {
	type: "indexingStatusUpdate"
	values: IndexingStatus
}

export interface LanguageModelChatSelector {
	vendor?: string
	family?: string
	version?: string
	id?: string
}

// Represents JSON data that is sent from extension to webview, called
// ExtensionMessage and has 'type' enum which can be 'plusButtonClicked' or
// 'settingsButtonClicked' or 'hello'. Webview will hold state.
export interface ExtensionMessage {
	type:
		| "action"
		| "state"
		| "selectedImages"
		| "theme"
		| "workspaceUpdated"
		| "invoke"
		| "messageUpdated"
		| "mcpServers"
		| "enhancedPrompt"
		| "commitSearchResults"
		| "listApiConfig"
		| "routerModels"
		| "openAiModels"
		| "ollamaModels"
		| "lmStudioModels"
		| "vsCodeLmModels"
		| "vsCodeLmApiAvailable"
		| "updatePrompt"
		| "systemPrompt"
		| "autoApprovalEnabled"
		| "updateCustomMode"
		| "deleteCustomMode"
		| "exportModeResult"
		| "importModeResult"
		| "checkRulesDirectoryResult"
		| "deleteCustomModeCheck"
		| "currentCheckpointUpdated"
		| "showHumanRelayDialog"
		| "humanRelayResponse"
		| "humanRelayCancel"
		| "browserToolEnabled"
		| "browserConnectionResult"
		| "remoteBrowserEnabled"
		| "ttsStart"
		| "ttsStop"
		| "maxReadFileLine"
		| "fileSearchResults"
		| "toggleApiConfigPin"
		| "acceptInput"
		| "setHistoryPreviewCollapsed"
		| "commandExecutionStatus"
		| "mcpExecutionStatus"
		| "vsCodeSetting"
		| "authenticatedUser"
		| "condenseTaskContextResponse"
		| "singleRouterModelFetchResponse"
		| "indexingStatusUpdate"
		| "indexCleared"
		| "codebaseIndexConfig"
		| "marketplaceInstallResult"
		| "marketplaceData"
		| "shareTaskSuccess"
		| "codeIndexSettingsSaved"
		| "codeIndexSecretStatus"
<<<<<<< HEAD
		| "rulesGenerationStatus"
		| "existingRuleFiles"
=======
		| "showDeleteMessageDialog"
		| "showEditMessageDialog"
>>>>>>> a6e16e80
	text?: string
	payload?: any // Add a generic payload for now, can refine later
	files?: string[] // For existingRuleFiles
	sourceFileCount?: number // For existingRuleFiles to show warning for small repos
	action?:
		| "chatButtonClicked"
		| "mcpButtonClicked"
		| "settingsButtonClicked"
		| "historyButtonClicked"
		| "promptsButtonClicked"
		| "marketplaceButtonClicked"
		| "accountButtonClicked"
		| "didBecomeVisible"
		| "focusInput"
		| "switchTab"
	invoke?: "newChat" | "sendMessage" | "primaryButtonClick" | "secondaryButtonClick" | "setChatBoxMessage"
	state?: ExtensionState
	images?: string[]
	filePaths?: string[]
	openedTabs?: Array<{
		label: string
		isActive: boolean
		path?: string
	}>
	clineMessage?: ClineMessage
	routerModels?: RouterModels
	openAiModels?: string[]
	ollamaModels?: string[]
	lmStudioModels?: string[]
	vsCodeLmModels?: { vendor?: string; family?: string; version?: string; id?: string }[]
	mcpServers?: McpServer[]
	commits?: GitCommit[]
	listApiConfig?: ProviderSettingsEntry[]
	mode?: Mode
	customMode?: ModeConfig
	slug?: string
	success?: boolean
	values?: Record<string, any>
	requestId?: string
	promptText?: string
	results?: { path: string; type: "file" | "folder"; label?: string }[]
	error?: string
	setting?: string
	value?: any
	hasContent?: boolean // For checkRulesDirectoryResult
	items?: MarketplaceItem[]
	userInfo?: CloudUserInfo
	organizationAllowList?: OrganizationAllowList
	tab?: string
	marketplaceItems?: MarketplaceItem[]
	marketplaceInstalledMetadata?: MarketplaceInstalledMetadata
	visibility?: ShareVisibility
	rulesFolderPath?: string
	settings?: any
	messageTs?: number
	context?: string
}

export type ExtensionState = Pick<
	GlobalSettings,
	| "currentApiConfigName"
	| "listApiConfigMeta"
	| "pinnedApiConfigs"
	// | "lastShownAnnouncementId"
	| "customInstructions"
	// | "taskHistory" // Optional in GlobalSettings, required here.
	| "autoApprovalEnabled"
	| "alwaysAllowReadOnly"
	| "alwaysAllowReadOnlyOutsideWorkspace"
	| "alwaysAllowWrite"
	| "alwaysAllowWriteOutsideWorkspace"
	| "alwaysAllowWriteProtected"
	// | "writeDelayMs" // Optional in GlobalSettings, required here.
	| "alwaysAllowBrowser"
	| "alwaysApproveResubmit"
	// | "requestDelaySeconds" // Optional in GlobalSettings, required here.
	| "alwaysAllowMcp"
	| "alwaysAllowModeSwitch"
	| "alwaysAllowSubtasks"
	| "alwaysAllowExecute"
	| "alwaysAllowUpdateTodoList"
	| "allowedCommands"
	| "deniedCommands"
	| "allowedMaxRequests"
	| "browserToolEnabled"
	| "browserViewportSize"
	| "screenshotQuality"
	| "remoteBrowserEnabled"
	| "remoteBrowserHost"
	// | "enableCheckpoints" // Optional in GlobalSettings, required here.
	| "ttsEnabled"
	| "ttsSpeed"
	| "soundEnabled"
	| "soundVolume"
	// | "maxOpenTabsContext" // Optional in GlobalSettings, required here.
	// | "maxWorkspaceFiles" // Optional in GlobalSettings, required here.
	// | "showRooIgnoredFiles" // Optional in GlobalSettings, required here.
	// | "maxReadFileLine" // Optional in GlobalSettings, required here.
	| "maxConcurrentFileReads" // Optional in GlobalSettings, required here.
	| "terminalOutputLineLimit"
	| "terminalShellIntegrationTimeout"
	| "terminalShellIntegrationDisabled"
	| "terminalCommandDelay"
	| "terminalPowershellCounter"
	| "terminalZshClearEolMark"
	| "terminalZshOhMy"
	| "terminalZshP10k"
	| "terminalZdotdir"
	| "terminalCompressProgressBar"
	| "diffEnabled"
	| "fuzzyMatchThreshold"
	// | "experiments" // Optional in GlobalSettings, required here.
	| "language"
	// | "telemetrySetting" // Optional in GlobalSettings, required here.
	// | "mcpEnabled" // Optional in GlobalSettings, required here.
	// | "enableMcpServerCreation" // Optional in GlobalSettings, required here.
	// | "mode" // Optional in GlobalSettings, required here.
	| "modeApiConfigs"
	// | "customModes" // Optional in GlobalSettings, required here.
	| "customModePrompts"
	| "customSupportPrompts"
	| "enhancementApiConfigId"
	| "condensingApiConfigId"
	| "customCondensingPrompt"
	| "codebaseIndexConfig"
	| "codebaseIndexModels"
	| "profileThresholds"
> & {
	version: string
	clineMessages: ClineMessage[]
	currentTaskItem?: HistoryItem
	apiConfiguration?: ProviderSettings
	uriScheme?: string
	shouldShowAnnouncement: boolean

	taskHistory: HistoryItem[]

	writeDelayMs: number
	requestDelaySeconds: number

	enableCheckpoints: boolean
	maxOpenTabsContext: number // Maximum number of VSCode open tabs to include in context (0-500)
	maxWorkspaceFiles: number // Maximum number of files to include in current working directory details (0-500)
	showRooIgnoredFiles: boolean // Whether to show .rooignore'd files in listings
	maxReadFileLine: number // Maximum number of lines to read from a file before truncating

	experiments: Experiments // Map of experiment IDs to their enabled state

	mcpEnabled: boolean
	enableMcpServerCreation: boolean

	mode: Mode
	customModes: ModeConfig[]
	toolRequirements?: Record<string, boolean> // Map of tool names to their requirements (e.g. {"apply_diff": true} if diffEnabled)

	cwd?: string // Current working directory
	telemetrySetting: TelemetrySetting
	telemetryKey?: string
	machineId?: string

	renderContext: "sidebar" | "editor"
	settingsImportedAt?: number
	historyPreviewCollapsed?: boolean

	cloudUserInfo: CloudUserInfo | null
	cloudIsAuthenticated: boolean
	cloudApiUrl?: string
	sharingEnabled: boolean
	organizationAllowList: OrganizationAllowList

	autoCondenseContext: boolean
	autoCondenseContextPercent: number
	marketplaceItems?: MarketplaceItem[]
	marketplaceInstalledMetadata?: { project: Record<string, any>; global: Record<string, any> }
	profileThresholds: Record<string, number>
	hasOpenedModeSelector: boolean
}

export interface ClineSayTool {
	tool:
		| "editedExistingFile"
		| "appliedDiff"
		| "newFileCreated"
		| "codebaseSearch"
		| "readFile"
		| "fetchInstructions"
		| "listFilesTopLevel"
		| "listFilesRecursive"
		| "listCodeDefinitionNames"
		| "searchFiles"
		| "switchMode"
		| "newTask"
		| "finishTask"
		| "searchAndReplace"
		| "insertContent"
	path?: string
	diff?: string
	content?: string
	regex?: string
	filePattern?: string
	mode?: string
	reason?: string
	isOutsideWorkspace?: boolean
	isProtected?: boolean
	additionalFileCount?: number // Number of additional files in the same read_file request
	search?: string
	replace?: string
	useRegex?: boolean
	ignoreCase?: boolean
	startLine?: number
	endLine?: number
	lineNumber?: number
	query?: string
	batchFiles?: Array<{
		path: string
		lineSnippet: string
		isOutsideWorkspace?: boolean
		key: string
		content?: string
	}>
	batchDiffs?: Array<{
		path: string
		changeCount: number
		key: string
		content: string
		diffs?: Array<{
			content: string
			startLine?: number
		}>
	}>
	question?: string
}

// Must keep in sync with system prompt.
export const browserActions = [
	"launch",
	"click",
	"hover",
	"type",
	"scroll_down",
	"scroll_up",
	"resize",
	"close",
] as const

export type BrowserAction = (typeof browserActions)[number]

export interface ClineSayBrowserAction {
	action: BrowserAction
	coordinate?: string
	size?: string
	text?: string
}

export type BrowserActionResult = {
	screenshot?: string
	logs?: string
	currentUrl?: string
	currentMousePosition?: string
}

export interface ClineAskUseMcpServer {
	serverName: string
	type: "use_mcp_tool" | "access_mcp_resource"
	toolName?: string
	arguments?: string
	uri?: string
	response?: string
}

export interface ClineApiReqInfo {
	request?: string
	tokensIn?: number
	tokensOut?: number
	cacheWrites?: number
	cacheReads?: number
	cost?: number
	cancelReason?: ClineApiReqCancelReason
	streamingFailedMessage?: string
	apiProtocol?: "anthropic" | "openai"
}

export type ClineApiReqCancelReason = "streaming_failed" | "user_cancelled"<|MERGE_RESOLUTION|>--- conflicted
+++ resolved
@@ -105,13 +105,10 @@
 		| "shareTaskSuccess"
 		| "codeIndexSettingsSaved"
 		| "codeIndexSecretStatus"
-<<<<<<< HEAD
 		| "rulesGenerationStatus"
 		| "existingRuleFiles"
-=======
 		| "showDeleteMessageDialog"
 		| "showEditMessageDialog"
->>>>>>> a6e16e80
 	text?: string
 	payload?: any // Add a generic payload for now, can refine later
 	files?: string[] // For existingRuleFiles
