--- conflicted
+++ resolved
@@ -108,7 +108,6 @@
 	experimentalDiffStrategy?: boolean
 	autoApprovalEnabled?: boolean
 	customModes: ModeConfig[]
-<<<<<<< HEAD
 	contextMemoryEnabled: boolean
 	contextMemoryModeSettings: Record<
 		Mode,
@@ -118,9 +117,7 @@
 			maxMistakes: number
 		}
 	>
-=======
 	toolRequirements?: Record<string, boolean> // Map of tool names to their requirements (e.g. {"apply_diff": true} if diffEnabled)
->>>>>>> 2b17eeb7
 }
 
 export interface ClineMessage {
