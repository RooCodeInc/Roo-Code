import type {
	GlobalSettings,
	ProviderSettingsEntry,
	ProviderSettings,
	HistoryItem,
	ModeConfig,
	TelemetrySetting,
	Experiments,
	ClineMessage,
	ModelInfo,
	MarketplaceItem,
	TodoItem,
	CloudUserInfo,
	OrganizationAllowList,
	ShareVisibility,
} from "@roo-code/types"

import { GitCommit } from "../utils/git"

import { McpServer } from "./mcp"
import { Mode } from "./modes"
import { ModelRecord, RouterModels } from "./api"

// Command interface for frontend/backend communication
export interface Command {
	name: string
	source: "global" | "project" | "built-in"
	filePath?: string
	description?: string
	argumentHint?: string
}

// Type for marketplace installed metadata
export interface MarketplaceInstalledMetadata {
	project: Record<string, { type: string }>
	global: Record<string, { type: string }>
}

// Indexing status types
export interface IndexingStatus {
	systemStatus: string
	message?: string
	processedItems: number
	totalItems: number
	currentItemUnit?: string
	workspacePath?: string
}

export interface IndexingStatusUpdateMessage {
	type: "indexingStatusUpdate"
	values: IndexingStatus
}

export interface LanguageModelChatSelector {
	vendor?: string
	family?: string
	version?: string
	id?: string
}

// Represents JSON data that is sent from extension to webview, called
// ExtensionMessage and has 'type' enum which can be 'plusButtonClicked' or
// 'settingsButtonClicked' or 'hello'. Webview will hold state.
export interface ExtensionMessage {
	type:
		| "action"
		| "state"
		| "selectedImages"
		| "theme"
		| "workspaceUpdated"
		| "invoke"
		| "messageUpdated"
		| "mcpServers"
		| "enhancedPrompt"
		| "commitSearchResults"
		| "listApiConfig"
		| "routerModels"
		| "openAiModels"
		// zgsm
		| "zgsmModels"
		| "zgsmLogined"
		| "showReauthConfirmationDialog"
		| "zgsmCodebaseIndexEnabled"
		// zgsm
		| "ollamaModels"
		| "lmStudioModels"
		| "vsCodeLmModels"
		| "huggingFaceModels"
		| "vsCodeLmApiAvailable"
		| "updatePrompt"
		| "systemPrompt"
		| "autoApprovalEnabled"
		| "updateCustomMode"
		| "deleteCustomMode"
		| "exportModeResult"
		| "importModeResult"
		| "checkRulesDirectoryResult"
		| "deleteCustomModeCheck"
		| "currentCheckpointUpdated"
		| "showHumanRelayDialog"
		| "humanRelayResponse"
		| "humanRelayCancel"
		| "browserToolEnabled"
		| "browserConnectionResult"
		| "remoteBrowserEnabled"
		| "ttsStart"
		| "ttsStop"
		| "maxReadFileLine"
		| "fileSearchResults"
		| "toggleApiConfigPin"
		| "acceptInput"
		| "setHistoryPreviewCollapsed"
		| "commandExecutionStatus"
		| "mcpExecutionStatus"
		| "vsCodeSetting"
		| "authenticatedUser"
		| "condenseTaskContextResponse"
		| "singleRouterModelFetchResponse"
		| "indexingStatusUpdate"
		| "indexCleared"
		| "codebaseIndexConfig"
		| "marketplaceInstallResult"
		| "marketplaceRemoveResult"
		| "marketplaceData"
		| "shareTaskSuccess"
		| "codeIndexSettingsSaved"
		| "codeIndexSecretStatus"
		| "codebaseIndexStatusResponse"
		| "showDeleteMessageDialog"
		| "showEditMessageDialog"
		| "showZgsmCodebaseDisableConfirmDialog"
		| "reviewTaskUpdate"
		| "issueStatusUpdated"
		| "commands"
		| "insertTextIntoTextarea"
		| "reviewPagePayload"
	text?: string
	payload?: any // Add a generic payload for now, can refine later
	action?:
		| "chatButtonClicked"
		| "mcpButtonClicked"
		| "settingsButtonClicked"
		| "openCreateModeDialog"
		| "historyButtonClicked"
		| "promptsButtonClicked"
		| "marketplaceButtonClicked"
<<<<<<< HEAD
		| "accountButtonClicked"
		| "zgsmAccountButtonClicked"
=======
		| "cloudButtonClicked"
>>>>>>> 63b71d82
		| "didBecomeVisible"
		| "focusInput"
		| "switchTab"
		| "codeReviewButtonClicked"
	invoke?:
		| "newChat"
		| "sendMessage"
		| "primaryButtonClick"
		| "secondaryButtonClick"
		| "setChatBoxMessage"
		| "setChatBoxMessageByContext"
	state?: ExtensionState
	images?: string[]
	filePaths?: string[]
	openedTabs?: Array<{
		label: string
		isActive: boolean
		path?: string
	}>
	clineMessage?: ClineMessage
	routerModels?: RouterModels
	openAiModels?: string[]
	ollamaModels?: string[]
	lmStudioModels?: ModelRecord
	fullResponseData?: ModelInfo[]
	vsCodeLmModels?: { vendor?: string; family?: string; version?: string; id?: string }[]
	huggingFaceModels?: Array<{
		id: string
		object: string
		created: number
		owned_by: string
		providers: Array<{
			provider: string
			status: "live" | "staging" | "error"
			supports_tools?: boolean
			supports_structured_output?: boolean
			context_length?: number
			pricing?: {
				input: number
				output: number
			}
		}>
	}>
	mcpServers?: McpServer[]
	commits?: GitCommit[]
	listApiConfig?: ProviderSettingsEntry[]
	mode?: Mode
	customMode?: ModeConfig
	slug?: string
	success?: boolean
	values?: Record<string, any>
	requestId?: string
	promptText?: string
	results?: { path: string; type: "file" | "folder"; label?: string }[]
	error?: string
	setting?: string
	value?: any
	hasContent?: boolean // For checkRulesDirectoryResult
	items?: MarketplaceItem[]
	userInfo?: CloudUserInfo
	organizationAllowList?: OrganizationAllowList
	tab?: string
	marketplaceItems?: MarketplaceItem[]
	organizationMcps?: MarketplaceItem[]
	marketplaceInstalledMetadata?: MarketplaceInstalledMetadata
	errors?: string[]
	visibility?: ShareVisibility
	rulesFolderPath?: string
	settings?: any
	messageTs?: number
	context?: string
	commands?: Command[]
	selectText?: string
}

export type ExtensionState = Pick<
	GlobalSettings,
	| "currentApiConfigName"
	| "useZgsmCustomConfig"
	| "zgsmCodebaseIndexEnabled"
	| "listApiConfigMeta"
	| "pinnedApiConfigs"
	// | "lastShownAnnouncementId"
	| "customInstructions"
	// | "taskHistory" // Optional in GlobalSettings, required here.
	| "autoApprovalEnabled"
	| "showAutoApproveSettingsAtChat"
	| "alwaysAllowReadOnly"
	| "alwaysAllowReadOnlyOutsideWorkspace"
	| "alwaysAllowWrite"
	| "alwaysAllowWriteOutsideWorkspace"
	| "alwaysAllowWriteProtected"
	// | "writeDelayMs" // Optional in GlobalSettings, required here.
	| "alwaysAllowBrowser"
	| "alwaysApproveResubmit"
	// | "requestDelaySeconds" // Optional in GlobalSettings, required here.
	| "alwaysAllowMcp"
	| "alwaysAllowModeSwitch"
	| "alwaysAllowSubtasks"
	| "alwaysAllowExecute"
	| "alwaysAllowUpdateTodoList"
	| "allowedCommands"
	| "deniedCommands"
	| "allowedMaxRequests"
	| "allowedMaxCost"
	| "browserToolEnabled"
	| "browserViewportSize"
	| "screenshotQuality"
	| "remoteBrowserEnabled"
	| "remoteBrowserHost"
	// | "enableCheckpoints" // Optional in GlobalSettings, required here.
	| "ttsEnabled"
	| "ttsSpeed"
	| "soundEnabled"
	| "soundVolume"
	// | "maxOpenTabsContext" // Optional in GlobalSettings, required here.
	// | "maxWorkspaceFiles" // Optional in GlobalSettings, required here.
	// | "showRooIgnoredFiles" // Optional in GlobalSettings, required here.
	// | "maxReadFileLine" // Optional in GlobalSettings, required here.
	| "maxConcurrentFileReads" // Optional in GlobalSettings, required here.
	| "terminalOutputLineLimit"
	| "terminalOutputCharacterLimit"
	| "terminalShellIntegrationTimeout"
	| "terminalShellIntegrationDisabled"
	| "terminalCommandDelay"
	| "terminalPowershellCounter"
	| "terminalZshClearEolMark"
	| "terminalZshOhMy"
	| "terminalZshP10k"
	| "terminalZdotdir"
	| "terminalCompressProgressBar"
	| "diagnosticsEnabled"
	| "diffEnabled"
	| "fuzzyMatchThreshold"
	// | "experiments" // Optional in GlobalSettings, required here.
	| "language"
	// | "telemetrySetting" // Optional in GlobalSettings, required here.
	// | "mcpEnabled" // Optional in GlobalSettings, required here.
	// | "enableMcpServerCreation" // Optional in GlobalSettings, required here.
	// | "mode" // Optional in GlobalSettings, required here.
	| "modeApiConfigs"
	// | "customModes" // Optional in GlobalSettings, required here.
	| "customModePrompts"
	| "customSupportPrompts"
	| "enhancementApiConfigId"
	| "condensingApiConfigId"
	| "customCondensingPrompt"
	| "codebaseIndexConfig"
	| "codebaseIndexModels"
	| "profileThresholds"
	| "includeDiagnosticMessages"
	| "maxDiagnosticMessages"
	| "remoteControlEnabled"
	| "openRouterImageGenerationSelectedModel"
> & {
	version: string
	clineMessages: ClineMessage[]
	currentTaskItem?: HistoryItem
	currentTaskTodos?: TodoItem[] // Initial todos for the current task
	apiConfiguration?: ProviderSettings
	uriScheme?: string
	shouldShowAnnouncement: boolean

	taskHistory: HistoryItem[]

	writeDelayMs: number
	requestDelaySeconds: number

	enableCheckpoints: boolean
	maxOpenTabsContext: number // Maximum number of VSCode open tabs to include in context (0-500)
	maxWorkspaceFiles: number // Maximum number of files to include in current working directory details (0-500)
	showRooIgnoredFiles: boolean // Whether to show .rooignore'd files in listings
	maxReadFileLine: number // Maximum number of lines to read from a file before truncating
	maxImageFileSize: number // Maximum size of image files to process in MB
	maxTotalImageSize: number // Maximum total size for all images in a single read operation in MB

	experiments: Experiments // Map of experiment IDs to their enabled state

	mcpEnabled: boolean
	enableMcpServerCreation: boolean

	mode: Mode
	customModes: ModeConfig[]
	toolRequirements?: Record<string, boolean> // Map of tool names to their requirements (e.g. {"apply_diff": true} if diffEnabled)

	cwd?: string // Current working directory
	telemetrySetting: TelemetrySetting
	telemetryKey?: string
	machineId?: string

	renderContext: "sidebar" | "editor"
	settingsImportedAt?: number
	historyPreviewCollapsed?: boolean

	cloudUserInfo: CloudUserInfo | null
	cloudIsAuthenticated: boolean
	cloudApiUrl?: string
	sharingEnabled: boolean
	organizationAllowList: OrganizationAllowList
	organizationSettingsVersion?: number

	autoCondenseContext: boolean
	autoCondenseContextPercent: number
	marketplaceItems?: MarketplaceItem[]
	marketplaceInstalledMetadata?: { project: Record<string, any>; global: Record<string, any> }
	profileThresholds: Record<string, number>
	hasOpenedModeSelector: boolean
	openRouterImageApiKey?: string
}

export interface ClineSayTool {
	tool:
		| "editedExistingFile"
		| "appliedDiff"
		| "newFileCreated"
		| "codebaseSearch"
		| "readFile"
		| "fetchInstructions"
		| "listFilesTopLevel"
		| "listFilesRecursive"
		| "listCodeDefinitionNames"
		| "searchFiles"
		| "switchMode"
		| "newTask"
		| "finishTask"
		| "searchAndReplace"
		| "insertContent"
		| "generateImage"
		| "imageGenerated"
	path?: string
	diff?: string
	content?: string
	regex?: string
	filePattern?: string
	mode?: string
	reason?: string
	isOutsideWorkspace?: boolean
	isProtected?: boolean
	additionalFileCount?: number // Number of additional files in the same read_file request
	search?: string
	replace?: string
	useRegex?: boolean
	ignoreCase?: boolean
	startLine?: number
	endLine?: number
	lineNumber?: number
	query?: string
	batchFiles?: Array<{
		path: string
		lineSnippet: string
		isOutsideWorkspace?: boolean
		key: string
		content?: string
	}>
	batchDiffs?: Array<{
		path: string
		changeCount: number
		key: string
		content: string
		diffs?: Array<{
			content: string
			startLine?: number
		}>
	}>
	question?: string
	imageData?: string // Base64 encoded image data for generated images
}

// Must keep in sync with system prompt.
export const browserActions = [
	"launch",
	"click",
	"hover",
	"type",
	"scroll_down",
	"scroll_up",
	"resize",
	"close",
] as const

export type BrowserAction = (typeof browserActions)[number]

export interface ClineSayBrowserAction {
	action: BrowserAction
	coordinate?: string
	size?: string
	text?: string
}

export type BrowserActionResult = {
	screenshot?: string
	logs?: string
	currentUrl?: string
	currentMousePosition?: string
}

export interface ClineAskUseMcpServer {
	serverName: string
	type: "use_mcp_tool" | "access_mcp_resource"
	toolName?: string
	arguments?: string
	uri?: string
	response?: string
}

export interface ClineApiReqInfo {
	request?: string
	tokensIn?: number
	tokensOut?: number
	cacheWrites?: number
	cacheReads?: number
	cost?: number
	cancelReason?: ClineApiReqCancelReason
	streamingFailedMessage?: string
	apiProtocol?: "anthropic" | "openai"
}

export type ClineApiReqCancelReason = "streaming_failed" | "user_cancelled"<|MERGE_RESOLUTION|>--- conflicted
+++ resolved
@@ -144,12 +144,8 @@
 		| "historyButtonClicked"
 		| "promptsButtonClicked"
 		| "marketplaceButtonClicked"
-<<<<<<< HEAD
-		| "accountButtonClicked"
+		| "cloudButtonClicked"
 		| "zgsmAccountButtonClicked"
-=======
-		| "cloudButtonClicked"
->>>>>>> 63b71d82
 		| "didBecomeVisible"
 		| "focusInput"
 		| "switchTab"
