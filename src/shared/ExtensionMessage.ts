--- conflicted
+++ resolved
@@ -320,11 +320,8 @@
 	| "openRouterImageGenerationSelectedModel"
 	| "includeTaskHistoryInEnhance"
 	| "reasoningBlockCollapsed"
-<<<<<<< HEAD
 	| "errorCode"
-=======
 	| "enterBehavior"
->>>>>>> a1d3a43a
 	| "includeCurrentTime"
 	| "includeCurrentCost"
 	| "maxGitStatusFiles"
