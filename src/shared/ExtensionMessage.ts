import { GitCommit } from "../utils/git"

import {
	GlobalSettings,
	ApiConfigMeta,
	ProviderSettings as ApiConfiguration,
	HistoryItem,
	ModeConfig,
	TelemetrySetting,
	ExperimentId,
	ClineAsk,
	ClineSay,
	ToolProgressStatus,
	ClineMessage,
} from "../schemas"
import { McpServer } from "./mcp"
import { Mode } from "./modes"
<<<<<<< HEAD
import { MarketplaceItem, MarketplaceSource } from "../services/marketplace/types"
=======
import { RouterModels } from "./api"
>>>>>>> 1924e10e

export type { ApiConfigMeta, ToolProgressStatus }

export interface LanguageModelChatSelector {
	vendor?: string
	family?: string
	version?: string
	id?: string
}

// Represents JSON data that is sent from extension to webview, called
// ExtensionMessage and has 'type' enum which can be 'plusButtonClicked' or
// 'settingsButtonClicked' or 'hello'. Webview will hold state.
export interface ExtensionMessage {
	type:
		| "action"
		| "state"
		| "selectedImages"
		| "theme"
		| "workspaceUpdated"
		| "invoke"
		| "partialMessage"
		| "mcpServers"
		| "enhancedPrompt"
		| "commitSearchResults"
		| "listApiConfig"
		| "routerModels"
		| "openAiModels"
		| "ollamaModels"
		| "lmStudioModels"
		| "vsCodeLmModels"
		| "vsCodeLmApiAvailable"
		| "updatePrompt"
		| "systemPrompt"
		| "autoApprovalEnabled"
		| "updateCustomMode"
		| "deleteCustomMode"
		| "currentCheckpointUpdated"
		| "showHumanRelayDialog"
		| "humanRelayResponse"
		| "humanRelayCancel"
		| "browserToolEnabled"
		| "browserConnectionResult"
		| "remoteBrowserEnabled"
		| "ttsStart"
		| "ttsStop"
		| "maxReadFileLine"
		| "fileSearchResults"
		| "toggleApiConfigPin"
		| "repositoryRefreshComplete"
		| "acceptInput"
		| "setHistoryPreviewCollapsed"
	text?: string
	action?:
		| "chatButtonClicked"
		| "mcpButtonClicked"
		| "settingsButtonClicked"
		| "historyButtonClicked"
		| "promptsButtonClicked"
		| "marketplaceButtonClicked"
		| "didBecomeVisible"
		| "focusInput"
	invoke?: "newChat" | "sendMessage" | "primaryButtonClick" | "secondaryButtonClick" | "setChatBoxMessage"
	state?: ExtensionState
	images?: string[]
	filePaths?: string[]
	openedTabs?: Array<{
		label: string
		isActive: boolean
		path?: string
	}>
	partialMessage?: ClineMessage
	routerModels?: RouterModels
	openAiModels?: string[]
	ollamaModels?: string[]
	lmStudioModels?: string[]
	vsCodeLmModels?: { vendor?: string; family?: string; version?: string; id?: string }[]
	mcpServers?: McpServer[]
	commits?: GitCommit[]
	listApiConfig?: ApiConfigMeta[]
	mode?: Mode
	customMode?: ModeConfig
	slug?: string
	success?: boolean
	values?: Record<string, any>
	requestId?: string
	promptText?: string
	results?: { path: string; type: "file" | "folder"; label?: string }[]
	error?: string
	items?: MarketplaceItem[]
	url?: string // For repositoryRefreshComplete
}

export type ExtensionState = Pick<
	GlobalSettings,
	| "currentApiConfigName"
	| "listApiConfigMeta"
	| "pinnedApiConfigs"
	// | "lastShownAnnouncementId"
	| "customInstructions"
	// | "taskHistory" // Optional in GlobalSettings, required here.
	| "autoApprovalEnabled"
	| "alwaysAllowReadOnly"
	| "alwaysAllowReadOnlyOutsideWorkspace"
	| "alwaysAllowWrite"
	| "alwaysAllowWriteOutsideWorkspace"
	// | "writeDelayMs" // Optional in GlobalSettings, required here.
	| "alwaysAllowBrowser"
	| "alwaysApproveResubmit"
	// | "requestDelaySeconds" // Optional in GlobalSettings, required here.
	| "alwaysAllowMcp"
	| "alwaysAllowModeSwitch"
	| "alwaysAllowSubtasks"
	| "alwaysAllowExecute"
	| "allowedCommands"
	| "browserToolEnabled"
	| "browserViewportSize"
	| "screenshotQuality"
	| "remoteBrowserEnabled"
	| "remoteBrowserHost"
	// | "enableCheckpoints" // Optional in GlobalSettings, required here.
	| "ttsEnabled"
	| "ttsSpeed"
	| "soundEnabled"
	| "soundVolume"
	// | "maxOpenTabsContext" // Optional in GlobalSettings, required here.
	// | "maxWorkspaceFiles" // Optional in GlobalSettings, required here.
	// | "showRooIgnoredFiles" // Optional in GlobalSettings, required here.
	// | "maxReadFileLine" // Optional in GlobalSettings, required here.
	| "terminalOutputLineLimit"
	| "terminalShellIntegrationTimeout"
	| "terminalCommandDelay"
	| "terminalPowershellCounter"
	| "terminalZshClearEolMark"
	| "terminalZshOhMy"
	| "terminalZshP10k"
	| "terminalZdotdir"
	| "terminalCompressProgressBar"
	| "diffEnabled"
	| "fuzzyMatchThreshold"
	// | "experiments" // Optional in GlobalSettings, required here.
	| "language"
	// | "telemetrySetting" // Optional in GlobalSettings, required here.
	// | "mcpEnabled" // Optional in GlobalSettings, required here.
	// | "enableMcpServerCreation" // Optional in GlobalSettings, required here.
	// | "mode" // Optional in GlobalSettings, required here.
	| "modeApiConfigs"
	// | "customModes" // Optional in GlobalSettings, required here.
	| "customModePrompts"
	| "customSupportPrompts"
	| "enhancementApiConfigId"
> & {
	version: string
	clineMessages: ClineMessage[]
	currentTaskItem?: HistoryItem
	apiConfiguration?: ApiConfiguration
	uriScheme?: string
	shouldShowAnnouncement: boolean

	taskHistory: HistoryItem[]

	writeDelayMs: number
	requestDelaySeconds: number

	enableCheckpoints: boolean
	maxOpenTabsContext: number // Maximum number of VSCode open tabs to include in context (0-500)
	maxWorkspaceFiles: number // Maximum number of files to include in current working directory details (0-500)
	showRooIgnoredFiles: boolean // Whether to show .rooignore'd files in listings
	maxReadFileLine: number // Maximum number of lines to read from a file before truncating

	experiments: Record<ExperimentId, boolean> // Map of experiment IDs to their enabled state

	mcpEnabled: boolean
	enableMcpServerCreation: boolean

	mode: Mode
	customModes: ModeConfig[]
	toolRequirements?: Record<string, boolean> // Map of tool names to their requirements (e.g. {"apply_diff": true} if diffEnabled)

	cwd?: string // Current working directory
	telemetrySetting: TelemetrySetting
	telemetryKey?: string
	machineId?: string

	renderContext: "sidebar" | "editor"
	settingsImportedAt?: number
<<<<<<< HEAD
	marketplaceSources?: MarketplaceSource[]
	marketplaceItems?: MarketplaceItem[]
=======
	historyPreviewCollapsed?: boolean
>>>>>>> 1924e10e
}

export type { ClineMessage, ClineAsk, ClineSay }

export interface ClineSayTool {
	tool:
		| "editedExistingFile"
		| "appliedDiff"
		| "newFileCreated"
		| "readFile"
		| "fetchInstructions"
		| "listFilesTopLevel"
		| "listFilesRecursive"
		| "listCodeDefinitionNames"
		| "searchFiles"
		| "switchMode"
		| "newTask"
		| "finishTask"
		| "searchAndReplace"
		| "insertContent"
	path?: string
	diff?: string
	content?: string
	regex?: string
	filePattern?: string
	mode?: string
	reason?: string
	isOutsideWorkspace?: boolean
	search?: string
	replace?: string
	useRegex?: boolean
	ignoreCase?: boolean
	startLine?: number
	endLine?: number
	lineNumber?: number
}

// Must keep in sync with system prompt.
export const browserActions = [
	"launch",
	"click",
	"hover",
	"type",
	"scroll_down",
	"scroll_up",
	"resize",
	"close",
] as const

export type BrowserAction = (typeof browserActions)[number]

export interface ClineSayBrowserAction {
	action: BrowserAction
	coordinate?: string
	size?: string
	text?: string
}

export type BrowserActionResult = {
	screenshot?: string
	logs?: string
	currentUrl?: string
	currentMousePosition?: string
}

export interface ClineAskUseMcpServer {
	serverName: string
	type: "use_mcp_tool" | "access_mcp_resource"
	toolName?: string
	arguments?: string
	uri?: string
}

export interface ClineApiReqInfo {
	request?: string
	tokensIn?: number
	tokensOut?: number
	cacheWrites?: number
	cacheReads?: number
	cost?: number
	cancelReason?: ClineApiReqCancelReason
	streamingFailedMessage?: string
}

export type ClineApiReqCancelReason = "streaming_failed" | "user_cancelled"<|MERGE_RESOLUTION|>--- conflicted
+++ resolved
@@ -15,11 +15,8 @@
 } from "../schemas"
 import { McpServer } from "./mcp"
 import { Mode } from "./modes"
-<<<<<<< HEAD
 import { MarketplaceItem, MarketplaceSource } from "../services/marketplace/types"
-=======
 import { RouterModels } from "./api"
->>>>>>> 1924e10e
 
 export type { ApiConfigMeta, ToolProgressStatus }
 
@@ -206,12 +203,9 @@
 
 	renderContext: "sidebar" | "editor"
 	settingsImportedAt?: number
-<<<<<<< HEAD
 	marketplaceSources?: MarketplaceSource[]
 	marketplaceItems?: MarketplaceItem[]
-=======
 	historyPreviewCollapsed?: boolean
->>>>>>> 1924e10e
 }
 
 export type { ClineMessage, ClineAsk, ClineSay }
