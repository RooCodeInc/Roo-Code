import type {
	GlobalSettings,
	ProviderSettingsEntry,
	ProviderSettings,
	HistoryItem,
	ModeConfig,
	TelemetrySetting,
	Experiments,
	ClineMessage,
	OrganizationAllowList,
	CloudUserInfo,
	ShareVisibility,
} from "@roo-code/types"

import { GitCommit } from "../utils/git"

import { McpServer } from "./mcp"
import { Mode } from "./modes"
import { RouterModels } from "./api"
import type { MarketplaceItem } from "@roo-code/types"

// Type for marketplace installed metadata
export interface MarketplaceInstalledMetadata {
	project: Record<string, { type: string }>
	global: Record<string, { type: string }>
}

// Indexing status types
export interface IndexingStatus {
	systemStatus: string
	message?: string
	processedItems: number
	totalItems: number
	currentItemUnit?: string
}

export interface IndexingStatusUpdateMessage {
	type: "indexingStatusUpdate"
	values: IndexingStatus
}

export interface LanguageModelChatSelector {
	vendor?: string
	family?: string
	version?: string
	id?: string
}

// Represents JSON data that is sent from extension to webview, called
// ExtensionMessage and has 'type' enum which can be 'plusButtonClicked' or
// 'settingsButtonClicked' or 'hello'. Webview will hold state.
export interface ExtensionMessage {
	type:
		| "action"
		| "state"
		| "selectedImages"
		| "theme"
		| "workspaceUpdated"
		| "invoke"
		| "messageUpdated"
		| "mcpServers"
		| "enhancedPrompt"
		| "commitSearchResults"
		| "listApiConfig"
		| "routerModels"
		| "openAiModels"
		| "ollamaModels"
		| "lmStudioModels"
		| "vsCodeLmModels"
		| "vsCodeLmApiAvailable"
		| "updatePrompt"
		| "systemPrompt"
		| "autoApprovalEnabled"
		| "updateCustomMode"
		| "deleteCustomMode"
		| "exportModeResult"
		| "importModeResult"
		| "checkRulesDirectoryResult"
		| "deleteCustomModeCheck"
		| "currentCheckpointUpdated"
		| "showHumanRelayDialog"
		| "humanRelayResponse"
		| "humanRelayCancel"
		| "browserToolEnabled"
		| "browserConnectionResult"
		| "remoteBrowserEnabled"
		| "ttsStart"
		| "ttsStop"
		| "maxReadFileLine"
		| "fileSearchResults"
		| "toggleApiConfigPin"
		| "acceptInput"
		| "setHistoryPreviewCollapsed"
		| "commandExecutionStatus"
		| "mcpExecutionStatus"
		| "vsCodeSetting"
		| "authenticatedUser"
		| "condenseTaskContextResponse"
		| "singleRouterModelFetchResponse"
		| "indexingStatusUpdate"
		| "indexCleared"
		| "codebaseIndexConfig"
		| "marketplaceInstallResult"
		| "marketplaceData"
		| "shareTaskSuccess"
<<<<<<< HEAD
		| "showAllWorkspacesTasks"
=======
		| "codeIndexSettingsSaved"
		| "codeIndexSecretStatus"
>>>>>>> 7ae74404
	text?: string
	payload?: any // Add a generic payload for now, can refine later
	action?:
		| "chatButtonClicked"
		| "mcpButtonClicked"
		| "settingsButtonClicked"
		| "historyButtonClicked"
		| "promptsButtonClicked"
		| "marketplaceButtonClicked"
		| "accountButtonClicked"
		| "didBecomeVisible"
		| "focusInput"
		| "switchTab"
	invoke?: "newChat" | "sendMessage" | "primaryButtonClick" | "secondaryButtonClick" | "setChatBoxMessage"
	state?: ExtensionState
	images?: string[]
	filePaths?: string[]
	openedTabs?: Array<{
		label: string
		isActive: boolean
		path?: string
	}>
	clineMessage?: ClineMessage
	routerModels?: RouterModels
	openAiModels?: string[]
	ollamaModels?: string[]
	lmStudioModels?: string[]
	vsCodeLmModels?: { vendor?: string; family?: string; version?: string; id?: string }[]
	mcpServers?: McpServer[]
	commits?: GitCommit[]
	listApiConfig?: ProviderSettingsEntry[]
	mode?: Mode
	customMode?: ModeConfig
	slug?: string
	success?: boolean
	values?: Record<string, any>
	requestId?: string
	promptText?: string
	results?: { path: string; type: "file" | "folder"; label?: string }[]
	error?: string
	setting?: string
	value?: any
	hasContent?: boolean // For checkRulesDirectoryResult
	items?: MarketplaceItem[]
	userInfo?: CloudUserInfo
	organizationAllowList?: OrganizationAllowList
	tab?: string
	marketplaceItems?: MarketplaceItem[]
	marketplaceInstalledMetadata?: MarketplaceInstalledMetadata
	visibility?: ShareVisibility
	rulesFolderPath?: string
	settings?: any
}

export type ExtensionState = Pick<
	GlobalSettings,
	| "currentApiConfigName"
	| "listApiConfigMeta"
	| "pinnedApiConfigs"
	// | "lastShownAnnouncementId"
	| "customInstructions"
	// | "taskHistory" // Optional in GlobalSettings, required here.
	| "autoApprovalEnabled"
	| "alwaysAllowReadOnly"
	| "alwaysAllowReadOnlyOutsideWorkspace"
	| "alwaysAllowWrite"
	| "alwaysAllowWriteOutsideWorkspace"
	| "alwaysAllowWriteProtected"
	// | "writeDelayMs" // Optional in GlobalSettings, required here.
	| "alwaysAllowBrowser"
	| "alwaysApproveResubmit"
	// | "requestDelaySeconds" // Optional in GlobalSettings, required here.
	| "alwaysAllowMcp"
	| "alwaysAllowModeSwitch"
	| "alwaysAllowSubtasks"
	| "alwaysAllowExecute"
	| "allowedCommands"
	| "allowedMaxRequests"
	| "browserToolEnabled"
	| "browserViewportSize"
	| "screenshotQuality"
	| "remoteBrowserEnabled"
	| "remoteBrowserHost"
	// | "enableCheckpoints" // Optional in GlobalSettings, required here.
	| "ttsEnabled"
	| "ttsSpeed"
	| "soundEnabled"
	| "soundVolume"
	// | "maxOpenTabsContext" // Optional in GlobalSettings, required here.
	// | "maxWorkspaceFiles" // Optional in GlobalSettings, required here.
	// | "showRooIgnoredFiles" // Optional in GlobalSettings, required here.
	// | "maxReadFileLine" // Optional in GlobalSettings, required here.
	| "maxConcurrentFileReads" // Optional in GlobalSettings, required here.
	| "terminalOutputLineLimit"
	| "terminalShellIntegrationTimeout"
	| "terminalShellIntegrationDisabled"
	| "terminalCommandDelay"
	| "terminalPowershellCounter"
	| "terminalZshClearEolMark"
	| "terminalZshOhMy"
	| "terminalZshP10k"
	| "terminalZdotdir"
	| "terminalCompressProgressBar"
	| "diffEnabled"
	| "fuzzyMatchThreshold"
	// | "experiments" // Optional in GlobalSettings, required here.
	| "language"
	// | "telemetrySetting" // Optional in GlobalSettings, required here.
	// | "mcpEnabled" // Optional in GlobalSettings, required here.
	// | "enableMcpServerCreation" // Optional in GlobalSettings, required here.
	// | "mode" // Optional in GlobalSettings, required here.
	| "modeApiConfigs"
	// | "customModes" // Optional in GlobalSettings, required here.
	| "customModePrompts"
	| "customSupportPrompts"
	| "enhancementApiConfigId"
	| "condensingApiConfigId"
	| "customCondensingPrompt"
	| "codebaseIndexConfig"
	| "codebaseIndexModels"
	| "profileThresholds"
> & {
	version: string
	clineMessages: ClineMessage[]
	currentTaskItem?: HistoryItem
	apiConfiguration?: ProviderSettings
	uriScheme?: string
	shouldShowAnnouncement: boolean

	taskHistory: HistoryItem[]

	writeDelayMs: number
	requestDelaySeconds: number

	enableCheckpoints: boolean
	maxOpenTabsContext: number // Maximum number of VSCode open tabs to include in context (0-500)
	maxWorkspaceFiles: number // Maximum number of files to include in current working directory details (0-500)
	showRooIgnoredFiles: boolean // Whether to show .rooignore'd files in listings
	maxReadFileLine: number // Maximum number of lines to read from a file before truncating

	experiments: Experiments // Map of experiment IDs to their enabled state

	mcpEnabled: boolean
	enableMcpServerCreation: boolean

	mode: Mode
	customModes: ModeConfig[]
	toolRequirements?: Record<string, boolean> // Map of tool names to their requirements (e.g. {"apply_diff": true} if diffEnabled)

	cwd?: string // Current working directory
	telemetrySetting: TelemetrySetting
	telemetryKey?: string
	machineId?: string

	renderContext: "sidebar" | "editor"
	settingsImportedAt?: number
	historyPreviewCollapsed?: boolean

	cloudUserInfo: CloudUserInfo | null
	cloudIsAuthenticated: boolean
	cloudApiUrl?: string
	sharingEnabled: boolean
	organizationAllowList: OrganizationAllowList

	autoCondenseContext: boolean
	autoCondenseContextPercent: number
	marketplaceItems?: MarketplaceItem[]
	marketplaceInstalledMetadata?: { project: Record<string, any>; global: Record<string, any> }
	profileThresholds: Record<string, number>
	hasOpenedModeSelector: boolean
	showAllWorkspacesTasks: boolean
}

export interface ClineSayTool {
	tool:
		| "editedExistingFile"
		| "appliedDiff"
		| "newFileCreated"
		| "codebaseSearch"
		| "readFile"
		| "fetchInstructions"
		| "listFilesTopLevel"
		| "listFilesRecursive"
		| "listCodeDefinitionNames"
		| "searchFiles"
		| "switchMode"
		| "newTask"
		| "finishTask"
		| "searchAndReplace"
		| "insertContent"
	path?: string
	diff?: string
	content?: string
	regex?: string
	filePattern?: string
	mode?: string
	reason?: string
	isOutsideWorkspace?: boolean
	isProtected?: boolean
	additionalFileCount?: number // Number of additional files in the same read_file request
	search?: string
	replace?: string
	useRegex?: boolean
	ignoreCase?: boolean
	startLine?: number
	endLine?: number
	lineNumber?: number
	query?: string
	batchFiles?: Array<{
		path: string
		lineSnippet: string
		isOutsideWorkspace?: boolean
		key: string
		content?: string
	}>
	batchDiffs?: Array<{
		path: string
		changeCount: number
		key: string
		content: string
		diffs?: Array<{
			content: string
			startLine?: number
		}>
	}>
	question?: string
}

// Must keep in sync with system prompt.
export const browserActions = [
	"launch",
	"click",
	"hover",
	"type",
	"scroll_down",
	"scroll_up",
	"resize",
	"close",
] as const

export type BrowserAction = (typeof browserActions)[number]

export interface ClineSayBrowserAction {
	action: BrowserAction
	coordinate?: string
	size?: string
	text?: string
}

export type BrowserActionResult = {
	screenshot?: string
	logs?: string
	currentUrl?: string
	currentMousePosition?: string
}

export interface ClineAskUseMcpServer {
	serverName: string
	type: "use_mcp_tool" | "access_mcp_resource"
	toolName?: string
	arguments?: string
	uri?: string
	response?: string
}

export interface ClineApiReqInfo {
	request?: string
	tokensIn?: number
	tokensOut?: number
	cacheWrites?: number
	cacheReads?: number
	cost?: number
	cancelReason?: ClineApiReqCancelReason
	streamingFailedMessage?: string
}

export type ClineApiReqCancelReason = "streaming_failed" | "user_cancelled"<|MERGE_RESOLUTION|>--- conflicted
+++ resolved
@@ -103,12 +103,9 @@
 		| "marketplaceInstallResult"
 		| "marketplaceData"
 		| "shareTaskSuccess"
-<<<<<<< HEAD
 		| "showAllWorkspacesTasks"
-=======
 		| "codeIndexSettingsSaved"
 		| "codeIndexSecretStatus"
->>>>>>> 7ae74404
 	text?: string
 	payload?: any // Add a generic payload for now, can refine later
 	action?:
