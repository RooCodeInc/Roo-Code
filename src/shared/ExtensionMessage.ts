--- conflicted
+++ resolved
@@ -199,7 +199,6 @@
 	messageTs?: number
 	hasCheckpoint?: boolean
 	context?: string
-<<<<<<< HEAD
 	configStatus?: {
 		globalPath: string
 		globalExists: boolean
@@ -208,11 +207,9 @@
 		customPath?: string
 		customExists?: boolean
 	}
-=======
 	commands?: Command[]
 	queuedMessages?: QueuedMessage[]
 	list?: string[] // For dismissedUpsells
->>>>>>> c4c47802
 }
 
 export type ExtensionState = Pick<
@@ -348,9 +345,7 @@
 	marketplaceInstalledMetadata?: { project: Record<string, any>; global: Record<string, any> }
 	profileThresholds: Record<string, number>
 	hasOpenedModeSelector: boolean
-<<<<<<< HEAD
 	securityCustomConfigPath?: string
-=======
 	openRouterImageApiKey?: string
 	openRouterUseMiddleOutTransform?: boolean
 	messageQueue?: QueuedMessage[]
@@ -362,7 +357,6 @@
 	remoteControlEnabled: boolean
 	taskSyncEnabled: boolean
 	featureRoomoteControlEnabled: boolean
->>>>>>> c4c47802
 }
 
 export interface ClineSayTool {
