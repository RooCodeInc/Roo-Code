--- conflicted
+++ resolved
@@ -160,10 +160,7 @@
 	| "diffEnabled"
 	| "diffViewAutoFocus"
 	| "autoCloseRooTabs"
-<<<<<<< HEAD
-=======
 	| "autoCloseAllRooTabs" // Added new setting
->>>>>>> 0e4e21a5
 	| "fuzzyMatchThreshold"
 	// | "experiments" // Optional in GlobalSettings, required here.
 	| "language"
