/**
 * Defines profiles for different embedding models, including their dimensions.
 */

export type EmbedderProvider =
	| "openai"
	| "ollama"
	| "openai-compatible"
	| "gemini"
	| "mistral"
	| "vercel-ai-gateway"
	| "openrouter" // Add other providers as needed

export interface EmbeddingModelProfile {
	dimension: number
	scoreThreshold?: number // Model-specific minimum score threshold for semantic search
	queryPrefix?: string // Optional prefix required by the model for queries
	// Add other model-specific properties if needed, e.g., context window size
}

export type EmbeddingModelProfiles = {
	[provider in EmbedderProvider]?: {
		[modelId: string]: EmbeddingModelProfile
	}
}

// Example profiles - expand this list as needed
export const EMBEDDING_MODEL_PROFILES: EmbeddingModelProfiles = {
	openai: {
		"text-embedding-3-small": { dimension: 1536, scoreThreshold: 0.4 },
		"text-embedding-3-large": { dimension: 3072, scoreThreshold: 0.4 },
		"text-embedding-ada-002": { dimension: 1536, scoreThreshold: 0.4 },
	},
	ollama: {
		"nomic-embed-text": { dimension: 768, scoreThreshold: 0.4 },
		"nomic-embed-code": {
			dimension: 3584,
			scoreThreshold: 0.15,
			queryPrefix: "Represent this query for searching relevant code: ",
		},
		"mxbai-embed-large": { dimension: 1024, scoreThreshold: 0.4 },
		"all-minilm": { dimension: 384, scoreThreshold: 0.4 },
		// Add default Ollama model if applicable, e.g.:
		// 'default': { dimension: 768 } // Assuming a default dimension
	},
	"openai-compatible": {
		"text-embedding-3-small": { dimension: 1536, scoreThreshold: 0.4 },
		"text-embedding-3-large": { dimension: 3072, scoreThreshold: 0.4 },
		"text-embedding-ada-002": { dimension: 1536, scoreThreshold: 0.4 },
		"nomic-embed-code": {
			dimension: 3584,
			scoreThreshold: 0.15,
			queryPrefix: "Represent this query for searching relevant code: ",
		},
	},
	gemini: {
		"text-embedding-004": { dimension: 768 },
		"gemini-embedding-001": { dimension: 3072, scoreThreshold: 0.4 },
	},
	mistral: {
		"codestral-embed-2505": { dimension: 1536, scoreThreshold: 0.4 },
	},
	"vercel-ai-gateway": {
		// OpenAI models
		"openai/text-embedding-3-small": { dimension: 1536, scoreThreshold: 0.4 },
		"openai/text-embedding-3-large": { dimension: 3072, scoreThreshold: 0.4 },
		"openai/text-embedding-ada-002": { dimension: 1536, scoreThreshold: 0.4 },
		// Cohere models
		"cohere/embed-v4.0": { dimension: 1024, scoreThreshold: 0.4 },
		// Google models
		"google/gemini-embedding-001": { dimension: 3072, scoreThreshold: 0.4 },
		"google/text-embedding-005": { dimension: 768, scoreThreshold: 0.4 },
		"google/text-multilingual-embedding-002": { dimension: 768, scoreThreshold: 0.4 },
		// Amazon models
		"amazon/titan-embed-text-v2": { dimension: 1024, scoreThreshold: 0.4 },
		// Mistral models
		"mistral/codestral-embed": { dimension: 1536, scoreThreshold: 0.4 },
		"mistral/mistral-embed": { dimension: 1024, scoreThreshold: 0.4 },
	},
	openrouter: {
		// OpenAI models via OpenRouter
		"openai/text-embedding-3-small": { dimension: 1536, scoreThreshold: 0.4 },
		"openai/text-embedding-3-large": { dimension: 3072, scoreThreshold: 0.4 },
		"openai/text-embedding-ada-002": { dimension: 1536, scoreThreshold: 0.4 },
		// Google models via OpenRouter
		"google/gemini-embedding-001": { dimension: 3072, scoreThreshold: 0.4 },
		// Mistral models via OpenRouter
		"mistralai/mistral-embed-2312": { dimension: 1024, scoreThreshold: 0.4 },
		"mistralai/codestral-embed-2505": { dimension: 1536, scoreThreshold: 0.4 },
		// Qwen models via OpenRouter
		"qwen/qwen3-embedding-0.6b": { dimension: 1024, scoreThreshold: 0.4 },
		"qwen/qwen3-embedding-4b": { dimension: 2560, scoreThreshold: 0.4 },
		"qwen/qwen3-embedding-8b": { dimension: 4096, scoreThreshold: 0.4 },
	},
<<<<<<< HEAD
	// roo: {
	// 	// OpenAI models via Roo Code Cloud
	// 	"openai/text-embedding-3-small": { dimension: 1536, scoreThreshold: 0.4 },
	// 	"openai/text-embedding-3-large": { dimension: 3072, scoreThreshold: 0.4 },
	// 	"openai/text-embedding-ada-002": { dimension: 1536, scoreThreshold: 0.4 },
	// 	// Cohere models via Roo Code Cloud
	// 	"cohere/embed-v4.0": { dimension: 1024, scoreThreshold: 0.4 },
	// 	// Google models via Roo Code Cloud
	// 	"google/gemini-embedding-001": { dimension: 3072, scoreThreshold: 0.4 },
	// 	"google/text-embedding-005": { dimension: 768, scoreThreshold: 0.4 },
	// 	"google/text-multilingual-embedding-002": { dimension: 768, scoreThreshold: 0.4 },
	// 	// Amazon models via Roo Code Cloud
	// 	"amazon/titan-embed-text-v2": { dimension: 1024, scoreThreshold: 0.4 },
	// 	// Mistral models via Roo Code Cloud
	// 	"mistral/codestral-embed": { dimension: 1536, scoreThreshold: 0.4 },
	// 	"mistral/mistral-embed": { dimension: 1024, scoreThreshold: 0.4 },
	// },
=======
>>>>>>> 44423975
}

/**
 * Retrieves the embedding dimension for a given provider and model ID.
 * @param provider The embedder provider (e.g., "openai").
 * @param modelId The specific model ID (e.g., "text-embedding-3-small").
 * @returns The dimension size or undefined if the model is not found.
 */
export function getModelDimension(provider: EmbedderProvider, modelId: string): number | undefined {
	const providerProfiles = EMBEDDING_MODEL_PROFILES[provider]
	if (!providerProfiles) {
		console.warn(`Provider not found in profiles: ${provider}`)
		return undefined
	}

	const modelProfile = providerProfiles[modelId]
	if (!modelProfile) {
		// Don't warn here, as it might be a custom model ID not in our profiles
		// console.warn(`Model not found for provider ${provider}: ${modelId}`)
		return undefined // Or potentially return a default/fallback dimension?
	}

	return modelProfile.dimension
}

/**
 * Retrieves the score threshold for a given provider and model ID.
 * @param provider The embedder provider (e.g., "openai").
 * @param modelId The specific model ID (e.g., "text-embedding-3-small").
 * @returns The score threshold or undefined if the model is not found.
 */
export function getModelScoreThreshold(provider: EmbedderProvider, modelId: string): number | undefined {
	const providerProfiles = EMBEDDING_MODEL_PROFILES[provider]
	if (!providerProfiles) {
		return undefined
	}

	const modelProfile = providerProfiles[modelId]
	return modelProfile?.scoreThreshold
}

/**
 * Retrieves the query prefix for a given provider and model ID.
 * @param provider The embedder provider (e.g., "openai").
 * @param modelId The specific model ID (e.g., "nomic-embed-code").
 * @returns The query prefix or undefined if the model doesn't require one.
 */
export function getModelQueryPrefix(provider: EmbedderProvider, modelId: string): string | undefined {
	const providerProfiles = EMBEDDING_MODEL_PROFILES[provider]
	if (!providerProfiles) {
		return undefined
	}

	const modelProfile = providerProfiles[modelId]
	return modelProfile?.queryPrefix
}

/**
 * Gets the default *specific* embedding model ID based on the provider.
 * Does not include the provider prefix.
 * Currently defaults to OpenAI's 'text-embedding-3-small'.
 * TODO: Make this configurable or more sophisticated.
 * @param provider The embedder provider.
 * @returns The default specific model ID for the provider (e.g., "text-embedding-3-small").
 */
export function getDefaultModelId(provider: EmbedderProvider): string {
	switch (provider) {
		case "openai":
		case "openai-compatible":
			return "text-embedding-3-small"

		case "ollama": {
			// Choose a sensible default for Ollama, e.g., the first one listed or a specific one
			const ollamaModels = EMBEDDING_MODEL_PROFILES.ollama
			const defaultOllamaModel = ollamaModels && Object.keys(ollamaModels)[0]
			if (defaultOllamaModel) {
				return defaultOllamaModel
			}
			// Fallback if no Ollama models are defined (shouldn't happen with the constant)
			console.warn("No default Ollama model found in profiles.")
			// Return a placeholder or throw an error, depending on desired behavior
			return "unknown-default" // Placeholder specific model ID
		}

		case "gemini":
			return "gemini-embedding-001"

		case "mistral":
			return "codestral-embed-2505"

		case "vercel-ai-gateway":
			return "openai/text-embedding-3-large"

		case "openrouter":
			return "openai/text-embedding-3-large"

<<<<<<< HEAD
		// case "roo":
		// 	return "openai/text-embedding-3-large"

=======
>>>>>>> 44423975
		default:
			// Fallback for unknown providers
			console.warn(`Unknown provider for default model ID: ${provider}. Falling back to OpenAI default.`)
			return "text-embedding-3-small"
	}
}<|MERGE_RESOLUTION|>--- conflicted
+++ resolved
@@ -92,26 +92,6 @@
 		"qwen/qwen3-embedding-4b": { dimension: 2560, scoreThreshold: 0.4 },
 		"qwen/qwen3-embedding-8b": { dimension: 4096, scoreThreshold: 0.4 },
 	},
-<<<<<<< HEAD
-	// roo: {
-	// 	// OpenAI models via Roo Code Cloud
-	// 	"openai/text-embedding-3-small": { dimension: 1536, scoreThreshold: 0.4 },
-	// 	"openai/text-embedding-3-large": { dimension: 3072, scoreThreshold: 0.4 },
-	// 	"openai/text-embedding-ada-002": { dimension: 1536, scoreThreshold: 0.4 },
-	// 	// Cohere models via Roo Code Cloud
-	// 	"cohere/embed-v4.0": { dimension: 1024, scoreThreshold: 0.4 },
-	// 	// Google models via Roo Code Cloud
-	// 	"google/gemini-embedding-001": { dimension: 3072, scoreThreshold: 0.4 },
-	// 	"google/text-embedding-005": { dimension: 768, scoreThreshold: 0.4 },
-	// 	"google/text-multilingual-embedding-002": { dimension: 768, scoreThreshold: 0.4 },
-	// 	// Amazon models via Roo Code Cloud
-	// 	"amazon/titan-embed-text-v2": { dimension: 1024, scoreThreshold: 0.4 },
-	// 	// Mistral models via Roo Code Cloud
-	// 	"mistral/codestral-embed": { dimension: 1536, scoreThreshold: 0.4 },
-	// 	"mistral/mistral-embed": { dimension: 1024, scoreThreshold: 0.4 },
-	// },
-=======
->>>>>>> 44423975
 }
 
 /**
@@ -208,12 +188,6 @@
 		case "openrouter":
 			return "openai/text-embedding-3-large"
 
-<<<<<<< HEAD
-		// case "roo":
-		// 	return "openai/text-embedding-3-large"
-
-=======
->>>>>>> 44423975
 		default:
 			// Fallback for unknown providers
 			console.warn(`Unknown provider for default model ID: ${provider}. Falling back to OpenAI default.`)
