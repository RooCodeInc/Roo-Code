/**
 * Defines profiles for different embedding models, including their dimensions.
 */

<<<<<<< HEAD
export type EmbedderProvider = "openai" | "ollama" | "openai-compatible" | "gemini" | "mistral" | "watsonx" // Add other providers as needed
=======
export type EmbedderProvider = "openai" | "ollama" | "openai-compatible" | "gemini" | "mistral" | "vercel-ai-gateway" // Add other providers as needed
>>>>>>> c837025d

export interface EmbeddingModelProfile {
	dimension: number
	scoreThreshold?: number // Model-specific minimum score threshold for semantic search
	queryPrefix?: string // Optional prefix required by the model for queries
	// Add other model-specific properties if needed, e.g., context window size
}

export type EmbeddingModelProfiles = {
	[provider in EmbedderProvider]?: {
		[modelId: string]: EmbeddingModelProfile
	}
}

// Example profiles - expand this list as needed
export const EMBEDDING_MODEL_PROFILES: EmbeddingModelProfiles = {
	openai: {
		"text-embedding-3-small": { dimension: 1536, scoreThreshold: 0.4 },
		"text-embedding-3-large": { dimension: 3072, scoreThreshold: 0.4 },
		"text-embedding-ada-002": { dimension: 1536, scoreThreshold: 0.4 },
	},
	ollama: {
		"nomic-embed-text": { dimension: 768, scoreThreshold: 0.4 },
		"nomic-embed-code": {
			dimension: 3584,
			scoreThreshold: 0.15,
			queryPrefix: "Represent this query for searching relevant code: ",
		},
		"mxbai-embed-large": { dimension: 1024, scoreThreshold: 0.4 },
		"all-minilm": { dimension: 384, scoreThreshold: 0.4 },
		// Add default Ollama model if applicable, e.g.:
		// 'default': { dimension: 768 } // Assuming a default dimension
	},
	"openai-compatible": {
		"text-embedding-3-small": { dimension: 1536, scoreThreshold: 0.4 },
		"text-embedding-3-large": { dimension: 3072, scoreThreshold: 0.4 },
		"text-embedding-ada-002": { dimension: 1536, scoreThreshold: 0.4 },
		"nomic-embed-code": {
			dimension: 3584,
			scoreThreshold: 0.15,
			queryPrefix: "Represent this query for searching relevant code: ",
		},
	},
	gemini: {
		"text-embedding-004": { dimension: 768 },
		"gemini-embedding-001": { dimension: 3072, scoreThreshold: 0.4 },
	},
	mistral: {
		"codestral-embed-2505": { dimension: 1536, scoreThreshold: 0.4 },
	},
<<<<<<< HEAD
	watsonx: {
		"ibm/granite-embedding-107m-multilingual": { dimension: 384, scoreThreshold: 0.4 },
		"ibm/granite-embedding-278M-multilingual": { dimension: 768, scoreThreshold: 0.4 },
		"ibm/slate-125m-english-rtrvr-v2": { dimension: 768, scoreThreshold: 0.4 },
		"ibm/slate-125m-english-rtrvr": { dimension: 768, scoreThreshold: 0.4 },
		"ibm/slate-30m-english-rtrvr-v2": { dimension: 384, scoreThreshold: 0.4 },
		"ibm/slate-30m-english-rtrvr": { dimension: 384, scoreThreshold: 0.4 },
=======
	"vercel-ai-gateway": {
		// OpenAI models
		"openai/text-embedding-3-small": { dimension: 1536, scoreThreshold: 0.4 },
		"openai/text-embedding-3-large": { dimension: 3072, scoreThreshold: 0.4 },
		"openai/text-embedding-ada-002": { dimension: 1536, scoreThreshold: 0.4 },
		// Cohere models
		"cohere/embed-v4.0": { dimension: 1024, scoreThreshold: 0.4 },
		// Google models
		"google/gemini-embedding-001": { dimension: 3072, scoreThreshold: 0.4 },
		"google/text-embedding-005": { dimension: 768, scoreThreshold: 0.4 },
		"google/text-multilingual-embedding-002": { dimension: 768, scoreThreshold: 0.4 },
		// Amazon models
		"amazon/titan-embed-text-v2": { dimension: 1024, scoreThreshold: 0.4 },
		// Mistral models
		"mistral/codestral-embed": { dimension: 1536, scoreThreshold: 0.4 },
		"mistral/mistral-embed": { dimension: 1024, scoreThreshold: 0.4 },
>>>>>>> c837025d
	},
}

/**
 * Retrieves the embedding dimension for a given provider and model ID.
 * @param provider The embedder provider (e.g., "openai").
 * @param modelId The specific model ID (e.g., "text-embedding-3-small").
 * @returns The dimension size or undefined if the model is not found.
 */
export function getModelDimension(provider: EmbedderProvider, modelId: string): number | undefined {
	const providerProfiles = EMBEDDING_MODEL_PROFILES[provider]
	if (!providerProfiles) {
		console.warn(`Provider not found in profiles: ${provider}`)
		return undefined
	}

	const modelProfile = providerProfiles[modelId]
	if (!modelProfile) {
		// Don't warn here, as it might be a custom model ID not in our profiles
		// console.warn(`Model not found for provider ${provider}: ${modelId}`)
		return undefined // Or potentially return a default/fallback dimension?
	}

	return modelProfile.dimension
}

/**
 * Retrieves the score threshold for a given provider and model ID.
 * @param provider The embedder provider (e.g., "openai").
 * @param modelId The specific model ID (e.g., "text-embedding-3-small").
 * @returns The score threshold or undefined if the model is not found.
 */
export function getModelScoreThreshold(provider: EmbedderProvider, modelId: string): number | undefined {
	const providerProfiles = EMBEDDING_MODEL_PROFILES[provider]
	if (!providerProfiles) {
		return undefined
	}

	const modelProfile = providerProfiles[modelId]
	return modelProfile?.scoreThreshold
}

/**
 * Retrieves the query prefix for a given provider and model ID.
 * @param provider The embedder provider (e.g., "openai").
 * @param modelId The specific model ID (e.g., "nomic-embed-code").
 * @returns The query prefix or undefined if the model doesn't require one.
 */
export function getModelQueryPrefix(provider: EmbedderProvider, modelId: string): string | undefined {
	const providerProfiles = EMBEDDING_MODEL_PROFILES[provider]
	if (!providerProfiles) {
		return undefined
	}

	const modelProfile = providerProfiles[modelId]
	return modelProfile?.queryPrefix
}

/**
 * Gets the default *specific* embedding model ID based on the provider.
 * Does not include the provider prefix.
 * Currently defaults to OpenAI's 'text-embedding-3-small'.
 * TODO: Make this configurable or more sophisticated.
 * @param provider The embedder provider.
 * @returns The default specific model ID for the provider (e.g., "text-embedding-3-small").
 */
export function getDefaultModelId(provider: EmbedderProvider): string {
	switch (provider) {
		case "openai":
		case "openai-compatible":
			return "text-embedding-3-small"

		case "ollama": {
			// Choose a sensible default for Ollama, e.g., the first one listed or a specific one
			const ollamaModels = EMBEDDING_MODEL_PROFILES.ollama
			const defaultOllamaModel = ollamaModels && Object.keys(ollamaModels)[0]
			if (defaultOllamaModel) {
				return defaultOllamaModel
			}
			// Fallback if no Ollama models are defined (shouldn't happen with the constant)
			console.warn("No default Ollama model found in profiles.")
			// Return a placeholder or throw an error, depending on desired behavior
			return "unknown-default" // Placeholder specific model ID
		}

		case "gemini":
			return "gemini-embedding-001"

		case "mistral":
			return "codestral-embed-2505"

<<<<<<< HEAD
		case "watsonx":
			return "ibm/slate-125m-english-rtrvr-v2"
=======
		case "vercel-ai-gateway":
			return "openai/text-embedding-3-large"
>>>>>>> c837025d

		default:
			// Fallback for unknown providers
			console.warn(`Unknown provider for default model ID: ${provider}. Falling back to OpenAI default.`)
			return "text-embedding-3-small"
	}
}<|MERGE_RESOLUTION|>--- conflicted
+++ resolved
@@ -2,11 +2,14 @@
  * Defines profiles for different embedding models, including their dimensions.
  */
 
-<<<<<<< HEAD
-export type EmbedderProvider = "openai" | "ollama" | "openai-compatible" | "gemini" | "mistral" | "watsonx" // Add other providers as needed
-=======
-export type EmbedderProvider = "openai" | "ollama" | "openai-compatible" | "gemini" | "mistral" | "vercel-ai-gateway" // Add other providers as needed
->>>>>>> c837025d
+export type EmbedderProvider =
+	| "openai"
+	| "ollama"
+	| "openai-compatible"
+	| "gemini"
+	| "mistral"
+	| "vercel-ai-gateway"
+	| "watsonx" // Add other providers as needed
 
 export interface EmbeddingModelProfile {
 	dimension: number
@@ -57,15 +60,6 @@
 	mistral: {
 		"codestral-embed-2505": { dimension: 1536, scoreThreshold: 0.4 },
 	},
-<<<<<<< HEAD
-	watsonx: {
-		"ibm/granite-embedding-107m-multilingual": { dimension: 384, scoreThreshold: 0.4 },
-		"ibm/granite-embedding-278M-multilingual": { dimension: 768, scoreThreshold: 0.4 },
-		"ibm/slate-125m-english-rtrvr-v2": { dimension: 768, scoreThreshold: 0.4 },
-		"ibm/slate-125m-english-rtrvr": { dimension: 768, scoreThreshold: 0.4 },
-		"ibm/slate-30m-english-rtrvr-v2": { dimension: 384, scoreThreshold: 0.4 },
-		"ibm/slate-30m-english-rtrvr": { dimension: 384, scoreThreshold: 0.4 },
-=======
 	"vercel-ai-gateway": {
 		// OpenAI models
 		"openai/text-embedding-3-small": { dimension: 1536, scoreThreshold: 0.4 },
@@ -82,7 +76,14 @@
 		// Mistral models
 		"mistral/codestral-embed": { dimension: 1536, scoreThreshold: 0.4 },
 		"mistral/mistral-embed": { dimension: 1024, scoreThreshold: 0.4 },
->>>>>>> c837025d
+	},
+	watsonx: {
+		"ibm/granite-embedding-107m-multilingual": { dimension: 384, scoreThreshold: 0.4 },
+		"ibm/granite-embedding-278M-multilingual": { dimension: 768, scoreThreshold: 0.4 },
+		"ibm/slate-125m-english-rtrvr-v2": { dimension: 768, scoreThreshold: 0.4 },
+		"ibm/slate-125m-english-rtrvr": { dimension: 768, scoreThreshold: 0.4 },
+		"ibm/slate-30m-english-rtrvr-v2": { dimension: 384, scoreThreshold: 0.4 },
+		"ibm/slate-30m-english-rtrvr": { dimension: 384, scoreThreshold: 0.4 },
 	},
 }
 
@@ -174,13 +175,11 @@
 		case "mistral":
 			return "codestral-embed-2505"
 
-<<<<<<< HEAD
+		case "vercel-ai-gateway":
+			return "openai/text-embedding-3-large"
+
 		case "watsonx":
 			return "ibm/slate-125m-english-rtrvr-v2"
-=======
-		case "vercel-ai-gateway":
-			return "openai/text-embedding-3-large"
->>>>>>> c837025d
 
 		default:
 			// Fallback for unknown providers
