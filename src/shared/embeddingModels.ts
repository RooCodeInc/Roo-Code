/**
 * Defines profiles for different embedding models, including their dimensions.
 */

export type EmbedderProvider =
	| "openai"
	| "ollama"
	| "openai-compatible"
	| "gemini"
	| "mistral"
	| "vercel-ai-gateway"
<<<<<<< HEAD
	| "bedrock" // Add other providers as needed
	| "openrouter"
	| "roo" // Add other providers as needed
=======
	| "openrouter" // Add other providers as needed
>>>>>>> 3806b3d2

export interface EmbeddingModelProfile {
	dimension: number
	scoreThreshold?: number // Model-specific minimum score threshold for semantic search
	queryPrefix?: string // Optional prefix required by the model for queries
	// Add other model-specific properties if needed, e.g., context window size
}

export type EmbeddingModelProfiles = {
	[provider in EmbedderProvider]?: {
		[modelId: string]: EmbeddingModelProfile
	}
}

// Example profiles - expand this list as needed
export const EMBEDDING_MODEL_PROFILES: EmbeddingModelProfiles = {
	openai: {
		"text-embedding-3-small": { dimension: 1536, scoreThreshold: 0.4 },
		"text-embedding-3-large": { dimension: 3072, scoreThreshold: 0.4 },
		"text-embedding-ada-002": { dimension: 1536, scoreThreshold: 0.4 },
	},
	ollama: {
		"nomic-embed-text": { dimension: 768, scoreThreshold: 0.4 },
		"nomic-embed-code": {
			dimension: 3584,
			scoreThreshold: 0.15,
			queryPrefix: "Represent this query for searching relevant code: ",
		},
		"mxbai-embed-large": { dimension: 1024, scoreThreshold: 0.4 },
		"all-minilm": { dimension: 384, scoreThreshold: 0.4 },
		// Add default Ollama model if applicable, e.g.:
		// 'default': { dimension: 768 } // Assuming a default dimension
	},
	"openai-compatible": {
		"text-embedding-3-small": { dimension: 1536, scoreThreshold: 0.4 },
		"text-embedding-3-large": { dimension: 3072, scoreThreshold: 0.4 },
		"text-embedding-ada-002": { dimension: 1536, scoreThreshold: 0.4 },
		"nomic-embed-code": {
			dimension: 3584,
			scoreThreshold: 0.15,
			queryPrefix: "Represent this query for searching relevant code: ",
		},
	},
	gemini: {
		"text-embedding-004": { dimension: 768 },
		"gemini-embedding-001": { dimension: 3072, scoreThreshold: 0.4 },
	},
	mistral: {
		"codestral-embed-2505": { dimension: 1536, scoreThreshold: 0.4 },
	},
	"vercel-ai-gateway": {
		// OpenAI models
		"openai/text-embedding-3-small": { dimension: 1536, scoreThreshold: 0.4 },
		"openai/text-embedding-3-large": { dimension: 3072, scoreThreshold: 0.4 },
		"openai/text-embedding-ada-002": { dimension: 1536, scoreThreshold: 0.4 },
		// Cohere models
		"cohere/embed-v4.0": { dimension: 1024, scoreThreshold: 0.4 },
		// Google models
		"google/gemini-embedding-001": { dimension: 3072, scoreThreshold: 0.4 },
		"google/text-embedding-005": { dimension: 768, scoreThreshold: 0.4 },
		"google/text-multilingual-embedding-002": { dimension: 768, scoreThreshold: 0.4 },
		// Amazon models
		"amazon/titan-embed-text-v2": { dimension: 1024, scoreThreshold: 0.4 },
		// Mistral models
		"mistral/codestral-embed": { dimension: 1536, scoreThreshold: 0.4 },
		"mistral/mistral-embed": { dimension: 1024, scoreThreshold: 0.4 },
	},
	bedrock: {
		// Amazon Titan Embed models
		"amazon.titan-embed-text-v1": { dimension: 1536, scoreThreshold: 0.4 },
		"amazon.titan-embed-text-v2:0": { dimension: 1024, scoreThreshold: 0.4 },
		"amazon.titan-embed-image-v1": { dimension: 1024, scoreThreshold: 0.4 },
		// Cohere models available through Bedrock
		"cohere.embed-english-v3": { dimension: 1024, scoreThreshold: 0.4 },
		"cohere.embed-multilingual-v3": { dimension: 1024, scoreThreshold: 0.4 },
	},
	openrouter: {
		// OpenAI models via OpenRouter
		"openai/text-embedding-3-small": { dimension: 1536, scoreThreshold: 0.4 },
		"openai/text-embedding-3-large": { dimension: 3072, scoreThreshold: 0.4 },
		"openai/text-embedding-ada-002": { dimension: 1536, scoreThreshold: 0.4 },
		// Google models via OpenRouter
		"google/gemini-embedding-001": { dimension: 3072, scoreThreshold: 0.4 },
		// Mistral models via OpenRouter
		"mistralai/mistral-embed-2312": { dimension: 1024, scoreThreshold: 0.4 },
		"mistralai/codestral-embed-2505": { dimension: 1536, scoreThreshold: 0.4 },
		// Qwen models via OpenRouter
		"qwen/qwen3-embedding-0.6b": { dimension: 1024, scoreThreshold: 0.4 },
		"qwen/qwen3-embedding-4b": { dimension: 2560, scoreThreshold: 0.4 },
		"qwen/qwen3-embedding-8b": { dimension: 4096, scoreThreshold: 0.4 },
	},
}

/**
 * Retrieves the embedding dimension for a given provider and model ID.
 * @param provider The embedder provider (e.g., "openai").
 * @param modelId The specific model ID (e.g., "text-embedding-3-small").
 * @returns The dimension size or undefined if the model is not found.
 */
export function getModelDimension(provider: EmbedderProvider, modelId: string): number | undefined {
	const providerProfiles = EMBEDDING_MODEL_PROFILES[provider]
	if (!providerProfiles) {
		console.warn(`Provider not found in profiles: ${provider}`)
		return undefined
	}

	const modelProfile = providerProfiles[modelId]
	if (!modelProfile) {
		// Don't warn here, as it might be a custom model ID not in our profiles
		// console.warn(`Model not found for provider ${provider}: ${modelId}`)
		return undefined // Or potentially return a default/fallback dimension?
	}

	return modelProfile.dimension
}

/**
 * Retrieves the score threshold for a given provider and model ID.
 * @param provider The embedder provider (e.g., "openai").
 * @param modelId The specific model ID (e.g., "text-embedding-3-small").
 * @returns The score threshold or undefined if the model is not found.
 */
export function getModelScoreThreshold(provider: EmbedderProvider, modelId: string): number | undefined {
	const providerProfiles = EMBEDDING_MODEL_PROFILES[provider]
	if (!providerProfiles) {
		return undefined
	}

	const modelProfile = providerProfiles[modelId]
	return modelProfile?.scoreThreshold
}

/**
 * Retrieves the query prefix for a given provider and model ID.
 * @param provider The embedder provider (e.g., "openai").
 * @param modelId The specific model ID (e.g., "nomic-embed-code").
 * @returns The query prefix or undefined if the model doesn't require one.
 */
export function getModelQueryPrefix(provider: EmbedderProvider, modelId: string): string | undefined {
	const providerProfiles = EMBEDDING_MODEL_PROFILES[provider]
	if (!providerProfiles) {
		return undefined
	}

	const modelProfile = providerProfiles[modelId]
	return modelProfile?.queryPrefix
}

/**
 * Gets the default *specific* embedding model ID based on the provider.
 * Does not include the provider prefix.
 * Currently defaults to OpenAI's 'text-embedding-3-small'.
 * TODO: Make this configurable or more sophisticated.
 * @param provider The embedder provider.
 * @returns The default specific model ID for the provider (e.g., "text-embedding-3-small").
 */
export function getDefaultModelId(provider: EmbedderProvider): string {
	switch (provider) {
		case "openai":
		case "openai-compatible":
			return "text-embedding-3-small"

		case "ollama": {
			// Choose a sensible default for Ollama, e.g., the first one listed or a specific one
			const ollamaModels = EMBEDDING_MODEL_PROFILES.ollama
			const defaultOllamaModel = ollamaModels && Object.keys(ollamaModels)[0]
			if (defaultOllamaModel) {
				return defaultOllamaModel
			}
			// Fallback if no Ollama models are defined (shouldn't happen with the constant)
			console.warn("No default Ollama model found in profiles.")
			// Return a placeholder or throw an error, depending on desired behavior
			return "unknown-default" // Placeholder specific model ID
		}

		case "gemini":
			return "gemini-embedding-001"

		case "mistral":
			return "codestral-embed-2505"

		case "vercel-ai-gateway":
			return "openai/text-embedding-3-large"

		case "bedrock":
			return "amazon.titan-embed-text-v2:0"
		case "openrouter":
			return "openai/text-embedding-3-large"

		default:
			// Fallback for unknown providers
			console.warn(`Unknown provider for default model ID: ${provider}. Falling back to OpenAI default.`)
			return "text-embedding-3-small"
	}
}<|MERGE_RESOLUTION|>--- conflicted
+++ resolved
@@ -9,13 +9,8 @@
 	| "gemini"
 	| "mistral"
 	| "vercel-ai-gateway"
-<<<<<<< HEAD
-	| "bedrock" // Add other providers as needed
+	| "bedrock"
 	| "openrouter"
-	| "roo" // Add other providers as needed
-=======
-	| "openrouter" // Add other providers as needed
->>>>>>> 3806b3d2
 
 export interface EmbeddingModelProfile {
 	dimension: number
