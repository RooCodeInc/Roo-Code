import { z } from "zod"

import {
	type RooCodeSettings,
	type ProviderSettings,
	type PromptComponent,
	type ModeConfig,
	type InstallMarketplaceItemOptions,
	type MarketplaceItem,
	type ShareVisibility,
	type QueuedMessage,
	marketplaceItemSchema,
} from "@roo-code/types"

import { Mode } from "./modes"
import { IndexStatusResponse } from "../core/costrict/codebase-index"

export type ClineAskResponse = "yesButtonClicked" | "noButtonClicked" | "messageResponse" | "objectResponse"

export type PromptMode = Mode | "enhance"

export type AudioType = "notification" | "celebration" | "progress_loop"

export interface UpdateTodoListPayload {
	todos: any[]
}

export type EditQueuedMessagePayload = Pick<QueuedMessage, "id" | "text" | "images">

export interface WebviewMessage {
	type:
		| "updateTodoList"
		| "deleteMultipleTasksWithIds"
		| "currentApiConfigName"
		| "saveApiConfiguration"
		| "upsertApiConfiguration"
		| "deleteApiConfiguration"
		| "loadApiConfiguration"
		| "loadApiConfigurationById"
		| "renameApiConfiguration"
		| "getListApiConfiguration"
		| "customInstructions"
		| "webviewDidLaunch"
		| "newTask"
		| "askResponse"
		| "terminalOperation"
		| "clearTask"
		| "didShowAnnouncement"
		| "selectImages"
		| "exportCurrentTask"
		| "shareCurrentTask"
		| "showTaskWithId"
		| "deleteTaskWithId"
		| "exportTaskWithId"
		| "importSettings"
		| "exportSettings"
		| "resetState"
		| "flushRouterModels"
		| "requestRouterModels"
		| "requestOpenAiModels"
		| "requestOllamaModels"
		| "requestLmStudioModels"
		| "requestRooModels"
		| "requestVsCodeLmModels"
		| "requestHuggingFaceModels"
		| "openImage"
		| "saveImage"
		| "openFile"
		| "openMention"
		| "cancelTask"
		| "updateVSCodeSetting"
		| "getVSCodeSetting"
		| "vsCodeSetting"
		| "updateCondensingPrompt"
		| "playSound"
		| "playTts"
		| "stopTts"
		| "ttsEnabled"
		| "ttsSpeed"
		| "openKeyboardShortcuts"
		| "openMcpSettings"
		| "openProjectMcpSettings"
		| "restartMcpServer"
		| "refreshAllMcpServers"
		| "toggleToolAlwaysAllow"
		| "toggleToolEnabledForPrompt"
		| "toggleMcpServer"
		| "updateMcpTimeout"
		| "enhancePrompt"
		| "enhancedPrompt"
		| "draggedImages"
		| "deleteMessage"
		| "deleteMessageConfirm"
		| "submitEditedMessage"
		| "editMessageConfirm"
<<<<<<< HEAD
		| "terminalOutputLineLimit"
		| "terminalOutputCharacterLimit"
		| "maxReadCharacterLimit"
		| "terminalShellIntegrationTimeout"
		| "terminalShellIntegrationDisabled"
		| "terminalCommandDelay"
		| "terminalPowershellCounter"
		| "terminalZshClearEolMark"
		| "terminalZshOhMy"
		| "terminalZshP10k"
		| "terminalZdotdir"
		| "terminalCompressProgressBar"
		| "mcpEnabled"
=======
>>>>>>> bb6cac49
		| "enableMcpServerCreation"
		| "remoteControlEnabled"
		| "taskSyncEnabled"
		| "searchCommits"
		| "setApiConfigPassword"
		| "mode"
		| "zgsmCodeMode"
		| "updatePrompt"
		| "getSystemPrompt"
		| "copySystemPrompt"
		| "systemPrompt"
		| "enhancementApiConfigId"
		| "autoApprovalEnabled"
		| "updateCustomMode"
		| "deleteCustomMode"
		| "setopenAiCustomModelInfo"
		| "openCustomModesSettings"
		| "checkpointDiff"
		| "checkpointRestore"
		| "deleteMcpServer"
		| "humanRelayResponse"
		| "humanRelayCancel"
		| "codebaseIndexEnabled"
		| "telemetrySetting"
		| "testBrowserConnection"
		| "browserConnectionResult"
		| "searchFiles"
		| "toggleApiConfigPin"
		| "hasOpenedModeSelector"
		| "cloudButtonClicked"
		| "rooCloudSignIn"
		| "cloudLandingPageSignIn"
		| "rooCloudSignOut"
		| "rooCloudManualUrl"
		| "switchOrganization"
		| "condenseTaskContextRequest"
		| "requestIndexingStatus"
		| "startIndexing"
		| "clearIndexData"
		| "indexingStatusUpdate"
		| "indexCleared"
		| "codebaseIndexStatusResponse"
		| "zgsmRebuildCodebaseIndex"
		| "focusPanelRequest"
<<<<<<< HEAD
		| "profileThresholds"
		| "setHistoryPreviewCollapsed"
		| "setReasoningBlockCollapsed"
		| "setApiRequestBlockHide"
=======
>>>>>>> bb6cac49
		| "openExternal"
		| "filterMarketplaceItems"
		| "marketplaceButtonClicked"
		| "installMarketplaceItem"
		| "installMarketplaceItemWithParameters"
		| "cancelMarketplaceInstall"
		| "removeInstalledMarketplaceItem"
		| "marketplaceInstallResult"
		| "fetchMarketplaceData"
		| "switchTab"
<<<<<<< HEAD
		// zgsm
		| "zgsmDeleteProfile"
		| "zgsmPollCodebaseIndexStatus"
		| "zgsmCodebaseIndexEnabled"
		| "zgsmLogin"
		| "zgsmLogout"
		| "zgsmAbort"
		| "useZgsmCustomConfig"
		| "showZgsmCodebaseDisableConfirmDialog"
		| "fetchZgsmQuotaInfo"
		| "fetchZgsmInviteCode"
		| "fixCodebase"
		// zgsm
		| "profileThresholds"
=======
>>>>>>> bb6cac49
		| "shareTaskSuccess"
		| "exportMode"
		| "exportModeResult"
		| "importMode"
		| "importModeResult"
		| "checkRulesDirectory"
		| "checkRulesDirectoryResult"
		| "saveCodeIndexSettingsAtomic"
		| "requestCodeIndexSecretStatus"
		| "cancelReviewTask"
		| "checkReviewSuggestion"
		| "requestCommands"
		| "openCommandFile"
		| "deleteCommand"
		| "createCommand"
		| "insertTextIntoTextarea"
		| "startCodereview"
		| "settingsButtonclicked"
		| "copyError"
		| "showMdmAuthRequiredNotification"
		| "imageGenerationSettings"
		| "queueMessage"
		| "removeQueuedMessage"
		| "editQueuedMessage"
		| "dismissUpsell"
		| "getDismissedUpsells"
		| "updateSettings"
	text?: string
	editedMessageContent?: string
	tab?: "settings" | "history" | "mcp" | "modes" | "chat" | "marketplace" | "cloud" | "zgsm-account"
	disabled?: boolean
	context?: string
	dataUri?: string
	askResponse?: ClineAskResponse
	apiConfiguration?: ProviderSettings
	images?: string[]
	bool?: boolean
	value?: number
	commands?: string[]
	audioType?: AudioType
	serverName?: string
	toolName?: string
	alwaysAllow?: boolean
	isEnabled?: boolean
	mode?: Mode
	promptMode?: PromptMode
	customPrompt?: PromptComponent
	dataUrls?: string[]
	values?: Record<string, any>
	query?: string
	setting?: string
	slug?: string
	modeConfig?: ModeConfig
	timeout?: number
	payload?: WebViewMessagePayload
	source?: "global" | "project"
	requestId?: string
	ids?: string[]
	hasSystemPromptOverride?: boolean
	terminalOperation?: "continue" | "abort"
	terminalPid?: number
	messageTs?: number
	restoreCheckpoint?: boolean
	historyPreviewCollapsed?: boolean
	filters?: { type?: string; search?: string; tags?: string[] }
	settings?: any
	url?: string // For openExternal
	mpItem?: MarketplaceItem
	mpInstallOptions?: InstallMarketplaceItemOptions
	config?: Record<string, any> // Add config to the payload
	visibility?: ShareVisibility // For share visibility
	hasContent?: boolean // For checkRulesDirectoryResult
	checkOnly?: boolean // For deleteCustomMode check
	upsellId?: string // For dismissUpsell
	list?: string[] // For dismissedUpsells response
	organizationId?: string | null // For organization switching
	codeIndexSettings?: {
		// Global state settings
		zgsmCodebaseIndexEnabled: boolean
		codebaseIndexEnabled: boolean
		codebaseIndexQdrantUrl: string
		codebaseIndexEmbedderProvider:
			| "openai"
			| "ollama"
			| "openai-compatible"
			| "gemini"
			| "mistral"
			| "vercel-ai-gateway"
			| "openrouter"
		codebaseIndexEmbedderBaseUrl?: string
		codebaseIndexEmbedderModelId: string
		codebaseIndexEmbedderModelDimension?: number // Generic dimension for all providers
		codebaseIndexOpenAiCompatibleBaseUrl?: string
		codebaseIndexSearchMaxResults?: number
		codebaseIndexSearchMinScore?: number

		// Secret settings
		codeIndexOpenAiKey?: string
		codeIndexQdrantApiKey?: string
		codebaseIndexOpenAiCompatibleApiKey?: string
		codebaseIndexGeminiApiKey?: string
		codebaseIndexMistralApiKey?: string
		codebaseIndexVercelAiGatewayApiKey?: string
		codebaseIndexOpenRouterApiKey?: string
	}
<<<<<<< HEAD
	issueId?: string
=======
	updatedSettings?: RooCodeSettings
>>>>>>> bb6cac49
}

export const checkoutDiffPayloadSchema = z.object({
	ts: z.number().optional(),
	previousCommitHash: z.string().optional(),
	commitHash: z.string(),
	mode: z.enum(["full", "checkpoint", "from-init", "to-current"]),
})

export type CheckpointDiffPayload = z.infer<typeof checkoutDiffPayloadSchema>

export const checkoutRestorePayloadSchema = z.object({
	ts: z.number(),
	commitHash: z.string(),
	mode: z.enum(["preview", "restore"]),
})

export type CheckpointRestorePayload = z.infer<typeof checkoutRestorePayloadSchema>

export interface IndexingStatusPayload {
	state: "Standby" | "Indexing" | "Indexed" | "Error"
	message: string
}

export interface IndexClearedPayload {
	success: boolean
	error?: string
}

export interface CodebaseIndexStatusPayload {
	workspace: string
	status: IndexStatusResponse
}

export interface RebuildCodebaseIndexPayload {
	type: "embedding" | "codegraph" | "all"
	workspace?: string
	path?: string
}

export const installMarketplaceItemWithParametersPayloadSchema = z.object({
	item: marketplaceItemSchema,
	parameters: z.record(z.string(), z.any()),
})

export type InstallMarketplaceItemWithParametersPayload = z.infer<
	typeof installMarketplaceItemWithParametersPayloadSchema
>

export type WebViewMessagePayload =
	| CheckpointDiffPayload
	| CheckpointRestorePayload
	| IndexingStatusPayload
	| IndexClearedPayload
	| CodebaseIndexStatusPayload
	| RebuildCodebaseIndexPayload
	| InstallMarketplaceItemWithParametersPayload
	| UpdateTodoListPayload
	| EditQueuedMessagePayload<|MERGE_RESOLUTION|>--- conflicted
+++ resolved
@@ -93,22 +93,6 @@
 		| "deleteMessageConfirm"
 		| "submitEditedMessage"
 		| "editMessageConfirm"
-<<<<<<< HEAD
-		| "terminalOutputLineLimit"
-		| "terminalOutputCharacterLimit"
-		| "maxReadCharacterLimit"
-		| "terminalShellIntegrationTimeout"
-		| "terminalShellIntegrationDisabled"
-		| "terminalCommandDelay"
-		| "terminalPowershellCounter"
-		| "terminalZshClearEolMark"
-		| "terminalZshOhMy"
-		| "terminalZshP10k"
-		| "terminalZdotdir"
-		| "terminalCompressProgressBar"
-		| "mcpEnabled"
-=======
->>>>>>> bb6cac49
 		| "enableMcpServerCreation"
 		| "remoteControlEnabled"
 		| "taskSyncEnabled"
@@ -153,13 +137,6 @@
 		| "codebaseIndexStatusResponse"
 		| "zgsmRebuildCodebaseIndex"
 		| "focusPanelRequest"
-<<<<<<< HEAD
-		| "profileThresholds"
-		| "setHistoryPreviewCollapsed"
-		| "setReasoningBlockCollapsed"
-		| "setApiRequestBlockHide"
-=======
->>>>>>> bb6cac49
 		| "openExternal"
 		| "filterMarketplaceItems"
 		| "marketplaceButtonClicked"
@@ -170,7 +147,6 @@
 		| "marketplaceInstallResult"
 		| "fetchMarketplaceData"
 		| "switchTab"
-<<<<<<< HEAD
 		// zgsm
 		| "zgsmDeleteProfile"
 		| "zgsmPollCodebaseIndexStatus"
@@ -184,9 +160,6 @@
 		| "fetchZgsmInviteCode"
 		| "fixCodebase"
 		// zgsm
-		| "profileThresholds"
-=======
->>>>>>> bb6cac49
 		| "shareTaskSuccess"
 		| "exportMode"
 		| "exportModeResult"
@@ -292,11 +265,8 @@
 		codebaseIndexVercelAiGatewayApiKey?: string
 		codebaseIndexOpenRouterApiKey?: string
 	}
-<<<<<<< HEAD
 	issueId?: string
-=======
 	updatedSettings?: RooCodeSettings
->>>>>>> bb6cac49
 }
 
 export const checkoutDiffPayloadSchema = z.object({
