--- conflicted
+++ resolved
@@ -164,15 +164,12 @@
 		| "indexingStatusUpdate"
 		| "indexCleared"
 		| "focusPanelRequest"
-<<<<<<< HEAD
 		| "codebaseIndexConfig"
 		| "viewDiff"
 		| "acceptFileChange"
 		| "rejectFileChange"
 		| "acceptAllFileChanges"
 		| "rejectAllFileChanges"
-=======
->>>>>>> 7a0a6deb
 		| "profileThresholds"
 		| "setHistoryPreviewCollapsed"
 		| "openExternal"
@@ -186,9 +183,7 @@
 		| "fetchMarketplaceData"
 		| "switchTab"
 		| "shareTaskSuccess"
-<<<<<<< HEAD
 		| "filesChangedEnabled"
-=======
 		| "exportMode"
 		| "exportModeResult"
 		| "importMode"
@@ -197,7 +192,6 @@
 		| "checkRulesDirectoryResult"
 		| "saveCodeIndexSettingsAtomic"
 		| "requestCodeIndexSecretStatus"
->>>>>>> 7a0a6deb
 	text?: string
 	tab?: "settings" | "history" | "mcp" | "modes" | "chat" | "marketplace" | "account"
 	disabled?: boolean
