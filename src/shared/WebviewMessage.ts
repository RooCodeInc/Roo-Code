--- conflicted
+++ resolved
@@ -90,12 +90,9 @@
 		| "deleteCustomMode"
 		| "setopenAiCustomModelInfo"
 		| "openCustomModesSettings"
-<<<<<<< HEAD
-		| "keepBrowserOpen"
-=======
 		| "checkpointDiff"
 		| "checkpointRestore"
->>>>>>> 4a867895
+		| "keepBrowserOpen"
 	text?: string
 	disabled?: boolean
 	askResponse?: ClineAskResponse
