--- conflicted
+++ resolved
@@ -11,12 +11,9 @@
 
 export interface WebviewMessage {
 	type:
-<<<<<<< HEAD
 		| "diffViewAutoFocus"
 		| "autoCloseRooTabs"
 		| "apiConfiguration"
-=======
->>>>>>> 79d0e503
 		| "deleteMultipleTasksWithIds"
 		| "currentApiConfigName"
 		| "saveApiConfiguration"
