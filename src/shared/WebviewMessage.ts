import { z } from "zod"
import { ApiConfiguration, ApiProvider } from "./api"
import { Mode, PromptComponent, ModeConfig } from "./modes"

export type ClineAskResponse = "yesButtonClicked" | "noButtonClicked" | "messageResponse"

export type PromptMode = Mode | "enhance"

export type AudioType = "notification" | "celebration" | "progress_loop"

export interface WebviewMessage {
	type:
		| "apiConfiguration"
		| "currentApiConfigName"
		| "upsertApiConfiguration"
		| "deleteApiConfiguration"
		| "loadApiConfiguration"
		| "renameApiConfiguration"
		| "getListApiConfiguration"
		| "customInstructions"
		| "allowedCommands"
		| "alwaysAllowReadOnly"
		| "alwaysAllowWrite"
		| "alwaysAllowExecute"
		| "webviewDidLaunch"
		| "newTask"
		| "askResponse"
		| "clearTask"
		| "didShowAnnouncement"
		| "selectImages"
		| "exportCurrentTask"
		| "showTaskWithId"
		| "deleteTaskWithId"
		| "exportTaskWithId"
		| "resetState"
		| "requestOllamaModels"
		| "requestLmStudioModels"
		| "openImage"
		| "openFile"
		| "openMention"
		| "cancelTask"
		| "refreshGlamaModels"
		| "refreshOpenRouterModels"
		| "refreshOpenAiModels"
		| "refreshUnboundModels"
		| "refreshRequestyModels"
		| "alwaysAllowBrowser"
		| "alwaysAllowMcp"
		| "alwaysAllowModeSwitch"
		| "playSound"
		| "soundEnabled"
		| "soundVolume"
		| "diffEnabled"
		| "checkpointsEnabled"
		| "browserViewportSize"
		| "screenshotQuality"
		| "openMcpSettings"
		| "restartMcpServer"
		| "toggleToolAlwaysAllow"
		| "toggleMcpServer"
		| "updateMcpTimeout"
		| "fuzzyMatchThreshold"
		| "preferredLanguage"
		| "writeDelayMs"
		| "enhancePrompt"
		| "enhancedPrompt"
		| "draggedImages"
		| "deleteMessage"
		| "terminalOutputLineLimit"
		| "mcpEnabled"
		| "enableMcpServerCreation"
		| "searchCommits"
		| "refreshGlamaModels"
		| "alwaysApproveResubmit"
		| "requestDelaySeconds"
		| "rateLimitSeconds"
		| "setApiConfigPassword"
		| "requestVsCodeLmModels"
		| "mode"
		| "updatePrompt"
		| "updateSupportPrompt"
		| "resetSupportPrompt"
		| "getSystemPrompt"
		| "copySystemPrompt"
		| "systemPrompt"
		| "enhancementApiConfigId"
		| "updateExperimental"
		| "autoApprovalEnabled"
		| "updateCustomMode"
		| "deleteCustomMode"
		| "setopenAiCustomModelInfo"
		| "openCustomModesSettings"
		| "checkpointDiff"
		| "checkpointRestore"
<<<<<<< HEAD
		| "openPearAiAuth"
=======
		| "maxOpenTabsContext"
>>>>>>> 071165ce
	text?: string
	disabled?: boolean
	askResponse?: ClineAskResponse
	apiConfiguration?: ApiConfiguration
	images?: string[]
	bool?: boolean
	value?: number
	commands?: string[]
	audioType?: AudioType
	serverName?: string
	toolName?: string
	alwaysAllow?: boolean
	mode?: Mode
	promptMode?: PromptMode
	customPrompt?: PromptComponent
	dataUrls?: string[]
	values?: Record<string, any>
	query?: string
	slug?: string
	modeConfig?: ModeConfig
	timeout?: number
	payload?: WebViewMessagePayload
	source?: "global" | "project"
}

export const checkoutDiffPayloadSchema = z.object({
	ts: z.number(),
	commitHash: z.string(),
	mode: z.enum(["full", "checkpoint"]),
})

export type CheckpointDiffPayload = z.infer<typeof checkoutDiffPayloadSchema>

export const checkoutRestorePayloadSchema = z.object({
	ts: z.number(),
	commitHash: z.string(),
	mode: z.enum(["preview", "restore"]),
})

export type CheckpointRestorePayload = z.infer<typeof checkoutRestorePayloadSchema>

export type WebViewMessagePayload = CheckpointDiffPayload | CheckpointRestorePayload<|MERGE_RESOLUTION|>--- conflicted
+++ resolved
@@ -92,11 +92,8 @@
 		| "openCustomModesSettings"
 		| "checkpointDiff"
 		| "checkpointRestore"
-<<<<<<< HEAD
 		| "openPearAiAuth"
-=======
 		| "maxOpenTabsContext"
->>>>>>> 071165ce
 	text?: string
 	disabled?: boolean
 	askResponse?: ClineAskResponse
