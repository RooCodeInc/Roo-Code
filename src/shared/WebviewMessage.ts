--- conflicted
+++ resolved
@@ -126,7 +126,6 @@
 		| "maxReadFileLine"
 		| "searchFiles"
 		| "toggleApiConfigPin"
-<<<<<<< HEAD
 		| "packageManagerSources"
 		| "fetchPackageManagerItems"
 		| "filterPackageManagerItems"
@@ -134,9 +133,6 @@
 		| "refreshPackageManagerSource"
 		| "repositoryRefreshComplete"
 		| "openExternal"
-		| "showGreeting"
-=======
->>>>>>> 3c937c38
 	text?: string
 	disabled?: boolean
 	askResponse?: ClineAskResponse
