import { z } from "zod"
import { ApiConfiguration, ApiProvider } from "./api"
import { Mode, PromptComponent, ModeConfig } from "./modes"

export type ClineAskResponse = "yesButtonClicked" | "noButtonClicked" | "messageResponse"

export type PromptMode = Mode | "enhance"

export type AudioType = "notification" | "celebration" | "progress_loop"

export interface WebviewMessage {
	type:
		| "apiConfiguration"
		| "currentApiConfigName"
		| "saveApiConfiguration"
		| "upsertApiConfiguration"
		| "deleteApiConfiguration"
		| "loadApiConfiguration"
		| "renameApiConfiguration"
		| "getListApiConfiguration"
		| "customInstructions"
		| "allowedCommands"
		| "alwaysAllowReadOnly"
		| "alwaysAllowWrite"
		| "alwaysAllowExecute"
		| "webviewDidLaunch"
		| "newTask"
		| "askResponse"
		| "clearTask"
		| "didShowAnnouncement"
		| "selectImages"
		| "exportCurrentTask"
		| "showTaskWithId"
		| "deleteTaskWithId"
		| "exportTaskWithId"
		| "resetState"
		| "requestOllamaModels"
		| "requestLmStudioModels"
		| "openImage"
		| "openFile"
		| "openMention"
		| "cancelTask"
		| "refreshOpenRouterModels"
		| "refreshGlamaModels"
		| "refreshUnboundModels"
		| "refreshRequestyModels"
		| "refreshOpenAiModels"
		| "alwaysAllowBrowser"
		| "alwaysAllowMcp"
		| "alwaysAllowModeSwitch"
		| "playSound"
		| "soundEnabled"
		| "soundVolume"
		| "diffEnabled"
		| "enableCheckpoints"
		| "checkpointStorage"
		| "browserViewportSize"
		| "screenshotQuality"
		| "openMcpSettings"
		| "restartMcpServer"
		| "toggleToolAlwaysAllow"
		| "toggleMcpServer"
		| "updateMcpTimeout"
		| "fuzzyMatchThreshold"
		| "preferredLanguage"
		| "writeDelayMs"
		| "enhancePrompt"
		| "enhancedPrompt"
		| "draggedImages"
		| "deleteMessage"
		| "terminalOutputLimit"
		| "mcpEnabled"
		| "enableMcpServerCreation"
		| "searchCommits"
		| "alwaysApproveResubmit"
		| "requestDelaySeconds"
		| "rateLimitSeconds"
		| "setApiConfigPassword"
		| "requestVsCodeLmModels"
		| "mode"
		| "updatePrompt"
		| "updateSupportPrompt"
		| "resetSupportPrompt"
		| "getSystemPrompt"
		| "copySystemPrompt"
		| "systemPrompt"
		| "enhancementApiConfigId"
		| "updateExperimental"
		| "autoApprovalEnabled"
		| "updateCustomMode"
		| "deleteCustomMode"
		| "setopenAiCustomModelInfo"
		| "openCustomModesSettings"
		| "checkpointDiff"
		| "checkpointRestore"
		| "deleteMcpServer"
		| "maxOpenTabsContext"
		| "humanRelayResponse"
		| "humanRelayCancel"
		| "browserToolEnabled"
<<<<<<< HEAD
		| "requestTabbyModels"
=======
		| "telemetrySetting"
		| "showRooIgnoredFiles"
>>>>>>> 10fca7b4
	text?: string
	disabled?: boolean
	askResponse?: ClineAskResponse
	apiConfiguration?: ApiConfiguration
	images?: string[]
	bool?: boolean
	value?: number
	commands?: string[]
	audioType?: AudioType
	serverName?: string
	toolName?: string
	alwaysAllow?: boolean
	mode?: Mode
	promptMode?: PromptMode
	customPrompt?: PromptComponent
	dataUrls?: string[]
	values?: Record<string, any>
	query?: string
	slug?: string
	modeConfig?: ModeConfig
	timeout?: number
	payload?: WebViewMessagePayload
	source?: "global" | "project"
	requestId?: string
}

// Human relay related message types
export interface HumanRelayResponseMessage extends WebviewMessage {
	type: "humanRelayResponse"
	requestId: string
	text: string
}

export interface HumanRelayCancelMessage extends WebviewMessage {
	type: "humanRelayCancel"
	requestId: string
}

export const checkoutDiffPayloadSchema = z.object({
	ts: z.number(),
	previousCommitHash: z.string().optional(),
	commitHash: z.string(),
	mode: z.enum(["full", "checkpoint"]),
})

export type CheckpointDiffPayload = z.infer<typeof checkoutDiffPayloadSchema>

export const checkoutRestorePayloadSchema = z.object({
	ts: z.number(),
	commitHash: z.string(),
	mode: z.enum(["preview", "restore"]),
})

export type CheckpointRestorePayload = z.infer<typeof checkoutRestorePayloadSchema>

export type WebViewMessagePayload = CheckpointDiffPayload | CheckpointRestorePayload<|MERGE_RESOLUTION|>--- conflicted
+++ resolved
@@ -98,12 +98,9 @@
 		| "humanRelayResponse"
 		| "humanRelayCancel"
 		| "browserToolEnabled"
-<<<<<<< HEAD
 		| "requestTabbyModels"
-=======
 		| "telemetrySetting"
 		| "showRooIgnoredFiles"
->>>>>>> 10fca7b4
 	text?: string
 	disabled?: boolean
 	askResponse?: ClineAskResponse
