import { z } from "zod"

import type {
	ProviderSettings,
	PromptComponent,
	ModeConfig,
	InstallMarketplaceItemOptions,
	MarketplaceItem,
	ShareVisibility,
} from "@roo-code/types"
import { marketplaceItemSchema } from "@roo-code/types"

import { Mode } from "./modes"

export type ClineAskResponse = "yesButtonClicked" | "noButtonClicked" | "messageResponse" | "objectResponse"

export type PromptMode = Mode | "enhance"

export type AudioType = "notification" | "celebration" | "progress_loop"

export interface UpdateTodoListPayload {
	todos: any[]
}

export interface WebviewMessage {
	type:
		| "updateTodoList"
		| "deleteMultipleTasksWithIds"
		| "currentApiConfigName"
		| "saveApiConfiguration"
		| "upsertApiConfiguration"
		| "deleteApiConfiguration"
		| "loadApiConfiguration"
		| "loadApiConfigurationById"
		| "renameApiConfiguration"
		| "getListApiConfiguration"
		| "customInstructions"
		| "allowedCommands"
		| "deniedCommands"
		| "alwaysAllowReadOnly"
		| "alwaysAllowReadOnlyOutsideWorkspace"
		| "alwaysAllowWrite"
		| "alwaysAllowWriteOutsideWorkspace"
		| "alwaysAllowWriteProtected"
		| "alwaysAllowExecute"
		| "alwaysAllowFollowupQuestions"
		| "alwaysAllowUpdateTodoList"
		| "followupAutoApproveTimeoutMs"
		| "webviewDidLaunch"
		| "newTask"
		| "askResponse"
		| "terminalOperation"
		| "clearTask"
		| "didShowAnnouncement"
		| "selectImages"
		| "exportCurrentTask"
		| "shareCurrentTask"
		| "showTaskWithId"
		| "deleteTaskWithId"
		| "exportTaskWithId"
		| "importSettings"
		| "exportSettings"
		| "resetState"
		| "flushRouterModels"
		| "requestRouterModels"
		| "requestOpenAiModels"
		| "requestOllamaModels"
		| "requestLmStudioModels"
		| "requestVsCodeLmModels"
		| "requestHuggingFaceModels"
		| "openImage"
		| "saveImage"
		| "openFile"
		| "openMention"
		| "cancelTask"
		| "updateVSCodeSetting"
		| "getVSCodeSetting"
		| "vsCodeSetting"
		| "alwaysAllowBrowser"
		| "alwaysAllowMcp"
		| "alwaysAllowModeSwitch"
		| "allowedMaxRequests"
		| "alwaysAllowSubtasks"
		| "alwaysAllowUpdateTodoList"
		| "autoCondenseContext"
		| "autoCondenseContextPercent"
		| "condensingApiConfigId"
		| "updateCondensingPrompt"
		| "playSound"
		| "playTts"
		| "stopTts"
		| "soundEnabled"
		| "ttsEnabled"
		| "ttsSpeed"
		| "soundVolume"
		| "diffEnabled"
		| "enableCheckpoints"
		| "browserViewportSize"
		| "screenshotQuality"
		| "remoteBrowserHost"
		| "openMcpSettings"
		| "openProjectMcpSettings"
		| "restartMcpServer"
		| "refreshAllMcpServers"
		| "toggleToolAlwaysAllow"
		| "toggleToolEnabledForPrompt"
		| "toggleMcpServer"
		| "updateMcpTimeout"
		| "fuzzyMatchThreshold"
		| "writeDelayMs"
		| "diagnosticsEnabled"
		| "enhancePrompt"
		| "enhancedPrompt"
		| "draggedImages"
		| "deleteMessage"
		| "deleteMessageConfirm"
		| "submitEditedMessage"
		| "editMessageConfirm"
		| "terminalOutputLineLimit"
		| "terminalOutputCharacterLimit"
		| "terminalShellIntegrationTimeout"
		| "terminalShellIntegrationDisabled"
		| "terminalCommandDelay"
		| "terminalPowershellCounter"
		| "terminalZshClearEolMark"
		| "terminalZshOhMy"
		| "terminalZshP10k"
		| "terminalZdotdir"
		| "terminalCompressProgressBar"
		| "mcpEnabled"
		| "enableMcpServerCreation"
		| "searchCommits"
		| "alwaysApproveResubmit"
		| "requestDelaySeconds"
		| "setApiConfigPassword"
		| "mode"
		| "updatePrompt"
		| "updateSupportPrompt"
		| "getSystemPrompt"
		| "copySystemPrompt"
		| "systemPrompt"
		| "enhancementApiConfigId"
		| "updateExperimental"
		| "autoApprovalEnabled"
		| "updateCustomMode"
		| "deleteCustomMode"
		| "setopenAiCustomModelInfo"
		| "openCustomModesSettings"
		| "checkpointDiff"
		| "checkpointRestore"
		| "deleteMcpServer"
		| "maxOpenTabsContext"
		| "maxWorkspaceFiles"
		| "humanRelayResponse"
		| "humanRelayCancel"
		| "browserToolEnabled"
		| "codebaseIndexEnabled"
		| "telemetrySetting"
		| "showRooIgnoredFiles"
		| "testBrowserConnection"
		| "browserConnectionResult"
		| "remoteBrowserEnabled"
		| "language"
		| "maxReadFileLine"
		| "maxImageFileSize"
		| "maxTotalImageSize"
		| "maxConcurrentFileReads"
		| "includeDiagnosticMessages"
		| "maxDiagnosticMessages"
		| "searchFiles"
		| "toggleApiConfigPin"
		| "setHistoryPreviewCollapsed"
		| "hasOpenedModeSelector"
		| "accountButtonClicked"
		| "rooCloudSignIn"
		| "rooCloudSignOut"
		| "condenseTaskContextRequest"
		| "requestIndexingStatus"
		| "startIndexing"
		| "clearIndexData"
		| "indexingStatusUpdate"
		| "indexCleared"
		| "focusPanelRequest"
		| "profileThresholds"
		| "setHistoryPreviewCollapsed"
		| "openExternal"
		| "filterMarketplaceItems"
		| "marketplaceButtonClicked"
		| "installMarketplaceItem"
		| "installMarketplaceItemWithParameters"
		| "cancelMarketplaceInstall"
		| "removeInstalledMarketplaceItem"
		| "marketplaceInstallResult"
		| "fetchMarketplaceData"
		| "switchTab"
		| "profileThresholds"
		| "shareTaskSuccess"
		| "exportMode"
		| "exportModeResult"
		| "importMode"
		| "importModeResult"
		| "checkRulesDirectory"
		| "checkRulesDirectoryResult"
		| "saveCodeIndexSettingsAtomic"
		| "requestCodeIndexSecretStatus"
<<<<<<< HEAD
		| "generateRules"
		| "checkExistingRuleFiles"
		| "updateRulesSettings"
		| "getRulesSettings"
=======
		| "requestCommands"
		| "openCommandFile"
		| "deleteCommand"
		| "createCommand"
		| "insertTextIntoTextarea"
>>>>>>> 00a3738d
	text?: string
	editedMessageContent?: string
	tab?: "settings" | "history" | "mcp" | "modes" | "chat" | "marketplace" | "account"
	disabled?: boolean
	context?: string
	dataUri?: string
	askResponse?: ClineAskResponse
	apiConfiguration?: ProviderSettings
	images?: string[]
	bool?: boolean
	value?: number
	commands?: string[]
	audioType?: AudioType
	serverName?: string
	toolName?: string
	alwaysAllow?: boolean
	isEnabled?: boolean
	mode?: Mode
	promptMode?: PromptMode
	customPrompt?: PromptComponent
	dataUrls?: string[]
	values?: Record<string, any>
	query?: string
	setting?: string
	slug?: string
	modeConfig?: ModeConfig
	timeout?: number
	payload?: WebViewMessagePayload
	source?: "global" | "project"
	requestId?: string
	ids?: string[]
	hasSystemPromptOverride?: boolean
	terminalOperation?: "continue" | "abort"
	messageTs?: number
	historyPreviewCollapsed?: boolean
	filters?: { type?: string; search?: string; tags?: string[] }
	url?: string // For openExternal
	mpItem?: MarketplaceItem
	mpInstallOptions?: InstallMarketplaceItemOptions
	config?: Record<string, any> // Add config to the payload
	visibility?: ShareVisibility // For share visibility
	hasContent?: boolean // For checkRulesDirectoryResult
	checkOnly?: boolean // For deleteCustomMode check
	selectedRuleTypes?: string[] // For generateRules
	addToGitignore?: boolean // For generateRules
	alwaysAllowWriteProtected?: boolean // For generateRules
	apiConfigName?: string // For generateRules
	includeCustomRules?: boolean // For generateRules
	customRulesText?: string // For generateRules
	files?: string[] // For existingRuleFiles response
	codeIndexSettings?: {
		// Global state settings
		codebaseIndexEnabled: boolean
		codebaseIndexQdrantUrl: string
		codebaseIndexEmbedderProvider: "openai" | "ollama" | "openai-compatible" | "gemini" | "mistral"
		codebaseIndexEmbedderBaseUrl?: string
		codebaseIndexEmbedderModelId: string
		codebaseIndexEmbedderModelDimension?: number // Generic dimension for all providers
		codebaseIndexOpenAiCompatibleBaseUrl?: string
		codebaseIndexSearchMaxResults?: number
		codebaseIndexSearchMinScore?: number

		// Secret settings
		codeIndexOpenAiKey?: string
		codeIndexQdrantApiKey?: string
		codebaseIndexOpenAiCompatibleApiKey?: string
		codebaseIndexGeminiApiKey?: string
		codebaseIndexMistralApiKey?: string
	}
}

export const checkoutDiffPayloadSchema = z.object({
	ts: z.number(),
	previousCommitHash: z.string().optional(),
	commitHash: z.string(),
	mode: z.enum(["full", "checkpoint"]),
})

export type CheckpointDiffPayload = z.infer<typeof checkoutDiffPayloadSchema>

export const checkoutRestorePayloadSchema = z.object({
	ts: z.number(),
	commitHash: z.string(),
	mode: z.enum(["preview", "restore"]),
})

export type CheckpointRestorePayload = z.infer<typeof checkoutRestorePayloadSchema>

export interface IndexingStatusPayload {
	state: "Standby" | "Indexing" | "Indexed" | "Error"
	message: string
}

export interface IndexClearedPayload {
	success: boolean
	error?: string
}

export const installMarketplaceItemWithParametersPayloadSchema = z.object({
	item: marketplaceItemSchema,
	parameters: z.record(z.string(), z.any()),
})

export type InstallMarketplaceItemWithParametersPayload = z.infer<
	typeof installMarketplaceItemWithParametersPayloadSchema
>

export type WebViewMessagePayload =
	| CheckpointDiffPayload
	| CheckpointRestorePayload
	| IndexingStatusPayload
	| IndexClearedPayload
	| InstallMarketplaceItemWithParametersPayload
	| UpdateTodoListPayload<|MERGE_RESOLUTION|>--- conflicted
+++ resolved
@@ -203,18 +203,15 @@
 		| "checkRulesDirectoryResult"
 		| "saveCodeIndexSettingsAtomic"
 		| "requestCodeIndexSecretStatus"
-<<<<<<< HEAD
 		| "generateRules"
 		| "checkExistingRuleFiles"
 		| "updateRulesSettings"
 		| "getRulesSettings"
-=======
 		| "requestCommands"
 		| "openCommandFile"
 		| "deleteCommand"
 		| "createCommand"
 		| "insertTextIntoTextarea"
->>>>>>> 00a3738d
 	text?: string
 	editedMessageContent?: string
 	tab?: "settings" | "history" | "mcp" | "modes" | "chat" | "marketplace" | "account"
