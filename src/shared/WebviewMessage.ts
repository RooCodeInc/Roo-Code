import { z } from "zod"

<<<<<<< HEAD
import type { ProviderSettings, PromptComponent, ModeConfig } from "@roo-code/types"
=======
import { ProviderSettings } from "./api"
import { Mode, PromptComponent, ModeConfig } from "./modes"
import { InstallMarketplaceItemOptions, MarketplaceItem, MarketplaceSource } from "../services/marketplace/types"
import { marketplaceItemSchema } from "../services/marketplace/schemas"
>>>>>>> 7e8ff7e6

import { Mode } from "./modes"

export type ClineAskResponse = "yesButtonClicked" | "noButtonClicked" | "messageResponse" | "objectResponse"

export type PromptMode = Mode | "enhance"

export type AudioType = "notification" | "celebration" | "progress_loop"

export interface WebviewMessage {
	type:
		| "deleteMultipleTasksWithIds"
		| "currentApiConfigName"
		| "saveApiConfiguration"
		| "upsertApiConfiguration"
		| "deleteApiConfiguration"
		| "loadApiConfiguration"
		| "loadApiConfigurationById"
		| "renameApiConfiguration"
		| "getListApiConfiguration"
		| "customInstructions"
		| "allowedCommands"
		| "alwaysAllowReadOnly"
		| "alwaysAllowReadOnlyOutsideWorkspace"
		| "alwaysAllowWrite"
		| "alwaysAllowWriteOutsideWorkspace"
		| "alwaysAllowExecute"
		| "webviewDidLaunch"
		| "newTask"
		| "askResponse"
		| "terminalOperation"
		| "clearTask"
		| "didShowAnnouncement"
		| "selectImages"
		| "exportCurrentTask"
		| "shareCurrentTask"
		| "showTaskWithId"
		| "deleteTaskWithId"
		| "exportTaskWithId"
		| "importSettings"
		| "exportSettings"
		| "resetState"
		| "flushRouterModels"
		| "requestRouterModels"
		| "requestOpenAiModels"
		| "requestOllamaModels"
		| "requestLmStudioModels"
		| "requestVsCodeLmModels"
		| "openImage"
		| "openFile"
		| "openMention"
		| "cancelTask"
		| "updateVSCodeSetting"
		| "getVSCodeSetting"
		| "vsCodeSetting"
		| "alwaysAllowBrowser"
		| "alwaysAllowMcp"
		| "alwaysAllowModeSwitch"
		| "allowedMaxRequests"
		| "alwaysAllowSubtasks"
		| "autoCondenseContext"
		| "autoCondenseContextPercent"
		| "condensingApiConfigId"
		| "updateCondensingPrompt"
		| "playSound"
		| "playTts"
		| "stopTts"
		| "soundEnabled"
		| "ttsEnabled"
		| "ttsSpeed"
		| "soundVolume"
		| "diffEnabled"
		| "enableCheckpoints"
		| "browserViewportSize"
		| "screenshotQuality"
		| "remoteBrowserHost"
		| "openMcpSettings"
		| "openProjectMcpSettings"
		| "restartMcpServer"
		| "refreshAllMcpServers"
		| "toggleToolAlwaysAllow"
		| "toggleMcpServer"
		| "updateMcpTimeout"
		| "fuzzyMatchThreshold"
		| "writeDelayMs"
		| "enhancePrompt"
		| "enhancedPrompt"
		| "draggedImages"
		| "deleteMessage"
		| "terminalOutputLineLimit"
		| "terminalShellIntegrationTimeout"
		| "terminalShellIntegrationDisabled"
		| "terminalCommandDelay"
		| "terminalPowershellCounter"
		| "terminalZshClearEolMark"
		| "terminalZshOhMy"
		| "terminalZshP10k"
		| "terminalZdotdir"
		| "terminalCompressProgressBar"
		| "mcpEnabled"
		| "enableMcpServerCreation"
		| "searchCommits"
		| "alwaysApproveResubmit"
		| "requestDelaySeconds"
		| "setApiConfigPassword"
		| "mode"
		| "updatePrompt"
		| "updateSupportPrompt"
		| "resetSupportPrompt"
		| "getSystemPrompt"
		| "copySystemPrompt"
		| "systemPrompt"
		| "enhancementApiConfigId"
		| "updateExperimental"
		| "autoApprovalEnabled"
		| "updateCustomMode"
		| "deleteCustomMode"
		| "setopenAiCustomModelInfo"
		| "openCustomModesSettings"
		| "checkpointDiff"
		| "checkpointRestore"
		| "deleteMcpServer"
		| "maxOpenTabsContext"
		| "maxWorkspaceFiles"
		| "humanRelayResponse"
		| "humanRelayCancel"
		| "browserToolEnabled"
		| "telemetrySetting"
		| "showRooIgnoredFiles"
		| "testBrowserConnection"
		| "browserConnectionResult"
		| "remoteBrowserEnabled"
		| "language"
		| "maxReadFileLine"
		| "maxConcurrentFileReads"
		| "searchFiles"
		| "toggleApiConfigPin"
		| "setHistoryPreviewCollapsed"
		| "accountButtonClicked"
		| "rooCloudSignIn"
		| "rooCloudSignOut"
		| "condenseTaskContextRequest"
		| "requestIndexingStatus"
		| "startIndexing"
		| "clearIndexData"
		| "indexingStatusUpdate"
		| "indexCleared"
		| "codebaseIndexConfig"
		| "repositoryRefreshComplete"
		| "setHistoryPreviewCollapsed"
		| "openExternal"
		| "marketplaceSources"
		| "fetchMarketplaceItems"
		| "filterMarketplaceItems"
		| "marketplaceButtonClicked"
		| "refreshMarketplaceSource"
		| "installMarketplaceItem"
		| "installMarketplaceItemWithParameters"
		| "cancelMarketplaceInstall"
		| "removeInstalledMarketplaceItem"
		| "openMarketplaceInstallSidebarWithConfig"
	text?: string
	disabled?: boolean
	askResponse?: ClineAskResponse
	apiConfiguration?: ProviderSettings
	images?: string[]
	bool?: boolean
	value?: number
	commands?: string[]
	audioType?: AudioType
	serverName?: string
	toolName?: string
	alwaysAllow?: boolean
	mode?: Mode
	promptMode?: PromptMode
	customPrompt?: PromptComponent
	dataUrls?: string[]
	values?: Record<string, any>
	query?: string
	setting?: string
	slug?: string
	modeConfig?: ModeConfig
	timeout?: number
	payload?: WebViewMessagePayload
	source?: "global" | "project"
	requestId?: string
	ids?: string[]
	hasSystemPromptOverride?: boolean
	terminalOperation?: "continue" | "abort"
	historyPreviewCollapsed?: boolean
	sources?: MarketplaceSource[]
	filters?: { type?: string; search?: string; tags?: string[] }
	url?: string // For openExternal
	mpItem?: MarketplaceItem
	mpInstallOptions?: InstallMarketplaceItemOptions
	config?: Record<string, any> // Add config to the payload
}

export const checkoutDiffPayloadSchema = z.object({
	ts: z.number(),
	previousCommitHash: z.string().optional(),
	commitHash: z.string(),
	mode: z.enum(["full", "checkpoint"]),
})

export type CheckpointDiffPayload = z.infer<typeof checkoutDiffPayloadSchema>

export const checkoutRestorePayloadSchema = z.object({
	ts: z.number(),
	commitHash: z.string(),
	mode: z.enum(["preview", "restore"]),
})

export type CheckpointRestorePayload = z.infer<typeof checkoutRestorePayloadSchema>

export interface IndexingStatusPayload {
	state: "Standby" | "Indexing" | "Indexed" | "Error"
	message: string
}

export interface IndexClearedPayload {
	success: boolean
	error?: string
}

export const installMarketplaceItemWithParametersPayloadSchema = z.object({
	item: marketplaceItemSchema.strict(),
	parameters: z.record(z.string(), z.any()),
})

export type InstallMarketplaceItemWithParametersPayload = z.infer<
	typeof installMarketplaceItemWithParametersPayloadSchema
>

export const cancelMarketplaceInstallPayloadSchema = z.object({
	itemId: z.string(),
})

export type CancelMarketplaceInstallPayload = z.infer<typeof cancelMarketplaceInstallPayloadSchema>

export type WebViewMessagePayload =
	| CheckpointDiffPayload
	| CheckpointRestorePayload
	| IndexingStatusPayload
	| IndexClearedPayload
	| InstallMarketplaceItemWithParametersPayload
	| CancelMarketplaceInstallPayload<|MERGE_RESOLUTION|>--- conflicted
+++ resolved
@@ -1,13 +1,8 @@
 import { z } from "zod"
 
-<<<<<<< HEAD
 import type { ProviderSettings, PromptComponent, ModeConfig } from "@roo-code/types"
-=======
-import { ProviderSettings } from "./api"
-import { Mode, PromptComponent, ModeConfig } from "./modes"
-import { InstallMarketplaceItemOptions, MarketplaceItem, MarketplaceSource } from "../services/marketplace/types"
+import { InstallMarketplaceItemOptions, MarketplaceItem } from "../services/marketplace/types"
 import { marketplaceItemSchema } from "../services/marketplace/schemas"
->>>>>>> 7e8ff7e6
 
 import { Mode } from "./modes"
 
@@ -156,20 +151,17 @@
 		| "indexingStatusUpdate"
 		| "indexCleared"
 		| "codebaseIndexConfig"
-		| "repositoryRefreshComplete"
 		| "setHistoryPreviewCollapsed"
 		| "openExternal"
-		| "marketplaceSources"
-		| "fetchMarketplaceItems"
 		| "filterMarketplaceItems"
 		| "marketplaceButtonClicked"
-		| "refreshMarketplaceSource"
 		| "installMarketplaceItem"
 		| "installMarketplaceItemWithParameters"
 		| "cancelMarketplaceInstall"
 		| "removeInstalledMarketplaceItem"
-		| "openMarketplaceInstallSidebarWithConfig"
+		| "switchTab"
 	text?: string
+	tab?: "settings" | "history" | "mcp" | "modes" | "chat" | "marketplace" | "account"
 	disabled?: boolean
 	askResponse?: ClineAskResponse
 	apiConfiguration?: ProviderSettings
@@ -198,7 +190,6 @@
 	hasSystemPromptOverride?: boolean
 	terminalOperation?: "continue" | "abort"
 	historyPreviewCollapsed?: boolean
-	sources?: MarketplaceSource[]
 	filters?: { type?: string; search?: string; tags?: string[] }
 	url?: string // For openExternal
 	mpItem?: MarketplaceItem
@@ -242,16 +233,9 @@
 	typeof installMarketplaceItemWithParametersPayloadSchema
 >
 
-export const cancelMarketplaceInstallPayloadSchema = z.object({
-	itemId: z.string(),
-})
-
-export type CancelMarketplaceInstallPayload = z.infer<typeof cancelMarketplaceInstallPayloadSchema>
-
 export type WebViewMessagePayload =
 	| CheckpointDiffPayload
 	| CheckpointRestorePayload
 	| IndexingStatusPayload
 	| IndexClearedPayload
-	| InstallMarketplaceItemWithParametersPayload
-	| CancelMarketplaceInstallPayload+	| InstallMarketplaceItemWithParametersPayload