--- conflicted
+++ resolved
@@ -14,11 +14,6 @@
 		it("returns false when experiment is not enabled", () => {
 			const experiments: Record<ExperimentId, boolean> = {
 				powerSteering: false,
-<<<<<<< HEAD
-				search_and_replace: false,
-=======
-				insert_content: false,
->>>>>>> 80b29849
 			}
 			expect(Experiments.isEnabled(experiments, EXPERIMENT_IDS.POWER_STEERING)).toBe(false)
 		})
@@ -26,22 +21,12 @@
 		it("returns true when experiment is enabled", () => {
 			const experiments: Record<ExperimentId, boolean> = {
 				powerSteering: true,
-<<<<<<< HEAD
-				search_and_replace: false,
-=======
-				insert_content: false,
->>>>>>> 80b29849
 			}
 			expect(Experiments.isEnabled(experiments, EXPERIMENT_IDS.POWER_STEERING)).toBe(true)
 		})
 
 		it("returns false when experiment is not present", () => {
 			const experiments: Record<ExperimentId, boolean> = {
-<<<<<<< HEAD
-				search_and_replace: false,
-=======
-				insert_content: false,
->>>>>>> 80b29849
 				powerSteering: false,
 			}
 			expect(Experiments.isEnabled(experiments, EXPERIMENT_IDS.POWER_STEERING)).toBe(false)
