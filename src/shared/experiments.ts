import { ExperimentId } from "../schemas"
import { AssertEqual, Equals, Keys, Values } from "../utils/type-fu"

export type { ExperimentId }

export const EXPERIMENT_IDS = {
<<<<<<< HEAD
	SEARCH_AND_REPLACE: "search_and_replace",
=======
	INSERT_BLOCK: "insert_content",
>>>>>>> 80b29849
	POWER_STEERING: "powerSteering",
} as const satisfies Record<string, ExperimentId>

type _AssertExperimentIds = AssertEqual<Equals<ExperimentId, Values<typeof EXPERIMENT_IDS>>>

type ExperimentKey = Keys<typeof EXPERIMENT_IDS>

interface ExperimentConfig {
	enabled: boolean
}

export const experimentConfigsMap: Record<ExperimentKey, ExperimentConfig> = {
<<<<<<< HEAD
	SEARCH_AND_REPLACE: { enabled: false },
=======
	INSERT_BLOCK: { enabled: false },
>>>>>>> 80b29849
	POWER_STEERING: { enabled: false },
}

export const experimentDefault = Object.fromEntries(
	Object.entries(experimentConfigsMap).map(([_, config]) => [
		EXPERIMENT_IDS[_ as keyof typeof EXPERIMENT_IDS] as ExperimentId,
		config.enabled,
	]),
) as Record<ExperimentId, boolean>

export const experiments = {
	get: (id: ExperimentKey): ExperimentConfig | undefined => experimentConfigsMap[id],
	isEnabled: (experimentsConfig: Record<ExperimentId, boolean>, id: ExperimentId) =>
		experimentsConfig[id] ?? experimentDefault[id],
} as const<|MERGE_RESOLUTION|>--- conflicted
+++ resolved
@@ -4,11 +4,6 @@
 export type { ExperimentId }
 
 export const EXPERIMENT_IDS = {
-<<<<<<< HEAD
-	SEARCH_AND_REPLACE: "search_and_replace",
-=======
-	INSERT_BLOCK: "insert_content",
->>>>>>> 80b29849
 	POWER_STEERING: "powerSteering",
 } as const satisfies Record<string, ExperimentId>
 
@@ -21,11 +16,6 @@
 }
 
 export const experimentConfigsMap: Record<ExperimentKey, ExperimentConfig> = {
-<<<<<<< HEAD
-	SEARCH_AND_REPLACE: { enabled: false },
-=======
-	INSERT_BLOCK: { enabled: false },
->>>>>>> 80b29849
 	POWER_STEERING: { enabled: false },
 }
 
