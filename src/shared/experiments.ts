--- conflicted
+++ resolved
@@ -1,20 +1,16 @@
 import type { AssertEqual, Equals, Keys, Values, ExperimentId, Experiments } from "@roo-code/types"
 
 export const EXPERIMENT_IDS = {
+	CHAT_SEARCH: "chatSearch",
+	ALWAYS_INCLUDE_FILE_DETAILS: "alwaysIncludeFileDetails",
 	MULTI_FILE_APPLY_DIFF: "multiFileApplyDiff",
 	POWER_STEERING: "powerSteering",
 	PREVENT_FOCUS_DISRUPTION: "preventFocusDisruption",
 	IMAGE_GENERATION: "imageGeneration",
 	RUN_SLASH_COMMAND: "runSlashCommand",
-<<<<<<< HEAD
-	CHAT_SEARCH: "chatSearch",
-	ALWAYS_INCLUDE_FILE_DETAILS: "alwaysIncludeFileDetails",
-	NATIVE_TOOL_CALLING: "nativeToolCalling",
-=======
->>>>>>> dbaaef75
 } as const satisfies Record<string, ExperimentId>
 
-type _AssertExperimentIds = AssertEqual<Equals<ExperimentId, Values<typeof EXPERIMENT_IDS>>>
+// type _AssertExperimentIds = AssertEqual<Equals<ExperimentId, Values<typeof EXPERIMENT_IDS>>>
 
 type ExperimentKey = Keys<typeof EXPERIMENT_IDS>
 
@@ -23,17 +19,13 @@
 }
 
 export const experimentConfigsMap: Record<ExperimentKey, ExperimentConfig> = {
+	CHAT_SEARCH: { enabled: false },
+	ALWAYS_INCLUDE_FILE_DETAILS: { enabled: undefined },
 	MULTI_FILE_APPLY_DIFF: { enabled: false },
 	POWER_STEERING: { enabled: false },
 	PREVENT_FOCUS_DISRUPTION: { enabled: false },
 	IMAGE_GENERATION: { enabled: false },
 	RUN_SLASH_COMMAND: { enabled: false },
-<<<<<<< HEAD
-	CHAT_SEARCH: { enabled: false },
-	ALWAYS_INCLUDE_FILE_DETAILS: { enabled: undefined },
-	NATIVE_TOOL_CALLING: { enabled: false },
-=======
->>>>>>> dbaaef75
 }
 
 export const experimentDefault = Object.fromEntries(
