import { ApiConfiguration } from "../shared/api"
import { SECRET_KEYS } from "./globalState"

export function checkExistKey(config: ApiConfiguration | undefined) {
<<<<<<< HEAD
	return config
		? [
				config.apiKey,
				config.glamaApiKey,
				config.openRouterApiKey,
				config.awsRegion,
				config.vertexProjectId,
				config.openAiApiKey,
				config.ollamaModelId,
				config.lmStudioModelId,
				config.geminiApiKey,
				config.openAiNativeApiKey,
				config.deepSeekApiKey,
				config.mistralApiKey,
				config.vsCodeLmModelSelector,
				config.requestyApiKey,
				config.unboundApiKey,
				config.pearaiBaseUrl,
			].some((key) => key !== undefined)
		: false
=======
	if (!config) return false

	// Special case for human-relay and fake-ai providers which don't need any configuration
	if (config.apiProvider === "human-relay" || config.apiProvider === "fake-ai") {
		return true
	}

	// Check all secret keys from the centralized SECRET_KEYS array
	const hasSecretKey = SECRET_KEYS.some((key) => config[key as keyof ApiConfiguration] !== undefined)

	// Check additional non-secret configuration properties
	const hasOtherConfig = [
		config.awsRegion,
		config.vertexProjectId,
		config.ollamaModelId,
		config.lmStudioModelId,
		config.vsCodeLmModelSelector,
	].some((value) => value !== undefined)

	return hasSecretKey || hasOtherConfig
>>>>>>> e075fbfa
}<|MERGE_RESOLUTION|>--- conflicted
+++ resolved
@@ -2,28 +2,6 @@
 import { SECRET_KEYS } from "./globalState"
 
 export function checkExistKey(config: ApiConfiguration | undefined) {
-<<<<<<< HEAD
-	return config
-		? [
-				config.apiKey,
-				config.glamaApiKey,
-				config.openRouterApiKey,
-				config.awsRegion,
-				config.vertexProjectId,
-				config.openAiApiKey,
-				config.ollamaModelId,
-				config.lmStudioModelId,
-				config.geminiApiKey,
-				config.openAiNativeApiKey,
-				config.deepSeekApiKey,
-				config.mistralApiKey,
-				config.vsCodeLmModelSelector,
-				config.requestyApiKey,
-				config.unboundApiKey,
-				config.pearaiBaseUrl,
-			].some((key) => key !== undefined)
-		: false
-=======
 	if (!config) return false
 
 	// Special case for human-relay and fake-ai providers which don't need any configuration
@@ -44,5 +22,4 @@
 	].some((value) => value !== undefined)
 
 	return hasSecretKey || hasOtherConfig
->>>>>>> e075fbfa
 }