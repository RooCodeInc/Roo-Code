import {
	type ModelInfo,
	type ProviderSettings,
	type DynamicProvider,
	type LocalProvider,
	ANTHROPIC_DEFAULT_MAX_TOKENS,
	CLAUDE_CODE_DEFAULT_MAX_OUTPUT_TOKENS,
	isDynamicProvider,
	isLocalProvider,
} from "@roo-code/types"

// ApiHandlerOptions
// Extend ProviderSettings (minus apiProvider) with handler-specific toggles.
export type ApiHandlerOptions = Omit<ProviderSettings, "apiProvider"> & {
	/**
	 * When true and using GPT‑5 Responses API, include reasoning.summary: "auto"
	 * so the API returns reasoning summaries (we already parse and surface them).
	 * Defaults to true; set to false to disable summaries.
	 */
	enableGpt5ReasoningSummary?: boolean
}

// RouterName

<<<<<<< HEAD
const routerNames = [
	"openrouter",
	"requesty",
	"glama",
	"unbound",
	"litellm",
	"ollama",
	"lmstudio",
	"io-intelligence",
	"deepinfra",
	"vercel-ai-gateway",
	"watsonx",
] as const
=======
export type RouterName = DynamicProvider | LocalProvider
>>>>>>> a255c95b

export const isRouterName = (value: string): value is RouterName => isDynamicProvider(value) || isLocalProvider(value)

export function toRouterName(value?: string): RouterName {
	if (value && isRouterName(value)) {
		return value
	}

	throw new Error(`Invalid router name: ${value}`)
}

// RouterModels

export type ModelRecord = Record<string, ModelInfo>

export type RouterModels = Record<RouterName, ModelRecord>

// Reasoning

export const shouldUseReasoningBudget = ({
	model,
	settings,
}: {
	model: ModelInfo
	settings?: ProviderSettings
}): boolean => !!model.requiredReasoningBudget || (!!model.supportsReasoningBudget && !!settings?.enableReasoningEffort)

export const shouldUseReasoningEffort = ({
	model,
	settings,
}: {
	model: ModelInfo
	settings?: ProviderSettings
}): boolean => {
	// If enableReasoningEffort is explicitly set to false, reasoning should be disabled
	if (settings?.enableReasoningEffort === false) {
		return false
	}

	// Otherwise, use reasoning if:
	// 1. Model supports reasoning effort AND settings provide reasoning effort, OR
	// 2. Model itself has a reasoningEffort property
	return (!!model.supportsReasoningEffort && !!settings?.reasoningEffort) || !!model.reasoningEffort
}

export const DEFAULT_HYBRID_REASONING_MODEL_MAX_TOKENS = 16_384
export const DEFAULT_HYBRID_REASONING_MODEL_THINKING_TOKENS = 8_192
export const GEMINI_25_PRO_MIN_THINKING_TOKENS = 128

// Max Tokens

export const getModelMaxOutputTokens = ({
	modelId,
	model,
	settings,
	format,
}: {
	modelId: string
	model: ModelInfo
	settings?: ProviderSettings
	format?: "anthropic" | "openai" | "gemini" | "openrouter"
}): number | undefined => {
	// Check for Claude Code specific max output tokens setting
	if (settings?.apiProvider === "claude-code") {
		return settings.claudeCodeMaxOutputTokens || CLAUDE_CODE_DEFAULT_MAX_OUTPUT_TOKENS
	}

	if (shouldUseReasoningBudget({ model, settings })) {
		return settings?.modelMaxTokens || DEFAULT_HYBRID_REASONING_MODEL_MAX_TOKENS
	}

	const isAnthropicContext =
		modelId.includes("claude") ||
		format === "anthropic" ||
		(format === "openrouter" && modelId.startsWith("anthropic/"))

	// For "Hybrid" reasoning models, discard the model's actual maxTokens for Anthropic contexts
	if (model.supportsReasoningBudget && isAnthropicContext) {
		return ANTHROPIC_DEFAULT_MAX_TOKENS
	}

	// For Anthropic contexts, always ensure a maxTokens value is set
	if (isAnthropicContext && (!model.maxTokens || model.maxTokens === 0)) {
		return ANTHROPIC_DEFAULT_MAX_TOKENS
	}

	// If model has explicit maxTokens, clamp it to 20% of the context window
	// Exception: GPT-5 models should use their exact configured max output tokens
	if (model.maxTokens) {
		// Check if this is a GPT-5 model (case-insensitive)
		const isGpt5Model = modelId.toLowerCase().includes("gpt-5")

		// GPT-5 models bypass the 20% cap and use their full configured max tokens
		if (isGpt5Model) {
			return model.maxTokens
		}

		// All other models are clamped to 20% of context window
		return Math.min(model.maxTokens, Math.ceil(model.contextWindow * 0.2))
	}

	// For non-Anthropic formats without explicit maxTokens, return undefined
	if (format) {
		return undefined
	}

	// Default fallback
	return ANTHROPIC_DEFAULT_MAX_TOKENS
}

// GetModelsOptions

<<<<<<< HEAD
export type GetModelsOptions =
	| { provider: "openrouter" }
	| { provider: "glama" }
	| { provider: "requesty"; apiKey?: string; baseUrl?: string }
	| { provider: "unbound"; apiKey?: string }
	| { provider: "litellm"; apiKey: string; baseUrl: string }
	| { provider: "ollama"; baseUrl?: string; apiKey?: string }
	| { provider: "lmstudio"; baseUrl?: string }
	| { provider: "deepinfra"; apiKey?: string; baseUrl?: string }
	| { provider: "io-intelligence"; apiKey: string }
	| { provider: "vercel-ai-gateway" }
	| { provider: "watsonx"; apiKey: string; baseUrl: string }
=======
// Allow callers to always pass apiKey/baseUrl without excess property errors,
// while still enforcing required fields per provider where applicable.
type CommonFetchParams = {
	apiKey?: string
	baseUrl?: string
}

// Exhaustive, value-level map for all dynamic providers.
// If a new dynamic provider is added in packages/types, this will fail to compile
// until a corresponding entry is added here.
const dynamicProviderExtras = {
	openrouter: {} as {}, // eslint-disable-line @typescript-eslint/no-empty-object-type
	"vercel-ai-gateway": {} as {}, // eslint-disable-line @typescript-eslint/no-empty-object-type
	huggingface: {} as {}, // eslint-disable-line @typescript-eslint/no-empty-object-type
	litellm: {} as { apiKey: string; baseUrl: string },
	deepinfra: {} as { apiKey?: string; baseUrl?: string },
	"io-intelligence": {} as { apiKey: string },
	requesty: {} as { apiKey?: string; baseUrl?: string },
	unbound: {} as { apiKey?: string },
	glama: {} as {}, // eslint-disable-line @typescript-eslint/no-empty-object-type
	ollama: {} as {}, // eslint-disable-line @typescript-eslint/no-empty-object-type
	lmstudio: {} as {}, // eslint-disable-line @typescript-eslint/no-empty-object-type
} as const satisfies Record<RouterName, object>

// Build the dynamic options union from the map, intersected with CommonFetchParams
// so extra fields are always allowed while required ones are enforced.
export type GetModelsOptions = {
	[P in keyof typeof dynamicProviderExtras]: ({ provider: P } & (typeof dynamicProviderExtras)[P]) & CommonFetchParams
}[RouterName]
>>>>>>> a255c95b
<|MERGE_RESOLUTION|>--- conflicted
+++ resolved
@@ -22,23 +22,7 @@
 
 // RouterName
 
-<<<<<<< HEAD
-const routerNames = [
-	"openrouter",
-	"requesty",
-	"glama",
-	"unbound",
-	"litellm",
-	"ollama",
-	"lmstudio",
-	"io-intelligence",
-	"deepinfra",
-	"vercel-ai-gateway",
-	"watsonx",
-] as const
-=======
 export type RouterName = DynamicProvider | LocalProvider
->>>>>>> a255c95b
 
 export const isRouterName = (value: string): value is RouterName => isDynamicProvider(value) || isLocalProvider(value)
 
@@ -151,20 +135,6 @@
 
 // GetModelsOptions
 
-<<<<<<< HEAD
-export type GetModelsOptions =
-	| { provider: "openrouter" }
-	| { provider: "glama" }
-	| { provider: "requesty"; apiKey?: string; baseUrl?: string }
-	| { provider: "unbound"; apiKey?: string }
-	| { provider: "litellm"; apiKey: string; baseUrl: string }
-	| { provider: "ollama"; baseUrl?: string; apiKey?: string }
-	| { provider: "lmstudio"; baseUrl?: string }
-	| { provider: "deepinfra"; apiKey?: string; baseUrl?: string }
-	| { provider: "io-intelligence"; apiKey: string }
-	| { provider: "vercel-ai-gateway" }
-	| { provider: "watsonx"; apiKey: string; baseUrl: string }
-=======
 // Allow callers to always pass apiKey/baseUrl without excess property errors,
 // while still enforcing required fields per provider where applicable.
 type CommonFetchParams = {
@@ -193,5 +163,4 @@
 // so extra fields are always allowed while required ones are enforced.
 export type GetModelsOptions = {
 	[P in keyof typeof dynamicProviderExtras]: ({ provider: P } & (typeof dynamicProviderExtras)[P]) & CommonFetchParams
-}[RouterName]
->>>>>>> a255c95b
+}[RouterName]