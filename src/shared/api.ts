--- conflicted
+++ resolved
@@ -21,24 +21,7 @@
 }
 
 // RouterName
-
-<<<<<<< HEAD
-const routerNames = [
-	"zgsm",
-	"openrouter",
-	"requesty",
-	"glama",
-	"unbound",
-	"litellm",
-	"ollama",
-	"lmstudio",
-	"io-intelligence",
-	"deepinfra",
-	"vercel-ai-gateway",
-] as const
-=======
 export type RouterName = DynamicProvider | LocalProvider
->>>>>>> 87b45def
 
 export const isRouterName = (value: string): value is RouterName => isDynamicProvider(value) || isLocalProvider(value)
 
@@ -149,22 +132,6 @@
 	return ANTHROPIC_DEFAULT_MAX_TOKENS
 }
 
-// GetModelsOptions
-
-<<<<<<< HEAD
-export type GetModelsOptions =
-	| { provider: "openrouter" }
-	| { provider: "glama" }
-	| { provider: "zgsm"; baseUrl?: string; apiKey?: string; openAiHeaders?: Record<string, string> }
-	| { provider: "requesty"; apiKey?: string; baseUrl?: string }
-	| { provider: "unbound"; apiKey?: string }
-	| { provider: "litellm"; apiKey: string; baseUrl: string }
-	| { provider: "ollama"; baseUrl?: string; apiKey?: string }
-	| { provider: "lmstudio"; baseUrl?: string }
-	| { provider: "deepinfra"; apiKey?: string; baseUrl?: string }
-	| { provider: "io-intelligence"; apiKey: string }
-	| { provider: "vercel-ai-gateway" }
-=======
 // Allow callers to always pass apiKey/baseUrl without excess property errors,
 // while still enforcing required fields per provider where applicable.
 type CommonFetchParams = {
@@ -176,6 +143,7 @@
 // If a new dynamic provider is added in packages/types, this will fail to compile
 // until a corresponding entry is added here.
 const dynamicProviderExtras = {
+	zgsm: {} as { baseUrl?: string; apiKey?: string; openAiHeaders?: Record<string, string> },
 	openrouter: {} as {}, // eslint-disable-line @typescript-eslint/no-empty-object-type
 	"vercel-ai-gateway": {} as {}, // eslint-disable-line @typescript-eslint/no-empty-object-type
 	huggingface: {} as {}, // eslint-disable-line @typescript-eslint/no-empty-object-type
@@ -193,5 +161,4 @@
 // so extra fields are always allowed while required ones are enforced.
 export type GetModelsOptions = {
 	[P in keyof typeof dynamicProviderExtras]: ({ provider: P } & (typeof dynamicProviderExtras)[P]) & CommonFetchParams
-}[RouterName]
->>>>>>> 87b45def
+}[RouterName]