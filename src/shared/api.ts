import { ModelInfo, ProviderName, ProviderSettings } from "../schemas"

export type { ModelInfo, ProviderName }

export type ApiHandlerOptions = Omit<ProviderSettings, "apiProvider" | "id">

export type ApiConfiguration = ProviderSettings

// Anthropic
// https://docs.anthropic.com/en/docs/about-claude/models
export type AnthropicModelId = keyof typeof anthropicModels
export const anthropicDefaultModelId: AnthropicModelId = "claude-3-7-sonnet-20250219"
export const anthropicModels = {
	"claude-3-7-sonnet-20250219:thinking": {
		maxTokens: 128_000,
		contextWindow: 200_000,
		supportsImages: true,
		supportsComputerUse: true,
		supportsPromptCache: true,
		inputPrice: 3.0, // $3 per million input tokens
		outputPrice: 15.0, // $15 per million output tokens
		cacheWritesPrice: 3.75, // $3.75 per million tokens
		cacheReadsPrice: 0.3, // $0.30 per million tokens
		thinking: true,
	},
	"claude-3-7-sonnet-20250219": {
		maxTokens: 8192,
		contextWindow: 200_000,
		supportsImages: true,
		supportsComputerUse: true,
		supportsPromptCache: true,
		inputPrice: 3.0, // $3 per million input tokens
		outputPrice: 15.0, // $15 per million output tokens
		cacheWritesPrice: 3.75, // $3.75 per million tokens
		cacheReadsPrice: 0.3, // $0.30 per million tokens
		thinking: false,
	},
	"claude-3-5-sonnet-20241022": {
		maxTokens: 8192,
		contextWindow: 200_000,
		supportsImages: true,
		supportsComputerUse: true,
		supportsPromptCache: true,
		inputPrice: 3.0, // $3 per million input tokens
		outputPrice: 15.0, // $15 per million output tokens
		cacheWritesPrice: 3.75, // $3.75 per million tokens
		cacheReadsPrice: 0.3, // $0.30 per million tokens
	},
	"claude-3-5-haiku-20241022": {
		maxTokens: 8192,
		contextWindow: 200_000,
		supportsImages: false,
		supportsPromptCache: true,
		inputPrice: 1.0,
		outputPrice: 5.0,
		cacheWritesPrice: 1.25,
		cacheReadsPrice: 0.1,
	},
	"claude-3-opus-20240229": {
		maxTokens: 4096,
		contextWindow: 200_000,
		supportsImages: true,
		supportsPromptCache: true,
		inputPrice: 15.0,
		outputPrice: 75.0,
		cacheWritesPrice: 18.75,
		cacheReadsPrice: 1.5,
	},
	"claude-3-haiku-20240307": {
		maxTokens: 4096,
		contextWindow: 200_000,
		supportsImages: true,
		supportsPromptCache: true,
		inputPrice: 0.25,
		outputPrice: 1.25,
		cacheWritesPrice: 0.3,
		cacheReadsPrice: 0.03,
	},
} as const satisfies Record<string, ModelInfo> // as const assertion makes the object deeply readonly

// Amazon Bedrock
// https://docs.aws.amazon.com/bedrock/latest/userguide/conversation-inference.html
export interface MessageContent {
	type: "text" | "image" | "video" | "tool_use" | "tool_result"
	text?: string
	source?: {
		type: "base64"
		data: string | Uint8Array // string for Anthropic, Uint8Array for Bedrock
		media_type: "image/jpeg" | "image/png" | "image/gif" | "image/webp"
	}
	// Video specific fields
	format?: string
	s3Location?: {
		uri: string
		bucketOwner?: string
	}
	// Tool use and result fields
	toolUseId?: string
	name?: string
	input?: any
	output?: any // Used for tool_result type
}

export type BedrockModelId = keyof typeof bedrockModels
export const bedrockDefaultModelId: BedrockModelId = "anthropic.claude-3-7-sonnet-20250219-v1:0"
export const bedrockDefaultPromptRouterModelId: BedrockModelId = "anthropic.claude-3-sonnet-20240229-v1:0"

// March, 12 2025 - updated prices to match US-West-2 list price shown at https://aws.amazon.com/bedrock/pricing/
// including older models that are part of the default prompt routers AWS enabled for GA of the promot router feature
export const bedrockModels = {
	"amazon.nova-pro-v1:0": {
		maxTokens: 5000,
		contextWindow: 300_000,
		supportsImages: true,
		supportsComputerUse: false,
		supportsPromptCache: true,
		inputPrice: 0.8,
		outputPrice: 3.2,
		cacheWritesPrice: 0.8, // per million tokens
		cacheReadsPrice: 0.2, // per million tokens
		minTokensPerCachePoint: 1,
		maxCachePoints: 1,
		cachableFields: ["system"],
	},
	"amazon.nova-pro-latency-optimized-v1:0": {
		maxTokens: 5000,
		contextWindow: 300_000,
		supportsImages: true,
		supportsComputerUse: false,
		supportsPromptCache: false,
		inputPrice: 1.0,
		outputPrice: 4.0,
		cacheWritesPrice: 1.0, // per million tokens
		cacheReadsPrice: 0.25, // per million tokens
		description: "Amazon Nova Pro with latency optimized inference",
	},
	"amazon.nova-lite-v1:0": {
		maxTokens: 5000,
		contextWindow: 300_000,
		supportsImages: true,
		supportsComputerUse: false,
		supportsPromptCache: true,
		inputPrice: 0.06,
		outputPrice: 0.24,
		cacheWritesPrice: 0.06, // per million tokens
		cacheReadsPrice: 0.015, // per million tokens
		minTokensPerCachePoint: 1,
		maxCachePoints: 1,
		cachableFields: ["system"],
	},
	"amazon.nova-micro-v1:0": {
		maxTokens: 5000,
		contextWindow: 128_000,
		supportsImages: false,
		supportsComputerUse: false,
		supportsPromptCache: true,
		inputPrice: 0.035,
		outputPrice: 0.14,
		cacheWritesPrice: 0.035, // per million tokens
		cacheReadsPrice: 0.00875, // per million tokens
		minTokensPerCachePoint: 1,
		maxCachePoints: 1,
		cachableFields: ["system"],
	},
	"anthropic.claude-3-7-sonnet-20250219-v1:0": {
		maxTokens: 8192,
		contextWindow: 200_000,
		supportsImages: true,
		supportsComputerUse: true,
		supportsPromptCache: true,
		inputPrice: 3.0,
		outputPrice: 15.0,
		cacheWritesPrice: 3.75,
		cacheReadsPrice: 0.3,
		minTokensPerCachePoint: 1024,
		maxCachePoints: 4,
		cachableFields: ["system", "messages", "tools"],
	},
	"anthropic.claude-3-5-sonnet-20241022-v2:0": {
		maxTokens: 8192,
		contextWindow: 200_000,
		supportsImages: true,
		supportsComputerUse: true,
		supportsPromptCache: true,
		inputPrice: 3.0,
		outputPrice: 15.0,
		cacheWritesPrice: 3.75,
		cacheReadsPrice: 0.3,
		minTokensPerCachePoint: 1024,
		maxCachePoints: 4,
		cachableFields: ["system", "messages", "tools"],
	},
	"anthropic.claude-3-5-haiku-20241022-v1:0": {
		maxTokens: 8192,
		contextWindow: 200_000,
		supportsImages: false,
		supportsPromptCache: true,
		inputPrice: 0.8,
		outputPrice: 4.0,
		cacheWritesPrice: 1.0,
		cacheReadsPrice: 0.08,
		minTokensPerCachePoint: 2048,
		maxCachePoints: 4,
		cachableFields: ["system", "messages", "tools"],
	},
	"anthropic.claude-3-5-sonnet-20240620-v1:0": {
		maxTokens: 8192,
		contextWindow: 200_000,
		supportsImages: true,
		supportsPromptCache: false,
		inputPrice: 3.0,
		outputPrice: 15.0,
	},
	"anthropic.claude-3-opus-20240229-v1:0": {
		maxTokens: 4096,
		contextWindow: 200_000,
		supportsImages: true,
		supportsPromptCache: false,
		inputPrice: 15.0,
		outputPrice: 75.0,
	},
	"anthropic.claude-3-sonnet-20240229-v1:0": {
		maxTokens: 4096,
		contextWindow: 200_000,
		supportsImages: true,
		supportsPromptCache: false,
		inputPrice: 3.0,
		outputPrice: 15.0,
	},
	"anthropic.claude-3-haiku-20240307-v1:0": {
		maxTokens: 4096,
		contextWindow: 200_000,
		supportsImages: true,
		supportsPromptCache: false,
		inputPrice: 0.25,
		outputPrice: 1.25,
	},
	"anthropic.claude-2-1-v1:0": {
		maxTokens: 4096,
		contextWindow: 100_000,
		supportsImages: false,
		supportsPromptCache: false,
		inputPrice: 8.0,
		outputPrice: 24.0,
		description: "Claude 2.1",
	},
	"anthropic.claude-2-0-v1:0": {
		maxTokens: 4096,
		contextWindow: 100_000,
		supportsImages: false,
		supportsPromptCache: false,
		inputPrice: 8.0,
		outputPrice: 24.0,
		description: "Claude 2.0",
	},
	"anthropic.claude-instant-v1:0": {
		maxTokens: 4096,
		contextWindow: 100_000,
		supportsImages: false,
		supportsPromptCache: false,
		inputPrice: 0.8,
		outputPrice: 2.4,
		description: "Claude Instant",
	},
	"deepseek.r1-v1:0": {
		maxTokens: 32_768,
		contextWindow: 128_000,
		supportsImages: false,
		supportsPromptCache: false,
		inputPrice: 1.35,
		outputPrice: 5.4,
	},
	"meta.llama3-3-70b-instruct-v1:0": {
		maxTokens: 8192,
		contextWindow: 128_000,
		supportsImages: false,
		supportsComputerUse: false,
		supportsPromptCache: false,
		inputPrice: 0.72,
		outputPrice: 0.72,
		description: "Llama 3.3 Instruct (70B)",
	},
	"meta.llama3-2-90b-instruct-v1:0": {
		maxTokens: 8192,
		contextWindow: 128_000,
		supportsImages: true,
		supportsComputerUse: false,
		supportsPromptCache: false,
		inputPrice: 0.72,
		outputPrice: 0.72,
		description: "Llama 3.2 Instruct (90B)",
	},
	"meta.llama3-2-11b-instruct-v1:0": {
		maxTokens: 8192,
		contextWindow: 128_000,
		supportsImages: true,
		supportsComputerUse: false,
		supportsPromptCache: false,
		inputPrice: 0.16,
		outputPrice: 0.16,
		description: "Llama 3.2 Instruct (11B)",
	},
	"meta.llama3-2-3b-instruct-v1:0": {
		maxTokens: 8192,
		contextWindow: 128_000,
		supportsImages: false,
		supportsComputerUse: false,
		supportsPromptCache: false,
		inputPrice: 0.15,
		outputPrice: 0.15,
		description: "Llama 3.2 Instruct (3B)",
	},
	"meta.llama3-2-1b-instruct-v1:0": {
		maxTokens: 8192,
		contextWindow: 128_000,
		supportsImages: false,
		supportsComputerUse: false,
		supportsPromptCache: false,
		inputPrice: 0.1,
		outputPrice: 0.1,
		description: "Llama 3.2 Instruct (1B)",
	},
	"meta.llama3-1-405b-instruct-v1:0": {
		maxTokens: 8192,
		contextWindow: 128_000,
		supportsImages: false,
		supportsComputerUse: false,
		supportsPromptCache: false,
		inputPrice: 2.4,
		outputPrice: 2.4,
		description: "Llama 3.1 Instruct (405B)",
	},
	"meta.llama3-1-70b-instruct-v1:0": {
		maxTokens: 8192,
		contextWindow: 128_000,
		supportsImages: false,
		supportsComputerUse: false,
		supportsPromptCache: false,
		inputPrice: 0.72,
		outputPrice: 0.72,
		description: "Llama 3.1 Instruct (70B)",
	},
	"meta.llama3-1-70b-instruct-latency-optimized-v1:0": {
		maxTokens: 8192,
		contextWindow: 128_000,
		supportsImages: false,
		supportsComputerUse: false,
		supportsPromptCache: false,
		inputPrice: 0.9,
		outputPrice: 0.9,
		description: "Llama 3.1 Instruct (70B) (w/ latency optimized inference)",
	},
	"meta.llama3-1-8b-instruct-v1:0": {
		maxTokens: 8192,
		contextWindow: 8_000,
		supportsImages: false,
		supportsComputerUse: false,
		supportsPromptCache: false,
		inputPrice: 0.22,
		outputPrice: 0.22,
		description: "Llama 3.1 Instruct (8B)",
	},
	"meta.llama3-70b-instruct-v1:0": {
		maxTokens: 2048,
		contextWindow: 8_000,
		supportsImages: false,
		supportsComputerUse: false,
		supportsPromptCache: false,
		inputPrice: 2.65,
		outputPrice: 3.5,
	},
	"meta.llama3-8b-instruct-v1:0": {
		maxTokens: 2048,
		contextWindow: 4_000,
		supportsImages: false,
		supportsComputerUse: false,
		supportsPromptCache: false,
		inputPrice: 0.3,
		outputPrice: 0.6,
	},
	"amazon.titan-text-lite-v1:0": {
		maxTokens: 4096,
		contextWindow: 8_000,
		supportsImages: false,
		supportsComputerUse: false,
		supportsPromptCache: false,
		inputPrice: 0.15,
		outputPrice: 0.2,
		description: "Amazon Titan Text Lite",
	},
	"amazon.titan-text-express-v1:0": {
		maxTokens: 4096,
		contextWindow: 8_000,
		supportsImages: false,
		supportsComputerUse: false,
		supportsPromptCache: false,
		inputPrice: 0.2,
		outputPrice: 0.6,
		description: "Amazon Titan Text Express",
	},
	"amazon.titan-text-embeddings-v1:0": {
		maxTokens: 8192,
		contextWindow: 8_000,
		supportsImages: false,
		supportsComputerUse: false,
		supportsPromptCache: false,
		inputPrice: 0.1,
		description: "Amazon Titan Text Embeddings",
	},
	"amazon.titan-text-embeddings-v2:0": {
		maxTokens: 8192,
		contextWindow: 8_000,
		supportsImages: false,
		supportsComputerUse: false,
		supportsPromptCache: false,
		inputPrice: 0.02,
		description: "Amazon Titan Text Embeddings V2",
	},
} as const satisfies Record<string, ModelInfo>

// Glama
// https://glama.ai/models
export const glamaDefaultModelId = "anthropic/claude-3-7-sonnet"
export const glamaDefaultModelInfo: ModelInfo = {
	maxTokens: 8192,
	contextWindow: 200_000,
	supportsImages: true,
	supportsComputerUse: true,
	supportsPromptCache: true,
	inputPrice: 3.0,
	outputPrice: 15.0,
	cacheWritesPrice: 3.75,
	cacheReadsPrice: 0.3,
	description:
		"Claude 3.7 Sonnet is an advanced large language model with improved reasoning, coding, and problem-solving capabilities. It introduces a hybrid reasoning approach, allowing users to choose between rapid responses and extended, step-by-step processing for complex tasks. The model demonstrates notable improvements in coding, particularly in front-end development and full-stack updates, and excels in agentic workflows, where it can autonomously navigate multi-step processes. Claude 3.7 Sonnet maintains performance parity with its predecessor in standard mode while offering an extended reasoning mode for enhanced accuracy in math, coding, and instruction-following tasks. Read more at the [blog post here](https://www.anthropic.com/news/claude-3-7-sonnet)",
}

// Requesty
// https://requesty.ai/router-2
export const requestyDefaultModelId = "coding/claude-3-7-sonnet"
export const requestyDefaultModelInfo: ModelInfo = {
	maxTokens: 8192,
	contextWindow: 200_000,
	supportsImages: true,
	supportsComputerUse: true,
	supportsPromptCache: true,
	inputPrice: 3.0,
	outputPrice: 15.0,
	cacheWritesPrice: 3.75,
	cacheReadsPrice: 0.3,
	description:
		"The best coding model, optimized by Requesty, and automatically routed to the fastest provider. Claude 3.7 Sonnet is an advanced large language model with improved reasoning, coding, and problem-solving capabilities. It introduces a hybrid reasoning approach, allowing users to choose between rapid responses and extended, step-by-step processing for complex tasks. The model demonstrates notable improvements in coding, particularly in front-end development and full-stack updates, and excels in agentic workflows, where it can autonomously navigate multi-step processes. Claude 3.7 Sonnet maintains performance parity with its predecessor in standard mode while offering an extended reasoning mode for enhanced accuracy in math, coding, and instruction-following tasks. Read more at the [blog post here](https://www.anthropic.com/news/claude-3-7-sonnet)",
}

// OpenRouter
// https://openrouter.ai/models?order=newest&supported_parameters=tools
export const openRouterDefaultModelId = "anthropic/claude-3.7-sonnet"
export const openRouterDefaultModelInfo: ModelInfo = {
	maxTokens: 8192,
	contextWindow: 200_000,
	supportsImages: true,
	supportsComputerUse: true,
	supportsPromptCache: true,
	inputPrice: 3.0,
	outputPrice: 15.0,
	cacheWritesPrice: 3.75,
	cacheReadsPrice: 0.3,
	description:
		"Claude 3.7 Sonnet is an advanced large language model with improved reasoning, coding, and problem-solving capabilities. It introduces a hybrid reasoning approach, allowing users to choose between rapid responses and extended, step-by-step processing for complex tasks. The model demonstrates notable improvements in coding, particularly in front-end development and full-stack updates, and excels in agentic workflows, where it can autonomously navigate multi-step processes. Claude 3.7 Sonnet maintains performance parity with its predecessor in standard mode while offering an extended reasoning mode for enhanced accuracy in math, coding, and instruction-following tasks. Read more at the [blog post here](https://www.anthropic.com/news/claude-3-7-sonnet)",
}

// Vertex AI
// https://cloud.google.com/vertex-ai/generative-ai/docs/partner-models/use-claude
export type VertexModelId = keyof typeof vertexModels
export const vertexDefaultModelId: VertexModelId = "claude-3-7-sonnet@20250219"
export const vertexModels = {
	"gemini-2.5-flash-preview-04-17:thinking": {
		maxTokens: 65_535,
		contextWindow: 1_048_576,
		supportsImages: true,
		supportsPromptCache: false,
		inputPrice: 0.15,
		outputPrice: 3.5,
		thinking: true,
		maxThinkingTokens: 24_576,
	},
	"gemini-2.5-flash-preview-04-17": {
		maxTokens: 65_535,
		contextWindow: 1_048_576,
		supportsImages: true,
		supportsPromptCache: false,
		inputPrice: 0.15,
		outputPrice: 0.6,
		thinking: false,
	},
	"gemini-2.5-pro-preview-03-25": {
		maxTokens: 65_535,
		contextWindow: 1_048_576,
		supportsImages: true,
		supportsPromptCache: true,
		isPromptCacheOptional: true,
		inputPrice: 2.5,
		outputPrice: 15,
	},
	"gemini-2.5-pro-preview-05-06": {
		maxTokens: 65_535,
		contextWindow: 1_048_576,
		supportsImages: true,
		supportsPromptCache: true,
		isPromptCacheOptional: true,
		inputPrice: 2.5,
		outputPrice: 15,
	},
	"gemini-2.5-pro-exp-03-25": {
		maxTokens: 65_535,
		contextWindow: 1_048_576,
		supportsImages: true,
		supportsPromptCache: false,
		inputPrice: 0,
		outputPrice: 0,
	},
	"gemini-2.0-pro-exp-02-05": {
		maxTokens: 8192,
		contextWindow: 2_097_152,
		supportsImages: true,
		supportsPromptCache: false,
		inputPrice: 0,
		outputPrice: 0,
	},
	"gemini-2.0-flash-001": {
		maxTokens: 8192,
		contextWindow: 1_048_576,
		supportsImages: true,
		supportsPromptCache: true,
		isPromptCacheOptional: true,
		inputPrice: 0.15,
		outputPrice: 0.6,
	},
	"gemini-2.0-flash-lite-001": {
		maxTokens: 8192,
		contextWindow: 1_048_576,
		supportsImages: true,
		supportsPromptCache: false,
		inputPrice: 0.075,
		outputPrice: 0.3,
	},
	"gemini-2.0-flash-thinking-exp-01-21": {
		maxTokens: 8192,
		contextWindow: 32_768,
		supportsImages: true,
		supportsPromptCache: false,
		inputPrice: 0,
		outputPrice: 0,
	},
	"gemini-1.5-flash-002": {
		maxTokens: 8192,
		contextWindow: 1_048_576,
		supportsImages: true,
		supportsPromptCache: true,
		isPromptCacheOptional: true,
		inputPrice: 0.075,
		outputPrice: 0.3,
	},
	"gemini-1.5-pro-002": {
		maxTokens: 8192,
		contextWindow: 2_097_152,
		supportsImages: true,
		supportsPromptCache: false,
		inputPrice: 1.25,
		outputPrice: 5,
	},
	"claude-3-7-sonnet@20250219:thinking": {
		maxTokens: 64_000,
		contextWindow: 200_000,
		supportsImages: true,
		supportsComputerUse: true,
		supportsPromptCache: true,
		inputPrice: 3.0,
		outputPrice: 15.0,
		cacheWritesPrice: 3.75,
		cacheReadsPrice: 0.3,
		thinking: true,
	},
	"claude-3-7-sonnet@20250219": {
		maxTokens: 8192,
		contextWindow: 200_000,
		supportsImages: true,
		supportsComputerUse: true,
		supportsPromptCache: true,
		inputPrice: 3.0,
		outputPrice: 15.0,
		cacheWritesPrice: 3.75,
		cacheReadsPrice: 0.3,
		thinking: false,
	},
	"claude-3-5-sonnet-v2@20241022": {
		maxTokens: 8192,
		contextWindow: 200_000,
		supportsImages: true,
		supportsComputerUse: true,
		supportsPromptCache: true,
		inputPrice: 3.0,
		outputPrice: 15.0,
		cacheWritesPrice: 3.75,
		cacheReadsPrice: 0.3,
	},
	"claude-3-5-sonnet@20240620": {
		maxTokens: 8192,
		contextWindow: 200_000,
		supportsImages: true,
		supportsPromptCache: true,
		inputPrice: 3.0,
		outputPrice: 15.0,
		cacheWritesPrice: 3.75,
		cacheReadsPrice: 0.3,
	},
	"claude-3-5-haiku@20241022": {
		maxTokens: 8192,
		contextWindow: 200_000,
		supportsImages: false,
		supportsPromptCache: true,
		inputPrice: 1.0,
		outputPrice: 5.0,
		cacheWritesPrice: 1.25,
		cacheReadsPrice: 0.1,
	},
	"claude-3-opus@20240229": {
		maxTokens: 4096,
		contextWindow: 200_000,
		supportsImages: true,
		supportsPromptCache: true,
		inputPrice: 15.0,
		outputPrice: 75.0,
		cacheWritesPrice: 18.75,
		cacheReadsPrice: 1.5,
	},
	"claude-3-haiku@20240307": {
		maxTokens: 4096,
		contextWindow: 200_000,
		supportsImages: true,
		supportsPromptCache: true,
		inputPrice: 0.25,
		outputPrice: 1.25,
		cacheWritesPrice: 0.3,
		cacheReadsPrice: 0.03,
	},
} as const satisfies Record<string, ModelInfo>

export const openAiModelInfoSaneDefaults: ModelInfo = {
	maxTokens: -1,
	contextWindow: 128_000,
	supportsImages: true,
	supportsPromptCache: false,
	inputPrice: 0,
	outputPrice: 0,
}

// Gemini
// https://ai.google.dev/gemini-api/docs/models/gemini
export type GeminiModelId = keyof typeof geminiModels
export const geminiDefaultModelId: GeminiModelId = "gemini-2.0-flash-001"
export const geminiModels = {
	"gemini-2.5-flash-preview-04-17:thinking": {
		maxTokens: 65_535,
		contextWindow: 1_048_576,
		supportsImages: true,
		supportsPromptCache: false,
		inputPrice: 0.15,
		outputPrice: 3.5,
		thinking: true,
		maxThinkingTokens: 24_576,
	},
	"gemini-2.5-flash-preview-04-17": {
		maxTokens: 65_535,
		contextWindow: 1_048_576,
		supportsImages: true,
		supportsPromptCache: false,
		inputPrice: 0.15,
		outputPrice: 0.6,
		thinking: false,
	},
	"gemini-2.5-pro-exp-03-25": {
		maxTokens: 65_535,
		contextWindow: 1_048_576,
		supportsImages: true,
		supportsPromptCache: false,
		inputPrice: 0,
		outputPrice: 0,
	},
	"gemini-2.5-pro-preview-03-25": {
		maxTokens: 65_535,
		contextWindow: 1_048_576,
		supportsImages: true,
		supportsPromptCache: true,
		isPromptCacheOptional: true,
		inputPrice: 2.5, // This is the pricing for prompts above 200k tokens.
		outputPrice: 15,
		cacheReadsPrice: 0.625,
		cacheWritesPrice: 4.5,
		tiers: [
			{
				contextWindow: 200_000,
				inputPrice: 1.25,
				outputPrice: 10,
				cacheReadsPrice: 0.31,
			},
			{
				contextWindow: Infinity,
				inputPrice: 2.5,
				outputPrice: 15,
				cacheReadsPrice: 0.625,
			},
		],
	},
	"gemini-2.5-pro-preview-05-06": {
		maxTokens: 65_535,
		contextWindow: 1_048_576,
		supportsImages: true,
		supportsPromptCache: true,
		isPromptCacheOptional: true,
		inputPrice: 2.5, // This is the pricing for prompts above 200k tokens.
		outputPrice: 15,
		cacheReadsPrice: 0.625,
		cacheWritesPrice: 4.5,
		tiers: [
			{
				contextWindow: 200_000,
				inputPrice: 1.25,
				outputPrice: 10,
				cacheReadsPrice: 0.31,
			},
			{
				contextWindow: Infinity,
				inputPrice: 2.5,
				outputPrice: 15,
				cacheReadsPrice: 0.625,
			},
		],
	},
	"gemini-2.0-flash-001": {
		maxTokens: 8192,
		contextWindow: 1_048_576,
		supportsImages: true,
		supportsPromptCache: true,
		isPromptCacheOptional: true,
		inputPrice: 0.1,
		outputPrice: 0.4,
		cacheReadsPrice: 0.025,
		cacheWritesPrice: 1.0,
	},
	"gemini-2.0-flash-lite-preview-02-05": {
		maxTokens: 8192,
		contextWindow: 1_048_576,
		supportsImages: true,
		supportsPromptCache: false,
		inputPrice: 0,
		outputPrice: 0,
	},
	"gemini-2.0-pro-exp-02-05": {
		maxTokens: 8192,
		contextWindow: 2_097_152,
		supportsImages: true,
		supportsPromptCache: false,
		inputPrice: 0,
		outputPrice: 0,
	},
	"gemini-2.0-flash-thinking-exp-01-21": {
		maxTokens: 65_536,
		contextWindow: 1_048_576,
		supportsImages: true,
		supportsPromptCache: false,
		inputPrice: 0,
		outputPrice: 0,
	},
	"gemini-2.0-flash-thinking-exp-1219": {
		maxTokens: 8192,
		contextWindow: 32_767,
		supportsImages: true,
		supportsPromptCache: false,
		inputPrice: 0,
		outputPrice: 0,
	},
	"gemini-2.0-flash-exp": {
		maxTokens: 8192,
		contextWindow: 1_048_576,
		supportsImages: true,
		supportsPromptCache: false,
		inputPrice: 0,
		outputPrice: 0,
	},
	"gemini-1.5-flash-002": {
		maxTokens: 8192,
		contextWindow: 1_048_576,
		supportsImages: true,
		supportsPromptCache: true,
		isPromptCacheOptional: true,
		inputPrice: 0.15, // This is the pricing for prompts above 128k tokens.
		outputPrice: 0.6,
		cacheReadsPrice: 0.0375,
		cacheWritesPrice: 1.0,
		tiers: [
			{
				contextWindow: 128_000,
				inputPrice: 0.075,
				outputPrice: 0.3,
				cacheReadsPrice: 0.01875,
			},
			{
				contextWindow: Infinity,
				inputPrice: 0.15,
				outputPrice: 0.6,
				cacheReadsPrice: 0.0375,
			},
		],
	},
	"gemini-1.5-flash-exp-0827": {
		maxTokens: 8192,
		contextWindow: 1_048_576,
		supportsImages: true,
		supportsPromptCache: false,
		inputPrice: 0,
		outputPrice: 0,
	},
	"gemini-1.5-flash-8b-exp-0827": {
		maxTokens: 8192,
		contextWindow: 1_048_576,
		supportsImages: true,
		supportsPromptCache: false,
		inputPrice: 0,
		outputPrice: 0,
	},
	"gemini-1.5-pro-002": {
		maxTokens: 8192,
		contextWindow: 2_097_152,
		supportsImages: true,
		supportsPromptCache: false,
		inputPrice: 0,
		outputPrice: 0,
	},
	"gemini-1.5-pro-exp-0827": {
		maxTokens: 8192,
		contextWindow: 2_097_152,
		supportsImages: true,
		supportsPromptCache: false,
		inputPrice: 0,
		outputPrice: 0,
	},
	"gemini-exp-1206": {
		maxTokens: 8192,
		contextWindow: 2_097_152,
		supportsImages: true,
		supportsPromptCache: false,
		inputPrice: 0,
		outputPrice: 0,
	},
} as const satisfies Record<string, ModelInfo>

// OpenAI Native
// https://openai.com/api/pricing/
export type OpenAiNativeModelId = keyof typeof openAiNativeModels
export const openAiNativeDefaultModelId: OpenAiNativeModelId = "gpt-4.1"
export const openAiNativeModels = {
	"gpt-4.1": {
		maxTokens: 32_768,
		contextWindow: 1_047_576,
		supportsImages: true,
		supportsPromptCache: true,
		inputPrice: 2,
		outputPrice: 8,
		cacheReadsPrice: 0.5,
	},
	"gpt-4.1-mini": {
		maxTokens: 32_768,
		contextWindow: 1_047_576,
		supportsImages: true,
		supportsPromptCache: true,
		inputPrice: 0.4,
		outputPrice: 1.6,
		cacheReadsPrice: 0.1,
	},
	"gpt-4.1-nano": {
		maxTokens: 32_768,
		contextWindow: 1_047_576,
		supportsImages: true,
		supportsPromptCache: true,
		inputPrice: 0.1,
		outputPrice: 0.4,
		cacheReadsPrice: 0.025,
	},
	o3: {
		maxTokens: 100_000,
		contextWindow: 200_000,
		supportsImages: true,
		supportsPromptCache: true,
		inputPrice: 10.0,
		outputPrice: 40.0,
		cacheReadsPrice: 2.5,
		reasoningEffort: "medium",
	},
	"o3-high": {
		maxTokens: 100_000,
		contextWindow: 200_000,
		supportsImages: true,
		supportsPromptCache: true,
		inputPrice: 10.0,
		outputPrice: 40.0,
		cacheReadsPrice: 2.5,
		reasoningEffort: "high",
	},
	"o3-low": {
		maxTokens: 100_000,
		contextWindow: 200_000,
		supportsImages: true,
		supportsPromptCache: true,
		inputPrice: 10.0,
		outputPrice: 40.0,
		cacheReadsPrice: 2.5,
		reasoningEffort: "low",
	},
	"o4-mini": {
		maxTokens: 100_000,
		contextWindow: 200_000,
		supportsImages: true,
		supportsPromptCache: true,
		inputPrice: 1.1,
		outputPrice: 4.4,
		cacheReadsPrice: 0.275,
		reasoningEffort: "medium",
	},
	"o4-mini-high": {
		maxTokens: 100_000,
		contextWindow: 200_000,
		supportsImages: true,
		supportsPromptCache: true,
		inputPrice: 1.1,
		outputPrice: 4.4,
		cacheReadsPrice: 0.275,
		reasoningEffort: "high",
	},
	"o4-mini-low": {
		maxTokens: 100_000,
		contextWindow: 200_000,
		supportsImages: true,
		supportsPromptCache: true,
		inputPrice: 1.1,
		outputPrice: 4.4,
		cacheReadsPrice: 0.275,
		reasoningEffort: "low",
	},
	"o3-mini": {
		maxTokens: 100_000,
		contextWindow: 200_000,
		supportsImages: false,
		supportsPromptCache: true,
		inputPrice: 1.1,
		outputPrice: 4.4,
		cacheReadsPrice: 0.55,
		reasoningEffort: "medium",
	},
	"o3-mini-high": {
		maxTokens: 100_000,
		contextWindow: 200_000,
		supportsImages: false,
		supportsPromptCache: true,
		inputPrice: 1.1,
		outputPrice: 4.4,
		cacheReadsPrice: 0.55,
		reasoningEffort: "high",
	},
	"o3-mini-low": {
		maxTokens: 100_000,
		contextWindow: 200_000,
		supportsImages: false,
		supportsPromptCache: true,
		inputPrice: 1.1,
		outputPrice: 4.4,
		cacheReadsPrice: 0.55,
		reasoningEffort: "low",
	},
	o1: {
		maxTokens: 100_000,
		contextWindow: 200_000,
		supportsImages: true,
		supportsPromptCache: true,
		inputPrice: 15,
		outputPrice: 60,
		cacheReadsPrice: 7.5,
	},
	"o1-preview": {
		maxTokens: 32_768,
		contextWindow: 128_000,
		supportsImages: true,
		supportsPromptCache: true,
		inputPrice: 15,
		outputPrice: 60,
		cacheReadsPrice: 7.5,
	},
	"o1-mini": {
		maxTokens: 65_536,
		contextWindow: 128_000,
		supportsImages: true,
		supportsPromptCache: true,
		inputPrice: 1.1,
		outputPrice: 4.4,
		cacheReadsPrice: 0.55,
	},
	"gpt-4.5-preview": {
		maxTokens: 16_384,
		contextWindow: 128_000,
		supportsImages: true,
		supportsPromptCache: true,
		inputPrice: 75,
		outputPrice: 150,
		cacheReadsPrice: 37.5,
	},
	"gpt-4o": {
		maxTokens: 16_384,
		contextWindow: 128_000,
		supportsImages: true,
		supportsPromptCache: true,
		inputPrice: 2.5,
		outputPrice: 10,
		cacheReadsPrice: 1.25,
	},
	"gpt-4o-mini": {
		maxTokens: 16_384,
		contextWindow: 128_000,
		supportsImages: true,
		supportsPromptCache: true,
		inputPrice: 0.15,
		outputPrice: 0.6,
		cacheReadsPrice: 0.075,
	},
} as const satisfies Record<string, ModelInfo>

// DeepSeek
// https://platform.deepseek.com/docs/api
export type DeepSeekModelId = keyof typeof deepSeekModels
export const deepSeekDefaultModelId: DeepSeekModelId = "deepseek-chat"
export const deepSeekModels = {
	"deepseek-chat": {
		maxTokens: 8192,
		contextWindow: 64_000,
		supportsImages: false,
		supportsPromptCache: true,
		inputPrice: 0.27, // $0.27 per million tokens (cache miss)
		outputPrice: 1.1, // $1.10 per million tokens
		cacheWritesPrice: 0.27, // $0.27 per million tokens (cache miss)
		cacheReadsPrice: 0.07, // $0.07 per million tokens (cache hit).
		description: `DeepSeek-V3 achieves a significant breakthrough in inference speed over previous models. It tops the leaderboard among open-source models and rivals the most advanced closed-source models globally.`,
	},
	"deepseek-reasoner": {
		maxTokens: 8192,
		contextWindow: 64_000,
		supportsImages: false,
		supportsPromptCache: true,
		inputPrice: 0.55, // $0.55 per million tokens (cache miss)
		outputPrice: 2.19, // $2.19 per million tokens
		cacheWritesPrice: 0.55, // $0.55 per million tokens (cache miss)
		cacheReadsPrice: 0.14, // $0.14 per million tokens (cache hit)
		description: `DeepSeek-R1 achieves performance comparable to OpenAI-o1 across math, code, and reasoning tasks. Supports Chain of Thought reasoning with up to 32K tokens.`,
	},
} as const satisfies Record<string, ModelInfo>

// Azure OpenAI
// https://learn.microsoft.com/en-us/azure/ai-services/openai/api-version-deprecation
// https://learn.microsoft.com/en-us/azure/ai-services/openai/reference#api-specs
export const azureOpenAiDefaultApiVersion = "2024-08-01-preview"

// Mistral
// https://docs.mistral.ai/getting-started/models/models_overview/
export type MistralModelId = keyof typeof mistralModels
export const mistralDefaultModelId: MistralModelId = "codestral-latest"
export const mistralModels = {
	"codestral-latest": {
		maxTokens: 256_000,
		contextWindow: 256_000,
		supportsImages: false,
		supportsPromptCache: false,
		inputPrice: 0.3,
		outputPrice: 0.9,
	},
	"mistral-large-latest": {
		maxTokens: 131_000,
		contextWindow: 131_000,
		supportsImages: false,
		supportsPromptCache: false,
		inputPrice: 2.0,
		outputPrice: 6.0,
	},
	"ministral-8b-latest": {
		maxTokens: 131_000,
		contextWindow: 131_000,
		supportsImages: false,
		supportsPromptCache: false,
		inputPrice: 0.1,
		outputPrice: 0.1,
	},
	"ministral-3b-latest": {
		maxTokens: 131_000,
		contextWindow: 131_000,
		supportsImages: false,
		supportsPromptCache: false,
		inputPrice: 0.04,
		outputPrice: 0.04,
	},
	"mistral-small-latest": {
		maxTokens: 32_000,
		contextWindow: 32_000,
		supportsImages: false,
		supportsPromptCache: false,
		inputPrice: 0.2,
		outputPrice: 0.6,
	},
	"pixtral-large-latest": {
		maxTokens: 131_000,
		contextWindow: 131_000,
		supportsImages: true,
		supportsPromptCache: false,
		inputPrice: 2.0,
		outputPrice: 6.0,
	},
} as const satisfies Record<string, ModelInfo>

// Unbound Security
// https://www.unboundsecurity.ai/ai-gateway
export const unboundDefaultModelId = "anthropic/claude-3-7-sonnet-20250219"
export const unboundDefaultModelInfo: ModelInfo = {
	maxTokens: 8192,
	contextWindow: 200_000,
	supportsImages: true,
	supportsPromptCache: true,
	inputPrice: 3.0,
	outputPrice: 15.0,
	cacheWritesPrice: 3.75,
	cacheReadsPrice: 0.3,
}

// LiteLLM
// https://docs.litellm.ai/
export const litellmDefaultModelId = "anthropic/claude-3-7-sonnet-20250219"
export const litellmDefaultModelInfo: ModelInfo = {
	maxTokens: 8192,
	contextWindow: 200_000,
	supportsImages: true,
	supportsComputerUse: true,
	supportsPromptCache: true,
	inputPrice: 3.0,
	outputPrice: 15.0,
	cacheWritesPrice: 3.75,
	cacheReadsPrice: 0.3,
}
// xAI
// https://docs.x.ai/docs/api-reference
export type XAIModelId = keyof typeof xaiModels
export const xaiDefaultModelId: XAIModelId = "grok-3-beta"
export const xaiModels = {
	"grok-3-beta": {
		maxTokens: 8192,
		contextWindow: 131072,
		supportsImages: false,
		supportsPromptCache: false,
		inputPrice: 3.0,
		outputPrice: 15.0,
		description: "xAI's Grok-3 beta model with 131K context window",
	},
	"grok-3-fast-beta": {
		maxTokens: 8192,
		contextWindow: 131072,
		supportsImages: false,
		supportsPromptCache: false,
		inputPrice: 5.0,
		outputPrice: 25.0,
		description: "xAI's Grok-3 fast beta model with 131K context window",
	},
	"grok-3-mini-beta": {
		maxTokens: 8192,
		contextWindow: 131072,
		supportsImages: false,
		supportsPromptCache: false,
		inputPrice: 0.3,
		outputPrice: 0.5,
		description: "xAI's Grok-3 mini beta model with 131K context window",
	},
	"grok-3-mini-fast-beta": {
		maxTokens: 8192,
		contextWindow: 131072,
		supportsImages: false,
		supportsPromptCache: false,
		inputPrice: 0.6,
		outputPrice: 4.0,
		description: "xAI's Grok-3 mini fast beta model with 131K context window",
	},
	"grok-2-latest": {
		maxTokens: 8192,
		contextWindow: 131072,
		supportsImages: false,
		supportsPromptCache: false,
		inputPrice: 2.0,
		outputPrice: 10.0,
		description: "xAI's Grok-2 model - latest version with 131K context window",
	},
	"grok-2": {
		maxTokens: 8192,
		contextWindow: 131072,
		supportsImages: false,
		supportsPromptCache: false,
		inputPrice: 2.0,
		outputPrice: 10.0,
		description: "xAI's Grok-2 model with 131K context window",
	},
	"grok-2-1212": {
		maxTokens: 8192,
		contextWindow: 131072,
		supportsImages: false,
		supportsPromptCache: false,
		inputPrice: 2.0,
		outputPrice: 10.0,
		description: "xAI's Grok-2 model (version 1212) with 131K context window",
	},
	"grok-2-vision-latest": {
		maxTokens: 8192,
		contextWindow: 32768,
		supportsImages: true,
		supportsPromptCache: false,
		inputPrice: 2.0,
		outputPrice: 10.0,
		description: "xAI's Grok-2 Vision model - latest version with image support and 32K context window",
	},
	"grok-2-vision": {
		maxTokens: 8192,
		contextWindow: 32768,
		supportsImages: true,
		supportsPromptCache: false,
		inputPrice: 2.0,
		outputPrice: 10.0,
		description: "xAI's Grok-2 Vision model with image support and 32K context window",
	},
	"grok-2-vision-1212": {
		maxTokens: 8192,
		contextWindow: 32768,
		supportsImages: true,
		supportsPromptCache: false,
		inputPrice: 2.0,
		outputPrice: 10.0,
		description: "xAI's Grok-2 Vision model (version 1212) with image support and 32K context window",
	},
	"grok-vision-beta": {
		maxTokens: 8192,
		contextWindow: 8192,
		supportsImages: true,
		supportsPromptCache: false,
		inputPrice: 5.0,
		outputPrice: 15.0,
		description: "xAI's Grok Vision Beta model with image support and 8K context window",
	},
	"grok-beta": {
		maxTokens: 8192,
		contextWindow: 131072,
		supportsImages: false,
		supportsPromptCache: false,
		inputPrice: 5.0,
		outputPrice: 15.0,
		description: "xAI's Grok Beta model (legacy) with 131K context window",
	},
} as const satisfies Record<string, ModelInfo>

export type VscodeLlmModelId = keyof typeof vscodeLlmModels
export const vscodeLlmDefaultModelId: VscodeLlmModelId = "claude-3.5-sonnet"
export const vscodeLlmModels = {
	"gpt-3.5-turbo": {
		contextWindow: 12114,
		supportsImages: false,
		supportsPromptCache: false,
		inputPrice: 0,
		outputPrice: 0,
		family: "gpt-3.5-turbo",
		version: "gpt-3.5-turbo-0613",
		name: "GPT 3.5 Turbo",
		supportsToolCalling: true,
		maxInputTokens: 12114,
	},
	"gpt-4o-mini": {
		contextWindow: 12115,
		supportsImages: false,
		supportsPromptCache: false,
		inputPrice: 0,
		outputPrice: 0,
		family: "gpt-4o-mini",
		version: "gpt-4o-mini-2024-07-18",
		name: "GPT-4o mini",
		supportsToolCalling: true,
		maxInputTokens: 12115,
	},
	"gpt-4": {
		contextWindow: 28501,
		supportsImages: false,
		supportsPromptCache: false,
		inputPrice: 0,
		outputPrice: 0,
		family: "gpt-4",
		version: "gpt-4-0613",
		name: "GPT 4",
		supportsToolCalling: true,
		maxInputTokens: 28501,
	},
	"gpt-4-0125-preview": {
		contextWindow: 63826,
		supportsImages: false,
		supportsPromptCache: false,
		inputPrice: 0,
		outputPrice: 0,
		family: "gpt-4-turbo",
		version: "gpt-4-0125-preview",
		name: "GPT 4 Turbo",
		supportsToolCalling: true,
		maxInputTokens: 63826,
	},
	"gpt-4o": {
		contextWindow: 63827,
		supportsImages: true,
		supportsPromptCache: false,
		inputPrice: 0,
		outputPrice: 0,
		family: "gpt-4o",
		version: "gpt-4o-2024-11-20",
		name: "GPT-4o",
		supportsToolCalling: true,
		maxInputTokens: 63827,
	},
	o1: {
		contextWindow: 19827,
		supportsImages: false,
		supportsPromptCache: false,
		inputPrice: 0,
		outputPrice: 0,
		family: "o1-ga",
		version: "o1-2024-12-17",
		name: "o1 (Preview)",
		supportsToolCalling: true,
		maxInputTokens: 19827,
	},
	"o3-mini": {
		contextWindow: 63827,
		supportsImages: false,
		supportsPromptCache: false,
		inputPrice: 0,
		outputPrice: 0,
		family: "o3-mini",
		version: "o3-mini-2025-01-31",
		name: "o3-mini",
		supportsToolCalling: true,
		maxInputTokens: 63827,
	},
	"claude-3.5-sonnet": {
		contextWindow: 81638,
		supportsImages: true,
		supportsPromptCache: false,
		inputPrice: 0,
		outputPrice: 0,
		family: "claude-3.5-sonnet",
		version: "claude-3.5-sonnet",
		name: "Claude 3.5 Sonnet",
		supportsToolCalling: true,
		maxInputTokens: 81638,
	},
	"claude-3.7-sonnet": {
		contextWindow: 89827,
		supportsImages: true,
		supportsPromptCache: false,
		inputPrice: 0,
		outputPrice: 0,
		family: "claude-3.7-sonnet",
		version: "claude-3.7-sonnet",
		name: "Claude 3.7 Sonnet",
		supportsToolCalling: true,
		maxInputTokens: 89827,
	},
	"claude-3.7-sonnet-thought": {
		contextWindow: 89827,
		supportsImages: true,
		supportsPromptCache: false,
		inputPrice: 0,
		outputPrice: 0,
		family: "claude-3.7-sonnet-thought",
		version: "claude-3.7-sonnet-thought",
		name: "Claude 3.7 Sonnet Thinking",
		supportsToolCalling: false,
		maxInputTokens: 89827,
		thinking: true,
	},
	"gemini-2.0-flash-001": {
		contextWindow: 127827,
		supportsImages: true,
		supportsPromptCache: false,
		inputPrice: 0,
		outputPrice: 0,
		family: "gemini-2.0-flash",
		version: "gemini-2.0-flash-001",
		name: "Gemini 2.0 Flash",
		supportsToolCalling: false,
		maxInputTokens: 127827,
	},
	"gemini-2.5-pro": {
		contextWindow: 63830,
		supportsImages: true,
		supportsPromptCache: false,
		inputPrice: 0,
		outputPrice: 0,
		family: "gemini-2.5-pro",
		version: "gemini-2.5-pro-preview-03-25",
		name: "Gemini 2.5 Pro (Preview)",
		supportsToolCalling: true,
		maxInputTokens: 63830,
	},
	"o4-mini": {
		contextWindow: 111446,
		supportsImages: false,
		supportsPromptCache: false,
		inputPrice: 0,
		outputPrice: 0,
		family: "o4-mini",
		version: "o4-mini-2025-04-16",
		name: "o4-mini (Preview)",
		supportsToolCalling: true,
		maxInputTokens: 111446,
	},
	"gpt-4.1": {
		contextWindow: 111446,
		supportsImages: true,
		supportsPromptCache: false,
		inputPrice: 0,
		outputPrice: 0,
		family: "gpt-4.1",
		version: "gpt-4.1-2025-04-14",
		name: "GPT-4.1 (Preview)",
		supportsToolCalling: true,
		maxInputTokens: 111446,
	},
} as const satisfies Record<
	string,
	ModelInfo & {
		family: string
		version: string
		name: string
		supportsToolCalling: boolean
		maxInputTokens: number
	}
>

// ShengSuanYun
// https://router.shengsuanyun.com/model
export const shengSuanYunDefaultModelId: string = "anthropic/claude-3.7-sonnet"
export const shengSuanYunDefaultModelInfo: ModelInfo = {
	maxTokens: 128_000,
	contextWindow: 200_000,
	supportsImages: true,
	supportsComputerUse: true,
	supportsPromptCache: true,
	inputPrice: 3.0,
	outputPrice: 15.0,
	cacheWritesPrice: 3.0,
	cacheReadsPrice: 0.3,
	description:
		"Claude 3.7 Sonnet 是一款先进的大型语言模型，具备增强的推理、编码和问题解决能力。它引入了混合推理方法，允许用户在快速响应和针对复杂任务的逐步处理之间进行选择。 查看更多详情 [博客](https://www.anthropic.com/news/claude-3-7-sonnet)",
}
// Groq
// https://console.groq.com/docs/models
export type GroqModelId =
	| "llama-3.1-8b-instant"
	| "llama-3.3-70b-versatile"
	| "meta-llama/llama-4-scout-17b-16e-instruct"
	| "meta-llama/llama-4-maverick-17b-128e-instruct"
	| "mistral-saba-24b"
	| "qwen-qwq-32b"
	| "deepseek-r1-distill-llama-70b"
export const groqDefaultModelId: GroqModelId = "llama-3.3-70b-versatile" // Defaulting to Llama3 70B Versatile
export const groqModels = {
	// Models based on API response: https://api.groq.com/openai/v1/models
	"llama-3.1-8b-instant": {
		maxTokens: 131072,
		contextWindow: 131072,
		supportsImages: false,
		supportsPromptCache: false,
		inputPrice: 0,
		outputPrice: 0,
		description: "Meta Llama 3.1 8B Instant model, 128K context.",
	},
	"llama-3.3-70b-versatile": {
		maxTokens: 32768,
		contextWindow: 131072,
		supportsImages: false,
		supportsPromptCache: false,
		inputPrice: 0,
		outputPrice: 0,
		description: "Meta Llama 3.3 70B Versatile model, 128K context.",
	},
	"meta-llama/llama-4-scout-17b-16e-instruct": {
		maxTokens: 8192,
		contextWindow: 131072,
		supportsImages: false,
		supportsPromptCache: false,
		inputPrice: 0,
		outputPrice: 0,
		description: "Meta Llama 4 Scout 17B Instruct model, 128K context.",
	},
	"meta-llama/llama-4-maverick-17b-128e-instruct": {
		maxTokens: 8192,
		contextWindow: 131072,
		supportsImages: false,
		supportsPromptCache: false,
		inputPrice: 0,
		outputPrice: 0,
		description: "Meta Llama 4 Maverick 17B Instruct model, 128K context.",
	},
	"mistral-saba-24b": {
		maxTokens: 32768,
		contextWindow: 32768,
		supportsImages: false,
		supportsPromptCache: false,
		inputPrice: 0,
		outputPrice: 0,
		description: "Mistral Saba 24B model, 32K context.",
	},
	"qwen-qwq-32b": {
		maxTokens: 131072,
		contextWindow: 131072,
		supportsImages: false,
		supportsPromptCache: false,
		inputPrice: 0,
		outputPrice: 0,
		description: "Alibaba Qwen QwQ 32B model, 128K context.",
	},
	"deepseek-r1-distill-llama-70b": {
		maxTokens: 131072,
		contextWindow: 131072,
		supportsImages: false,
		supportsPromptCache: false,
		inputPrice: 0,
		outputPrice: 0,
		description: "DeepSeek R1 Distill Llama 70B model, 128K context.",
	},
} as const satisfies Record<string, ModelInfo>

// Chutes AI
// https://llm.chutes.ai/v1 (OpenAI compatible)
export type ChutesModelId =
	| "deepseek-ai/DeepSeek-R1"
	| "deepseek-ai/DeepSeek-V3"
	| "unsloth/Llama-3.3-70B-Instruct"
	| "chutesai/Llama-4-Scout-17B-16E-Instruct"
	| "unsloth/Mistral-Nemo-Instruct-2407"
	| "unsloth/gemma-3-12b-it"
	| "NousResearch/DeepHermes-3-Llama-3-8B-Preview"
	| "unsloth/gemma-3-4b-it"
	| "nvidia/Llama-3_3-Nemotron-Super-49B-v1"
	| "nvidia/Llama-3_1-Nemotron-Ultra-253B-v1"
	| "chutesai/Llama-4-Maverick-17B-128E-Instruct-FP8"
	| "deepseek-ai/DeepSeek-V3-Base"
	| "deepseek-ai/DeepSeek-R1-Zero"
	| "deepseek-ai/DeepSeek-V3-0324"
	| "microsoft/MAI-DS-R1-FP8"
	| "tngtech/DeepSeek-R1T-Chimera"
export const chutesDefaultModelId: ChutesModelId = "deepseek-ai/DeepSeek-R1"
export const chutesModels = {
	"deepseek-ai/DeepSeek-R1": {
		maxTokens: 32768,
		contextWindow: 163840,
		supportsImages: false,
		supportsPromptCache: false,
		inputPrice: 0,
		outputPrice: 0,
		description: "DeepSeek R1 model.",
	},
	"deepseek-ai/DeepSeek-V3": {
		maxTokens: 32768,
		contextWindow: 163840,
		supportsImages: false,
		supportsPromptCache: false,
		inputPrice: 0,
		outputPrice: 0,
		description: "DeepSeek V3 model.",
	},
	"unsloth/Llama-3.3-70B-Instruct": {
		maxTokens: 32768, // From Groq
		contextWindow: 131072, // From Groq
		supportsImages: false,
		supportsPromptCache: false,
		inputPrice: 0,
		outputPrice: 0,
		description: "Unsloth Llama 3.3 70B Instruct model.",
	},
	"chutesai/Llama-4-Scout-17B-16E-Instruct": {
		maxTokens: 32768,
		contextWindow: 512000,
		supportsImages: false,
		supportsPromptCache: false,
		inputPrice: 0,
		outputPrice: 0,
		description: "ChutesAI Llama 4 Scout 17B Instruct model, 512K context.",
	},
	"unsloth/Mistral-Nemo-Instruct-2407": {
		maxTokens: 32768,
		contextWindow: 128000,
		supportsImages: false,
		supportsPromptCache: false,
		inputPrice: 0,
		outputPrice: 0,
		description: "Unsloth Mistral Nemo Instruct model.",
	},
	"unsloth/gemma-3-12b-it": {
		maxTokens: 32768,
		contextWindow: 131072,
		supportsImages: false,
		supportsPromptCache: false,
		inputPrice: 0,
		outputPrice: 0,
		description: "Unsloth Gemma 3 12B IT model.",
	},
	"NousResearch/DeepHermes-3-Llama-3-8B-Preview": {
		maxTokens: 32768,
		contextWindow: 131072,
		supportsImages: false,
		supportsPromptCache: false,
		inputPrice: 0,
		outputPrice: 0,
		description: "Nous DeepHermes 3 Llama 3 8B Preview model.",
	},
	"unsloth/gemma-3-4b-it": {
		maxTokens: 32768,
		contextWindow: 131072,
		supportsImages: false,
		supportsPromptCache: false,
		inputPrice: 0,
		outputPrice: 0,
		description: "Unsloth Gemma 3 4B IT model.",
	},
	"nvidia/Llama-3_3-Nemotron-Super-49B-v1": {
		maxTokens: 32768,
		contextWindow: 131072,
		supportsImages: false,
		supportsPromptCache: false,
		inputPrice: 0,
		outputPrice: 0,
		description: "Nvidia Llama 3.3 Nemotron Super 49B model.",
	},
	"nvidia/Llama-3_1-Nemotron-Ultra-253B-v1": {
		maxTokens: 32768,
		contextWindow: 131072,
		supportsImages: false,
		supportsPromptCache: false,
		inputPrice: 0,
		outputPrice: 0,
		description: "Nvidia Llama 3.1 Nemotron Ultra 253B model.",
	},
	"chutesai/Llama-4-Maverick-17B-128E-Instruct-FP8": {
		maxTokens: 32768,
		contextWindow: 256000,
		supportsImages: false,
		supportsPromptCache: false,
		inputPrice: 0,
		outputPrice: 0,
		description: "ChutesAI Llama 4 Maverick 17B Instruct FP8 model.",
	},
	"deepseek-ai/DeepSeek-V3-Base": {
		maxTokens: 32768,
		contextWindow: 163840,
		supportsImages: false,
		supportsPromptCache: false,
		inputPrice: 0,
		outputPrice: 0,
		description: "DeepSeek V3 Base model.",
	},
	"deepseek-ai/DeepSeek-R1-Zero": {
		maxTokens: 32768,
		contextWindow: 163840,
		supportsImages: false,
		supportsPromptCache: false,
		inputPrice: 0,
		outputPrice: 0,
		description: "DeepSeek R1 Zero model.",
	},
	"deepseek-ai/DeepSeek-V3-0324": {
		maxTokens: 32768,
		contextWindow: 163840,
		supportsImages: false,
		supportsPromptCache: false,
		inputPrice: 0,
		outputPrice: 0,
		description: "DeepSeek V3 (0324) model.",
	},
	"microsoft/MAI-DS-R1-FP8": {
		maxTokens: 32768,
		contextWindow: 163840,
		supportsImages: false,
		supportsPromptCache: false,
		inputPrice: 0,
		outputPrice: 0,
		description: "Microsoft MAI-DS-R1 FP8 model.",
	},
	"tngtech/DeepSeek-R1T-Chimera": {
		maxTokens: 32768,
		contextWindow: 163840,
		supportsImages: false,
		supportsPromptCache: false,
		inputPrice: 0,
		outputPrice: 0,
		description: "TNGTech DeepSeek R1T Chimera model.",
	},
} as const satisfies Record<string, ModelInfo>

/**
 * Constants
 */

// These models support reasoning efforts.
export const REASONING_MODELS = new Set(["x-ai/grok-3-mini-beta", "grok-3-mini-beta", "grok-3-mini-fast-beta"])

// These models support prompt caching.
export const PROMPT_CACHING_MODELS = new Set([
	"anthropic/claude-3-haiku",
	"anthropic/claude-3-haiku:beta",
	"anthropic/claude-3-opus",
	"anthropic/claude-3-opus:beta",
	"anthropic/claude-3-sonnet",
	"anthropic/claude-3-sonnet:beta",
	"anthropic/claude-3.5-haiku",
	"anthropic/claude-3.5-haiku-20241022",
	"anthropic/claude-3.5-haiku-20241022:beta",
	"anthropic/claude-3.5-haiku:beta",
	"anthropic/claude-3.5-sonnet",
	"anthropic/claude-3.5-sonnet-20240620",
	"anthropic/claude-3.5-sonnet-20240620:beta",
	"anthropic/claude-3.5-sonnet:beta",
	"anthropic/claude-3.7-sonnet",
	"anthropic/claude-3.7-sonnet:beta",
	"anthropic/claude-3.7-sonnet:thinking",
	"google/gemini-2.5-pro-preview-03-25",
	"google/gemini-2.5-pro-preview-05-06",
	"google/gemini-2.0-flash-001",
	"google/gemini-flash-1.5",
	"google/gemini-flash-1.5-8b",
])

// These models don't have prompt caching enabled by default (you can turn it on
// in settings).
export const OPTIONAL_PROMPT_CACHING_MODELS = new Set([
	"google/gemini-2.5-pro-preview-03-25",
	"google/gemini-2.5-pro-preview-05-06",
	"google/gemini-2.0-flash-001",
	"google/gemini-flash-1.5",
	"google/gemini-flash-1.5-8b",
])

// https://www.anthropic.com/news/3-5-models-and-computer-use
export const COMPUTER_USE_MODELS = new Set([
	"anthropic/claude-3.5-sonnet",
	"anthropic/claude-3.5-sonnet:beta",
	"anthropic/claude-3.7-sonnet",
	"anthropic/claude-3.7-sonnet:beta",
	"anthropic/claude-3.7-sonnet:thinking",
])

<<<<<<< HEAD
const routerNames = ["openrouter", "requesty", "glama", "unbound", "shengsuanyun"] as const
=======
const routerNames = ["openrouter", "requesty", "glama", "unbound", "litellm"] as const
>>>>>>> 6f90d4c5

export type RouterName = (typeof routerNames)[number]

export const isRouterName = (value: string): value is RouterName => routerNames.includes(value as RouterName)

export function toRouterName(value?: string): RouterName {
	if (value && isRouterName(value)) {
		return value
	}
	throw new Error(`Invalid router name: ${value}`)
}

export type ModelRecord = Record<string, ModelInfo>

export type RouterModels = Record<RouterName, ModelRecord><|MERGE_RESOLUTION|>--- conflicted
+++ resolved
@@ -1761,11 +1761,7 @@
 	"anthropic/claude-3.7-sonnet:thinking",
 ])
 
-<<<<<<< HEAD
-const routerNames = ["openrouter", "requesty", "glama", "unbound", "shengsuanyun"] as const
-=======
-const routerNames = ["openrouter", "requesty", "glama", "unbound", "litellm"] as const
->>>>>>> 6f90d4c5
+const routerNames = ["openrouter", "requesty", "glama", "unbound", "litellm", "shengsuanyun"] as const
 
 export type RouterName = (typeof routerNames)[number]
 
