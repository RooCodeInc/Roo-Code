import * as vscode from "vscode"

export type ApiProvider =
	| "anthropic"
	| "glama"
	| "openrouter"
	| "bedrock"
	| "vertex"
	| "openai"
	| "ollama"
	| "lmstudio"
	| "gemini"
	| "openai-native"
	| "deepseek"
	| "vscode-lm"
	| "mistral"
	| "unbound"
	| "requesty"
<<<<<<< HEAD
	| "tabby"
=======
	| "human-relay"
>>>>>>> 10fca7b4

export interface ApiHandlerOptions {
	apiModelId?: string
	apiKey?: string // anthropic
	anthropicBaseUrl?: string
	vsCodeLmModelSelector?: vscode.LanguageModelChatSelector
	glamaModelId?: string
	glamaModelInfo?: ModelInfo
	glamaApiKey?: string
	openRouterApiKey?: string
	openRouterModelId?: string
	openRouterModelInfo?: ModelInfo
	openRouterBaseUrl?: string
	awsAccessKey?: string
	awsSecretKey?: string
	awsSessionToken?: string
	awsRegion?: string
	awsUseCrossRegionInference?: boolean
	awsUsePromptCache?: boolean
	awspromptCacheId?: string
	awsProfile?: string
	awsUseProfile?: boolean
	vertexKeyFile?: string
	vertexJsonCredentials?: string
	vertexProjectId?: string
	vertexRegion?: string
	openAiBaseUrl?: string
	openAiApiKey?: string
	openAiModelId?: string
	openAiCustomModelInfo?: ModelInfo
	openAiUseAzure?: boolean
	ollamaModelId?: string
	ollamaBaseUrl?: string
	lmStudioModelId?: string
	lmStudioBaseUrl?: string
	lmStudioDraftModelId?: string
	lmStudioSpeculativeDecodingEnabled?: boolean
	geminiApiKey?: string
	openAiNativeApiKey?: string
	mistralApiKey?: string
	mistralCodestralUrl?: string // New option for Codestral URL
	azureApiVersion?: string
	openRouterUseMiddleOutTransform?: boolean
	openAiStreamingEnabled?: boolean
	deepSeekBaseUrl?: string
	deepSeekApiKey?: string
	tabbyModelId?: string
	tabbyBaseUrl?: string
	tabbyApiKey?: string
	includeMaxTokens?: boolean
	unboundApiKey?: string
	unboundModelId?: string
	unboundModelInfo?: ModelInfo
	requestyApiKey?: string
	requestyModelId?: string
	requestyModelInfo?: ModelInfo
	modelTemperature?: number | null
	modelMaxTokens?: number
	modelMaxThinkingTokens?: number
}

export type ApiConfiguration = ApiHandlerOptions & {
	apiProvider?: ApiProvider
	id?: string // stable unique identifier
}

// Import GlobalStateKey type from globalState.ts
import { GlobalStateKey } from "./globalState"

// Define API configuration keys for dynamic object building
export const API_CONFIG_KEYS: GlobalStateKey[] = [
	"apiModelId",
	"anthropicBaseUrl",
	"vsCodeLmModelSelector",
	"glamaModelId",
	"glamaModelInfo",
	"openRouterModelId",
	"openRouterModelInfo",
	"openRouterBaseUrl",
	"awsRegion",
	"awsUseCrossRegionInference",
	// "awsUsePromptCache", // NOT exist on GlobalStateKey
	// "awspromptCacheId", // NOT exist on GlobalStateKey
	"awsProfile",
	"awsUseProfile",
	"vertexKeyFile",
	"vertexJsonCredentials",
	"vertexProjectId",
	"vertexRegion",
	"openAiBaseUrl",
	"openAiModelId",
	"openAiCustomModelInfo",
	"openAiUseAzure",
	"ollamaModelId",
	"ollamaBaseUrl",
	"lmStudioModelId",
	"lmStudioBaseUrl",
	"lmStudioDraftModelId",
	"lmStudioSpeculativeDecodingEnabled",
	"mistralCodestralUrl",
	"azureApiVersion",
	"openRouterUseMiddleOutTransform",
	"openAiStreamingEnabled",
	// "deepSeekBaseUrl", //  not exist on GlobalStateKey
	// "includeMaxTokens", // not exist on GlobalStateKey
	"unboundModelId",
	"unboundModelInfo",
	"requestyModelId",
	"requestyModelInfo",
	"modelTemperature",
	"modelMaxTokens",
	"modelMaxThinkingTokens",
]

// Models

export interface ModelInfo {
	maxTokens?: number
	contextWindow: number
	supportsImages?: boolean
	supportsComputerUse?: boolean
	supportsPromptCache: boolean // this value is hardcoded for now
	inputPrice?: number
	outputPrice?: number
	cacheWritesPrice?: number
	cacheReadsPrice?: number
	description?: string
	reasoningEffort?: "low" | "medium" | "high"
	thinking?: boolean
}

// Anthropic
// https://docs.anthropic.com/en/docs/about-claude/models
export type AnthropicModelId = keyof typeof anthropicModels
export const anthropicDefaultModelId: AnthropicModelId = "claude-3-7-sonnet-20250219"
export const anthropicModels = {
	"claude-3-7-sonnet-20250219:thinking": {
		maxTokens: 128_000,
		contextWindow: 200_000,
		supportsImages: true,
		supportsComputerUse: true,
		supportsPromptCache: true,
		inputPrice: 3.0, // $3 per million input tokens
		outputPrice: 15.0, // $15 per million output tokens
		cacheWritesPrice: 3.75, // $3.75 per million tokens
		cacheReadsPrice: 0.3, // $0.30 per million tokens
		thinking: true,
	},
	"claude-3-7-sonnet-20250219": {
		maxTokens: 16_384,
		contextWindow: 200_000,
		supportsImages: true,
		supportsComputerUse: true,
		supportsPromptCache: true,
		inputPrice: 3.0, // $3 per million input tokens
		outputPrice: 15.0, // $15 per million output tokens
		cacheWritesPrice: 3.75, // $3.75 per million tokens
		cacheReadsPrice: 0.3, // $0.30 per million tokens
		thinking: false,
	},
	"claude-3-5-sonnet-20241022": {
		maxTokens: 8192,
		contextWindow: 200_000,
		supportsImages: true,
		supportsComputerUse: true,
		supportsPromptCache: true,
		inputPrice: 3.0, // $3 per million input tokens
		outputPrice: 15.0, // $15 per million output tokens
		cacheWritesPrice: 3.75, // $3.75 per million tokens
		cacheReadsPrice: 0.3, // $0.30 per million tokens
	},
	"claude-3-5-haiku-20241022": {
		maxTokens: 8192,
		contextWindow: 200_000,
		supportsImages: false,
		supportsPromptCache: true,
		inputPrice: 1.0,
		outputPrice: 5.0,
		cacheWritesPrice: 1.25,
		cacheReadsPrice: 0.1,
	},
	"claude-3-opus-20240229": {
		maxTokens: 4096,
		contextWindow: 200_000,
		supportsImages: true,
		supportsPromptCache: true,
		inputPrice: 15.0,
		outputPrice: 75.0,
		cacheWritesPrice: 18.75,
		cacheReadsPrice: 1.5,
	},
	"claude-3-haiku-20240307": {
		maxTokens: 4096,
		contextWindow: 200_000,
		supportsImages: true,
		supportsPromptCache: true,
		inputPrice: 0.25,
		outputPrice: 1.25,
		cacheWritesPrice: 0.3,
		cacheReadsPrice: 0.03,
	},
} as const satisfies Record<string, ModelInfo> // as const assertion makes the object deeply readonly

// AWS Bedrock
// https://docs.aws.amazon.com/bedrock/latest/userguide/conversation-inference.html
export interface MessageContent {
	type: "text" | "image" | "video" | "tool_use" | "tool_result"
	text?: string
	source?: {
		type: "base64"
		data: string | Uint8Array // string for Anthropic, Uint8Array for Bedrock
		media_type: "image/jpeg" | "image/png" | "image/gif" | "image/webp"
	}
	// Video specific fields
	format?: string
	s3Location?: {
		uri: string
		bucketOwner?: string
	}
	// Tool use and result fields
	toolUseId?: string
	name?: string
	input?: any
	output?: any // Used for tool_result type
}

export type BedrockModelId = keyof typeof bedrockModels
export const bedrockDefaultModelId: BedrockModelId = "anthropic.claude-3-7-sonnet-20250219-v1:0"
export const bedrockModels = {
	"amazon.nova-pro-v1:0": {
		maxTokens: 5000,
		contextWindow: 300_000,
		supportsImages: true,
		supportsComputerUse: false,
		supportsPromptCache: false,
		inputPrice: 0.8,
		outputPrice: 3.2,
		cacheWritesPrice: 0.8, // per million tokens
		cacheReadsPrice: 0.2, // per million tokens
	},
	"amazon.nova-lite-v1:0": {
		maxTokens: 5000,
		contextWindow: 300_000,
		supportsImages: true,
		supportsComputerUse: false,
		supportsPromptCache: false,
		inputPrice: 0.06,
		outputPrice: 0.024,
		cacheWritesPrice: 0.06, // per million tokens
		cacheReadsPrice: 0.015, // per million tokens
	},
	"amazon.nova-micro-v1:0": {
		maxTokens: 5000,
		contextWindow: 128_000,
		supportsImages: false,
		supportsComputerUse: false,
		supportsPromptCache: false,
		inputPrice: 0.035,
		outputPrice: 0.14,
		cacheWritesPrice: 0.035, // per million tokens
		cacheReadsPrice: 0.00875, // per million tokens
	},
	"anthropic.claude-3-7-sonnet-20250219-v1:0": {
		maxTokens: 8192,
		contextWindow: 200_000,
		supportsImages: true,
		supportsComputerUse: true,
		supportsPromptCache: true,
		inputPrice: 3.0,
		outputPrice: 15.0,
		cacheWritesPrice: 3.75,
		cacheReadsPrice: 0.3,
	},
	"anthropic.claude-3-5-sonnet-20241022-v2:0": {
		maxTokens: 8192,
		contextWindow: 200_000,
		supportsImages: true,
		supportsComputerUse: true,
		supportsPromptCache: false,
		inputPrice: 3.0,
		outputPrice: 15.0,
		cacheWritesPrice: 3.75,
		cacheReadsPrice: 0.3,
	},
	"anthropic.claude-3-5-haiku-20241022-v1:0": {
		maxTokens: 8192,
		contextWindow: 200_000,
		supportsImages: false,
		supportsPromptCache: false,
		inputPrice: 1.0,
		outputPrice: 5.0,
		cacheWritesPrice: 1.0,
		cacheReadsPrice: 0.08,
	},
	"anthropic.claude-3-5-sonnet-20240620-v1:0": {
		maxTokens: 8192,
		contextWindow: 200_000,
		supportsImages: true,
		supportsPromptCache: false,
		inputPrice: 3.0,
		outputPrice: 15.0,
	},
	"anthropic.claude-3-opus-20240229-v1:0": {
		maxTokens: 4096,
		contextWindow: 200_000,
		supportsImages: true,
		supportsPromptCache: false,
		inputPrice: 15.0,
		outputPrice: 75.0,
	},
	"anthropic.claude-3-sonnet-20240229-v1:0": {
		maxTokens: 4096,
		contextWindow: 200_000,
		supportsImages: true,
		supportsPromptCache: false,
		inputPrice: 3.0,
		outputPrice: 15.0,
	},
	"anthropic.claude-3-haiku-20240307-v1:0": {
		maxTokens: 4096,
		contextWindow: 200_000,
		supportsImages: true,
		supportsPromptCache: false,
		inputPrice: 0.25,
		outputPrice: 1.25,
	},
	"meta.llama3-3-70b-instruct-v1:0": {
		maxTokens: 8192,
		contextWindow: 128_000,
		supportsImages: false,
		supportsComputerUse: false,
		supportsPromptCache: false,
		inputPrice: 0.72,
		outputPrice: 0.72,
	},
	"meta.llama3-2-90b-instruct-v1:0": {
		maxTokens: 8192,
		contextWindow: 128_000,
		supportsImages: true,
		supportsComputerUse: false,
		supportsPromptCache: false,
		inputPrice: 0.72,
		outputPrice: 0.72,
	},
	"meta.llama3-2-11b-instruct-v1:0": {
		maxTokens: 8192,
		contextWindow: 128_000,
		supportsImages: true,
		supportsComputerUse: false,
		supportsPromptCache: false,
		inputPrice: 0.16,
		outputPrice: 0.16,
	},
	"meta.llama3-2-3b-instruct-v1:0": {
		maxTokens: 8192,
		contextWindow: 128_000,
		supportsImages: false,
		supportsComputerUse: false,
		supportsPromptCache: false,
		inputPrice: 0.15,
		outputPrice: 0.15,
	},
	"meta.llama3-2-1b-instruct-v1:0": {
		maxTokens: 8192,
		contextWindow: 128_000,
		supportsImages: false,
		supportsComputerUse: false,
		supportsPromptCache: false,
		inputPrice: 0.1,
		outputPrice: 0.1,
	},
	"meta.llama3-1-405b-instruct-v1:0": {
		maxTokens: 8192,
		contextWindow: 128_000,
		supportsImages: false,
		supportsComputerUse: false,
		supportsPromptCache: false,
		inputPrice: 2.4,
		outputPrice: 2.4,
	},
	"meta.llama3-1-70b-instruct-v1:0": {
		maxTokens: 8192,
		contextWindow: 128_000,
		supportsImages: false,
		supportsComputerUse: false,
		supportsPromptCache: false,
		inputPrice: 0.72,
		outputPrice: 0.72,
	},
	"meta.llama3-1-8b-instruct-v1:0": {
		maxTokens: 8192,
		contextWindow: 8_000,
		supportsImages: false,
		supportsComputerUse: false,
		supportsPromptCache: false,
		inputPrice: 0.22,
		outputPrice: 0.22,
	},
	"meta.llama3-70b-instruct-v1:0": {
		maxTokens: 2048,
		contextWindow: 8_000,
		supportsImages: false,
		supportsComputerUse: false,
		supportsPromptCache: false,
		inputPrice: 2.65,
		outputPrice: 3.5,
	},
	"meta.llama3-8b-instruct-v1:0": {
		maxTokens: 2048,
		contextWindow: 4_000,
		supportsImages: false,
		supportsComputerUse: false,
		supportsPromptCache: false,
		inputPrice: 0.3,
		outputPrice: 0.6,
	},
} as const satisfies Record<string, ModelInfo>

// Glama
// https://glama.ai/models
export const glamaDefaultModelId = "anthropic/claude-3-7-sonnet"
export const glamaDefaultModelInfo: ModelInfo = {
	maxTokens: 8192,
	contextWindow: 200_000,
	supportsImages: true,
	supportsComputerUse: true,
	supportsPromptCache: true,
	inputPrice: 3.0,
	outputPrice: 15.0,
	cacheWritesPrice: 3.75,
	cacheReadsPrice: 0.3,
	description:
		"Claude 3.7 Sonnet is an advanced large language model with improved reasoning, coding, and problem-solving capabilities. It introduces a hybrid reasoning approach, allowing users to choose between rapid responses and extended, step-by-step processing for complex tasks. The model demonstrates notable improvements in coding, particularly in front-end development and full-stack updates, and excels in agentic workflows, where it can autonomously navigate multi-step processes. Claude 3.7 Sonnet maintains performance parity with its predecessor in standard mode while offering an extended reasoning mode for enhanced accuracy in math, coding, and instruction-following tasks. Read more at the [blog post here](https://www.anthropic.com/news/claude-3-7-sonnet)",
}

// Requesty
// https://requesty.ai/router-2
export const requestyDefaultModelId = "anthropic/claude-3-7-sonnet-latest"
export const requestyDefaultModelInfo: ModelInfo = {
	maxTokens: 8192,
	contextWindow: 200_000,
	supportsImages: true,
	supportsComputerUse: true,
	supportsPromptCache: true,
	inputPrice: 3.0,
	outputPrice: 15.0,
	cacheWritesPrice: 3.75,
	cacheReadsPrice: 0.3,
	description:
		"Claude 3.7 Sonnet is an advanced large language model with improved reasoning, coding, and problem-solving capabilities. It introduces a hybrid reasoning approach, allowing users to choose between rapid responses and extended, step-by-step processing for complex tasks. The model demonstrates notable improvements in coding, particularly in front-end development and full-stack updates, and excels in agentic workflows, where it can autonomously navigate multi-step processes. Claude 3.7 Sonnet maintains performance parity with its predecessor in standard mode while offering an extended reasoning mode for enhanced accuracy in math, coding, and instruction-following tasks. Read more at the [blog post here](https://www.anthropic.com/news/claude-3-7-sonnet)",
}

// OpenRouter
// https://openrouter.ai/models?order=newest&supported_parameters=tools
export const openRouterDefaultModelId = "anthropic/claude-3.7-sonnet"
export const openRouterDefaultModelInfo: ModelInfo = {
	maxTokens: 8192,
	contextWindow: 200_000,
	supportsImages: true,
	supportsComputerUse: true,
	supportsPromptCache: true,
	inputPrice: 3.0,
	outputPrice: 15.0,
	cacheWritesPrice: 3.75,
	cacheReadsPrice: 0.3,
	description:
		"Claude 3.7 Sonnet is an advanced large language model with improved reasoning, coding, and problem-solving capabilities. It introduces a hybrid reasoning approach, allowing users to choose between rapid responses and extended, step-by-step processing for complex tasks. The model demonstrates notable improvements in coding, particularly in front-end development and full-stack updates, and excels in agentic workflows, where it can autonomously navigate multi-step processes. Claude 3.7 Sonnet maintains performance parity with its predecessor in standard mode while offering an extended reasoning mode for enhanced accuracy in math, coding, and instruction-following tasks. Read more at the [blog post here](https://www.anthropic.com/news/claude-3-7-sonnet)",
}

// Vertex AI
// https://cloud.google.com/vertex-ai/generative-ai/docs/partner-models/use-claude
export type VertexModelId = keyof typeof vertexModels
export const vertexDefaultModelId: VertexModelId = "claude-3-7-sonnet@20250219"
export const vertexModels = {
	"gemini-2.0-flash-001": {
		maxTokens: 8192,
		contextWindow: 1_048_576,
		supportsImages: true,
		supportsPromptCache: false,
		inputPrice: 0.15,
		outputPrice: 0.6,
	},
	"gemini-2.0-flash-lite-001": {
		maxTokens: 8192,
		contextWindow: 1_048_576,
		supportsImages: true,
		supportsPromptCache: false,
		inputPrice: 0.075,
		outputPrice: 0.3,
	},
	"gemini-2.0-flash-thinking-exp-01-21": {
		maxTokens: 8192,
		contextWindow: 32_768,
		supportsImages: true,
		supportsPromptCache: false,
		inputPrice: 0,
		outputPrice: 0,
	},
	"gemini-1.5-flash-002": {
		maxTokens: 8192,
		contextWindow: 1_048_576,
		supportsImages: true,
		supportsPromptCache: false,
		inputPrice: 0.075,
		outputPrice: 0.3,
	},
	"gemini-1.5-pro-002": {
		maxTokens: 8192,
		contextWindow: 2_097_152,
		supportsImages: true,
		supportsPromptCache: false,
		inputPrice: 1.25,
		outputPrice: 5,
	},
	"claude-3-7-sonnet@20250219:thinking": {
		maxTokens: 64_000,
		contextWindow: 200_000,
		supportsImages: true,
		supportsComputerUse: true,
		supportsPromptCache: true,
		inputPrice: 3.0,
		outputPrice: 15.0,
		cacheWritesPrice: 3.75,
		cacheReadsPrice: 0.3,
		thinking: true,
	},
	"claude-3-7-sonnet@20250219": {
		maxTokens: 16_384,
		contextWindow: 200_000,
		supportsImages: true,
		supportsComputerUse: true,
		supportsPromptCache: true,
		inputPrice: 3.0,
		outputPrice: 15.0,
		cacheWritesPrice: 3.75,
		cacheReadsPrice: 0.3,
		thinking: false,
	},
	"claude-3-5-sonnet-v2@20241022": {
		maxTokens: 8192,
		contextWindow: 200_000,
		supportsImages: true,
		supportsComputerUse: true,
		supportsPromptCache: true,
		inputPrice: 3.0,
		outputPrice: 15.0,
		cacheWritesPrice: 3.75,
		cacheReadsPrice: 0.3,
	},
	"claude-3-5-sonnet@20240620": {
		maxTokens: 8192,
		contextWindow: 200_000,
		supportsImages: true,
		supportsPromptCache: true,
		inputPrice: 3.0,
		outputPrice: 15.0,
		cacheWritesPrice: 3.75,
		cacheReadsPrice: 0.3,
	},
	"claude-3-5-haiku@20241022": {
		maxTokens: 8192,
		contextWindow: 200_000,
		supportsImages: false,
		supportsPromptCache: true,
		inputPrice: 1.0,
		outputPrice: 5.0,
		cacheWritesPrice: 1.25,
		cacheReadsPrice: 0.1,
	},
	"claude-3-opus@20240229": {
		maxTokens: 4096,
		contextWindow: 200_000,
		supportsImages: true,
		supportsPromptCache: true,
		inputPrice: 15.0,
		outputPrice: 75.0,
		cacheWritesPrice: 18.75,
		cacheReadsPrice: 1.5,
	},
	"claude-3-haiku@20240307": {
		maxTokens: 4096,
		contextWindow: 200_000,
		supportsImages: true,
		supportsPromptCache: true,
		inputPrice: 0.25,
		outputPrice: 1.25,
		cacheWritesPrice: 0.3,
		cacheReadsPrice: 0.03,
	},
} as const satisfies Record<string, ModelInfo>

export const openAiModelInfoSaneDefaults: ModelInfo = {
	maxTokens: -1,
	contextWindow: 128_000,
	supportsImages: true,
	supportsPromptCache: false,
	inputPrice: 0,
	outputPrice: 0,
}

export const requestyModelInfoSaneDefaults: ModelInfo = {
	maxTokens: -1,
	contextWindow: 128_000,
	supportsImages: true,
	supportsPromptCache: false,
	inputPrice: 0,
	outputPrice: 0,
}

// Gemini
// https://ai.google.dev/gemini-api/docs/models/gemini
export type GeminiModelId = keyof typeof geminiModels
export const geminiDefaultModelId: GeminiModelId = "gemini-2.0-flash-001"
export const geminiModels = {
	"gemini-2.0-flash-001": {
		maxTokens: 8192,
		contextWindow: 1_048_576,
		supportsImages: true,
		supportsPromptCache: false,
		inputPrice: 0,
		outputPrice: 0,
	},
	"gemini-2.0-flash-lite-preview-02-05": {
		maxTokens: 8192,
		contextWindow: 1_048_576,
		supportsImages: true,
		supportsPromptCache: false,
		inputPrice: 0,
		outputPrice: 0,
	},
	"gemini-2.0-pro-exp-02-05": {
		maxTokens: 8192,
		contextWindow: 2_097_152,
		supportsImages: true,
		supportsPromptCache: false,
		inputPrice: 0,
		outputPrice: 0,
	},
	"gemini-2.0-flash-thinking-exp-01-21": {
		maxTokens: 65_536,
		contextWindow: 1_048_576,
		supportsImages: true,
		supportsPromptCache: false,
		inputPrice: 0,
		outputPrice: 0,
	},
	"gemini-2.0-flash-thinking-exp-1219": {
		maxTokens: 8192,
		contextWindow: 32_767,
		supportsImages: true,
		supportsPromptCache: false,
		inputPrice: 0,
		outputPrice: 0,
	},
	"gemini-2.0-flash-exp": {
		maxTokens: 8192,
		contextWindow: 1_048_576,
		supportsImages: true,
		supportsPromptCache: false,
		inputPrice: 0,
		outputPrice: 0,
	},
	"gemini-1.5-flash-002": {
		maxTokens: 8192,
		contextWindow: 1_048_576,
		supportsImages: true,
		supportsPromptCache: false,
		inputPrice: 0,
		outputPrice: 0,
	},
	"gemini-1.5-flash-exp-0827": {
		maxTokens: 8192,
		contextWindow: 1_048_576,
		supportsImages: true,
		supportsPromptCache: false,
		inputPrice: 0,
		outputPrice: 0,
	},
	"gemini-1.5-flash-8b-exp-0827": {
		maxTokens: 8192,
		contextWindow: 1_048_576,
		supportsImages: true,
		supportsPromptCache: false,
		inputPrice: 0,
		outputPrice: 0,
	},
	"gemini-1.5-pro-002": {
		maxTokens: 8192,
		contextWindow: 2_097_152,
		supportsImages: true,
		supportsPromptCache: false,
		inputPrice: 0,
		outputPrice: 0,
	},
	"gemini-1.5-pro-exp-0827": {
		maxTokens: 8192,
		contextWindow: 2_097_152,
		supportsImages: true,
		supportsPromptCache: false,
		inputPrice: 0,
		outputPrice: 0,
	},
	"gemini-exp-1206": {
		maxTokens: 8192,
		contextWindow: 2_097_152,
		supportsImages: true,
		supportsPromptCache: false,
		inputPrice: 0,
		outputPrice: 0,
	},
} as const satisfies Record<string, ModelInfo>

// OpenAI Native
// https://openai.com/api/pricing/
export type OpenAiNativeModelId = keyof typeof openAiNativeModels
export const openAiNativeDefaultModelId: OpenAiNativeModelId = "gpt-4o"
export const openAiNativeModels = {
	// don't support tool use yet
	"o3-mini": {
		maxTokens: 100_000,
		contextWindow: 200_000,
		supportsImages: false,
		supportsPromptCache: false,
		inputPrice: 1.1,
		outputPrice: 4.4,
		reasoningEffort: "medium",
	},
	"o3-mini-high": {
		maxTokens: 100_000,
		contextWindow: 200_000,
		supportsImages: false,
		supportsPromptCache: false,
		inputPrice: 1.1,
		outputPrice: 4.4,
		reasoningEffort: "high",
	},
	"o3-mini-low": {
		maxTokens: 100_000,
		contextWindow: 200_000,
		supportsImages: false,
		supportsPromptCache: false,
		inputPrice: 1.1,
		outputPrice: 4.4,
		reasoningEffort: "low",
	},
	o1: {
		maxTokens: 100_000,
		contextWindow: 200_000,
		supportsImages: true,
		supportsPromptCache: false,
		inputPrice: 15,
		outputPrice: 60,
	},
	"o1-preview": {
		maxTokens: 32_768,
		contextWindow: 128_000,
		supportsImages: true,
		supportsPromptCache: false,
		inputPrice: 15,
		outputPrice: 60,
	},
	"o1-mini": {
		maxTokens: 65_536,
		contextWindow: 128_000,
		supportsImages: true,
		supportsPromptCache: false,
		inputPrice: 1.1,
		outputPrice: 4.4,
	},
	"gpt-4.5-preview": {
		maxTokens: 16_384,
		contextWindow: 128_000,
		supportsImages: true,
		supportsPromptCache: false,
		inputPrice: 75,
		outputPrice: 150,
	},
	"gpt-4o": {
		maxTokens: 16_384,
		contextWindow: 128_000,
		supportsImages: true,
		supportsPromptCache: false,
		inputPrice: 2.5,
		outputPrice: 10,
	},
	"gpt-4o-mini": {
		maxTokens: 16_384,
		contextWindow: 128_000,
		supportsImages: true,
		supportsPromptCache: false,
		inputPrice: 0.15,
		outputPrice: 0.6,
	},
} as const satisfies Record<string, ModelInfo>

// DeepSeek
// https://platform.deepseek.com/docs/api
export type DeepSeekModelId = keyof typeof deepSeekModels
export const deepSeekDefaultModelId: DeepSeekModelId = "deepseek-chat"
export const deepSeekModels = {
	"deepseek-chat": {
		maxTokens: 8192,
		contextWindow: 64_000,
		supportsImages: false,
		supportsPromptCache: true,
		inputPrice: 0.27, // $0.27 per million tokens (cache miss)
		outputPrice: 1.1, // $1.10 per million tokens
		cacheWritesPrice: 0.27, // $0.27 per million tokens (cache miss)
		cacheReadsPrice: 0.07, // $0.07 per million tokens (cache hit).
		description: `DeepSeek-V3 achieves a significant breakthrough in inference speed over previous models. It tops the leaderboard among open-source models and rivals the most advanced closed-source models globally.`,
	},
	"deepseek-reasoner": {
		maxTokens: 8192,
		contextWindow: 64_000,
		supportsImages: false,
		supportsPromptCache: true,
		inputPrice: 0.55, // $0.55 per million tokens (cache miss)
		outputPrice: 2.19, // $2.19 per million tokens
		cacheWritesPrice: 0.55, // $0.55 per million tokens (cache miss)
		cacheReadsPrice: 0.14, // $0.14 per million tokens (cache hit)
		description: `DeepSeek-R1 achieves performance comparable to OpenAI-o1 across math, code, and reasoning tasks. Supports Chain of Thought reasoning with up to 32K tokens.`,
	},
} as const satisfies Record<string, ModelInfo>

// Azure OpenAI
// https://learn.microsoft.com/en-us/azure/ai-services/openai/api-version-deprecation
// https://learn.microsoft.com/en-us/azure/ai-services/openai/reference#api-specs
export const azureOpenAiDefaultApiVersion = "2024-08-01-preview"

// Mistral
// https://docs.mistral.ai/getting-started/models/models_overview/
export type MistralModelId = keyof typeof mistralModels
export const mistralDefaultModelId: MistralModelId = "codestral-latest"
export const mistralModels = {
	"codestral-latest": {
		maxTokens: 256_000,
		contextWindow: 256_000,
		supportsImages: false,
		supportsPromptCache: false,
		inputPrice: 0.3,
		outputPrice: 0.9,
	},
	"mistral-large-latest": {
		maxTokens: 131_000,
		contextWindow: 131_000,
		supportsImages: false,
		supportsPromptCache: false,
		inputPrice: 2.0,
		outputPrice: 6.0,
	},
	"ministral-8b-latest": {
		maxTokens: 131_000,
		contextWindow: 131_000,
		supportsImages: false,
		supportsPromptCache: false,
		inputPrice: 0.1,
		outputPrice: 0.1,
	},
	"ministral-3b-latest": {
		maxTokens: 131_000,
		contextWindow: 131_000,
		supportsImages: false,
		supportsPromptCache: false,
		inputPrice: 0.04,
		outputPrice: 0.04,
	},
	"mistral-small-latest": {
		maxTokens: 32_000,
		contextWindow: 32_000,
		supportsImages: false,
		supportsPromptCache: false,
		inputPrice: 0.2,
		outputPrice: 0.6,
	},
	"pixtral-large-latest": {
		maxTokens: 131_000,
		contextWindow: 131_000,
		supportsImages: true,
		supportsPromptCache: false,
		inputPrice: 2.0,
		outputPrice: 6.0,
	},
} as const satisfies Record<string, ModelInfo>

// Unbound Security
export const unboundDefaultModelId = "anthropic/claude-3-5-sonnet-20241022"
export const unboundDefaultModelInfo: ModelInfo = {
	maxTokens: 8192,
	contextWindow: 200_000,
	supportsImages: true,
	supportsPromptCache: true,
	inputPrice: 3.0,
	outputPrice: 15.0,
	cacheWritesPrice: 3.75,
	cacheReadsPrice: 0.3,
}<|MERGE_RESOLUTION|>--- conflicted
+++ resolved
@@ -16,11 +16,8 @@
 	| "mistral"
 	| "unbound"
 	| "requesty"
-<<<<<<< HEAD
 	| "tabby"
-=======
 	| "human-relay"
->>>>>>> 10fca7b4
 
 export interface ApiHandlerOptions {
 	apiModelId?: string
@@ -133,6 +130,8 @@
 	"modelTemperature",
 	"modelMaxTokens",
 	"modelMaxThinkingTokens",
+	"tabbyBaseUrl",
+	"tabbyModelId",
 ]
 
 // Models
