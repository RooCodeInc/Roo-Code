import * as vscode from "vscode"
import WorkspaceTracker from "../WorkspaceTracker"
import { ClineProvider } from "../../../core/webview/ClineProvider"
import { listFiles } from "../../../services/glob/list-files"
import { getWorkspacePath } from "../../../utils/path"

// Mock functions - must be defined before jest.mock calls
const mockOnDidCreate = jest.fn()
const mockOnDidDelete = jest.fn()
const mockDispose = jest.fn()

// Store registered tab change callback
let registeredTabChangeCallback: (() => Promise<void>) | null = null

// Mock workspace path
jest.mock("../../../utils/path", () => ({
	getWorkspacePath: jest.fn().mockReturnValue("/test/workspace"),
	toRelativePath: jest.fn((path, cwd) => {
<<<<<<< HEAD
		// Handle both Windows and POSIX paths by using path.relative
		const relativePath = require("path").relative(cwd, path)
		// Convert to forward slashes for consistency
		return relativePath.replace(/\\/g, "/")
=======
		// Simple mock that preserves the original behavior for tests
		const relativePath = path.replace(`${cwd}/`, "")
		// Add trailing slash if original path had one
		return path.endsWith("/") ? relativePath + "/" : relativePath
>>>>>>> 73fe5818
	}),
}))

// Mock watcher - must be defined after mockDispose but before jest.mock("vscode")
const mockWatcher = {
	onDidCreate: mockOnDidCreate.mockReturnValue({ dispose: mockDispose }),
	onDidDelete: mockOnDidDelete.mockReturnValue({ dispose: mockDispose }),
	dispose: mockDispose,
}

// Mock vscode
jest.mock("vscode", () => ({
	window: {
		tabGroups: {
			onDidChangeTabs: jest.fn((callback) => {
				registeredTabChangeCallback = callback
				return { dispose: mockDispose }
			}),
			all: [],
		},
		onDidChangeActiveTextEditor: jest.fn(() => ({ dispose: jest.fn() })),
	},
	workspace: {
		workspaceFolders: [
			{
				uri: { fsPath: "/test/workspace" },
				name: "test",
				index: 0,
			},
		],
		createFileSystemWatcher: jest.fn(() => mockWatcher),
		fs: {
			stat: jest.fn().mockResolvedValue({ type: 1 }), // FileType.File = 1
		},
	},
	FileType: { File: 1, Directory: 2 },
}))

jest.mock("../../../services/glob/list-files")

describe("WorkspaceTracker", () => {
	let workspaceTracker: WorkspaceTracker
	let mockProvider: ClineProvider

	beforeEach(() => {
		jest.clearAllMocks()
		jest.useFakeTimers()

		// Reset all mock implementations
		registeredTabChangeCallback = null

		// Reset workspace path mock
		;(getWorkspacePath as jest.Mock).mockReturnValue("/test/workspace")

		// Create provider mock
		mockProvider = {
			postMessageToWebview: jest.fn().mockResolvedValue(undefined),
		} as unknown as ClineProvider & { postMessageToWebview: jest.Mock }

		// Create tracker instance
		workspaceTracker = new WorkspaceTracker(mockProvider)

		// Ensure the tab change callback was registered
		expect(registeredTabChangeCallback).not.toBeNull()
	})

	it("should initialize with workspace files", async () => {
		const mockFiles = [["/test/workspace/file1.ts", "/test/workspace/file2.ts"], false]
		;(listFiles as jest.Mock).mockResolvedValue(mockFiles)

		await workspaceTracker.initializeFilePaths()
		jest.runAllTimers()

		expect(mockProvider.postMessageToWebview).toHaveBeenCalledWith({
			type: "workspaceUpdated",
			filePaths: expect.arrayContaining(["file1.ts", "file2.ts"]),
			openedTabs: [],
		})
		expect((mockProvider.postMessageToWebview as jest.Mock).mock.calls[0][0].filePaths).toHaveLength(2)
	})

	it("should handle file creation events", async () => {
		// Get the creation callback and call it
		const [[callback]] = mockOnDidCreate.mock.calls
		await callback({ fsPath: "/test/workspace/newfile.ts" })
		jest.runAllTimers()

		expect(mockProvider.postMessageToWebview).toHaveBeenCalledWith({
			type: "workspaceUpdated",
			filePaths: ["newfile.ts"],
			openedTabs: [],
		})
	})

	it("should handle file deletion events", async () => {
		// First add a file
		const [[createCallback]] = mockOnDidCreate.mock.calls
		await createCallback({ fsPath: "/test/workspace/file.ts" })
		jest.runAllTimers()

		// Then delete it
		const [[deleteCallback]] = mockOnDidDelete.mock.calls
		await deleteCallback({ fsPath: "/test/workspace/file.ts" })
		jest.runAllTimers()

		// The last call should have empty filePaths
		expect(mockProvider.postMessageToWebview).toHaveBeenLastCalledWith({
			type: "workspaceUpdated",
			filePaths: [],
			openedTabs: [],
		})
	})

	it("should handle directory paths correctly", async () => {
		// Mock stat to return directory type
		;(vscode.workspace.fs.stat as jest.Mock).mockResolvedValueOnce({ type: 2 }) // FileType.Directory = 2

		const [[callback]] = mockOnDidCreate.mock.calls
		await callback({ fsPath: "/test/workspace/newdir" })
		jest.runAllTimers()

		expect(mockProvider.postMessageToWebview).toHaveBeenCalledWith({
			type: "workspaceUpdated",
			filePaths: expect.arrayContaining(["newdir"]),
			openedTabs: [],
		})
		const lastCall = (mockProvider.postMessageToWebview as jest.Mock).mock.calls.slice(-1)[0]
		expect(lastCall[0].filePaths).toHaveLength(1)
	})

	it("should respect file limits", async () => {
		// Create array of unique file paths for initial load
		const files = Array.from({ length: 1001 }, (_, i) => `/test/workspace/file${i}.ts`)
		;(listFiles as jest.Mock).mockResolvedValue([files, false])

		await workspaceTracker.initializeFilePaths()
		jest.runAllTimers()

		// Should only have 1000 files initially
		const expectedFiles = Array.from({ length: 1000 }, (_, i) => `file${i}.ts`).sort()
		const calls = (mockProvider.postMessageToWebview as jest.Mock).mock.calls

		expect(mockProvider.postMessageToWebview).toHaveBeenCalledWith({
			type: "workspaceUpdated",
			filePaths: expect.arrayContaining(expectedFiles),
			openedTabs: [],
		})
		expect(calls[0][0].filePaths).toHaveLength(1000)

		// Should allow adding up to 2000 total files
		const [[callback]] = mockOnDidCreate.mock.calls
		for (let i = 0; i < 1000; i++) {
			await callback({ fsPath: `/test/workspace/extra${i}.ts` })
		}
		jest.runAllTimers()

		const lastCall = (mockProvider.postMessageToWebview as jest.Mock).mock.calls.slice(-1)[0]
		expect(lastCall[0].filePaths).toHaveLength(2000)

		// Adding one more file beyond 2000 should not increase the count
		await callback({ fsPath: "/test/workspace/toomany.ts" })
		jest.runAllTimers()

		const finalCall = (mockProvider.postMessageToWebview as jest.Mock).mock.calls.slice(-1)[0]
		expect(finalCall[0].filePaths).toHaveLength(2000)
	})

	it("should clean up watchers and timers on dispose", () => {
		// Set up updateTimer
		const [[callback]] = mockOnDidCreate.mock.calls
		callback({ fsPath: "/test/workspace/file.ts" })

		workspaceTracker.dispose()
		expect(mockDispose).toHaveBeenCalled()
		jest.runAllTimers() // Ensure any pending timers are cleared

		// No more updates should happen after dispose
		expect(mockProvider.postMessageToWebview).not.toHaveBeenCalled()
	})

	it("should handle workspace path changes when tabs change", async () => {
		expect(registeredTabChangeCallback).not.toBeNull()

		// Set initial workspace path and create tracker
		;(getWorkspacePath as jest.Mock).mockReturnValue("/test/workspace")
		workspaceTracker = new WorkspaceTracker(mockProvider)

		// Clear any initialization calls
		jest.clearAllMocks()

		// Mock listFiles to return some files
		const mockFiles = [["/test/new-workspace/file1.ts"], false]
		;(listFiles as jest.Mock).mockResolvedValue(mockFiles)

		// Change workspace path
		;(getWorkspacePath as jest.Mock).mockReturnValue("/test/new-workspace")

		// Simulate tab change event
		await registeredTabChangeCallback!()

		// Run the debounce timer for workspaceDidReset
		jest.advanceTimersByTime(300)

		// Should clear file paths and reset workspace
		expect(mockProvider.postMessageToWebview).toHaveBeenCalledWith({
			type: "workspaceUpdated",
			filePaths: [],
			openedTabs: [],
		})

		// Run all remaining timers to complete initialization
		await Promise.resolve() // Wait for initializeFilePaths to complete
		jest.runAllTimers()

		// Should initialize file paths for new workspace
		expect(listFiles).toHaveBeenCalledWith("/test/new-workspace", true, 1000)
		jest.runAllTimers()
	})

	it("should not update file paths if workspace changes during initialization", async () => {
		// Setup initial workspace path
		;(getWorkspacePath as jest.Mock).mockReturnValue("/test/workspace")
		workspaceTracker = new WorkspaceTracker(mockProvider)

		// Clear any initialization calls
		jest.clearAllMocks()
		;(mockProvider.postMessageToWebview as jest.Mock).mockClear()

		// Create a promise to control listFiles timing
		let resolveListFiles: (value: [string[], boolean]) => void
		const listFilesPromise = new Promise<[string[], boolean]>((resolve) => {
			resolveListFiles = resolve
		})

		// Setup listFiles to use our controlled promise
		;(listFiles as jest.Mock).mockImplementation(() => {
			// Change workspace path before listFiles resolves
			;(getWorkspacePath as jest.Mock).mockReturnValue("/test/changed-workspace")
			return listFilesPromise
		})

		// Start initialization
		const initPromise = workspaceTracker.initializeFilePaths()

		// Resolve listFiles after workspace path change
		resolveListFiles!([["/test/workspace/file1.ts", "/test/workspace/file2.ts"], false])

		// Wait for initialization to complete
		await initPromise
		jest.runAllTimers()

		// Should not update file paths because workspace changed during initialization
		expect(mockProvider.postMessageToWebview).toHaveBeenCalledWith(
			expect.objectContaining({
				type: "workspaceUpdated",
				openedTabs: [],
			}),
		)

		// Extract the actual file paths to verify format
		const actualFilePaths = (mockProvider.postMessageToWebview as jest.Mock).mock.calls[0][0].filePaths

		// Verify file path array length
		expect(actualFilePaths).toHaveLength(2)

		// Verify file paths contain the expected file names regardless of platform specifics
		expect(actualFilePaths.every((path: string) => path.includes("file1.ts") || path.includes("file2.ts"))).toBe(
			true,
		)
	})

	it("should clear resetTimer when calling workspaceDidReset multiple times", async () => {
		expect(registeredTabChangeCallback).not.toBeNull()

		// Set initial workspace path
		;(getWorkspacePath as jest.Mock).mockReturnValue("/test/workspace")

		// Create tracker instance to set initial prevWorkSpacePath
		workspaceTracker = new WorkspaceTracker(mockProvider)

		// Change workspace path to trigger update
		;(getWorkspacePath as jest.Mock).mockReturnValue("/test/new-workspace")

		// Call workspaceDidReset through tab change event
		await registeredTabChangeCallback!()

		// Call again before timer completes
		await registeredTabChangeCallback!()

		// Advance timer
		jest.advanceTimersByTime(300)

		// Should only have one call to postMessageToWebview
		expect(mockProvider.postMessageToWebview).toHaveBeenCalledWith({
			type: "workspaceUpdated",
			filePaths: [],
			openedTabs: [],
		})
		expect(mockProvider.postMessageToWebview).toHaveBeenCalledTimes(1)
	})

	it("should handle dispose with active resetTimer", async () => {
		expect(registeredTabChangeCallback).not.toBeNull()

		// Mock workspace path change to trigger resetTimer
		;(getWorkspacePath as jest.Mock)
			.mockReturnValueOnce("/test/workspace")
			.mockReturnValueOnce("/test/new-workspace")

		// Trigger resetTimer
		await registeredTabChangeCallback!()

		// Dispose before timer completes
		workspaceTracker.dispose()

		// Advance timer
		jest.advanceTimersByTime(300)

		// Should have called dispose on all disposables
		expect(mockDispose).toHaveBeenCalled()

		// No postMessage should be called after dispose
		expect(mockProvider.postMessageToWebview).not.toHaveBeenCalled()
	})
})<|MERGE_RESOLUTION|>--- conflicted
+++ resolved
@@ -16,17 +16,12 @@
 jest.mock("../../../utils/path", () => ({
 	getWorkspacePath: jest.fn().mockReturnValue("/test/workspace"),
 	toRelativePath: jest.fn((path, cwd) => {
-<<<<<<< HEAD
 		// Handle both Windows and POSIX paths by using path.relative
 		const relativePath = require("path").relative(cwd, path)
 		// Convert to forward slashes for consistency
-		return relativePath.replace(/\\/g, "/")
-=======
-		// Simple mock that preserves the original behavior for tests
-		const relativePath = path.replace(`${cwd}/`, "")
+		let normalizedPath = relativePath.replace(/\\/g, "/")
 		// Add trailing slash if original path had one
-		return path.endsWith("/") ? relativePath + "/" : relativePath
->>>>>>> 73fe5818
+		return path.endsWith("/") ? normalizedPath + "/" : normalizedPath
 	}),
 }))
 
