import { DIFF_VIEW_LABEL_CHANGES, DiffViewProvider } from "../DiffViewProvider"
import * as vscode from "vscode"
import { ViewColumn } from "vscode"

// Mock fs/promises
vi.mock("fs/promises", () => ({
	readFile: vi.fn().mockResolvedValue("file content"),
	writeFile: vi.fn().mockResolvedValue(undefined),
}))

// Mock utils
vi.mock("../../../utils/fs", () => ({
	createDirectoriesForFile: vi.fn().mockResolvedValue([]),
}))

// Mock path
vi.mock("path", () => ({
	resolve: vi.fn((cwd, relPath) => `${cwd}/${relPath}`),
	basename: vi.fn((path) => path.split("/").pop()),
}))

// Mock vscode
vi.mock("vscode", () => ({
	workspace: {
		applyEdit: vi.fn(),
		onDidOpenTextDocument: vi.fn(() => ({ dispose: vi.fn() })),
		textDocuments: [],
		fs: {
			stat: vi.fn(),
		},
		// mock vscode.workspace.getConfiguration("roo-cline").get<boolean>("diffViewAutoFocus", true)
		getConfiguration: vi.fn(() => ({
			get: vi.fn((key: string) => {
				if (key === "diffViewAutoFocus") return true
				if (key === "autoCloseRooTabs") return true
				return undefined
			}),
		})),
	},
	window: {
		createTextEditorDecorationType: vi.fn(),
		showTextDocument: vi.fn(),
		onDidChangeVisibleTextEditors: vi.fn(() => ({ dispose: vi.fn() })),
		onDidChangeTextEditorSelection: vi.fn(() => ({ dispose: vi.fn() })),
		tabGroups: {
			all: [],
			close: vi.fn(),
			onDidChangeTabs: vi.fn(() => ({ dispose: vi.fn() })),
			onDidChangeTabGroups: vi.fn(() => ({ dispose: vi.fn() })),
		},
		visibleTextEditors: [],
		onDidChangeActiveTextEditor: vi.fn(),
		activeTextEditor: {
			document: {
				uri: { fsPath: "/mock/cwd/test.md" },
				getText: vi.fn(),
				lineCount: 10,
			},
			selection: {
				active: { line: 0, character: 0 },
				anchor: { line: 0, character: 0 },
			},
			edit: vi.fn().mockResolvedValue(true),
			revealRange: vi.fn(),
		},
	},
	commands: {
		executeCommand: vi.fn(),
	},
	languages: {
		getDiagnostics: vi.fn(() => []),
	},
	WorkspaceEdit: vi.fn().mockImplementation(() => ({
		replace: vi.fn(),
		delete: vi.fn(),
	})),
	ViewColumn: {
		Active: 1,
		Beside: 2,
		One: 1,
		Two: 2,
		Three: 3,
		Four: 4,
		Five: 5,
		Six: 6,
		Seven: 7,
		Eight: 8,
		Nine: 9,
	},
	Range: vi.fn(),
	Position: vi.fn(),
	Selection: vi.fn(),
	TextEditorRevealType: {
		InCenter: 2,
	},
	TabInputTextDiff: class TabInputTextDiff {},
	Uri: {
		file: vi.fn((path) => ({ fsPath: path })),
		parse: vi.fn((uri) => ({ with: vi.fn(() => ({})) })),
	},
}))

// Mock DecorationController
vi.mock("../DecorationController", () => ({
	DecorationController: vi.fn().mockImplementation(() => ({
		setActiveLine: vi.fn(),
		updateOverlayAfterLine: vi.fn(),
		addLines: vi.fn(),
		clear: vi.fn(),
	})),
}))

// mock cline diffViewProvider
vi.mock("../../../core/webview/ClineProvider", () => ({
	__esModule: true,
	ClineProvider: {
		// This is the inner ClineProvider object/class
		getVisibleInstance: vi.fn(() => ({
			getValue: vi.fn((key: string) => {
				if (key === "autoApprovalEnabled") return true
				if (key === "alwaysAllowWrite") return true
				return undefined
			}),
		})),
	},
}))

describe("DiffViewProvider", () => {
	let diffViewProvider: DiffViewProvider
	const mockCwd = "/mock/cwd"
	let mockWorkspaceEdit: { replace: any; delete: any }

	beforeEach(() => {
		vi.clearAllMocks()
		mockWorkspaceEdit = {
			replace: vi.fn(),
			delete: vi.fn(),
		}
		vi.mocked(vscode.WorkspaceEdit).mockImplementation(() => mockWorkspaceEdit as any)

		diffViewProvider = new DiffViewProvider(mockCwd)
		// Mock the necessary properties and methods
		;(diffViewProvider as any).relPath = "test.md"
		;(diffViewProvider as any).activeDiffEditor = {
			document: {
				uri: { fsPath: `${mockCwd}/test.md` },
				getText: vi.fn(),
				lineCount: 10,
			},
			selection: {
				active: { line: 0, character: 0 },
				anchor: { line: 0, character: 0 },
			},
			edit: vi.fn().mockResolvedValue(true),
			revealRange: vi.fn(),
		}
		;(diffViewProvider as any).activeLineController = { setActiveLine: vi.fn(), clear: vi.fn() }
		;(diffViewProvider as any).fadedOverlayController = {
			updateOverlayAfterLine: vi.fn(),
			addLines: vi.fn(),
			clear: vi.fn(),
		}
	})

	describe("update method", () => {
		it("should preserve empty last line when original content has one", async () => {
			;(diffViewProvider as any).originalContent = "Original content\n"
			await diffViewProvider.update("New content", true)

			expect(mockWorkspaceEdit.replace).toHaveBeenCalledWith(
				expect.anything(),
				expect.anything(),
				"New content\n",
			)
		})

		it("should not add extra newline when accumulated content already ends with one", async () => {
			;(diffViewProvider as any).originalContent = "Original content\n"
			await diffViewProvider.update("New content\n", true)

			expect(mockWorkspaceEdit.replace).toHaveBeenCalledWith(
				expect.anything(),
				expect.anything(),
				"New content\n",
			)
		})

		it("should not add newline when original content does not end with one", async () => {
			;(diffViewProvider as any).originalContent = "Original content"
			await diffViewProvider.update("New content", true)

			expect(mockWorkspaceEdit.replace).toHaveBeenCalledWith(expect.anything(), expect.anything(), "New content")
		})
	})

	describe("open method", () => {
		it("should pre-open file as text document before executing diff command", async () => {
			// Setup
			const mockEditor = {
				document: {
					uri: { fsPath: `${mockCwd}/test.md` },
					getText: vi.fn().mockReturnValue(""),
					lineCount: 0,
				},
				selection: {
					active: { line: 0, character: 0 },
					anchor: { line: 0, character: 0 },
				},
				edit: vi.fn().mockResolvedValue(true),
				revealRange: vi.fn(),
			}

			// Track the order of calls
			const callOrder: string[] = []

			// Mock showTextDocument to track when it's called
			vi.mocked(vscode.window.showTextDocument).mockImplementation(async (uri, options) => {
				callOrder.push("showTextDocument")
<<<<<<< HEAD
				if (Object.keys(uri).length > 0) {
					return mockEditor as any
				}
				expect(options).toEqual({ preview: false, preserveFocus: false, viewColumn: vscode.ViewColumn.Active })
=======
				expect(options).toEqual({ preview: false, viewColumn: vscode.ViewColumn.Active, preserveFocus: true })
>>>>>>> 5b1ca51e
				return mockEditor as any
			})

			// Mock executeCommand to track when it's called
			vi.mocked(vscode.commands.executeCommand).mockImplementation(async (command) => {
				callOrder.push("executeCommand")
				expect(command).toBe("vscode.diff")
				return undefined
			})

			// Mock workspace.onDidOpenTextDocument to trigger immediately
			vi.mocked(vscode.workspace.onDidOpenTextDocument).mockImplementation((callback) => {
				// Trigger the callback immediately with the document
				setTimeout(() => {
					callback({ uri: { fsPath: `${mockCwd}/test.md` } } as any)
				}, 0)
				return { dispose: vi.fn() }
			})

			// Mock window.visibleTextEditors to return our editor
			vi.mocked(vscode.window).visibleTextEditors = [mockEditor as any]

			// Set up for file
			;(diffViewProvider as any).editType = "modify"

			// Execute open
			await diffViewProvider.open("test.md", ViewColumn.Active)

			// Verify that showTextDocument was called before executeCommand
			expect(callOrder).toEqual(["showTextDocument", "executeCommand", "showTextDocument"])

			// Verify that showTextDocument was called with preview: false and preserveFocus: true
			expect(vscode.window.showTextDocument).toHaveBeenCalledWith(
				expect.objectContaining({ fsPath: `${mockCwd}/test.md` }),
<<<<<<< HEAD
				{ preview: false, preserveFocus: false, viewColumn: vscode.ViewColumn.Active },
=======
				{ preview: false, viewColumn: vscode.ViewColumn.Active, preserveFocus: true },
>>>>>>> 5b1ca51e
			)

			// Verify that the diff command was executed
			expect(vscode.commands.executeCommand).toHaveBeenCalledWith(
				"vscode.diff",
				expect.any(Object),
				expect.any(Object),
				`test.md: ${DIFF_VIEW_LABEL_CHANGES} (Editable)`,
				{ preserveFocus: false, preview: false, viewColumn: ViewColumn.Active },
			)
		})

		it("should handle showTextDocument failure", async () => {
			// Mock showTextDocument to fail
			vi.mocked(vscode.window.showTextDocument).mockRejectedValue(new Error("Cannot open file"))

			// Mock workspace.onDidOpenTextDocument
			vi.mocked(vscode.workspace.onDidOpenTextDocument).mockReturnValue({ dispose: vi.fn() })

			// Mock window.onDidChangeVisibleTextEditors
			vi.mocked(vscode.window.onDidChangeVisibleTextEditors).mockReturnValue({ dispose: vi.fn() })

			// Set up for file
			;(diffViewProvider as any).editType = "modify"

			// Try to open and expect rejection
			await expect(diffViewProvider.open("test.md", ViewColumn.Active)).rejects.toThrow(
				"Failed to execute diff command for /mock/cwd/test.md: Cannot open file",
			)
		})
	})

	it("should properly initialize UserInteractionProvider", () => {
		expect(diffViewProvider).toBeDefined()
		expect((diffViewProvider as any).userInteractionProvider).toBeDefined()
	})

	it("should update UserInteractionProvider options when disabling auto focus", async () => {
		await diffViewProvider.initialize()

		// Mock the diffViewProvider's enable method to verify it's called
		const enableSpy = vi.spyOn((diffViewProvider as any).userInteractionProvider, "enable")

		diffViewProvider.disableAutoFocusAfterUserInteraction()

		expect(enableSpy).toHaveBeenCalled()
	})

	describe("preserve focus config", () => {
		it("should pass preserveFocus: false when autoFocus is true", async () => {
			const mockConfig = {
				get: vi.fn((key: string) => {
					if (key === "diffViewAutoFocus") return true
					if (key === "autoCloseRooTabs") return true
					if (key === "autoCloseAllRooTabs") return false
					return undefined
				}),
			}
			;(vscode.workspace.getConfiguration as any).mockReturnValue(mockConfig)

			const mockEditor = {
				document: {
					uri: { fsPath: `${mockCwd}/test.md` },
					getText: vi.fn().mockReturnValue(""),
					lineCount: 0,
				},
				selection: {
					active: { line: 0, character: 0 },
					anchor: { line: 0, character: 0 },
				},
				edit: vi.fn().mockResolvedValue(true),
				revealRange: vi.fn(),
			}

			// Mock showTextDocument to track when it's called
			vi.mocked(vscode.window.showTextDocument).mockImplementation(async (uri, options) => {
				if (Object.keys(uri).length > 0) {
					return mockEditor as any
				}
				expect(options).toEqual({ preview: false, preserveFocus: false, viewColumn: vscode.ViewColumn.Active })
				return mockEditor as any
			})

			// Mock executeCommand to track when it's called
			vi.mocked(vscode.commands.executeCommand).mockImplementation(async (command) => {
				expect(command).toBe("vscode.diff")
				return undefined
			})

			// Mock workspace.onDidOpenTextDocument to trigger immediately
			vi.mocked(vscode.workspace.onDidOpenTextDocument).mockImplementation((callback) => {
				// Trigger the callback immediately with the document
				setTimeout(() => {
					callback({ uri: { fsPath: `${mockCwd}/test.md` } } as any)
				}, 0)
				return { dispose: vi.fn() }
			})

			const executeCommand = vscode.commands.executeCommand as any
			executeCommand.mockResolvedValue(undefined)

			await diffViewProvider.initialize()

			const promise = (diffViewProvider as any).openDiffEditor()

			await promise.catch((error: any) => {
				// This is expected to fail because the editor is not activated, we just want to test the command
				console.error("Error:", error)
			})

			expect(executeCommand).toHaveBeenCalledWith(
				"vscode.diff",
				expect.anything(),
				expect.anything(),
				expect.anything(),
				expect.objectContaining({ preserveFocus: false, preview: false, viewColumn: -1 }),
			)
		})

		it("should pass preserveFocus: true when autoFocus is false", async () => {
			const mockConfig = {
				get: vi.fn((key: string) => {
					if (key === "diffViewAutoFocus") return false
					if (key === "autoCloseRooTabs") return true
					if (key === "autoCloseAllRooTabs") return false
					return undefined
				}),
			}
			;(vscode.workspace.getConfiguration as any).mockReturnValue(mockConfig)

			const mockEditor = {
				document: {
					uri: { fsPath: `${mockCwd}/test.md` },
					getText: vi.fn().mockReturnValue(""),
					lineCount: 0,
				},
				selection: {
					active: { line: 0, character: 0 },
					anchor: { line: 0, character: 0 },
				},
				edit: vi.fn().mockResolvedValue(true),
				revealRange: vi.fn(),
			}

			// Mock showTextDocument to track when it's called
			vi.mocked(vscode.window.showTextDocument).mockImplementation(async (uri, options) => {
				if (Object.keys(uri).length > 0) {
					return mockEditor as any
				}
				expect(options).toEqual({ preview: false, preserveFocus: false, viewColumn: vscode.ViewColumn.Active })
				return mockEditor as any
			})

			// Mock executeCommand to track when it's called
			vi.mocked(vscode.commands.executeCommand).mockImplementation(async (command) => {
				expect(command).toBe("vscode.diff")
				return undefined
			})

			// Mock workspace.onDidOpenTextDocument to trigger immediately
			vi.mocked(vscode.workspace.onDidOpenTextDocument).mockImplementation((callback) => {
				// Trigger the callback immediately with the document
				setTimeout(() => {
					callback({ uri: { fsPath: `${mockCwd}/test.md` } } as any)
				}, 0)
				return { dispose: vi.fn() }
			})

			const executeCommand = vscode.commands.executeCommand as any
			executeCommand.mockResolvedValue(undefined)

			await diffViewProvider.initialize()

			const promise = (diffViewProvider as any).openDiffEditor()

			await promise.catch((error: any) => {
				// This is expected to fail because the editor is not activated, we just want to test the command
				console.error("Error:", error)
			})

			expect(executeCommand).toHaveBeenCalledWith(
				"vscode.diff",
				expect.anything(),
				expect.anything(),
				expect.anything(),
				expect.objectContaining({ preserveFocus: true, preview: false, viewColumn: -1 }),
			)
		})
	})
})<|MERGE_RESOLUTION|>--- conflicted
+++ resolved
@@ -216,14 +216,10 @@
 			// Mock showTextDocument to track when it's called
 			vi.mocked(vscode.window.showTextDocument).mockImplementation(async (uri, options) => {
 				callOrder.push("showTextDocument")
-<<<<<<< HEAD
 				if (Object.keys(uri).length > 0) {
 					return mockEditor as any
 				}
-				expect(options).toEqual({ preview: false, preserveFocus: false, viewColumn: vscode.ViewColumn.Active })
-=======
 				expect(options).toEqual({ preview: false, viewColumn: vscode.ViewColumn.Active, preserveFocus: true })
->>>>>>> 5b1ca51e
 				return mockEditor as any
 			})
 
@@ -258,11 +254,7 @@
 			// Verify that showTextDocument was called with preview: false and preserveFocus: true
 			expect(vscode.window.showTextDocument).toHaveBeenCalledWith(
 				expect.objectContaining({ fsPath: `${mockCwd}/test.md` }),
-<<<<<<< HEAD
-				{ preview: false, preserveFocus: false, viewColumn: vscode.ViewColumn.Active },
-=======
 				{ preview: false, viewColumn: vscode.ViewColumn.Active, preserveFocus: true },
->>>>>>> 5b1ca51e
 			)
 
 			// Verify that the diff command was executed
