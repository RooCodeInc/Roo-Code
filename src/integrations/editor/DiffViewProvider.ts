import * as vscode from "vscode"
import { TextDocument, TextDocumentShowOptions, ViewColumn } from "vscode"
import * as path from "path"
import * as fs from "fs/promises"
import * as diff from "diff"
import stripBom from "strip-bom"
import { XMLBuilder } from "fast-xml-parser"

import { createDirectoriesForFile } from "../../utils/fs"
import { arePathsEqual, getReadablePath } from "../../utils/path"
import { formatResponse } from "../../core/prompts/responses"
import { diagnosticsToProblemsString, getNewDiagnostics } from "../diagnostics"
import { ClineSayTool } from "../../shared/ExtensionMessage"
import { Task } from "../../core/task/Task"

import { DecorationController } from "./DecorationController"
import { ClineProvider } from "../../core/webview/ClineProvider"
import { UserInteractionProvider } from "./UserInteractionProvider"
import { PostDiffViewBehaviorUtils } from "./PostDiffViewBehaviorUtils"
import { IEditingProvider } from "./IEditingProvider"

export const DIFF_VIEW_URI_SCHEME = "cline-diff"
export const DIFF_VIEW_LABEL_CHANGES = "Original ↔ Roo's Changes"

interface DiffSettings {
	autoFocus: boolean
	autoCloseRooTabs: boolean
	autoCloseAllRooTabs: boolean
	openTabsAtEndOfList: boolean
	openTabsInCorrectGroup: boolean
}

// TODO: https://github.com/cline/cline/pull/3354
export class DiffViewProvider implements IEditingProvider {
	// Properties to store the results of saveChanges
	newProblemsMessage?: string
	userEdits?: string
	editType?: "create" | "modify"
	isEditing = false
	originalContent: string | undefined
	private createdDirs: string[] = []
	private documentWasOpen = false
	private relPath?: string
	private newContent?: string
	private activeDiffEditor?: vscode.TextEditor
	private fadedOverlayController?: DecorationController
	private activeLineController?: DecorationController
	private streamedLines: string[] = []
	private preDiagnostics: [vscode.Uri, vscode.Diagnostic[]][] = []
	private rooOpenedTabs: Set<string> = new Set()
	private autoApproval: boolean | undefined = undefined
	private autoFocus: boolean | undefined = undefined
	private autoCloseAllRooTabs: boolean = false // Added new setting
	// have to set the default view column to -1 since we need to set it in the initialize method and during initialization the enum ViewColumn is undefined
	private viewColumn: ViewColumn | undefined = -1 // ViewColumn.Active
	private userInteractionProvider: UserInteractionProvider
	private suppressInteractionFlag: boolean = false
	private preDiffActiveEditor?: vscode.TextEditor // Store active editor before diff operation
	private postDiffBehaviorUtils: PostDiffViewBehaviorUtils

	constructor(private cwd: string) {
		this.userInteractionProvider = new UserInteractionProvider({
			onUserInteraction: () => {
				this.autoFocus = false
			},
			getSuppressFlag: () => this.suppressInteractionFlag,
			autoApproval: false,
			autoFocus: true,
		})

		// Initialize PostDiffviewBehaviorUtils with initial context
		this.postDiffBehaviorUtils = new PostDiffViewBehaviorUtils({
			relPath: this.relPath,
			editType: this.editType,
			documentWasOpen: this.documentWasOpen,
			cwd: this.cwd,
			rooOpenedTabs: this.rooOpenedTabs,
			preDiffActiveEditor: this.preDiffActiveEditor,
			autoCloseAllRooTabs: this.autoCloseAllRooTabs,
		})
	}

	public async initialize() {
		const provider = ClineProvider.getVisibleInstance()
		// If autoApproval is enabled, we want to preserve focus if autoFocus is disabled
		// AutoApproval is enabled when the user has set "alwaysAllowWrite" and "autoApprovalEnabled" to true
		// AutoFocus is enabled when the user has set "diffView.autoFocus" to true, this is the default.
		// If autoFocus is disabled, we want to preserve focus on the diff editor we are working on.
		// we have to check for null values for the first initialization
		if (this.autoApproval === undefined) {
			this.autoApproval =
				(provider?.getValue("autoApprovalEnabled") && provider?.getValue("alwaysAllowWrite")) ?? false
		}
		const settings = await this._readDiffSettings()
		this.autoFocus = settings.autoFocus
		this.autoCloseAllRooTabs = settings.autoCloseAllRooTabs
		// Track currently visible editors and active editor for focus restoration and tab cleanup
		this.rooOpenedTabs.clear()

		// Update PostDiffviewBehaviorUtils context with latest values
		this.postDiffBehaviorUtils.updateContext({
			autoCloseAllRooTabs: this.autoCloseAllRooTabs,
		})

		//
		if (!settings.openTabsInCorrectGroup) {
			// If openTabsInCorrectGroup is false, we want to open the diff editor in the active group
			this.viewColumn = undefined
		}
	}

	private async _readDiffSettings(): Promise<DiffSettings> {
		const config = vscode.workspace.getConfiguration("roo-cline")
		const autoFocus = config.get<boolean>("diffViewAutoFocus", true)
		const autoCloseRooTabs = config.get<boolean>("autoCloseRooTabs", false)
		const autoCloseAllRooTabs = config.get<boolean>("autoCloseAllRooTabs", false)
		const openTabsAtEndOfList = config.get<boolean>("openTabsAtEndOfList", false)
		const openTabsInCorrectGroup = config.get<boolean>("openTabsInCorrectGroup", true)
		return { autoFocus, autoCloseRooTabs, autoCloseAllRooTabs, openTabsAtEndOfList, openTabsInCorrectGroup }
	}

	private async showTextDocumentSafe({
		uri,
		textDocument,
		options,
	}: {
		uri?: vscode.Uri
		textDocument?: TextDocument
		options?: TextDocumentShowOptions
	}) {
		this.suppressInteractionFlag = true
		// If the uri is already open, we want to focus it
		if (uri) {
			const editor = await vscode.window.showTextDocument(uri, options)
			this.suppressInteractionFlag = false
			return editor
		}
		// If the textDocument is already open, we want to focus it
		if (textDocument) {
			const editor = await vscode.window.showTextDocument(textDocument, options)
			this.suppressInteractionFlag = false
			return editor
		}
		// If the textDocument is not open and not able to be opened, we just reset the suppressInteractionFlag
		this.suppressInteractionFlag = false
		return null
	}

	/**
	 * Disables auto-focus on the diff editor after user interaction.
	 * This is to prevent the diff editor from stealing focus when the user interacts with other editors or tabs.
	 */
	public disableAutoFocusAfterUserInteraction() {
		this.userInteractionProvider.updateOptions({
			autoApproval: this.autoApproval ?? false,
			autoFocus: this.autoFocus ?? true,
		})
		this.userInteractionProvider.enable()
	}

	/**
	 * Opens a diff editor for the given relative path, optionally in a specific viewColumn.
	 * @param relPath The relative file path to open.
	 * @param viewColumn (Optional) The VSCode editor group to open the diff in.
	 */
	async open(relPath: string, viewColumn: ViewColumn = ViewColumn.Active): Promise<void> {
		// Store the pre-diff active editor for potential focus restoration
		this.preDiffActiveEditor = vscode.window.activeTextEditor

		const settings = await this._readDiffSettings() // Dynamically read settings
		if (settings.openTabsInCorrectGroup) {
			this.viewColumn = viewColumn
		}

		// Update PostDiffviewBehaviorUtils context with current state
		this.postDiffBehaviorUtils.updateContext({
			relPath: relPath,
			editType: this.editType,
			documentWasOpen: this.documentWasOpen,
			preDiffActiveEditor: this.preDiffActiveEditor,
		})
		// Update the user interaction provider with current settings
		this.userInteractionProvider.updateOptions({
			autoApproval: this.autoApproval ?? false,
			autoFocus: this.autoFocus ?? true,
		})
		this.disableAutoFocusAfterUserInteraction()
		// Set the edit type based on the file existence
		this.relPath = relPath
		const fileExists = this.editType === "modify"
		const absolutePath = path.resolve(this.cwd, relPath)
		this.isEditing = true

		// Track the URI of the actual file that will be part of the diff.
		// This ensures that if VS Code opens a tab for it during vscode.diff,
		// we can identify it as a "Roo-opened" tab for cleanup.
		const fileUriForDiff = vscode.Uri.file(absolutePath)
		this.rooOpenedTabs.add(fileUriForDiff.toString())

		// If the file is already open, ensure it's not dirty before getting its
		// contents.
		if (fileExists) {
			const existingDocument = vscode.workspace.textDocuments.find((doc) =>
				arePathsEqual(doc.uri.fsPath, absolutePath),
			)

			if (existingDocument && existingDocument.isDirty) {
				await existingDocument.save()
			}
		}

		// Get diagnostics before editing the file, we'll compare to diagnostics
		// after editing to see if cline needs to fix anything.
		this.preDiagnostics = vscode.languages.getDiagnostics()

		if (fileExists) {
			this.originalContent = await fs.readFile(absolutePath, "utf-8")
		} else {
			this.originalContent = ""
		}

		// For new files, create any necessary directories and keep track of new
		// directories to delete if the user denies the operation.
		this.createdDirs = await createDirectoriesForFile(absolutePath)

		// Make sure the file exists before we open it.
		if (!fileExists) {
			await fs.writeFile(absolutePath, "")
		}

		// If the file was already open, close it (must happen after showing the
		// diff view since if it's the only tab the column will close).
		this.documentWasOpen =
			vscode.window.tabGroups.all
				.map((tg) => tg.tabs)
				.flat()
				.filter(
					(tab) =>
						tab.input instanceof vscode.TabInputText && arePathsEqual(tab.input.uri.fsPath, absolutePath),
				).length > 0

		this.postDiffBehaviorUtils.updateContext({
			documentWasOpen: this.documentWasOpen,
		})

		this.activeDiffEditor = await this.openDiffEditor()
		this.fadedOverlayController = new DecorationController("fadedOverlay", this.activeDiffEditor)
		this.activeLineController = new DecorationController("activeLine", this.activeDiffEditor)
		// Apply faded overlay to all lines initially.
		this.fadedOverlayController.addLines(0, this.activeDiffEditor.document.lineCount)
		// Scroll to the beginning of the diff editor only if autoFocus is enabled.
		if (this.autoFocus) {
			this.scrollEditorToLine(0) // Will this crash for new files?
		}
		this.streamedLines = []
	}

	/**
	 * Prepares the optimal view column and placement for the diff view.
	 * For existing open files: Places diff beside the original tab in the same group.
	 * For new/unopened files: Places at the end of the currently active editor group.
	 */
	private async prepareDiffViewPlacement(absolutePath: string): Promise<void> {
		const { openTabsAtEndOfList, openTabsInCorrectGroup } = await this._readDiffSettings() // Dynamically read settings
		if (!openTabsAtEndOfList || !openTabsInCorrectGroup) {
			return
		}
		if (!this.documentWasOpen) {
			// focus the last tab in the active group
			const activeGroup = vscode.window.tabGroups.activeTabGroup
			if (!(activeGroup && activeGroup.tabs.length > 0)) {
				return // No active group or no tabs in the active group, nothing to focus
			}
			const lastTab = activeGroup.tabs[activeGroup.tabs.length - 1]
			if (!lastTab.input) {
				return // No input for the last tab, nothing to focus
			}
			// TabInputText | TabInputCustom | TabInputWebview | TabInputNotebook have an URI, so we can focus it
			if (
				!(
					lastTab.input instanceof vscode.TabInputText ||
					lastTab.input instanceof vscode.TabInputCustom ||
					lastTab.input instanceof vscode.TabInputNotebook
				)
			) {
				return // Last tab is not a text input, nothing to focus
			}
			await this.showTextDocumentSafe({
				uri: lastTab.input.uri,
				options: {
					viewColumn: activeGroup.viewColumn,
					preserveFocus: true,
					preview: false,
				},
			})
			this.viewColumn = activeGroup.viewColumn // Set viewColumn to the active group
			return
		}
		// For existing files that are currently open, find the original tab
		const originalTab = this.findTabForFile(absolutePath)
		if (originalTab) {
			// Find the tab group containing the original tab
			const tabGroup = vscode.window.tabGroups.all.find((group) => group.tabs.some((tab) => tab === originalTab))

			if (tabGroup) {
				const viewColumn = this.viewColumn !== ViewColumn.Active ? tabGroup.viewColumn : this.viewColumn
				// Ensure the original tab is active within its group to place diff beside it
				await this.showTextDocumentSafe({
					uri: vscode.Uri.file(absolutePath),
					options: {
						viewColumn: viewColumn,
						preserveFocus: true,
						preview: false,
					},
				})
				// Update viewColumn to match the original file's group
				this.viewColumn = viewColumn
			}
		}
		// For new files or unopened files, keep the original viewColumn (active group)
		// No additional preparation needed as it will default to end of active group
	}

	/**
	 * Finds the VS Code tab for a given file path.
	 */
	private findTabForFile(absolutePath: string): vscode.Tab | undefined {
		return vscode.window.tabGroups.all
			.flatMap((group) => group.tabs)
			.find(
				(tab) => tab.input instanceof vscode.TabInputText && arePathsEqual(tab.input.uri.fsPath, absolutePath),
			)
	}

	/**
	 * Opens a file editor and tracks it as opened by Roo if not already open.
	 */
	private async showAndTrackEditor(uri: vscode.Uri, options: vscode.TextDocumentShowOptions = {}) {
		const editor = await this.showTextDocumentSafe({ uri, options })
		// Always track tabs opened by Roo, regardless of autoCloseTabs setting or if the document was already open.
		// The decision to close will be made in closeAllRooOpenedViews based on settings.
		this.rooOpenedTabs.add(uri.toString())
		return editor
	}

	async update(accumulatedContent: string, isFinal: boolean) {
		if (!this.relPath || !this.activeLineController || !this.fadedOverlayController) {
			throw new Error("Required values not set")
		}

		this.newContent = accumulatedContent
		const accumulatedLines = accumulatedContent.split("\n")

		if (!isFinal) {
			accumulatedLines.pop() // Remove the last partial line only if it's not the final update.
		}

		const diffEditor = this.activeDiffEditor
		const document = diffEditor?.document

		if (!diffEditor || !document) {
			throw new Error("User closed text editor, unable to edit file...")
		}

		// Place cursor at the beginning of the diff editor to keep it out of
<<<<<<< HEAD
		// the way of the stream animation, only if autoFocus is enabled.
		if (this.autoFocus) {
			const beginningOfDocument = new vscode.Position(0, 0)
			diffEditor.selection = new vscode.Selection(beginningOfDocument, beginningOfDocument)
		}
=======
		// the way of the stream animation, but do this without stealing focus
		const beginningOfDocument = new vscode.Position(0, 0)
		diffEditor.selection = new vscode.Selection(beginningOfDocument, beginningOfDocument)
>>>>>>> 5b1ca51e

		const endLine = accumulatedLines.length
		// Replace all content up to the current line with accumulated lines.
		const edit = new vscode.WorkspaceEdit()
		const rangeToReplace = new vscode.Range(0, 0, endLine, 0)
		const contentToReplace =
			accumulatedLines.slice(0, endLine).join("\n") + (accumulatedLines.length > 0 ? "\n" : "")
		edit.replace(document.uri, rangeToReplace, this.stripAllBOMs(contentToReplace))
		await vscode.workspace.applyEdit(edit)
		// If autoFocus is disabled, explicitly clear the selection after applying edits
		// to prevent the right pane from gaining cursor focus.
		if (!this.autoFocus) {
			const beginningOfDocument = new vscode.Position(0, 0)
			diffEditor.selection = new vscode.Selection(beginningOfDocument, beginningOfDocument)
		}
		// Update decorations.
		this.activeLineController.setActiveLine(endLine)
		this.fadedOverlayController.updateOverlayAfterLine(endLine, document.lineCount)
<<<<<<< HEAD
		// Scroll to the current line.
		this.scrollEditorToLine(endLine)
=======
		// Scroll to the current line without stealing focus.
		const ranges = this.activeDiffEditor?.visibleRanges
		if (ranges && ranges.length > 0 && ranges[0].start.line < endLine && ranges[0].end.line > endLine) {
			this.scrollEditorToLine(endLine)
		}
>>>>>>> 5b1ca51e

		// Update the streamedLines with the new accumulated content.
		this.streamedLines = accumulatedLines

		if (isFinal) {
			// Handle any remaining lines if the new content is shorter than the
			// original.
			if (this.streamedLines.length < document.lineCount) {
				const edit = new vscode.WorkspaceEdit()
				edit.delete(document.uri, new vscode.Range(this.streamedLines.length, 0, document.lineCount, 0))
				await vscode.workspace.applyEdit(edit)
			}

			// Preserve empty last line if original content had one.
			const hasEmptyLastLine = this.originalContent?.endsWith("\n")

			if (hasEmptyLastLine && !accumulatedContent.endsWith("\n")) {
				accumulatedContent += "\n"
			}

			// Apply the final content.
			const finalEdit = new vscode.WorkspaceEdit()

			finalEdit.replace(
				document.uri,
				new vscode.Range(0, 0, document.lineCount, 0),
				this.stripAllBOMs(accumulatedContent),
			)

			await vscode.workspace.applyEdit(finalEdit)

			// Clear all decorations at the end (after applying final edit).
			this.fadedOverlayController.clear()
			this.activeLineController.clear()
		}
	}

	async saveChanges(): Promise<{
		newProblemsMessage: string | undefined
		userEdits: string | undefined
		finalContent: string | undefined
	}> {
		if (!this.relPath || !this.newContent || !this.activeDiffEditor) {
			return { newProblemsMessage: undefined, userEdits: undefined, finalContent: undefined }
		}
		const updatedDocument = this.activeDiffEditor.document
		const editedContent = updatedDocument.getText()

		if (updatedDocument.isDirty) {
			await updatedDocument.save()
		}

		// Add a small delay to allow the isDirty status to update after saving.
		await new Promise((resolve) => setTimeout(resolve, 100))

		// Explicitly save the document in VS Code's model if it's open and dirty,
		// especially for newly created files, to ensure VS Code's internal state is synchronized
		// before attempting to close tabs.
		if (this.editType === "create" && this.relPath) {
			try {
				const absolutePath = path.resolve(this.cwd, this.relPath)
				for (const doc of vscode.workspace.textDocuments) {
					if (doc.uri.scheme === "file" && arePathsEqual(doc.uri.fsPath, absolutePath) && doc.isDirty) {
						await doc.save()
						// Add another small delay after explicit save for newly created file
						await new Promise((resolve) => setTimeout(resolve, 100))
					}
				}
			} catch (saveError) {
				console.error("Roo Debug: Error during explicit doc.save() for new file in saveChanges:", saveError)
				// Continue execution even if explicit save fails.
			}
		}

		await this.postDiffBehaviorUtils.closeAllRooOpenedViews(await this._readDiffSettings())

		// Implement post-diff focus behavior
		await this.postDiffBehaviorUtils.handlePostDiffFocus()

		// If no auto-close settings are enabled and the document was not open before,
		// open the file after the diff is complete.

		const settings = await this._readDiffSettings() // Dynamically read settings

		// If no auto-close settings are enabled and the document was not open before OR it's a new file,
		// open the file after the diff is complete.
		if (
			!settings.autoCloseRooTabs &&
			!settings.autoCloseAllRooTabs &&
			(this.editType === "create" || !this.documentWasOpen)
		) {
			const absolutePath = path.resolve(this.cwd, this.relPath!)
			await this.showAndTrackEditor(vscode.Uri.file(absolutePath), { preview: false, preserveFocus: true })
		}
		// Getting diagnostics before and after the file edit is a better approach than
		// automatically tracking problems in real-time. This method ensures we only
		// report new problems that are a direct result of this specific edit.
		// Since these are new problems resulting from Roo's edit, we know they're
		// directly related to the work he's doing. This eliminates the risk of Roo
		// going off-task or getting distracted by unrelated issues, which was a problem
		// with the previous auto-debug approach. Some users' machines may be slow to
		// update diagnostics, so this approach provides a good balance between automation
		// and avoiding potential issues where Roo might get stuck in loops due to
		// outdated problem information. If no new problems show up by the time the user
		// accepts the changes, they can always debug later using the '@problems' mention.
		// This way, Roo only becomes aware of new problems resulting from his edits
		// and can address them accordingly. If problems don't change immediately after
		// applying a fix, won't be notified, which is generally fine since the
		// initial fix is usually correct and it may just take time for linters to catch up.
		const postDiagnostics = vscode.languages.getDiagnostics()

		const newProblems = await diagnosticsToProblemsString(
			getNewDiagnostics(this.preDiagnostics, postDiagnostics),
			[
				vscode.DiagnosticSeverity.Error, // only including errors since warnings can be distracting (if user wants to fix warnings they can use the @problems mention)
			],
			this.cwd,
		) // Will be empty string if no errors.

		const newProblemsMessage =
			newProblems.length > 0 ? `\n\nNew problems detected after saving the file:\n${newProblems}` : ""

		// If the edited content has different EOL characters, we don't want to
		// show a diff with all the EOL differences.
		const newContentEOL = this.newContent.includes("\r\n") ? "\r\n" : "\n"

		// Normalize EOL characters without trimming content
		const normalizedEditedContent = editedContent.replace(/\r\n|\n/g, newContentEOL)

		// Just in case the new content has a mix of varying EOL characters.
		const normalizedNewContent = this.newContent.replace(/\r\n|\n/g, newContentEOL)

		if (normalizedEditedContent !== normalizedNewContent) {
			// User made changes before approving edit.
			const userEdits = formatResponse.createPrettyPatch(
				this.relPath.toPosix(),
				normalizedNewContent,
				normalizedEditedContent,
			)

			// Store the results as class properties for formatFileWriteResponse to use
			this.newProblemsMessage = newProblemsMessage
			this.userEdits = userEdits

			return { newProblemsMessage, userEdits, finalContent: normalizedEditedContent }
		} else {
			// No changes to Roo's edits.
			// Store the results as class properties for formatFileWriteResponse to use
			this.newProblemsMessage = newProblemsMessage
			this.userEdits = undefined

			return { newProblemsMessage, userEdits: undefined, finalContent: normalizedEditedContent }
		}
	}

	/**
	 * Formats a standardized XML response for file write operations
	 *
	 * @param task The current task context for sending user feedback
	 * @param cwd Current working directory for path resolution
	 * @param isNewFile Whether this is a new file or an existing file being modified
	 * @returns Formatted message and say object for UI feedback
	 */
	async pushToolWriteResult(task: Task, cwd: string, isNewFile: boolean): Promise<string> {
		if (!this.relPath) {
			throw new Error("No file path available in DiffViewProvider")
		}

		// Only send user_feedback_diff if userEdits exists
		if (this.userEdits) {
			// Create say object for UI feedback
			const say: ClineSayTool = {
				tool: isNewFile ? "newFileCreated" : "editedExistingFile",
				path: getReadablePath(cwd, this.relPath),
				diff: this.userEdits,
			}

			// Send the user feedback
			await task.say("user_feedback_diff", JSON.stringify(say))
		}

		// Build XML response
		const xmlObj = {
			file_write_result: {
				path: this.relPath,
				operation: isNewFile ? "created" : "modified",
				user_edits: this.userEdits ? this.userEdits : undefined,
				problems: this.newProblemsMessage || undefined,
				notice: {
					i: [
						"You do not need to re-read the file, as you have seen all changes",
						"Proceed with the task using these changes as the new baseline.",
						...(this.userEdits
							? [
									"If the user's edits have addressed part of the task or changed the requirements, adjust your approach accordingly.",
								]
							: []),
					],
				},
			},
		}

		const builder = new XMLBuilder({
			format: true,
			indentBy: "",
			suppressEmptyNode: true,
			processEntities: false,
			tagValueProcessor: (name, value) => {
				if (typeof value === "string") {
					// Only escape <, >, and & characters
					return value.replace(/&/g, "&amp;").replace(/</g, "&lt;").replace(/>/g, "&gt;")
				}
				return value
			},
			attributeValueProcessor: (name, value) => {
				if (typeof value === "string") {
					// Only escape <, >, and & characters
					return value.replace(/&/g, "&amp;").replace(/</g, "&lt;").replace(/>/g, "&gt;")
				}
				return value
			},
		})

		return builder.build(xmlObj)
	}

	async revertChanges(): Promise<void> {
		if (!this.relPath || !this.activeDiffEditor) {
			return
		}

		const fileExists = this.editType === "modify"
		const updatedDocument = this.activeDiffEditor.document
		const absolutePath = path.resolve(this.cwd, this.relPath)

		if (!fileExists) {
			if (updatedDocument.isDirty) {
				await updatedDocument.save()
			}

			await this.postDiffBehaviorUtils.closeAllRooOpenedViews(await this._readDiffSettings())
			await fs.unlink(absolutePath)

			// Remove only the directories we created, in reverse order.
			for (let i = this.createdDirs.length - 1; i >= 0; i--) {
				await fs.rmdir(this.createdDirs[i])
			}
		} else {
			// Revert document.
			const edit = new vscode.WorkspaceEdit()

			const fullRange = new vscode.Range(
				updatedDocument.positionAt(0),
				updatedDocument.positionAt(updatedDocument.getText().length),
			)

			edit.replace(updatedDocument.uri, fullRange, this.stripAllBOMs(this.originalContent ?? ""))

			// Apply the edit and save, since contents shouldnt have changed
			// this won't show in local history unless of course the user made
			// changes and saved during the edit.
			await vscode.workspace.applyEdit(edit)
			await updatedDocument.save()

			if (this.documentWasOpen) {
				await this.showTextDocumentSafe({ uri: vscode.Uri.file(absolutePath), options: { preview: false } })
			}

			await this.postDiffBehaviorUtils.closeAllRooOpenedViews(await this._readDiffSettings())
		}

		// Implement post-diff focus behavior
		await this.postDiffBehaviorUtils.handlePostDiffFocus()

		// Edit is done.
		this.resetWithListeners()
	}

	/**
	 * Opens the diff editor, optionally in a specific viewColumn.
	 */
	private async openDiffEditor(): Promise<vscode.TextEditor> {
		if (!this.relPath) {
			throw new Error(
				"No file path set for opening diff editor. Ensure open() was called before openDiffEditor()",
			)
		}

		const settings = await this._readDiffSettings() // Dynamically read settings

		// right uri = the file path
		const rightUri = vscode.Uri.file(path.resolve(this.cwd, this.relPath))
		// Open new diff editor.
		return new Promise<vscode.TextEditor>((resolve, reject) => {
			const fileName = path.basename(rightUri.fsPath)
			const fileExists = this.editType === "modify"
			const DIFF_EDITOR_TIMEOUT = 10_000 // ms

			let timeoutId: NodeJS.Timeout | undefined
			const disposables: vscode.Disposable[] = []

			const cleanup = () => {
				if (timeoutId) {
					clearTimeout(timeoutId)
					timeoutId = undefined
				}
				disposables.forEach((d) => d.dispose())
				disposables.length = 0
			}

			// Set timeout for the entire operation
			timeoutId = setTimeout(() => {
				cleanup()
				reject(
					new Error(
						`Failed to open diff editor for ${rightUri.fsPath} within ${DIFF_EDITOR_TIMEOUT / 1000} seconds. The editor may be blocked or VS Code may be unresponsive.`,
					),
				)
			}, DIFF_EDITOR_TIMEOUT)

			const leftUri = vscode.Uri.parse(`${DIFF_VIEW_URI_SCHEME}:${fileName}`).with({
				query: Buffer.from(this.originalContent ?? "").toString("base64"),
			})
			const title = `${fileName}: ${fileExists ? DIFF_VIEW_LABEL_CHANGES : "New File"} (Editable)`
			const textDocumentShowOptions: TextDocumentShowOptions = {
				preview: false,
				preserveFocus: !settings.autoFocus, // Use dynamically read autoFocus
				viewColumn: this.viewColumn ?? ViewColumn.Beside, // Use the viewColumn set during initialization
			}
			// set interaction flag to true to prevent autoFocus from being triggered
			this.suppressInteractionFlag = true
			// Implement improved diff view placement logic
			const previousEditor = vscode.window.activeTextEditor

			this.prepareDiffViewPlacement(rightUri.fsPath).then(() => {
				const vscodeDiffCommand = () => {
					return vscode.commands
						.executeCommand("vscode.diff", leftUri, rightUri, title, textDocumentShowOptions)
						.then(
							async () => {
								// set interaction flag to false to allow autoFocus to be triggered
								this.suppressInteractionFlag = false

								// Get the active text editor, which should be the diff editor opened by vscode.diff
								const diffEditor = vscode.window.visibleTextEditors.find(
									(editor) => editor.document.uri.fsPath === rightUri.fsPath,
								)

								// Ensure we have a valid editor and it's the one we expect (the right side of the diff)
								if (!diffEditor || !arePathsEqual(diffEditor.document.uri.fsPath, rightUri.fsPath)) {
									cleanup()
									reject(
										new Error(
											`Failed to execute diff command for ${rightUri.fsPath}: No active editor found.`,
										),
									)
									return
								}

								this.activeDiffEditor = diffEditor // Assign to activeDiffEditor

								// Ensure rightUri is tracked even if not explicitly shown again
								this.rooOpenedTabs.add(rightUri.toString())

								// If autoFocus is disabled, explicitly clear the selection to prevent cursor focus.
								if (!settings.autoFocus) {
									// Use dynamically read autoFocus
									// Add a small delay to allow VS Code to potentially set focus first,
									// then clear it.
									await new Promise((resolve) => setTimeout(resolve, 50))
									const beginningOfDocument = new vscode.Position(0, 0)
									diffEditor.selection = new vscode.Selection(
										beginningOfDocument,
										beginningOfDocument,
									)
								}

								// if this happens in a window different from the active one, we need to show the document
								if (previousEditor && settings.openTabsInCorrectGroup) {
									await this.showTextDocumentSafe({
										textDocument: previousEditor.document,
										options: {
											preview: false,
											preserveFocus: false,
											selection: previousEditor.selection,
											viewColumn: previousEditor.viewColumn,
										},
									})
								}

								cleanup()
								resolve(diffEditor)
							},
							(err) => {
								cleanup()
								reject(
									new Error(`Failed to execute diff command for ${rightUri.fsPath}: ${err.message}`),
								)
							},
						)
				}

				if (!settings.openTabsInCorrectGroup) {
					vscodeDiffCommand().then(
						() => {
							cleanup()
<<<<<<< HEAD
						},
						(err) => {
							cleanup()
							reject(new Error(`Failed to execute diff command for ${rightUri.fsPath}: ${err.message}`))
						},
=======
							resolve(editor)
						}
					}
				}),
			)

			// Also listen for visible editor changes as a fallback
			disposables.push(
				vscode.window.onDidChangeVisibleTextEditors((editors) => {
					const editor = editors.find((e) => arePathsEqual(e.document.uri.fsPath, uri.fsPath))
					if (editor) {
						cleanup()
						resolve(editor)
					}
				}),
			)

			// Pre-open the file as a text document to ensure it doesn't open in preview mode
			// This fixes issues with files that have custom editor associations (like markdown preview)
			vscode.window
				.showTextDocument(uri, { preview: false, viewColumn: vscode.ViewColumn.Active, preserveFocus: true })
				.then(() => {
					// Execute the diff command after ensuring the file is open as text
					return vscode.commands.executeCommand(
						"vscode.diff",
						vscode.Uri.parse(`${DIFF_VIEW_URI_SCHEME}:${fileName}`).with({
							query: Buffer.from(this.originalContent ?? "").toString("base64"),
						}),
						uri,
						`${fileName}: ${fileExists ? `${DIFF_VIEW_LABEL_CHANGES}` : "New File"} (Editable)`,
						{ preserveFocus: true },
>>>>>>> 5b1ca51e
					)
				} else {
					this.showTextDocumentSafe({
						uri: rightUri,
						options: {
							...textDocumentShowOptions,
							viewColumn: this.viewColumn, // Ensure we use the correct view column
						},
					}).then(vscodeDiffCommand, (err) => {
						cleanup()
						reject(new Error(`Failed to execute diff command for ${rightUri.fsPath}: ${err.message}`))
					})
				}

				timeoutId = setTimeout(() => {
					cleanup()
					reject(new Error("Failed to open diff editor, please try again..."))
				}, DIFF_EDITOR_TIMEOUT)
			})
		})
	}

	private scrollEditorToLine(line: number) {
		if (this.activeDiffEditor) {
			const scrollLine = line + 4

			this.activeDiffEditor.revealRange(
				new vscode.Range(scrollLine, 0, scrollLine, 0),
				vscode.TextEditorRevealType.InCenter,
			)
		}
	}

	scrollToFirstDiff() {
		// Scroll to the first diff.
		if (!this.activeDiffEditor) {
			return
		}

		const currentContent = this.activeDiffEditor.document.getText()
		const diffs = diff.diffLines(this.originalContent || "", currentContent)

		let lineCount = 0

		for (const part of diffs) {
			if (part.added || part.removed) {
				// Found the first diff, scroll to it without stealing focus.
				this.activeDiffEditor.revealRange(
					new vscode.Range(lineCount, 0, lineCount, 0),
					vscode.TextEditorRevealType.InCenter,
				)

				return
			}

			if (!part.removed) {
				lineCount += part.count || 0
			}
		}
	}

	private stripAllBOMs(input: string): string {
		let result = input
		let previous

		do {
			previous = result
			result = stripBom(result)
		} while (result !== previous)

		return result
	}

	async reset(): Promise<void> {
		// Ensure any diff views opened by this provider are closed to release
		// memory.
		try {
			await this.postDiffBehaviorUtils.closeAllRooOpenedViews(await this._readDiffSettings())
		} catch (error) {
			console.error("Error closing diff views", error)
		}
		this.editType = undefined
		this.isEditing = false
		this.originalContent = undefined
		this.createdDirs = []
		this.documentWasOpen = false
		this.activeDiffEditor = undefined
		this.fadedOverlayController = undefined
		this.activeLineController = undefined
		this.streamedLines = []
		this.preDiagnostics = []
		this.rooOpenedTabs.clear()
		this.preDiffActiveEditor = undefined
	}

	resetWithListeners() {
		this.reset()
		this.userInteractionProvider.dispose()
	}
}<|MERGE_RESOLUTION|>--- conflicted
+++ resolved
@@ -363,17 +363,11 @@
 		}
 
 		// Place cursor at the beginning of the diff editor to keep it out of
-<<<<<<< HEAD
 		// the way of the stream animation, only if autoFocus is enabled.
 		if (this.autoFocus) {
 			const beginningOfDocument = new vscode.Position(0, 0)
 			diffEditor.selection = new vscode.Selection(beginningOfDocument, beginningOfDocument)
 		}
-=======
-		// the way of the stream animation, but do this without stealing focus
-		const beginningOfDocument = new vscode.Position(0, 0)
-		diffEditor.selection = new vscode.Selection(beginningOfDocument, beginningOfDocument)
->>>>>>> 5b1ca51e
 
 		const endLine = accumulatedLines.length
 		// Replace all content up to the current line with accumulated lines.
@@ -392,16 +386,11 @@
 		// Update decorations.
 		this.activeLineController.setActiveLine(endLine)
 		this.fadedOverlayController.updateOverlayAfterLine(endLine, document.lineCount)
-<<<<<<< HEAD
-		// Scroll to the current line.
-		this.scrollEditorToLine(endLine)
-=======
 		// Scroll to the current line without stealing focus.
 		const ranges = this.activeDiffEditor?.visibleRanges
 		if (ranges && ranges.length > 0 && ranges[0].start.line < endLine && ranges[0].end.line > endLine) {
 			this.scrollEditorToLine(endLine)
 		}
->>>>>>> 5b1ca51e
 
 		// Update the streamedLines with the new accumulated content.
 		this.streamedLines = accumulatedLines
@@ -808,45 +797,11 @@
 					vscodeDiffCommand().then(
 						() => {
 							cleanup()
-<<<<<<< HEAD
 						},
 						(err) => {
 							cleanup()
 							reject(new Error(`Failed to execute diff command for ${rightUri.fsPath}: ${err.message}`))
 						},
-=======
-							resolve(editor)
-						}
-					}
-				}),
-			)
-
-			// Also listen for visible editor changes as a fallback
-			disposables.push(
-				vscode.window.onDidChangeVisibleTextEditors((editors) => {
-					const editor = editors.find((e) => arePathsEqual(e.document.uri.fsPath, uri.fsPath))
-					if (editor) {
-						cleanup()
-						resolve(editor)
-					}
-				}),
-			)
-
-			// Pre-open the file as a text document to ensure it doesn't open in preview mode
-			// This fixes issues with files that have custom editor associations (like markdown preview)
-			vscode.window
-				.showTextDocument(uri, { preview: false, viewColumn: vscode.ViewColumn.Active, preserveFocus: true })
-				.then(() => {
-					// Execute the diff command after ensuring the file is open as text
-					return vscode.commands.executeCommand(
-						"vscode.diff",
-						vscode.Uri.parse(`${DIFF_VIEW_URI_SCHEME}:${fileName}`).with({
-							query: Buffer.from(this.originalContent ?? "").toString("base64"),
-						}),
-						uri,
-						`${fileName}: ${fileExists ? `${DIFF_VIEW_LABEL_CHANGES}` : "New File"} (Editable)`,
-						{ preserveFocus: true },
->>>>>>> 5b1ca51e
 					)
 				} else {
 					this.showTextDocumentSafe({
