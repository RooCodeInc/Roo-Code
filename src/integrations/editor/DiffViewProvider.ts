import * as vscode from "vscode"
import { TextDocument, TextDocumentShowOptions, ViewColumn } from "vscode"
import * as path from "path"
import * as fs from "fs/promises"
import * as diff from "diff"
import stripBom from "strip-bom"

import { createDirectoriesForFile } from "../../utils/fs"
import { arePathsEqual } from "../../utils/path"
import { formatResponse } from "../../core/prompts/responses"
import { diagnosticsToProblemsString, getNewDiagnostics } from "../diagnostics"

import { DecorationController } from "./DecorationController"
import { ClineProvider } from "../../core/webview/ClineProvider"

export const DIFF_VIEW_URI_SCHEME = "cline-diff"

interface DiffSettings {
	autoFocus: boolean
	autoCloseRooTabs: boolean
	autoCloseAllRooTabs: boolean
}

// TODO: https://github.com/cline/cline/pull/3354
export class DiffViewProvider {
	editType?: "create" | "modify"
	isEditing = false
	originalContent: string | undefined
	private createdDirs: string[] = []
	private documentWasOpen = false
	private relPath?: string
	private newContent?: string
	private activeDiffEditor?: vscode.TextEditor
	private fadedOverlayController?: DecorationController
	private activeLineController?: DecorationController
	private streamedLines: string[] = []
	private preDiagnostics: [vscode.Uri, vscode.Diagnostic[]][] = []
	private rooOpenedTabs: Set<string> = new Set()
	private preserveFocus: boolean | undefined = undefined
	private autoApproval: boolean | undefined = undefined
	private autoFocus: boolean | undefined = undefined
	private autoCloseTabs: boolean = false
	private autoCloseAllRooTabs: boolean = false // Added new setting
	// have to set the default view column to -1 since we need to set it in the initialize method and during initialization the enum ViewColumn is undefined
	private viewColumn: ViewColumn = -1 // ViewColumn.Active
	private userInteractionListeners: vscode.Disposable[] = []
	private suppressInteractionFlag: boolean = false

	constructor(private cwd: string) {}

	public async initialize() {
		const provider = ClineProvider.getVisibleInstance()
		// If autoApproval is enabled, we want to preserve focus if autoFocus is disabled
		// AutoApproval is enabled when the user has set "alwaysAllowWrite" and "autoApprovalEnabled" to true
		// AutoFocus is enabled when the user has set "diffView.autoFocus" to true, this is the default.
		// If autoFocus is disabled, we want to preserve focus on the diff editor we are working on.
		// we have to check for null values for the first initialization
		if (this.autoApproval === undefined) {
			this.autoApproval =
				(provider?.getValue("autoApprovalEnabled") && provider?.getValue("alwaysAllowWrite")) ?? false
		}
		const settings = await this._readDiffSettings()
		this.autoFocus = settings.autoFocus
		this.autoCloseTabs = settings.autoCloseRooTabs
		this.autoCloseAllRooTabs = settings.autoCloseAllRooTabs
		this.preserveFocus = this.autoApproval && !this.autoFocus
		// Track currently visible editors and active editor for focus restoration and tab cleanup
		this.rooOpenedTabs.clear()
	}

	private async _readDiffSettings(): Promise<DiffSettings> {
		const config = vscode.workspace.getConfiguration("roo-cline")
		const autoFocus = config.get<boolean>("diffViewAutoFocus", true)
		const autoCloseRooTabs = config.get<boolean>("autoCloseRooTabs", false)
		const autoCloseAllRooTabs = config.get<boolean>("autoCloseAllRooTabs", false)
		return { autoFocus, autoCloseRooTabs, autoCloseAllRooTabs }
	}

	private async showTextDocumentSafe({
		uri,
		textDocument,
		options,
	}: {
		uri?: vscode.Uri
		textDocument?: TextDocument
		options?: TextDocumentShowOptions
	}) {
		this.suppressInteractionFlag = true
		// If the uri is already open, we want to focus it
		if (uri) {
			const editor = await vscode.window.showTextDocument(uri, options)
			this.suppressInteractionFlag = false
			return editor
		}
		// If the textDocument is already open, we want to focus it
		if (textDocument) {
			const editor = await vscode.window.showTextDocument(textDocument, options)
			this.suppressInteractionFlag = false
			return editor
		}
		// If the textDocument is not open and not able to be opened, we just reset the suppressInteractionFlag
		this.suppressInteractionFlag = false
		return null
	}

	/**
	 * Resets the auto-focus listeners to prevent memory leaks.
	 * This is called when the diff editor is closed or when the user interacts with other editors.
	 */
	private resetAutoFocusListeners() {
		this.userInteractionListeners.forEach((listener) => listener.dispose())
		this.userInteractionListeners = []
	}

	/**
	 * Disables auto-focus on the diff editor after user interaction.
	 * This is to prevent the diff editor from stealing focus when the user interacts with other editors or tabs.
	 */
	public disableAutoFocusAfterUserInteraction() {
		this.resetAutoFocusListeners()
		// if auto approval is disabled or auto focus is disabled, we don't need to add listeners
		if (!this.autoApproval || !this.autoFocus) {
			return
		}
		// then add new listeners
		const changeTextEditorSelectionListener = vscode.window.onDidChangeTextEditorSelection((_e) => {
			// If the change was done programmatically, or if there is actually no editor or the user did not allow auto approval, we don't want to suppress focus
			if (this.suppressInteractionFlag) {
				// If the user is interacting with the diff editor, we don't want to suppress focus
				// If the user is interacting with another editor, we want to suppress focus
				return
			}
			// Consider this a "user interaction"
			this.preserveFocus = true
			this.autoFocus = false
			// remove the listeners since we don't need them anymore
			this.resetAutoFocusListeners()
		}, this)
		const changeActiveTextEditorListener = vscode.window.onDidChangeActiveTextEditor((editor) => {
			// If the change was done programmatically, or if there is actually no editor or the user did not allow auto approval, we don't want to suppress focus
			if (this.suppressInteractionFlag || !editor) {
				// If the user is interacting with the diff editor, we don't want to suppress focus
				// If the user is interacting with another editor, we want to suppress focus
				return
			}
			// Consider this a "user interaction"
			this.preserveFocus = true
			this.autoFocus = false
			// remove the listeners since we don't need them anymore
			this.resetAutoFocusListeners()
		}, this)
		const changeTabListener = vscode.window.tabGroups.onDidChangeTabs((_e) => {
			// Some tab was added/removed/changed
			// If the change was done programmatically, or the user did not allow auto approval, we don't want to suppress focus
			if (this.suppressInteractionFlag) {
				return
			}
			this.preserveFocus = true
			this.autoFocus = false
			// remove the listeners since we don't need them anymore
			this.resetAutoFocusListeners()
		}, this)
		const changeTabGroupListener = vscode.window.tabGroups.onDidChangeTabGroups((_e) => {
			// Tab group layout changed (e.g., split view)
			// If the change was done programmatically, or the user did not allow auto approval, we don't want to suppress focus
			if (this.suppressInteractionFlag) {
				return
			}
			this.preserveFocus = true
			this.autoFocus = false
			// remove the listeners since we don't need them anymore
			this.resetAutoFocusListeners()
		}, this)
		this.userInteractionListeners.push(
			changeTextEditorSelectionListener,
			changeActiveTextEditorListener,
			changeTabListener,
			changeTabGroupListener,
		)
	}

	/**
	 * Opens a diff editor for the given relative path, optionally in a specific viewColumn.
	 * @param relPath The relative file path to open.
	 * @param viewColumn (Optional) The VSCode editor group to open the diff in.
	 */
	async open(relPath: string, viewColumn: ViewColumn): Promise<void> {
		this.viewColumn = viewColumn
		this.disableAutoFocusAfterUserInteraction()
		// Set the edit type based on the file existence
		this.relPath = relPath
		const fileExists = this.editType === "modify"
		const absolutePath = path.resolve(this.cwd, relPath)
		this.isEditing = true

		// Track the URI of the actual file that will be part of the diff.
		// This ensures that if VS Code opens a tab for it during vscode.diff,
		// we can identify it as a "Roo-opened" tab for cleanup.
		const fileUriForDiff = vscode.Uri.file(absolutePath)
		this.rooOpenedTabs.add(fileUriForDiff.toString())

		// If the file is already open, ensure it's not dirty before getting its
		// contents.
		if (fileExists) {
			const existingDocument = vscode.workspace.textDocuments.find((doc) =>
				arePathsEqual(doc.uri.fsPath, absolutePath),
			)

			if (existingDocument && existingDocument.isDirty) {
				await existingDocument.save()
			}
		}

		// Get diagnostics before editing the file, we'll compare to diagnostics
		// after editing to see if cline needs to fix anything.
		this.preDiagnostics = vscode.languages.getDiagnostics()

		if (fileExists) {
			this.originalContent = await fs.readFile(absolutePath, "utf-8")
		} else {
			this.originalContent = ""
		}

		// For new files, create any necessary directories and keep track of new
		// directories to delete if the user denies the operation.
		this.createdDirs = await createDirectoriesForFile(absolutePath)

		// Make sure the file exists before we open it.
		if (!fileExists) {
			await fs.writeFile(absolutePath, "")
		}

		// If the file was already open, close it (must happen after showing the
		// diff view since if it's the only tab the column will close).
		this.documentWasOpen =
			vscode.window.tabGroups.all
				.map((tg) => tg.tabs)
				.flat()
				.filter(
					(tab) =>
						tab.input instanceof vscode.TabInputText && arePathsEqual(tab.input.uri.fsPath, absolutePath),
				).length > 0

		this.activeDiffEditor = await this.openDiffEditor()
		this.fadedOverlayController = new DecorationController("fadedOverlay", this.activeDiffEditor)
		this.activeLineController = new DecorationController("activeLine", this.activeDiffEditor)
		// Apply faded overlay to all lines initially.
		this.fadedOverlayController.addLines(0, this.activeDiffEditor.document.lineCount)
		// Scroll to the beginning of the diff editor only if autoFocus is enabled.
		if (this.autoFocus) {
			this.scrollEditorToLine(0) // Will this crash for new files?
		}
		this.streamedLines = []
	}

	/**
	 * Opens a file editor and tracks it as opened by Roo if not already open.
	 */
	private async showAndTrackEditor(uri: vscode.Uri, options: vscode.TextDocumentShowOptions = {}) {
		const editor = await this.showTextDocumentSafe({ uri, options })
		// Always track tabs opened by Roo, regardless of autoCloseTabs setting or if the document was already open.
		// The decision to close will be made in closeAllRooOpenedViews based on settings.
		this.rooOpenedTabs.add(uri.toString())
		return editor
	}

	async update(accumulatedContent: string, isFinal: boolean) {
		if (!this.relPath || !this.activeLineController || !this.fadedOverlayController) {
			throw new Error("Required values not set")
		}

		this.newContent = accumulatedContent
		const accumulatedLines = accumulatedContent.split("\n")

		if (!isFinal) {
			accumulatedLines.pop() // Remove the last partial line only if it's not the final update.
		}

		const diffEditor = this.activeDiffEditor
		const document = diffEditor?.document

		if (!diffEditor || !document) {
			throw new Error("User closed text editor, unable to edit file...")
		}

		// Place cursor at the beginning of the diff editor to keep it out of
		// the way of the stream animation, only if autoFocus is enabled.
		if (this.autoFocus) {
			const beginningOfDocument = new vscode.Position(0, 0)
			diffEditor.selection = new vscode.Selection(beginningOfDocument, beginningOfDocument)
		}

		const endLine = accumulatedLines.length
		// Replace all content up to the current line with accumulated lines.
		const edit = new vscode.WorkspaceEdit()
		const rangeToReplace = new vscode.Range(0, 0, endLine + 1, 0)
		const contentToReplace = accumulatedLines.slice(0, endLine + 1).join("\n") + "\n"
		edit.replace(document.uri, rangeToReplace, this.stripAllBOMs(contentToReplace))
		await vscode.workspace.applyEdit(edit)
		// If autoFocus is disabled, explicitly clear the selection after applying edits
		// to prevent the right pane from gaining cursor focus.
		if (!this.autoFocus) {
			const beginningOfDocument = new vscode.Position(0, 0)
			diffEditor.selection = new vscode.Selection(beginningOfDocument, beginningOfDocument)
		}
		// Update decorations.
		this.activeLineController.setActiveLine(endLine)
		this.fadedOverlayController.updateOverlayAfterLine(endLine, document.lineCount)
		// Scroll to the current line.
		this.scrollEditorToLine(endLine)

		// Update the streamedLines with the new accumulated content.
		this.streamedLines = accumulatedLines

		if (isFinal) {
			// Handle any remaining lines if the new content is shorter than the
			// original.
			if (this.streamedLines.length < document.lineCount) {
				const edit = new vscode.WorkspaceEdit()
				edit.delete(document.uri, new vscode.Range(this.streamedLines.length, 0, document.lineCount, 0))
				await vscode.workspace.applyEdit(edit)
			}

			// Preserve empty last line if original content had one.
			const hasEmptyLastLine = this.originalContent?.endsWith("\n")

			if (hasEmptyLastLine && !accumulatedContent.endsWith("\n")) {
				accumulatedContent += "\n"
			}

			// Apply the final content.
			const finalEdit = new vscode.WorkspaceEdit()

			finalEdit.replace(
				document.uri,
				new vscode.Range(0, 0, document.lineCount, 0),
				this.stripAllBOMs(accumulatedContent),
			)

			await vscode.workspace.applyEdit(finalEdit)

			// Clear all decorations at the end (after applying final edit).
			this.fadedOverlayController.clear()
			this.activeLineController.clear()
		}
	}

	async saveChanges(): Promise<{
		newProblemsMessage: string | undefined
		userEdits: string | undefined
		finalContent: string | undefined
	}> {
		if (!this.relPath || !this.newContent || !this.activeDiffEditor) {
			return { newProblemsMessage: undefined, userEdits: undefined, finalContent: undefined }
		}
		const updatedDocument = this.activeDiffEditor.document
		const editedContent = updatedDocument.getText()

		if (updatedDocument.isDirty) {
			await updatedDocument.save()
		}

		// Add a small delay to allow the isDirty status to update after saving.
		await new Promise((resolve) => setTimeout(resolve, 100))

		// Explicitly save the document in VS Code's model if it's open and dirty,
		// especially for newly created files, to ensure VS Code's internal state is synchronized
		// before attempting to close tabs.
		if (this.editType === "create" && this.relPath) {
			try {
				const absolutePath = path.resolve(this.cwd, this.relPath)
				for (const doc of vscode.workspace.textDocuments) {
					if (doc.uri.scheme === "file" && arePathsEqual(doc.uri.fsPath, absolutePath) && doc.isDirty) {
						await doc.save()
						// Add another small delay after explicit save for newly created file
						await new Promise((resolve) => setTimeout(resolve, 100))
					}
				}
			} catch (saveError) {
				console.error("Roo Debug: Error during explicit doc.save() for new file in saveChanges:", saveError)
				// Continue execution even if explicit save fails.
			}
		}

		await this.closeAllRooOpenedViews()

		// If no auto-close settings are enabled and the document was not open before,
		// open the file after the diff is complete.

		const settings = await this._readDiffSettings() // Dynamically read settings

		// If no auto-close settings are enabled and the document was not open before OR it's a new file,
		// open the file after the diff is complete.
		if (
			!settings.autoCloseRooTabs &&
			!settings.autoCloseAllRooTabs &&
			(this.editType === "create" || !this.documentWasOpen)
		) {
			const absolutePath = path.resolve(this.cwd, this.relPath!)
			await this.showAndTrackEditor(vscode.Uri.file(absolutePath), { preview: false, preserveFocus: true })
		}
		// Getting diagnostics before and after the file edit is a better approach than
		// automatically tracking problems in real-time. This method ensures we only
		// report new problems that are a direct result of this specific edit.
		// Since these are new problems resulting from Roo's edit, we know they're
		// directly related to the work he's doing. This eliminates the risk of Roo
		// going off-task or getting distracted by unrelated issues, which was a problem
		// with the previous auto-debug approach. Some users' machines may be slow to
		// update diagnostics, so this approach provides a good balance between automation
		// and avoiding potential issues where Roo might get stuck in loops due to
		// outdated problem information. If no new problems show up by the time the user
		// accepts the changes, they can always debug later using the '@problems' mention.
		// This way, Roo only becomes aware of new problems resulting from his edits
		// and can address them accordingly. If problems don't change immediately after
		// applying a fix, won't be notified, which is generally fine since the
		// initial fix is usually correct and it may just take time for linters to catch up.
		const postDiagnostics = vscode.languages.getDiagnostics()

		const newProblems = await diagnosticsToProblemsString(
			getNewDiagnostics(this.preDiagnostics, postDiagnostics),
			[
				vscode.DiagnosticSeverity.Error, // only including errors since warnings can be distracting (if user wants to fix warnings they can use the @problems mention)
			],
			this.cwd,
		) // Will be empty string if no errors.

		const newProblemsMessage =
			newProblems.length > 0 ? `\n\nNew problems detected after saving the file:\n${newProblems}` : ""

		// If the edited content has different EOL characters, we don't want to
		// show a diff with all the EOL differences.
		const newContentEOL = this.newContent.includes("\r\n") ? "\r\n" : "\n"

		// `trimEnd` to fix issue where editor adds in extra new line
		// automatically.
		const normalizedEditedContent = editedContent.replace(/\r\n|\n/g, newContentEOL).trimEnd() + newContentEOL

		// Just in case the new content has a mix of varying EOL characters.
		const normalizedNewContent = this.newContent.replace(/\r\n|\n/g, newContentEOL).trimEnd() + newContentEOL

		if (normalizedEditedContent !== normalizedNewContent) {
			// User made changes before approving edit.
			const userEdits = formatResponse.createPrettyPatch(
				this.relPath.toPosix(),
				normalizedNewContent,
				normalizedEditedContent,
			)

			return { newProblemsMessage, userEdits, finalContent: normalizedEditedContent }
		} else {
			// No changes to Roo's edits.
			return { newProblemsMessage, userEdits: undefined, finalContent: normalizedEditedContent }
		}
	}

	async revertChanges(): Promise<void> {
		if (!this.relPath || !this.activeDiffEditor) {
			return
		}

		const fileExists = this.editType === "modify"
		const updatedDocument = this.activeDiffEditor.document
		const absolutePath = path.resolve(this.cwd, this.relPath)

		if (!fileExists) {
			if (updatedDocument.isDirty) {
				await updatedDocument.save()
			}

			await this.closeAllRooOpenedViews()
			await fs.unlink(absolutePath)

			// Remove only the directories we created, in reverse order.
			for (let i = this.createdDirs.length - 1; i >= 0; i--) {
				await fs.rmdir(this.createdDirs[i])
				console.log(`Directory ${this.createdDirs[i]} has been deleted.`)
			}

			console.log(`File ${absolutePath} has been deleted.`)
		} else {
			// Revert document.
			const edit = new vscode.WorkspaceEdit()

			const fullRange = new vscode.Range(
				updatedDocument.positionAt(0),
				updatedDocument.positionAt(updatedDocument.getText().length),
			)

			edit.replace(updatedDocument.uri, fullRange, this.originalContent ?? "")

			// Apply the edit and save, since contents shouldnt have changed
			// this won't show in local history unless of course the user made
			// changes and saved during the edit.
			await vscode.workspace.applyEdit(edit)
			await updatedDocument.save()
			console.log(`File ${absolutePath} has been reverted to its original content.`)

			if (this.documentWasOpen) {
				await this.showTextDocumentSafe({ uri: vscode.Uri.file(absolutePath), options: { preview: false } })
			}

			await this.closeAllRooOpenedViews()
		}

		// Edit is done.
		this.resetWithListeners()
	}

<<<<<<< HEAD
	private filterTabsToClose(tab: vscode.Tab, settings: DiffSettings): boolean {
		// Always close DiffView tabs opened by Roo
		if (tab.input instanceof vscode.TabInputTextDiff && tab.input?.original?.scheme === DIFF_VIEW_URI_SCHEME) {
			return true
		}

		let isRooOpenedTextTab = false
		if (tab.input instanceof vscode.TabInputText) {
			const currentTabUri = (tab.input as vscode.TabInputText).uri
			for (const openedUriString of this.rooOpenedTabs) {
				try {
					const previouslyOpenedUri = vscode.Uri.parse(openedUriString, true) // true for strict parsing
					if (currentTabUri.scheme === "file" && previouslyOpenedUri.scheme === "file") {
						if (arePathsEqual(currentTabUri.fsPath, previouslyOpenedUri.fsPath)) {
							isRooOpenedTextTab = true
							break
						}
					} else {
						if (currentTabUri.toString() === previouslyOpenedUri.toString()) {
							isRooOpenedTextTab = true
							break
						}
					}
				} catch (e) {
					// Log parsing error if necessary, or ignore if a URI in rooOpenedTabs is malformed
					console.error(`Roo Debug: Error parsing URI from rooOpenedTabs: ${openedUriString}`, e)
				}
			}
		}
=======
	private async closeAllDiffViews(): Promise<void> {
		const closeOps = vscode.window.tabGroups.all
			.flatMap((group) => group.tabs)
			.filter(
				(tab) =>
					tab.input instanceof vscode.TabInputTextDiff &&
					tab.input.original.scheme === DIFF_VIEW_URI_SCHEME &&
					!tab.isDirty,
			)
			.map((tab) =>
				vscode.window.tabGroups.close(tab).then(
					() => undefined,
					(err) => {
						console.error(`Failed to close diff tab ${tab.label}`, err)
					},
				),
			)

		await Promise.all(closeOps)
	}
>>>>>>> 6931cc92

		if (!isRooOpenedTextTab) {
			return false // Not a text tab or not identified as opened by Roo
		}

		// Haken 2 (settings.autoCloseAllRooTabs) - takes precedence
		if (settings.autoCloseAllRooTabs) {
			// This implies Haken 1 is also effectively on
			return true // Close all Roo-opened text tabs
		}

		// Only Haken 1 (settings.autoCloseRooTabs) is on, Haken 2 is off
		if (settings.autoCloseRooTabs) {
			const tabUriFsPath = (tab.input as vscode.TabInputText).uri.fsPath
			const absolutePathDiffedFile = this.relPath ? path.resolve(this.cwd, this.relPath) : null

			// Guard against null absolutePathDiffedFile if relPath is somehow not set
			if (!absolutePathDiffedFile) {
				// If we don't know the main diffed file, but Haken 1 is on,
				// it's safer to close any tab Roo opened to avoid leaving extras.
				return true
			}

			const isMainDiffedFileTab = arePathsEqual(tabUriFsPath, absolutePathDiffedFile)

			if (this.editType === "create" && isMainDiffedFileTab) {
				return true // Case: New file, Haken 1 is on -> Close its tab.
			}

			if (this.editType === "modify" && isMainDiffedFileTab) {
				return !this.documentWasOpen
			}

			// If the tab is for a file OTHER than the main diffedFile, but was opened by Roo
			if (!isMainDiffedFileTab) {
				// This covers scenarios where Roo might open auxiliary files (though less common for single diff).
				// If Haken 1 is on, these should also be closed.
				return true
			}
		}
		return false // Default: do not close if no above condition met
	}

	private async closeTab(tab: vscode.Tab) {
		// If a tab has made it through the filter, it means one of the auto-close settings
		// (autoCloseTabs or autoCloseAllRooTabs) is active and the conditions for closing
		// this specific tab are met. Therefore, we should always bypass the dirty check.
		// const bypassDirtyCheck = true; // This is implicitly true now.

		// Attempt to find the freshest reference to the tab before closing,
		// as the original 'tab' object from the initial flatMap might be stale.
		const tabInputToClose = tab.input
		const freshTabToClose = vscode.window.tabGroups.all
			.flatMap((group) => group.tabs)
			.find((t) => t.input === tabInputToClose)

		if (freshTabToClose) {
			try {
				await vscode.window.tabGroups.close(freshTabToClose, true) // true to bypass dirty check implicitly
			} catch (closeError) {
				console.error(`Roo Debug CloseLoop: Error closing tab "${freshTabToClose.label}":`, closeError)
			}
		} else {
			// This case should ideally not happen if the tab was in the filtered list.
			// It might indicate the tab was closed by another means or its input changed.
			console.warn(
				`Roo Debug CloseLoop: Tab "${tab.label}" (input: ${JSON.stringify(tab.input)}) intended for closure was not found in the current tab list.`,
			)
			// Fallback: Try to close the original tab reference if the fresh one isn't found,
			// though this is less likely to succeed if it's genuinely stale.
			try {
				console.log(`Roo Debug CloseLoop: Attempting to close original (stale?) tab "${tab.label}"`)
				await vscode.window.tabGroups.close(tab, true)
			} catch (fallbackCloseError) {
				console.error(
					`Roo Debug CloseLoop: Error closing original tab reference for "${tab.label}":`,
					fallbackCloseError,
				)
			}
		}
	}

	private async closeAllRooOpenedViews() {
		const settings = await this._readDiffSettings() // Dynamically read settings

		const closeOps = vscode.window.tabGroups.all
			.flatMap((tg) => tg.tabs)
			.filter((tab) => this.filterTabsToClose(tab, settings))
			.map(this.closeTab)

		await Promise.all(closeOps)
	}

	/**
	 * Opens the diff editor, optionally in a specific viewColumn.
	 */
	private async openDiffEditor(): Promise<vscode.TextEditor> {
		if (!this.relPath) {
			throw new Error("No file path set")
		}

		const settings = await this._readDiffSettings() // Dynamically read settings

		// right uri = the file path
		const rightUri = vscode.Uri.file(path.resolve(this.cwd, this.relPath))

		// Open new diff editor.
		return new Promise<vscode.TextEditor>((resolve, reject) => {
			const fileName = path.basename(rightUri.fsPath)
			const fileExists = this.editType === "modify"

			const leftUri = vscode.Uri.parse(`${DIFF_VIEW_URI_SCHEME}:${fileName}`).with({
				query: Buffer.from(this.originalContent ?? "").toString("base64"),
			})
			const title = `${fileName}: ${fileExists ? "Original ↔ Roo's Changes" : "New File"} (Editable)`
			const textDocumentShowOptions: TextDocumentShowOptions = {
				preview: false,
				preserveFocus: !settings.autoFocus, // Use dynamically read autoFocus
				viewColumn: this.viewColumn,
			}
			// set interaction flag to true to prevent autoFocus from being triggered
			this.suppressInteractionFlag = true
			vscode.commands
				.executeCommand("vscode.diff", leftUri, rightUri, title, textDocumentShowOptions)
				.then(async () => {
					// set interaction flag to false to allow autoFocus to be triggered
					this.suppressInteractionFlag = false

					// Get the active text editor, which should be the diff editor opened by vscode.diff
					const diffEditor = vscode.window.activeTextEditor

					// Ensure we have a valid editor and it's the one we expect (the right side of the diff)
					if (!diffEditor || !arePathsEqual(diffEditor.document.uri.fsPath, rightUri.fsPath)) {
						reject(new Error("Failed to get diff editor after opening."))
						return
					}

					this.activeDiffEditor = diffEditor // Assign to activeDiffEditor

					// Ensure rightUri is tracked even if not explicitly shown again
					this.rooOpenedTabs.add(rightUri.toString())

					// If autoFocus is disabled, explicitly clear the selection to prevent cursor focus.
					if (!settings.autoFocus) {
						// Use dynamically read autoFocus
						// Add a small delay to allow VS Code to potentially set focus first,
						// then clear it.
						await new Promise((resolve) => setTimeout(resolve, 50))
						const beginningOfDocument = new vscode.Position(0, 0)
						diffEditor.selection = new vscode.Selection(beginningOfDocument, beginningOfDocument)
					}

					// Resolve the promise with the diff editor
					resolve(diffEditor)
				})
			// Removed the second .then block that called getEditorFromDiffTab
			// This may happen on very slow machines ie project idx
			setTimeout(() => {
				reject(new Error("Failed to open diff editor, please try again..."))
			}, 10_000)
		})
	}

	private scrollEditorToLine(line: number) {
		if (this.activeDiffEditor) {
			const scrollLine = line + 4

			this.activeDiffEditor.revealRange(
				new vscode.Range(scrollLine, 0, scrollLine, 0),
				vscode.TextEditorRevealType.InCenter,
			)
		}
	}

	scrollToFirstDiff() {
		// Scroll to the first diff.
		if (!this.activeDiffEditor) {
			return
		}

		const currentContent = this.activeDiffEditor.document.getText()
		const diffs = diff.diffLines(this.originalContent || "", currentContent)

		let lineCount = 0

		for (const part of diffs) {
			if (part.added || part.removed) {
				// Found the first diff, scroll to it.
				this.activeDiffEditor.revealRange(
					new vscode.Range(lineCount, 0, lineCount, 0),
					vscode.TextEditorRevealType.InCenter,
				)

				return
			}

			if (!part.removed) {
				lineCount += part.count || 0
			}
		}
	}

	private stripAllBOMs(input: string): string {
		let result = input
		let previous

		do {
			previous = result
			result = stripBom(result)
		} while (result !== previous)

		return result
	}

<<<<<<< HEAD
	async reset() {
		// Ensure any diff views opened by this provider are closed to release
		// memory.
		try {
			await this.closeAllRooOpenedViews()
		} catch (error) {
			console.error("Error closing diff views", error)
		}
=======
	async reset(): Promise<void> {
		await this.closeAllDiffViews()
>>>>>>> 6931cc92
		this.editType = undefined
		this.isEditing = false
		this.originalContent = undefined
		this.createdDirs = []
		this.documentWasOpen = false
		this.activeDiffEditor = undefined
		this.fadedOverlayController = undefined
		this.activeLineController = undefined
		this.streamedLines = []
		this.preDiagnostics = []
		this.rooOpenedTabs.clear()
	}

	resetWithListeners() {
		this.reset()
		this.resetAutoFocusListeners()
	}
}<|MERGE_RESOLUTION|>--- conflicted
+++ resolved
@@ -506,7 +506,6 @@
 		this.resetWithListeners()
 	}
 
-<<<<<<< HEAD
 	private filterTabsToClose(tab: vscode.Tab, settings: DiffSettings): boolean {
 		// Always close DiffView tabs opened by Roo
 		if (tab.input instanceof vscode.TabInputTextDiff && tab.input?.original?.scheme === DIFF_VIEW_URI_SCHEME) {
@@ -536,28 +535,6 @@
 				}
 			}
 		}
-=======
-	private async closeAllDiffViews(): Promise<void> {
-		const closeOps = vscode.window.tabGroups.all
-			.flatMap((group) => group.tabs)
-			.filter(
-				(tab) =>
-					tab.input instanceof vscode.TabInputTextDiff &&
-					tab.input.original.scheme === DIFF_VIEW_URI_SCHEME &&
-					!tab.isDirty,
-			)
-			.map((tab) =>
-				vscode.window.tabGroups.close(tab).then(
-					() => undefined,
-					(err) => {
-						console.error(`Failed to close diff tab ${tab.label}`, err)
-					},
-				),
-			)
-
-		await Promise.all(closeOps)
-	}
->>>>>>> 6931cc92
 
 		if (!isRooOpenedTextTab) {
 			return false // Not a text tab or not identified as opened by Roo
@@ -772,8 +749,7 @@
 		return result
 	}
 
-<<<<<<< HEAD
-	async reset() {
+	async reset(): Promise<void> {
 		// Ensure any diff views opened by this provider are closed to release
 		// memory.
 		try {
@@ -781,10 +757,6 @@
 		} catch (error) {
 			console.error("Error closing diff views", error)
 		}
-=======
-	async reset(): Promise<void> {
-		await this.closeAllDiffViews()
->>>>>>> 6931cc92
 		this.editType = undefined
 		this.isEditing = false
 		this.originalContent = undefined
