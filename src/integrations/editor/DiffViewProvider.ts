import * as vscode from "vscode"
import { TextDocument, TextDocumentShowOptions, ViewColumn } from "vscode"
import * as path from "path"
import * as fs from "fs/promises"
import * as diff from "diff"
import stripBom from "strip-bom"

import { createDirectoriesForFile } from "../../utils/fs"
import { arePathsEqual } from "../../utils/path"
import { formatResponse } from "../../core/prompts/responses"
import { diagnosticsToProblemsString, getNewDiagnostics } from "../diagnostics"

import { DecorationController } from "./DecorationController"
import { ClineProvider } from "../../core/webview/ClineProvider"

export const DIFF_VIEW_URI_SCHEME = "cline-diff"

// TODO: https://github.com/cline/cline/pull/3354
export class DiffViewProvider {
	editType?: "create" | "modify"
	isEditing = false
	originalContent: string | undefined
	private createdDirs: string[] = []
	private documentWasOpen = false
	private relPath?: string
	private newContent?: string
	private activeDiffEditor?: vscode.TextEditor
	private fadedOverlayController?: DecorationController
	private activeLineController?: DecorationController
	private streamedLines: string[] = []
	private preDiagnostics: [vscode.Uri, vscode.Diagnostic[]][] = []
	private rooOpenedTabs: Set<string> = new Set()
	private preserveFocus: boolean | undefined = undefined
	private autoApproval: boolean | undefined = undefined
	private autoFocus: boolean | undefined = undefined
	private autoCloseTabs: boolean = false
<<<<<<< HEAD
=======
	private autoCloseAllRooTabs: boolean = false // Added new setting
>>>>>>> 0e4e21a5
	// have to set the default view column to -1 since we need to set it in the initialize method and during initialization the enum ViewColumn is undefined
	private viewColumn: ViewColumn = -1 // ViewColumn.Active
	private userInteractionListeners: vscode.Disposable[] = []
	private suppressInteractionFlag: boolean = false

	constructor(private cwd: string) {}

	public async initialize() {
		const provider = ClineProvider.getVisibleInstance()
		// If autoApproval is enabled, we want to preserve focus if autoFocus is disabled
		// AutoApproval is enabled when the user has set "alwaysAllowWrite" and "autoApprovalEnabled" to true
		// AutoFocus is enabled when the user has set "diffView.autoFocus" to true, this is the default.
		// If autoFocus is disabled, we want to preserve focus on the diff editor we are working on.
		// we have to check for null values for the first initialization
		if (this.autoApproval === undefined) {
			this.autoApproval =
				(provider?.getValue("autoApprovalEnabled") && provider?.getValue("alwaysAllowWrite")) ?? false
		}
<<<<<<< HEAD
		if (this.autoFocus === undefined) {
			this.autoFocus = vscode.workspace.getConfiguration("roo-cline").get<boolean>("diffViewAutoFocus", true)
		}
		this.preserveFocus = this.autoApproval && !this.autoFocus
		this.autoCloseTabs = vscode.workspace.getConfiguration("roo-cline").get<boolean>("autoCloseRooTabs", false)
=======
		const settings = await this._readDiffSettings()
		this.autoFocus = settings.autoFocus
		this.autoCloseTabs = settings.autoCloseRooTabs
		this.autoCloseAllRooTabs = settings.autoCloseAllRooTabs
		this.preserveFocus = this.autoApproval && !this.autoFocus
>>>>>>> 0e4e21a5
		// Track currently visible editors and active editor for focus restoration and tab cleanup
		this.rooOpenedTabs.clear()
	}

<<<<<<< HEAD
=======
	private async _readDiffSettings() {
		const config = vscode.workspace.getConfiguration("roo-cline")
		const autoFocus = config.get<boolean>("diffViewAutoFocus", true)
		const autoCloseRooTabs = config.get<boolean>("autoCloseRooTabs", false)
		const autoCloseAllRooTabs = config.get<boolean>("autoCloseAllRooTabs", false)
		return { autoFocus, autoCloseRooTabs, autoCloseAllRooTabs }
	}

>>>>>>> 0e4e21a5
	private async showTextDocumentSafe({
		uri,
		textDocument,
		options,
	}: {
		uri?: vscode.Uri
		textDocument?: TextDocument
		options?: TextDocumentShowOptions
	}) {
		this.suppressInteractionFlag = true
		// If the uri is already open, we want to focus it
		if (uri) {
			const editor = await vscode.window.showTextDocument(uri, options)
			this.suppressInteractionFlag = false
			return editor
		}
		// If the textDocument is already open, we want to focus it
		if (textDocument) {
			const editor = await vscode.window.showTextDocument(textDocument, options)
			this.suppressInteractionFlag = false
			return editor
		}
		// If the textDocument is not open and not able to be opened, we just reset the suppressInteractionFlag
		this.suppressInteractionFlag = false
		return null
	}

	/**
	 * Resets the auto-focus listeners to prevent memory leaks.
	 * This is called when the diff editor is closed or when the user interacts with other editors.
	 */
	private resetAutoFocusListeners() {
		this.userInteractionListeners.forEach((listener) => listener.dispose())
		this.userInteractionListeners = []
	}

	/**
	 * Disables auto-focus on the diff editor after user interaction.
	 * This is to prevent the diff editor from stealing focus when the user interacts with other editors or tabs.
	 */
	public disableAutoFocusAfterUserInteraction() {
		this.resetAutoFocusListeners()
		// if auto approval is disabled or auto focus is disabled, we don't need to add listeners
		if (!this.autoApproval || !this.autoFocus) {
			return
		}
		// then add new listeners
		const changeTextEditorSelectionListener = vscode.window.onDidChangeTextEditorSelection((_e) => {
			// If the change was done programmatically, or if there is actually no editor or the user did not allow auto approval, we don't want to suppress focus
			if (this.suppressInteractionFlag) {
				// If the user is interacting with the diff editor, we don't want to suppress focus
				// If the user is interacting with another editor, we want to suppress focus
				return
			}
			// Consider this a "user interaction"
			this.preserveFocus = true
			this.autoFocus = false
			// remove the listeners since we don't need them anymore
			this.resetAutoFocusListeners()
		}, this)
		const changeActiveTextEditorListener = vscode.window.onDidChangeActiveTextEditor((editor) => {
			// If the change was done programmatically, or if there is actually no editor or the user did not allow auto approval, we don't want to suppress focus
			if (this.suppressInteractionFlag || !editor) {
				// If the user is interacting with the diff editor, we don't want to suppress focus
				// If the user is interacting with another editor, we want to suppress focus
				return
			}
			// Consider this a "user interaction"
			this.preserveFocus = true
			this.autoFocus = false
			// remove the listeners since we don't need them anymore
			this.resetAutoFocusListeners()
		}, this)
		const changeTabListener = vscode.window.tabGroups.onDidChangeTabs((_e) => {
			// Some tab was added/removed/changed
			// If the change was done programmatically, or the user did not allow auto approval, we don't want to suppress focus
			if (this.suppressInteractionFlag) {
				return
			}
			this.preserveFocus = true
			this.autoFocus = false
			// remove the listeners since we don't need them anymore
			this.resetAutoFocusListeners()
		}, this)
		const changeTabGroupListener = vscode.window.tabGroups.onDidChangeTabGroups((_e) => {
			// Tab group layout changed (e.g., split view)
			// If the change was done programmatically, or the user did not allow auto approval, we don't want to suppress focus
			if (this.suppressInteractionFlag) {
				return
			}
			this.preserveFocus = true
			this.autoFocus = false
			// remove the listeners since we don't need them anymore
			this.resetAutoFocusListeners()
		}, this)
		this.userInteractionListeners.push(
			changeTextEditorSelectionListener,
			changeActiveTextEditorListener,
			changeTabListener,
			changeTabGroupListener,
		)
	}

	/**
	 * Opens a diff editor for the given relative path, optionally in a specific viewColumn.
	 * @param relPath The relative file path to open.
	 * @param viewColumn (Optional) The VSCode editor group to open the diff in.
	 */
	async open(relPath: string, viewColumn: ViewColumn): Promise<void> {
		this.viewColumn = viewColumn
		this.disableAutoFocusAfterUserInteraction()
		// Set the edit type based on the file existence
		this.relPath = relPath
		const fileExists = this.editType === "modify"
		const absolutePath = path.resolve(this.cwd, relPath)
		this.isEditing = true

		// Track the URI of the actual file that will be part of the diff.
		// This ensures that if VS Code opens a tab for it during vscode.diff,
		// we can identify it as a "Roo-opened" tab for cleanup.
		const fileUriForDiff = vscode.Uri.file(absolutePath)
		this.rooOpenedTabs.add(fileUriForDiff.toString())
		console.log(`Roo Debug: Added to rooOpenedTabs in open(): ${fileUriForDiff.toString()}`)

		// If the file is already open, ensure it's not dirty before getting its
		// contents.
		if (fileExists) {
			const existingDocument = vscode.workspace.textDocuments.find((doc) =>
				arePathsEqual(doc.uri.fsPath, absolutePath),
			)

			if (existingDocument && existingDocument.isDirty) {
				await existingDocument.save()
			}
		}

		// Get diagnostics before editing the file, we'll compare to diagnostics
		// after editing to see if cline needs to fix anything.
		this.preDiagnostics = vscode.languages.getDiagnostics()

		if (fileExists) {
			this.originalContent = await fs.readFile(absolutePath, "utf-8")
		} else {
			this.originalContent = ""
		}

		// For new files, create any necessary directories and keep track of new
		// directories to delete if the user denies the operation.
		this.createdDirs = await createDirectoriesForFile(absolutePath)

		// Make sure the file exists before we open it.
		if (!fileExists) {
			await fs.writeFile(absolutePath, "")
		}

		// If the file was already open, close it (must happen after showing the
		// diff view since if it's the only tab the column will close).
		this.documentWasOpen =
			vscode.window.tabGroups.all
				.map((tg) => tg.tabs)
				.flat()
				.filter(
					(tab) =>
						tab.input instanceof vscode.TabInputText && arePathsEqual(tab.input.uri.fsPath, absolutePath),
				).length > 0

		this.activeDiffEditor = await this.openDiffEditor()
		this.fadedOverlayController = new DecorationController("fadedOverlay", this.activeDiffEditor)
		this.activeLineController = new DecorationController("activeLine", this.activeDiffEditor)
		// Apply faded overlay to all lines initially.
		this.fadedOverlayController.addLines(0, this.activeDiffEditor.document.lineCount)
		// Scroll to the beginning of the diff editor only if autoFocus is enabled.
		if (this.autoFocus) {
			this.scrollEditorToLine(0) // Will this crash for new files?
		}
		this.streamedLines = []
	}

	/**
	 * Opens a file editor and tracks it as opened by Roo if not already open.
	 */
	private async showAndTrackEditor(uri: vscode.Uri, options: vscode.TextDocumentShowOptions = {}) {
		const editor = await this.showTextDocumentSafe({ uri, options })
<<<<<<< HEAD
		if (this.autoCloseTabs && !this.documentWasOpen) {
			this.rooOpenedTabs.add(uri.toString())
		}
=======
		// Always track tabs opened by Roo, regardless of autoCloseTabs setting or if the document was already open.
		// The decision to close will be made in closeAllRooOpenedViews based on settings.
		this.rooOpenedTabs.add(uri.toString())
>>>>>>> 0e4e21a5
		return editor
	}

	async update(accumulatedContent: string, isFinal: boolean) {
		if (!this.relPath || !this.activeLineController || !this.fadedOverlayController) {
			throw new Error("Required values not set")
		}

		this.newContent = accumulatedContent
		const accumulatedLines = accumulatedContent.split("\n")

		if (!isFinal) {
			accumulatedLines.pop() // Remove the last partial line only if it's not the final update.
		}

		const diffEditor = this.activeDiffEditor
		const document = diffEditor?.document

		if (!diffEditor || !document) {
			throw new Error("User closed text editor, unable to edit file...")
		}

		// Place cursor at the beginning of the diff editor to keep it out of
		// the way of the stream animation, only if autoFocus is enabled.
		if (this.autoFocus) {
			const beginningOfDocument = new vscode.Position(0, 0)
			diffEditor.selection = new vscode.Selection(beginningOfDocument, beginningOfDocument)
		}

		const endLine = accumulatedLines.length
		// Replace all content up to the current line with accumulated lines.
		const edit = new vscode.WorkspaceEdit()
		const rangeToReplace = new vscode.Range(0, 0, endLine, 0)
		const contentToReplace = accumulatedLines.slice(0, endLine + 1).join("\n") + "\n"
		edit.replace(document.uri, rangeToReplace, this.stripAllBOMs(contentToReplace))
		await vscode.workspace.applyEdit(edit)
		// If autoFocus is disabled, explicitly clear the selection after applying edits
		// to prevent the right pane from gaining cursor focus.
		if (!this.autoFocus) {
			const beginningOfDocument = new vscode.Position(0, 0)
			diffEditor.selection = new vscode.Selection(beginningOfDocument, beginningOfDocument)
		}
		// Update decorations.
		this.activeLineController.setActiveLine(endLine)
		this.fadedOverlayController.updateOverlayAfterLine(endLine, document.lineCount)
		// Scroll to the current line.
		const ranges = this.activeDiffEditor?.visibleRanges
		if (ranges && ranges.length > 0 && ranges[0].start.line < endLine && ranges[0].end.line > endLine) {
			this.scrollEditorToLine(endLine)
		}

		// Update the streamedLines with the new accumulated content.
		this.streamedLines = accumulatedLines

		if (isFinal) {
			// Handle any remaining lines if the new content is shorter than the
			// original.
			if (this.streamedLines.length < document.lineCount) {
				const edit = new vscode.WorkspaceEdit()
				edit.delete(document.uri, new vscode.Range(this.streamedLines.length, 0, document.lineCount, 0))
				await vscode.workspace.applyEdit(edit)
			}

			// Preserve empty last line if original content had one.
			const hasEmptyLastLine = this.originalContent?.endsWith("\n")

			if (hasEmptyLastLine && !accumulatedContent.endsWith("\n")) {
				accumulatedContent += "\n"
			}

			// Apply the final content.
			const finalEdit = new vscode.WorkspaceEdit()

			finalEdit.replace(
				document.uri,
				new vscode.Range(0, 0, document.lineCount, 0),
				this.stripAllBOMs(accumulatedContent),
			)

			await vscode.workspace.applyEdit(finalEdit)

			// Clear all decorations at the end (after applying final edit).
			this.fadedOverlayController.clear()
			this.activeLineController.clear()
		}
	}

	async saveChanges(): Promise<{
		newProblemsMessage: string | undefined
		userEdits: string | undefined
		finalContent: string | undefined
	}> {
		if (!this.relPath || !this.newContent || !this.activeDiffEditor) {
			return { newProblemsMessage: undefined, userEdits: undefined, finalContent: undefined }
		}
		const updatedDocument = this.activeDiffEditor.document
		const editedContent = updatedDocument.getText()

		if (updatedDocument.isDirty) {
			await updatedDocument.save()
		}

<<<<<<< HEAD
		await this.closeAllRooOpenedViews()
=======
		// Add a small delay to allow the isDirty status to update after saving.
		await new Promise((resolve) => setTimeout(resolve, 100))

		// Explicitly save the document in VS Code's model if it's open and dirty,
		// especially for newly created files, to ensure VS Code's internal state is synchronized
		// before attempting to close tabs.
		if (this.editType === "create" && this.relPath) {
			try {
				const absolutePath = path.resolve(this.cwd, this.relPath)
				for (const doc of vscode.workspace.textDocuments) {
					if (doc.uri.scheme === "file" && arePathsEqual(doc.uri.fsPath, absolutePath) && doc.isDirty) {
						await doc.save()
						// Add another small delay after explicit save for newly created file
						await new Promise((resolve) => setTimeout(resolve, 100))
					}
				}
			} catch (saveError) {
				console.error("Roo Debug: Error during explicit doc.save() for new file in saveChanges:", saveError)
				// Continue execution even if explicit save fails.
			}
		}

		await this.closeAllRooOpenedViews()

		// If no auto-close settings are enabled and the document was not open before,
		// open the file after the diff is complete.

		const settings = await this._readDiffSettings() // Dynamically read settings

		console.log(`Roo Debug: Checking condition to showAndTrackEditor in saveChanges:`)
		console.log(
			`Roo Debug:   !settings.autoCloseRooTabs (${!settings.autoCloseRooTabs}) [config value: ${settings.autoCloseRooTabs}] (this.autoCloseTabs was: ${this.autoCloseTabs})`,
		)
		console.log(
			`Roo Debug:   !settings.autoCloseAllRooTabs (${!settings.autoCloseAllRooTabs}) [config value: ${settings.autoCloseAllRooTabs}] (this.autoCloseAllRooTabs was: ${this.autoCloseAllRooTabs})`,
		)
		console.log(`Roo Debug:   !this.documentWasOpen (${!this.documentWasOpen}) [raw: ${this.documentWasOpen}]`)
		console.log(`Roo Debug:   this.editType: ${this.editType}`)

		// If no auto-close settings are enabled and the document was not open before OR it's a new file,
		// open the file after the diff is complete.
		if (
			!settings.autoCloseRooTabs &&
			!settings.autoCloseAllRooTabs &&
			(this.editType === "create" || !this.documentWasOpen)
		) {
			console.log(`Roo Debug: Condition MET. Calling showAndTrackEditor.`)
			const absolutePath = path.resolve(this.cwd, this.relPath!)
			await this.showAndTrackEditor(vscode.Uri.file(absolutePath), { preview: false, preserveFocus: true })
		} else {
			console.log(`Roo Debug: Condition NOT MET. Skipping showAndTrackEditor.`)
		}
>>>>>>> 0e4e21a5

		// Getting diagnostics before and after the file edit is a better approach than
		// automatically tracking problems in real-time. This method ensures we only
		// report new problems that are a direct result of this specific edit.
		// Since these are new problems resulting from Roo's edit, we know they're
		// directly related to the work he's doing. This eliminates the risk of Roo
		// going off-task or getting distracted by unrelated issues, which was a problem
		// with the previous auto-debug approach. Some users' machines may be slow to
		// update diagnostics, so this approach provides a good balance between automation
		// and avoiding potential issues where Roo might get stuck in loops due to
		// outdated problem information. If no new problems show up by the time the user
		// accepts the changes, they can always debug later using the '@problems' mention.
		// This way, Roo only becomes aware of new problems resulting from his edits
		// and can address them accordingly. If problems don't change immediately after
		// applying a fix, won't be notified, which is generally fine since the
		// initial fix is usually correct and it may just take time for linters to catch up.
		const postDiagnostics = vscode.languages.getDiagnostics()

		const newProblems = await diagnosticsToProblemsString(
			getNewDiagnostics(this.preDiagnostics, postDiagnostics),
			[
				vscode.DiagnosticSeverity.Error, // only including errors since warnings can be distracting (if user wants to fix warnings they can use the @problems mention)
			],
			this.cwd,
		) // Will be empty string if no errors.

		const newProblemsMessage =
			newProblems.length > 0 ? `\n\nNew problems detected after saving the file:\n${newProblems}` : ""

		// If the edited content has different EOL characters, we don't want to
		// show a diff with all the EOL differences.
		const newContentEOL = this.newContent.includes("\r\n") ? "\r\n" : "\n"

		// `trimEnd` to fix issue where editor adds in extra new line
		// automatically.
		const normalizedEditedContent = editedContent.replace(/\r\n|\n/g, newContentEOL).trimEnd() + newContentEOL

		// Just in case the new content has a mix of varying EOL characters.
		const normalizedNewContent = this.newContent.replace(/\r\n|\n/g, newContentEOL).trimEnd() + newContentEOL

		if (normalizedEditedContent !== normalizedNewContent) {
			// User made changes before approving edit.
			const userEdits = formatResponse.createPrettyPatch(
				this.relPath.toPosix(),
				normalizedNewContent,
				normalizedEditedContent,
			)

			return { newProblemsMessage, userEdits, finalContent: normalizedEditedContent }
		} else {
			// No changes to Roo's edits.
			return { newProblemsMessage, userEdits: undefined, finalContent: normalizedEditedContent }
		}
	}

	async revertChanges(): Promise<void> {
		if (!this.relPath || !this.activeDiffEditor) {
			return
		}

		const fileExists = this.editType === "modify"
		const updatedDocument = this.activeDiffEditor.document
		const absolutePath = path.resolve(this.cwd, this.relPath)

		if (!fileExists) {
			if (updatedDocument.isDirty) {
				await updatedDocument.save()
			}

			await this.closeAllRooOpenedViews()
			await fs.unlink(absolutePath)

			// Remove only the directories we created, in reverse order.
			for (let i = this.createdDirs.length - 1; i >= 0; i--) {
				await fs.rmdir(this.createdDirs[i])
				console.log(`Directory ${this.createdDirs[i]} has been deleted.`)
			}

			console.log(`File ${absolutePath} has been deleted.`)
		} else {
			// Revert document.
			const edit = new vscode.WorkspaceEdit()

			const fullRange = new vscode.Range(
				updatedDocument.positionAt(0),
				updatedDocument.positionAt(updatedDocument.getText().length),
			)

			edit.replace(updatedDocument.uri, fullRange, this.originalContent ?? "")

			// Apply the edit and save, since contents shouldnt have changed
			// this won't show in local history unless of course the user made
			// changes and saved during the edit.
			await vscode.workspace.applyEdit(edit)
			await updatedDocument.save()
			console.log(`File ${absolutePath} has been reverted to its original content.`)

			if (this.documentWasOpen) {
				await this.showTextDocumentSafe({ uri: vscode.Uri.file(absolutePath), options: { preview: false } })
			}

			await this.closeAllRooOpenedViews()
		}

		// Edit is done.
		this.resetWithListeners()
	}

<<<<<<< HEAD
  private async closeAllRooOpenedViews() {
		const tabs = vscode.window.tabGroups.all
			.flatMap((tg) => tg.tabs)
			.filter(
				(tab) =>
					(tab.input instanceof vscode.TabInputTextDiff &&
						tab.input?.original?.scheme === DIFF_VIEW_URI_SCHEME) ||
					// close if in rooOpenedTabs and autoCloseTabs is enabled
					(this.autoCloseTabs &&
						tab.input instanceof vscode.TabInputText &&
						this.rooOpenedTabs.has(tab.input.uri.toString())),
			)

		const closeOps = tabs.map((tab) => vscode.window.tabGroups.close(tab, true).then(
			() => undefined,
			err => {
				console.error(`Failed to close diff tab ${tab.label}`, err);
			}
		));

		await Promise.all(closeOps)
=======
	private async closeAllRooOpenedViews() {
		const settings = await this._readDiffSettings() // Dynamically read settings

		const tabs = vscode.window.tabGroups.all
			.flatMap((tg) => tg.tabs)
			.filter((tab) => {
				// Always close DiffView tabs opened by Roo
				if (
					tab.input instanceof vscode.TabInputTextDiff &&
					tab.input?.original?.scheme === DIFF_VIEW_URI_SCHEME
				) {
					return true
				}

				let isRooOpenedTextTab = false
				if (tab.input instanceof vscode.TabInputText) {
					const currentTabUri = (tab.input as vscode.TabInputText).uri
					for (const openedUriString of this.rooOpenedTabs) {
						try {
							const previouslyOpenedUri = vscode.Uri.parse(openedUriString, true) // true for strict parsing
							if (currentTabUri.scheme === "file" && previouslyOpenedUri.scheme === "file") {
								if (arePathsEqual(currentTabUri.fsPath, previouslyOpenedUri.fsPath)) {
									isRooOpenedTextTab = true
									break
								}
							} else {
								if (currentTabUri.toString() === previouslyOpenedUri.toString()) {
									isRooOpenedTextTab = true
									break
								}
							}
						} catch (e) {
							// Log parsing error if necessary, or ignore if a URI in rooOpenedTabs is malformed
							console.error(`Roo Debug: Error parsing URI from rooOpenedTabs: ${openedUriString}`, e)
						}
					}
				}

				if (!isRooOpenedTextTab) {
					return false // Not a text tab or not identified as opened by Roo
				}

				// Debugging logs for the filter
				if (isRooOpenedTextTab && tab.input instanceof vscode.TabInputText) {
					// Log only for relevant tabs
					console.log(
						`Roo Debug Filter: Tab "${tab.label}" (${(tab.input as vscode.TabInputText).uri.fsPath})`,
					)
					console.log(`Roo Debug Filter:   isRooOpenedTextTab: ${isRooOpenedTextTab}`)
					console.log(
						`Roo Debug Filter:   settings.autoCloseAllRooTabs: ${settings.autoCloseAllRooTabs} (this.autoCloseAllRooTabs was: ${this.autoCloseAllRooTabs})`,
					)
					console.log(
						`Roo Debug Filter:   settings.autoCloseRooTabs: ${settings.autoCloseRooTabs} (this.autoCloseTabs was: ${this.autoCloseTabs})`,
					)
					console.log(
						`Roo Debug Filter:   editType: ${this.editType}, documentWasOpen: ${this.documentWasOpen}`,
					)
				}

				// Haken 2 (settings.autoCloseAllRooTabs) - takes precedence
				if (settings.autoCloseAllRooTabs) {
					// This implies Haken 1 is also effectively on
					console.log(`Roo Debug Filter: Tab "${tab.label}" closing due to settings.autoCloseAllRooTabs.`)
					return true // Close all Roo-opened text tabs
				}

				// Only Haken 1 (settings.autoCloseRooTabs) is on, Haken 2 is off
				if (settings.autoCloseRooTabs) {
					const tabUriFsPath = (tab.input as vscode.TabInputText).uri.fsPath
					const absolutePathDiffedFile = this.relPath ? path.resolve(this.cwd, this.relPath) : null

					// Guard against null absolutePathDiffedFile if relPath is somehow not set
					if (!absolutePathDiffedFile) {
						// If we don't know the main diffed file, but Haken 1 is on,
						// it's safer to close any tab Roo opened to avoid leaving extras.
						console.log(
							`Roo Debug Filter: Tab "${tab.label}" closing due to Haken 1 & no absolutePathDiffedFile.`,
						)
						return true
					}

					const isMainDiffedFileTab = arePathsEqual(tabUriFsPath, absolutePathDiffedFile)

					if (this.editType === "create" && isMainDiffedFileTab) {
						console.log(
							`Roo Debug Filter: Tab "${tab.label}" closing due to Haken 1 & create & isMainDiffedFileTab.`,
						)
						return true // Case: New file, Haken 1 is on -> Close its tab.
					}

					if (this.editType === "modify" && isMainDiffedFileTab) {
						if (!this.documentWasOpen) {
							console.log(
								`Roo Debug Filter: Tab "${tab.label}" closing due to Haken 1 & modify & !documentWasOpen & isMainDiffedFileTab.`,
							)
							return true // Case: Modified existing file, was not open before, Haken 1 is on -> Close its tab.
						} else {
							console.log(
								`Roo Debug Filter: Tab "${tab.label}" NOT closing (Haken 1, modify, documentWasOpen, isMainDiffedFileTab).`,
							)
							return false // Case: Modified existing file, WAS open before, Haken 1 alone does not close it.
						}
					}

					// If the tab is for a file OTHER than the main diffedFile, but was opened by Roo
					if (!isMainDiffedFileTab) {
						// This covers scenarios where Roo might open auxiliary files (though less common for single diff).
						// If Haken 1 is on, these should also be closed.
						console.log(
							`Roo Debug Filter: Tab "${tab.label}" closing due to Haken 1 & !isMainDiffedFileTab (auxiliary Roo tab).`,
						)
						return true
					}
				}
				console.log(`Roo Debug Filter: Tab "${tab.label}" NOT closing (default fallthrough).`)
				return false // Default: do not close if no above condition met
			})

		for (const tab of tabs) {
			// If a tab has made it through the filter, it means one of the auto-close settings
			// (autoCloseTabs or autoCloseAllRooTabs) is active and the conditions for closing
			// this specific tab are met. Therefore, we should always bypass the dirty check.
			// const bypassDirtyCheck = true; // This is implicitly true now.

			// Attempt to find the freshest reference to the tab before closing,
			// as the original 'tab' object from the initial flatMap might be stale.
			const tabInputToClose = tab.input
			const freshTabToClose = vscode.window.tabGroups.all
				.flatMap((group) => group.tabs)
				.find((t) => t.input === tabInputToClose)

			if (freshTabToClose) {
				try {
					console.log(`Roo Debug CloseLoop: Attempting to close fresh tab "${freshTabToClose.label}"`)
					await vscode.window.tabGroups.close(freshTabToClose, true) // true to bypass dirty check implicitly
				} catch (closeError) {
					console.error(`Roo Debug CloseLoop: Error closing tab "${freshTabToClose.label}":`, closeError)
				}
			} else {
				// This case should ideally not happen if the tab was in the filtered list.
				// It might indicate the tab was closed by another means or its input changed.
				console.warn(
					`Roo Debug CloseLoop: Tab "${tab.label}" (input: ${JSON.stringify(tab.input)}) intended for closure was not found in the current tab list.`,
				)
				// Fallback: Try to close the original tab reference if the fresh one isn't found,
				// though this is less likely to succeed if it's genuinely stale.
				try {
					console.log(`Roo Debug CloseLoop: Attempting to close original (stale?) tab "${tab.label}"`)
					await vscode.window.tabGroups.close(tab, true)
				} catch (fallbackCloseError) {
					console.error(
						`Roo Debug CloseLoop: Error closing original tab reference for "${tab.label}":`,
						fallbackCloseError,
					)
				}
			}
		}
>>>>>>> 0e4e21a5
	}

	private async getEditorFromDiffTab(uri: vscode.Uri): Promise<vscode.TextEditor | null> {
		// If this diff editor is already open (ie if a previous write file was interrupted) then we should activate that instead of opening a new diff
		const diffTab = vscode.window.tabGroups.all
			.flatMap((group) => group.tabs)
			.find(
				(tab) =>
					tab.input instanceof vscode.TabInputTextDiff &&
					tab.input?.original?.scheme === DIFF_VIEW_URI_SCHEME &&
					arePathsEqual(tab.input.modified.fsPath, uri.fsPath),
			)
		// If this diff editor is already open (ie if a previous write file was
		// interrupted) then we should activate that instead of opening a new
		// diff.
		if (!(diffTab && diffTab.input instanceof vscode.TabInputTextDiff)) {
			return null
		}
<<<<<<< HEAD
		// Only focus if autoFocus is true
		if (this.autoFocus) {
			const editor = await this.showAndTrackEditor(diffTab.input.modified)
			return editor
		}
		// Try to find the editor without focusing
		const editor = vscode.window.visibleTextEditors.find((ed) => arePathsEqual(ed.document.uri.fsPath, uri.fsPath))
		if (editor) return editor
		// Otherwise, open without focusing
		await this.showAndTrackEditor(diffTab.input.modified, {
			preview: false,
			preserveFocus: this.preserveFocus,
			viewColumn: this.viewColumn,
		})
		const newEditor = vscode.window.visibleTextEditors.find((ed) =>
			arePathsEqual(ed.document.uri.fsPath, uri.fsPath),
		)
		if (newEditor) return newEditor
=======
		// Removed logic that explicitly opens/focuses the standalone file tab immediately after diff opens.
		// The standalone tab should only be opened in saveChanges after approval for new/unopened files.
		const editor = vscode.window.visibleTextEditors.find((ed) => arePathsEqual(ed.document.uri.fsPath, uri.fsPath))
		if (editor) return editor

		// If the editor is not found among visible editors, it means it's not currently open.
		// We should not open it here, as it should only be opened in saveChanges after approval.
		// Return null to indicate that the editor for the standalone file tab is not available/should not be focused immediately.
>>>>>>> 0e4e21a5
		return null
	}

	/**
	 * Opens the diff editor, optionally in a specific viewColumn.
	 */
	private async openDiffEditor(): Promise<vscode.TextEditor> {
		if (!this.relPath) {
			throw new Error("No file path set")
<<<<<<< HEAD
		}
		// right uri = the file path
		const rightUri = vscode.Uri.file(path.resolve(this.cwd, this.relPath))
		const editor = await this.getEditorFromDiffTab(rightUri)
		if (editor) {
			return editor
=======
>>>>>>> 0e4e21a5
		}

		const settings = await this._readDiffSettings() // Dynamically read settings

		// right uri = the file path
		const rightUri = vscode.Uri.file(path.resolve(this.cwd, this.relPath))

		// Open new diff editor.
		return new Promise<vscode.TextEditor>((resolve, reject) => {
			const fileName = path.basename(rightUri.fsPath)
			const fileExists = this.editType === "modify"

			const leftUri = vscode.Uri.parse(`${DIFF_VIEW_URI_SCHEME}:${fileName}`).with({
				query: Buffer.from(this.originalContent ?? "").toString("base64"),
			})
			const title = `${fileName}: ${fileExists ? "Original ↔ Roo's Changes" : "New File"} (Editable)`
<<<<<<< HEAD
			const previousEditor = vscode.window.activeTextEditor
			const textDocumentShowOptions: TextDocumentShowOptions = {
				preview: false,
				preserveFocus: this.preserveFocus,
=======
			const textDocumentShowOptions: TextDocumentShowOptions = {
				preview: false,
				preserveFocus: settings.autoFocus ? false : true, // Use dynamically read autoFocus
>>>>>>> 0e4e21a5
				viewColumn: this.viewColumn,
			}
			// set interaction flag to true to prevent autoFocus from being triggered
			this.suppressInteractionFlag = true
			vscode.commands
				.executeCommand("vscode.diff", leftUri, rightUri, title, textDocumentShowOptions)
<<<<<<< HEAD
				.then(() => {
					// set interaction flag to false to allow autoFocus to be triggered
					this.suppressInteractionFlag = false
					if (this.autoCloseTabs && !this.documentWasOpen) {
						// If the diff tab is not already open, add it to the set
						this.rooOpenedTabs.add(rightUri.toString())
					}
					// If autoFocus is true, we don't need to do anything
					if (this.autoFocus) {
						return
					}
					// if there is no previous editor, we don't need to do anything
					if (!previousEditor) {
						return
					}
					// if this happens in a window different from the active one, we need to show the document
					if (this.viewColumn !== ViewColumn.Active) {
						this.showTextDocumentSafe({
							textDocument: previousEditor.document,
							options: {
								preview: false,
								preserveFocus: false,
								selection: previousEditor.selection,
								viewColumn: previousEditor.viewColumn,
							},
						})
					}
				})
				.then(() => {
					this.getEditorFromDiffTab(rightUri).then((editor) => {
						if (editor) {
							resolve(editor)
						} else {
							reject(new Error("Failed to open diff editor, please try again..."))
						}
					})
				})
=======
				.then(async () => {
					// set interaction flag to false to allow autoFocus to be triggered
					this.suppressInteractionFlag = false

					// Get the active text editor, which should be the diff editor opened by vscode.diff
					const diffEditor = vscode.window.activeTextEditor

					// Ensure we have a valid editor and it's the one we expect (the right side of the diff)
					if (!diffEditor || !arePathsEqual(diffEditor.document.uri.fsPath, rightUri.fsPath)) {
						reject(new Error("Failed to get diff editor after opening."))
						return
					}

					this.activeDiffEditor = diffEditor // Assign to activeDiffEditor

					// Ensure rightUri is tracked even if not explicitly shown again
					this.rooOpenedTabs.add(rightUri.toString())

					// If autoFocus is disabled, explicitly clear the selection to prevent cursor focus.
					if (!settings.autoFocus) {
						// Use dynamically read autoFocus
						// Add a small delay to allow VS Code to potentially set focus first,
						// then clear it.
						await new Promise((resolve) => setTimeout(resolve, 50))
						const beginningOfDocument = new vscode.Position(0, 0)
						diffEditor.selection = new vscode.Selection(beginningOfDocument, beginningOfDocument)
					}

					// Resolve the promise with the diff editor
					resolve(diffEditor)
				})
			// Removed the second .then block that called getEditorFromDiffTab
>>>>>>> 0e4e21a5
			// This may happen on very slow machines ie project idx
			setTimeout(() => {
				reject(new Error("Failed to open diff editor, please try again..."))
			}, 10_000)
		})
	}

	private scrollEditorToLine(line: number) {
		if (this.activeDiffEditor) {
			const scrollLine = line + 4

			this.activeDiffEditor.revealRange(
				new vscode.Range(scrollLine, 0, scrollLine, 0),
				vscode.TextEditorRevealType.InCenter,
			)
		}
	}

	scrollToFirstDiff() {
		// Scroll to the first diff.
		if (!this.activeDiffEditor) {
			return
		}

		const currentContent = this.activeDiffEditor.document.getText()
		const diffs = diff.diffLines(this.originalContent || "", currentContent)

		let lineCount = 0

		for (const part of diffs) {
			if (part.added || part.removed) {
				// Found the first diff, scroll to it.
				this.activeDiffEditor.revealRange(
					new vscode.Range(lineCount, 0, lineCount, 0),
					vscode.TextEditorRevealType.InCenter,
				)

				return
			}

			if (!part.removed) {
				lineCount += part.count || 0
			}
		}
	}

	private stripAllBOMs(input: string): string {
		let result = input
		let previous

		do {
			previous = result
			result = stripBom(result)
		} while (result !== previous)

		return result
	}

	async reset() {
		// Ensure any diff views opened by this provider are closed to release
		// memory.
		try {
			await this.closeAllRooOpenedViews()
		} catch (error) {
			console.error("Error closing diff views", error)
		}
		this.editType = undefined
		this.isEditing = false
		this.originalContent = undefined
		this.createdDirs = []
		this.documentWasOpen = false
		this.activeDiffEditor = undefined
		this.fadedOverlayController = undefined
		this.activeLineController = undefined
		this.streamedLines = []
		this.preDiagnostics = []
		this.rooOpenedTabs.clear()
<<<<<<< HEAD
		this.autoCloseTabs = false
=======
>>>>>>> 0e4e21a5
	}

	resetWithListeners() {
		this.reset()
		this.resetAutoFocusListeners()
	}
}<|MERGE_RESOLUTION|>--- conflicted
+++ resolved
@@ -34,10 +34,7 @@
 	private autoApproval: boolean | undefined = undefined
 	private autoFocus: boolean | undefined = undefined
 	private autoCloseTabs: boolean = false
-<<<<<<< HEAD
-=======
 	private autoCloseAllRooTabs: boolean = false // Added new setting
->>>>>>> 0e4e21a5
 	// have to set the default view column to -1 since we need to set it in the initialize method and during initialization the enum ViewColumn is undefined
 	private viewColumn: ViewColumn = -1 // ViewColumn.Active
 	private userInteractionListeners: vscode.Disposable[] = []
@@ -56,25 +53,15 @@
 			this.autoApproval =
 				(provider?.getValue("autoApprovalEnabled") && provider?.getValue("alwaysAllowWrite")) ?? false
 		}
-<<<<<<< HEAD
-		if (this.autoFocus === undefined) {
-			this.autoFocus = vscode.workspace.getConfiguration("roo-cline").get<boolean>("diffViewAutoFocus", true)
-		}
-		this.preserveFocus = this.autoApproval && !this.autoFocus
-		this.autoCloseTabs = vscode.workspace.getConfiguration("roo-cline").get<boolean>("autoCloseRooTabs", false)
-=======
 		const settings = await this._readDiffSettings()
 		this.autoFocus = settings.autoFocus
 		this.autoCloseTabs = settings.autoCloseRooTabs
 		this.autoCloseAllRooTabs = settings.autoCloseAllRooTabs
 		this.preserveFocus = this.autoApproval && !this.autoFocus
->>>>>>> 0e4e21a5
 		// Track currently visible editors and active editor for focus restoration and tab cleanup
 		this.rooOpenedTabs.clear()
 	}
 
-<<<<<<< HEAD
-=======
 	private async _readDiffSettings() {
 		const config = vscode.workspace.getConfiguration("roo-cline")
 		const autoFocus = config.get<boolean>("diffViewAutoFocus", true)
@@ -83,7 +70,6 @@
 		return { autoFocus, autoCloseRooTabs, autoCloseAllRooTabs }
 	}
 
->>>>>>> 0e4e21a5
 	private async showTextDocumentSafe({
 		uri,
 		textDocument,
@@ -206,7 +192,6 @@
 		// we can identify it as a "Roo-opened" tab for cleanup.
 		const fileUriForDiff = vscode.Uri.file(absolutePath)
 		this.rooOpenedTabs.add(fileUriForDiff.toString())
-		console.log(`Roo Debug: Added to rooOpenedTabs in open(): ${fileUriForDiff.toString()}`)
 
 		// If the file is already open, ensure it's not dirty before getting its
 		// contents.
@@ -267,15 +252,9 @@
 	 */
 	private async showAndTrackEditor(uri: vscode.Uri, options: vscode.TextDocumentShowOptions = {}) {
 		const editor = await this.showTextDocumentSafe({ uri, options })
-<<<<<<< HEAD
-		if (this.autoCloseTabs && !this.documentWasOpen) {
-			this.rooOpenedTabs.add(uri.toString())
-		}
-=======
 		// Always track tabs opened by Roo, regardless of autoCloseTabs setting or if the document was already open.
 		// The decision to close will be made in closeAllRooOpenedViews based on settings.
 		this.rooOpenedTabs.add(uri.toString())
->>>>>>> 0e4e21a5
 		return editor
 	}
 
@@ -308,7 +287,7 @@
 		const endLine = accumulatedLines.length
 		// Replace all content up to the current line with accumulated lines.
 		const edit = new vscode.WorkspaceEdit()
-		const rangeToReplace = new vscode.Range(0, 0, endLine, 0)
+		const rangeToReplace = new vscode.Range(0, 0, endLine + 1, 0)
 		const contentToReplace = accumulatedLines.slice(0, endLine + 1).join("\n") + "\n"
 		edit.replace(document.uri, rangeToReplace, this.stripAllBOMs(contentToReplace))
 		await vscode.workspace.applyEdit(edit)
@@ -322,10 +301,7 @@
 		this.activeLineController.setActiveLine(endLine)
 		this.fadedOverlayController.updateOverlayAfterLine(endLine, document.lineCount)
 		// Scroll to the current line.
-		const ranges = this.activeDiffEditor?.visibleRanges
-		if (ranges && ranges.length > 0 && ranges[0].start.line < endLine && ranges[0].end.line > endLine) {
-			this.scrollEditorToLine(endLine)
-		}
+		this.scrollEditorToLine(endLine)
 
 		// Update the streamedLines with the new accumulated content.
 		this.streamedLines = accumulatedLines
@@ -378,9 +354,6 @@
 			await updatedDocument.save()
 		}
 
-<<<<<<< HEAD
-		await this.closeAllRooOpenedViews()
-=======
 		// Add a small delay to allow the isDirty status to update after saving.
 		await new Promise((resolve) => setTimeout(resolve, 100))
 
@@ -410,16 +383,6 @@
 
 		const settings = await this._readDiffSettings() // Dynamically read settings
 
-		console.log(`Roo Debug: Checking condition to showAndTrackEditor in saveChanges:`)
-		console.log(
-			`Roo Debug:   !settings.autoCloseRooTabs (${!settings.autoCloseRooTabs}) [config value: ${settings.autoCloseRooTabs}] (this.autoCloseTabs was: ${this.autoCloseTabs})`,
-		)
-		console.log(
-			`Roo Debug:   !settings.autoCloseAllRooTabs (${!settings.autoCloseAllRooTabs}) [config value: ${settings.autoCloseAllRooTabs}] (this.autoCloseAllRooTabs was: ${this.autoCloseAllRooTabs})`,
-		)
-		console.log(`Roo Debug:   !this.documentWasOpen (${!this.documentWasOpen}) [raw: ${this.documentWasOpen}]`)
-		console.log(`Roo Debug:   this.editType: ${this.editType}`)
-
 		// If no auto-close settings are enabled and the document was not open before OR it's a new file,
 		// open the file after the diff is complete.
 		if (
@@ -427,14 +390,9 @@
 			!settings.autoCloseAllRooTabs &&
 			(this.editType === "create" || !this.documentWasOpen)
 		) {
-			console.log(`Roo Debug: Condition MET. Calling showAndTrackEditor.`)
 			const absolutePath = path.resolve(this.cwd, this.relPath!)
 			await this.showAndTrackEditor(vscode.Uri.file(absolutePath), { preview: false, preserveFocus: true })
-		} else {
-			console.log(`Roo Debug: Condition NOT MET. Skipping showAndTrackEditor.`)
-		}
->>>>>>> 0e4e21a5
-
+		}
 		// Getting diagnostics before and after the file edit is a better approach than
 		// automatically tracking problems in real-time. This method ensures we only
 		// report new problems that are a direct result of this specific edit.
@@ -542,29 +500,6 @@
 		this.resetWithListeners()
 	}
 
-<<<<<<< HEAD
-  private async closeAllRooOpenedViews() {
-		const tabs = vscode.window.tabGroups.all
-			.flatMap((tg) => tg.tabs)
-			.filter(
-				(tab) =>
-					(tab.input instanceof vscode.TabInputTextDiff &&
-						tab.input?.original?.scheme === DIFF_VIEW_URI_SCHEME) ||
-					// close if in rooOpenedTabs and autoCloseTabs is enabled
-					(this.autoCloseTabs &&
-						tab.input instanceof vscode.TabInputText &&
-						this.rooOpenedTabs.has(tab.input.uri.toString())),
-			)
-
-		const closeOps = tabs.map((tab) => vscode.window.tabGroups.close(tab, true).then(
-			() => undefined,
-			err => {
-				console.error(`Failed to close diff tab ${tab.label}`, err);
-			}
-		));
-
-		await Promise.all(closeOps)
-=======
 	private async closeAllRooOpenedViews() {
 		const settings = await this._readDiffSettings() // Dynamically read settings
 
@@ -607,28 +542,9 @@
 					return false // Not a text tab or not identified as opened by Roo
 				}
 
-				// Debugging logs for the filter
-				if (isRooOpenedTextTab && tab.input instanceof vscode.TabInputText) {
-					// Log only for relevant tabs
-					console.log(
-						`Roo Debug Filter: Tab "${tab.label}" (${(tab.input as vscode.TabInputText).uri.fsPath})`,
-					)
-					console.log(`Roo Debug Filter:   isRooOpenedTextTab: ${isRooOpenedTextTab}`)
-					console.log(
-						`Roo Debug Filter:   settings.autoCloseAllRooTabs: ${settings.autoCloseAllRooTabs} (this.autoCloseAllRooTabs was: ${this.autoCloseAllRooTabs})`,
-					)
-					console.log(
-						`Roo Debug Filter:   settings.autoCloseRooTabs: ${settings.autoCloseRooTabs} (this.autoCloseTabs was: ${this.autoCloseTabs})`,
-					)
-					console.log(
-						`Roo Debug Filter:   editType: ${this.editType}, documentWasOpen: ${this.documentWasOpen}`,
-					)
-				}
-
 				// Haken 2 (settings.autoCloseAllRooTabs) - takes precedence
 				if (settings.autoCloseAllRooTabs) {
 					// This implies Haken 1 is also effectively on
-					console.log(`Roo Debug Filter: Tab "${tab.label}" closing due to settings.autoCloseAllRooTabs.`)
 					return true // Close all Roo-opened text tabs
 				}
 
@@ -641,46 +557,26 @@
 					if (!absolutePathDiffedFile) {
 						// If we don't know the main diffed file, but Haken 1 is on,
 						// it's safer to close any tab Roo opened to avoid leaving extras.
-						console.log(
-							`Roo Debug Filter: Tab "${tab.label}" closing due to Haken 1 & no absolutePathDiffedFile.`,
-						)
 						return true
 					}
 
 					const isMainDiffedFileTab = arePathsEqual(tabUriFsPath, absolutePathDiffedFile)
 
 					if (this.editType === "create" && isMainDiffedFileTab) {
-						console.log(
-							`Roo Debug Filter: Tab "${tab.label}" closing due to Haken 1 & create & isMainDiffedFileTab.`,
-						)
 						return true // Case: New file, Haken 1 is on -> Close its tab.
 					}
 
 					if (this.editType === "modify" && isMainDiffedFileTab) {
-						if (!this.documentWasOpen) {
-							console.log(
-								`Roo Debug Filter: Tab "${tab.label}" closing due to Haken 1 & modify & !documentWasOpen & isMainDiffedFileTab.`,
-							)
-							return true // Case: Modified existing file, was not open before, Haken 1 is on -> Close its tab.
-						} else {
-							console.log(
-								`Roo Debug Filter: Tab "${tab.label}" NOT closing (Haken 1, modify, documentWasOpen, isMainDiffedFileTab).`,
-							)
-							return false // Case: Modified existing file, WAS open before, Haken 1 alone does not close it.
-						}
+						return !this.documentWasOpen
 					}
 
 					// If the tab is for a file OTHER than the main diffedFile, but was opened by Roo
 					if (!isMainDiffedFileTab) {
 						// This covers scenarios where Roo might open auxiliary files (though less common for single diff).
 						// If Haken 1 is on, these should also be closed.
-						console.log(
-							`Roo Debug Filter: Tab "${tab.label}" closing due to Haken 1 & !isMainDiffedFileTab (auxiliary Roo tab).`,
-						)
 						return true
 					}
 				}
-				console.log(`Roo Debug Filter: Tab "${tab.label}" NOT closing (default fallthrough).`)
 				return false // Default: do not close if no above condition met
 			})
 
@@ -699,7 +595,6 @@
 
 			if (freshTabToClose) {
 				try {
-					console.log(`Roo Debug CloseLoop: Attempting to close fresh tab "${freshTabToClose.label}"`)
 					await vscode.window.tabGroups.close(freshTabToClose, true) // true to bypass dirty check implicitly
 				} catch (closeError) {
 					console.error(`Roo Debug CloseLoop: Error closing tab "${freshTabToClose.label}":`, closeError)
@@ -723,7 +618,6 @@
 				}
 			}
 		}
->>>>>>> 0e4e21a5
 	}
 
 	private async getEditorFromDiffTab(uri: vscode.Uri): Promise<vscode.TextEditor | null> {
@@ -742,26 +636,6 @@
 		if (!(diffTab && diffTab.input instanceof vscode.TabInputTextDiff)) {
 			return null
 		}
-<<<<<<< HEAD
-		// Only focus if autoFocus is true
-		if (this.autoFocus) {
-			const editor = await this.showAndTrackEditor(diffTab.input.modified)
-			return editor
-		}
-		// Try to find the editor without focusing
-		const editor = vscode.window.visibleTextEditors.find((ed) => arePathsEqual(ed.document.uri.fsPath, uri.fsPath))
-		if (editor) return editor
-		// Otherwise, open without focusing
-		await this.showAndTrackEditor(diffTab.input.modified, {
-			preview: false,
-			preserveFocus: this.preserveFocus,
-			viewColumn: this.viewColumn,
-		})
-		const newEditor = vscode.window.visibleTextEditors.find((ed) =>
-			arePathsEqual(ed.document.uri.fsPath, uri.fsPath),
-		)
-		if (newEditor) return newEditor
-=======
 		// Removed logic that explicitly opens/focuses the standalone file tab immediately after diff opens.
 		// The standalone tab should only be opened in saveChanges after approval for new/unopened files.
 		const editor = vscode.window.visibleTextEditors.find((ed) => arePathsEqual(ed.document.uri.fsPath, uri.fsPath))
@@ -770,7 +644,6 @@
 		// If the editor is not found among visible editors, it means it's not currently open.
 		// We should not open it here, as it should only be opened in saveChanges after approval.
 		// Return null to indicate that the editor for the standalone file tab is not available/should not be focused immediately.
->>>>>>> 0e4e21a5
 		return null
 	}
 
@@ -780,15 +653,6 @@
 	private async openDiffEditor(): Promise<vscode.TextEditor> {
 		if (!this.relPath) {
 			throw new Error("No file path set")
-<<<<<<< HEAD
-		}
-		// right uri = the file path
-		const rightUri = vscode.Uri.file(path.resolve(this.cwd, this.relPath))
-		const editor = await this.getEditorFromDiffTab(rightUri)
-		if (editor) {
-			return editor
-=======
->>>>>>> 0e4e21a5
 		}
 
 		const settings = await this._readDiffSettings() // Dynamically read settings
@@ -805,61 +669,15 @@
 				query: Buffer.from(this.originalContent ?? "").toString("base64"),
 			})
 			const title = `${fileName}: ${fileExists ? "Original ↔ Roo's Changes" : "New File"} (Editable)`
-<<<<<<< HEAD
-			const previousEditor = vscode.window.activeTextEditor
-			const textDocumentShowOptions: TextDocumentShowOptions = {
-				preview: false,
-				preserveFocus: this.preserveFocus,
-=======
 			const textDocumentShowOptions: TextDocumentShowOptions = {
 				preview: false,
 				preserveFocus: settings.autoFocus ? false : true, // Use dynamically read autoFocus
->>>>>>> 0e4e21a5
 				viewColumn: this.viewColumn,
 			}
 			// set interaction flag to true to prevent autoFocus from being triggered
 			this.suppressInteractionFlag = true
 			vscode.commands
 				.executeCommand("vscode.diff", leftUri, rightUri, title, textDocumentShowOptions)
-<<<<<<< HEAD
-				.then(() => {
-					// set interaction flag to false to allow autoFocus to be triggered
-					this.suppressInteractionFlag = false
-					if (this.autoCloseTabs && !this.documentWasOpen) {
-						// If the diff tab is not already open, add it to the set
-						this.rooOpenedTabs.add(rightUri.toString())
-					}
-					// If autoFocus is true, we don't need to do anything
-					if (this.autoFocus) {
-						return
-					}
-					// if there is no previous editor, we don't need to do anything
-					if (!previousEditor) {
-						return
-					}
-					// if this happens in a window different from the active one, we need to show the document
-					if (this.viewColumn !== ViewColumn.Active) {
-						this.showTextDocumentSafe({
-							textDocument: previousEditor.document,
-							options: {
-								preview: false,
-								preserveFocus: false,
-								selection: previousEditor.selection,
-								viewColumn: previousEditor.viewColumn,
-							},
-						})
-					}
-				})
-				.then(() => {
-					this.getEditorFromDiffTab(rightUri).then((editor) => {
-						if (editor) {
-							resolve(editor)
-						} else {
-							reject(new Error("Failed to open diff editor, please try again..."))
-						}
-					})
-				})
-=======
 				.then(async () => {
 					// set interaction flag to false to allow autoFocus to be triggered
 					this.suppressInteractionFlag = false
@@ -892,7 +710,6 @@
 					resolve(diffEditor)
 				})
 			// Removed the second .then block that called getEditorFromDiffTab
->>>>>>> 0e4e21a5
 			// This may happen on very slow machines ie project idx
 			setTimeout(() => {
 				reject(new Error("Failed to open diff editor, please try again..."))
@@ -970,10 +787,6 @@
 		this.streamedLines = []
 		this.preDiagnostics = []
 		this.rooOpenedTabs.clear()
-<<<<<<< HEAD
-		this.autoCloseTabs = false
-=======
->>>>>>> 0e4e21a5
 	}
 
 	resetWithListeners() {
