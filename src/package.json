--- conflicted
+++ resolved
@@ -334,47 +334,45 @@
 					"default": true,
 					"description": "%settings.enableCodeActions.description%"
 				},
-<<<<<<< HEAD
-				"roo-cline.diffEnabled": {
-					"type": "boolean",
-					"default": false,
-					"description": "%settings.diffEnabled.description%"
-				},
-				"roo-cline.diffViewAutoFocus": {
-					"type": "boolean",
-					"default": false,
-					"description": "Automatically focus the diff tab when showing file changes. If false, the diff tab will open in the background."
-				},
-				"roo-cline.autoCloseRooTabs": {
-					"type": "boolean",
-					"default": false,
-					"description": "%roo-cline.autoCloseRooTabs.description%"
-				},
-				"roo-cline.autoCloseAllRooTabs": {
-					"type": "boolean",
-					"default": false,
-					"description": "%roo-cline.autoCloseAllRooTabs.description%"
-				},
-				"roo-cline.fileBasedEditing": {
-					"type": "boolean",
-					"default": false,
-					"description": "%roo-cline.fileBasedEditing.description%"
-				},
-				"roo-cline.openTabsInCorrectGroup": {
-					"type": "boolean",
-					"default": false,
-					"description": "%roo-cline.openTabsInCorrectGroup.description%"
-				},
-				"roo-cline.openTabsAtEndOfList": {
-					"type": "boolean",
-					"default": false,
-					"description": "%roo-cline.openTabsAtEndOfList.description%"
-=======
 				"roo-cline.autoImportSettingsPath": {
 					"type": "string",
 					"default": "",
 					"description": "%settings.autoImportSettingsPath.description%"
->>>>>>> 298908fe
+				},
+				"roo-cline.diffEnabled": {
+					"type": "boolean",
+					"default": false,
+					"description": "%settings.diffEnabled.description%"
+				},
+				"roo-cline.diffViewAutoFocus": {
+					"type": "boolean",
+					"default": false,
+					"description": "Automatically focus the diff tab when showing file changes. If false, the diff tab will open in the background."
+				},
+				"roo-cline.autoCloseRooTabs": {
+					"type": "boolean",
+					"default": false,
+					"description": "%roo-cline.autoCloseRooTabs.description%"
+				},
+				"roo-cline.autoCloseAllRooTabs": {
+					"type": "boolean",
+					"default": false,
+					"description": "%roo-cline.autoCloseAllRooTabs.description%"
+				},
+				"roo-cline.fileBasedEditing": {
+					"type": "boolean",
+					"default": false,
+					"description": "%roo-cline.fileBasedEditing.description%"
+				},
+				"roo-cline.openTabsInCorrectGroup": {
+					"type": "boolean",
+					"default": false,
+					"description": "%roo-cline.openTabsInCorrectGroup.description%"
+				},
+				"roo-cline.openTabsAtEndOfList": {
+					"type": "boolean",
+					"default": false,
+					"description": "%roo-cline.openTabsAtEndOfList.description%"
 				}
 			}
 		}
