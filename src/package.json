--- conflicted
+++ resolved
@@ -755,7 +755,6 @@
 					"minimum": 1,
 					"maximum": 200,
 					"description": "%settings.codeIndex.embeddingBatchSize.description%"
-<<<<<<< HEAD
 				},
 				"zgsm.commit.useConventionalCommits": {
 					"type": "boolean",
@@ -784,17 +783,6 @@
 					],
 					"default": "auto",
 					"description": "%settings.commit.language.description%"
-				},
-				"zgsm.toolProtocol": {
-					"type": "string",
-					"enum": [
-						"xml",
-						"native"
-					],
-					"default": "xml",
-					"description": "%settings.toolProtocol.description%"
-=======
->>>>>>> 3e0bd0ea
 				}
 			}
 		}
