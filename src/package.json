--- conflicted
+++ resolved
@@ -522,11 +522,7 @@
 		"@types/diff": "^5.2.1",
 		"@types/diff-match-patch": "^1.0.36",
 		"@types/glob": "^8.1.0",
-<<<<<<< HEAD
-		"@types/lodash": "^4.14.201",
-=======
 		"@types/lodash.debounce": "^4.0.9",
->>>>>>> c837025d
 		"@types/mocha": "^10.0.10",
 		"@types/node": "20.x",
 		"@types/node-cache": "^4.1.3",
