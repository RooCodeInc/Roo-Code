{
	"name": "zgsm",
	"displayName": "%extension.displayName.long%",
	"description": "%extension.description%",
	"publisher": "zgsm-ai",
	"version": "1.6.2",
	"icon": "assets/images/shenma_robot_logo_big.png",
	"galleryBanner": {
		"color": "#617A91",
		"theme": "dark"
	},
	"engines": {
		"vscode": "^1.86.2",
		"node": "20.19.2"
	},
	"author": {
		"name": "zgsm-ai"
	},
	"repository": {
		"type": "git",
		"url": "https://github.com/zgsm-ai/costrict"
	},
	"homepage": "https://github.com/zgsm-ai/costrict",
	"categories": [
		"AI",
		"Chat",
		"Programming Languages",
		"Education",
		"Snippets",
		"Testing"
	],
	"keywords": [
		"cline",
		"claude",
		"dev",
		"mcp",
		"openrouter",
		"coding",
		"agent",
		"autonomous",
		"chatgpt",
		"sonnet",
		"ai",
		"llama",
		"roo code",
		"roocode",
		"costrict",
		"zgsm",
		"shenma",
		"诸葛神码",
		"诸葛",
		"神码",
		"sangfor",
		"深信服",
		"strict",
		"严肃",
		"编程",
		"开发",
		"企业",
		"codereview",
		"补全",
		"智能体",
		"chinese cline",
		"chinese roocode",
		"roocode中文",
		"cline中文",
		"kimi k2",
		"gemini cli"
	],
	"activationEvents": [
		"onLanguage",
		"onStartupFinished"
	],
	"main": "./dist/extension.js",
	"contributes": {
		"viewsContainers": {
			"activitybar": [
				{
					"id": "zgsm-ActivityBar",
					"title": "%views.activitybar.title%",
					"icon": "assets/images/shenma_robot_logo_big.png"
				}
			]
		},
		"views": {
			"zgsm-ActivityBar": [
				{
					"type": "webview",
					"id": "zgsm.SidebarProvider",
					"name": "%views.sidebar.name%"
				}
			]
		},
		"commands": [
			{
				"command": "zgsm-completion.shortKeyCut",
				"title": "%command.shortKeyCut.title%",
				"shortTitle": "%command.shortKeyCut.title%"
			},
			{
				"command": "zgsm.plusButtonClicked",
				"title": "%command.newTask.title%",
				"icon": "$(add)"
			},
			{
				"command": "zgsm.promptsButtonClicked",
				"title": "%command.prompts.title%",
				"icon": "$(organization)"
			},
			{
				"command": "zgsm.mcpButtonClicked",
				"title": "%command.mcpServers.title%",
				"icon": "$(server)"
			},
			{
				"command": "zgsm.historyButtonClicked",
				"title": "%command.history.title%",
				"icon": "$(history)"
			},
			{
				"command": "zgsm.marketplaceButtonClicked",
				"title": "%command.marketplace.title%",
				"icon": "$(extensions)"
			},
			{
				"command": "zgsm.popoutButtonClicked",
				"title": "%command.openInEditor.title%",
				"icon": "$(link-external)"
			},
			{
<<<<<<< HEAD
				"command": "zgsm.accountButtonClicked",
				"title": "%command.account.title%",
				"icon": "$(account)"
=======
				"command": "roo-cline.cloudButtonClicked",
				"title": "%command.cloud.title%",
				"icon": "$(cloud)"
>>>>>>> 63b71d82
			},
			{
				"command": "zgsm.settingsButtonClicked",
				"title": "%command.settings.title%",
				"icon": "$(settings-gear)"
			},
			{
				"command": "zgsm.openInNewTab",
				"title": "%command.openInNewTab.title%",
				"category": "%configuration.title%"
			},
			{
				"command": "zgsm.newTask",
				"title": "%command.newTask.title%",
				"category": "%configuration.title%"
			},
			{
				"command": "zgsm.terminalAddToContext",
				"title": "%command.terminal.addToContext.title%",
				"category": "Terminal"
			},
			{
				"command": "zgsm.terminalFixCommand",
				"title": "%command.terminal.fixCommand.title%",
				"category": "Terminal"
			},
			{
				"command": "zgsm.terminalExplainCommand",
				"title": "%command.terminal.explainCommand.title%",
				"category": "Terminal"
			},
			{
				"command": "zgsm.setCustomStoragePath",
				"title": "%command.setCustomStoragePath.title%",
				"category": "%configuration.title%"
			},
			{
				"command": "zgsm.importSettings",
				"title": "%command.importSettings.title%",
				"category": "%configuration.title%"
			},
			{
				"command": "zgsm.focusInput",
				"title": "%command.focusInput.title%",
				"category": "%configuration.title%"
			},
			{
				"command": "zgsm.acceptInput",
				"title": "%command.acceptInput.title%",
				"category": "%configuration.title%"
			},
			{
				"command": "zgsm.codeReview",
				"title": "%command.codeReview.title%"
			},
			{
				"command": "zgsm.reviewFilesAndFolders",
				"title": "%command.codeReview.title%"
			},
			{
				"command": "zgsm.reviewRepo",
				"title": "%command.reviewRepo.title%"
			},
			{
				"command": "zgsm.acceptIssue",
				"title": "Accept",
				"icon": "$(check)"
			},
			{
				"command": "zgsm.rejectIssue",
				"title": "Reject",
				"icon": "$(circle-slash)"
			},
			{
				"command": "zgsm.explainCode",
				"title": "%command.explainCode.title%",
				"category": "%configuration.title%"
			},
			{
				"command": "zgsm.fixCode",
				"title": "%command.fixCode.title%",
				"category": "%configuration.title%"
			},
			{
				"command": "zgsm.improveCode",
				"title": "%command.improveCode.title%",
				"category": "%configuration.title%"
			},
			{
				"command": "zgsm.addToContext",
				"title": "%command.addToContext.title%",
				"category": "%configuration.title%"
			},
			{
				"command": "zgsm.view.issue",
				"title": "%command.view.issue.title%"
			},
			{
				"command": "zgsm.addFileToContext",
				"title": "%command.addFileToContext.title%"
			},
			{
				"command": "zgsm.view.userHelperDoc",
				"title": "%command.view.userHelperDoc.title%"
			}
		],
		"menus": {
			"editor/context": [
				{
					"submenu": "zhuge-shenma",
					"group": "0_chatGpt@1"
				}
			],
			"explorer/context": [
				{
					"submenu": "zgsm.explorerSubmenu",
					"group": "1_modification@1"
				}
			],
			"zgsm.explorerSubmenu": [
				{
					"command": "zgsm.addFileToContext",
					"group": "zgsm.explorerSubmenu@1"
				},
				{
					"command": "zgsm.reviewFilesAndFolders",
					"group": "zgsm.explorerSubmenu@2"
				},
				{
					"command": "zgsm.reviewRepo",
					"group": "zgsm.explorerSubmenu@3"
				}
			],
			"zhuge-shenma": [
				{
					"command": "zgsm.addToContext",
					"group": "zhuge-shenma@1"
				},
				{
					"command": "zgsm.explainCode",
					"group": "zhuge-shenma@2"
				},
				{
					"command": "zgsm.fixCode",
					"group": "zhuge-shenma@3"
				},
				{
					"command": "zgsm.improveCode",
					"group": "zhuge-shenma@4"
				},
				{
					"command": "zgsm.codeReview",
					"group": "zhuge-shenma@5",
					"when": "editorHasSelection && workbenchState != 'empty'"
				},
				{
					"command": "zgsm.view.issue",
					"group": "zissue@1"
				}
			],
			"terminal/context": [
				{
					"submenu": "zgsm.terminalMenu",
					"group": "2"
				}
			],
			"zgsm.terminalMenu": [
				{
					"command": "zgsm.terminalAddToContext",
					"group": "1_actions@1"
				},
				{
					"command": "zgsm.terminalFixCommand",
					"group": "1_actions@2"
				},
				{
					"command": "zgsm.terminalExplainCommand",
					"group": "1_actions@3"
				}
			],
			"view/title": [
				{
					"command": "zgsm.marketplaceButtonClicked",
					"group": "navigation@2",
					"when": "false"
				},
				{
					"command": "zgsm.settingsButtonClicked",
					"group": "navigation@3",
					"when": "view == zgsm.SidebarProvider"
				},
				{
<<<<<<< HEAD
					"command": "zgsm.accountButtonClicked",
=======
					"command": "roo-cline.cloudButtonClicked",
>>>>>>> 63b71d82
					"group": "navigation@4",
					"when": "view == zgsm.SidebarProvider"
				},
				{
					"command": "zgsm.promptsButtonClicked",
					"group": "overflow@1",
					"when": "view == zgsm.SidebarProvider"
				},
				{
					"command": "zgsm.mcpButtonClicked",
					"group": "overflow@2",
					"when": "view == zgsm.SidebarProvider"
				},
				{
					"command": "zgsm.view.userHelperDoc",
					"group": "overflow@4",
					"when": "view == zgsm.SidebarProvider"
				},
				{
					"command": "zgsm.view.issue",
					"group": "overflow@5",
					"when": "view == zgsm.SidebarProvider"
				},
				{
					"command": "zgsm.popoutButtonClicked",
					"group": "overflow@6",
					"when": "view == zgsm.SidebarProvider"
				}
			],
			"editor/title": [
				{
					"command": "zgsm.plusButtonClicked",
					"group": "navigation@1",
					"when": "activeWebviewPanelId == zgsm.TabPanelProvider"
				},
				{
					"command": "zgsm.marketplaceButtonClicked",
					"group": "navigation@2",
					"when": "false"
				},
				{
					"command": "zgsm.settingsButtonClicked",
					"group": "navigation@3",
					"when": "activeWebviewPanelId == zgsm.TabPanelProvider"
				},
				{
<<<<<<< HEAD
					"command": "zgsm.accountButtonClicked",
=======
					"command": "roo-cline.cloudButtonClicked",
>>>>>>> 63b71d82
					"group": "navigation@4",
					"when": "activeWebviewPanelId == zgsm.TabPanelProvider"
				},
				{
					"command": "zgsm.historyButtonClicked",
					"group": "overflow@1",
					"when": "activeWebviewPanelId == zgsm.TabPanelProvider"
				},
				{
					"command": "zgsm.promptsButtonClicked",
					"group": "overflow@2",
					"when": "activeWebviewPanelId == zgsm.TabPanelProvider"
				},
				{
					"command": "zgsm.mcpButtonClicked",
					"group": "overflow@3",
					"when": "activeWebviewPanelId == zgsm.TabPanelProvider"
				},
				{
					"command": "zgsm.view.userHelperDoc",
					"group": "overflow@4",
					"when": "activeWebviewPanelId == zgsm.TabPanelProvider"
				},
				{
					"command": "zgsm.view.issue",
					"group": "overflow@5",
					"when": "activeWebviewPanelId == zgsm.TabPanelProvider"
				},
				{
					"command": "zgsm.popoutButtonClicked",
					"group": "overflow@6",
					"when": "activeWebviewPanelId == zgsm.TabPanelProvider"
				}
			],
			"comments/commentThread/title": [
				{
					"command": "zgsm.acceptIssue",
					"group": "navigation@1",
					"when": "commentThread == CostrictCodeReview"
				},
				{
					"command": "zgsm.rejectIssue",
					"group": "navigation@2",
					"when": "commentThread == CostrictCodeReview"
				}
			]
		},
		"submenus": [
			{
				"id": "zgsm.contextMenu",
				"label": "%views.contextMenu.label%"
			},
			{
				"id": "zhuge-shenma",
				"label": "%extension.displayName%"
			},
			{
				"id": "zgsm.terminalMenu",
				"label": "%views.terminalMenu.label%"
			},
			{
				"id": "zgsm.explorerSubmenu",
				"label": "%extension.displayName%"
			}
		],
		"configuration": {
			"title": "%configuration.title%",
			"properties": {
				"IntelligentCodeCompletion.enabled": {
					"type": "boolean",
					"default": true,
					"order": 1,
					"description": "%intelligentCodeCompletion.enabled.description%"
				},
				"IntelligentCodeCompletion.betaMode": {
					"type": "boolean",
					"default": false,
					"order": 2,
					"description": "%intelligentCodeCompletion.betaMode.description%"
				},
				"IntelligentCodeCompletion.inlineCompletion": {
					"type": "boolean",
					"default": false,
					"description": "%intelligentCodeCompletion.inlineCompletion.description%"
				},
				"IntelligentCodeCompletion.shortCutKeys": {
					"default": "alt+a",
					"enum": [
						"alt+a"
					],
					"description": "%intelligentCodeCompletion.shortCutKeys.description%"
				},
				"IntelligentCodeCompletion.disableLanguages": {
					"type": "object",
					"additionalProperties": "string",
					"default": {},
					"markdownDescription": "%intelligentCodeCompletion.disableLanguages.description%"
				},
				"FunctionQuickCommands.enabled": {
					"type": "boolean",
					"default": true,
					"order": 1,
					"description": "%functionQuickCommands.enabled.description%"
				},
				"FunctionQuickCommands.disableLanguages": {
					"type": "object",
					"additionalProperties": "string",
					"default": {},
					"markdownDescription": "%functionQuickCommands.disableLanguages.description%"
				},
				"FunctionQuickCommands.quickCommandButtons": {
					"type": "object",
					"additionalProperties": false,
					"description": "%functionQuickCommands.quickCommandButtons.description%",
					"default": {
						"explain": true,
						"addComment": true,
						"addTests": true,
						"codeReview": true,
						"addDebugCode": true,
						"addStrongerCode": true,
						"simplifyCode": true,
						"performanceOptimization": true,
						"shenmaInstructSet": false
					},
					"properties": {
						"explain": {
							"type": "boolean",
							"default": true,
							"description": "%command.explain.title%"
						},
						"addComment": {
							"type": "boolean",
							"default": true,
							"description": "%command.addComment.title%"
						},
						"addTests": {
							"type": "boolean",
							"default": true,
							"description": "%command.addTests.title%"
						},
						"codeReview": {
							"type": "boolean",
							"default": true,
							"description": "%command.codeReview.title%"
						},
						"addDebugCode": {
							"type": "boolean",
							"default": true,
							"description": "%command.addDebugCode.title%"
						},
						"addStrongerCode": {
							"type": "boolean",
							"default": true,
							"description": "%command.addStrongerCode.title%"
						},
						"simplifyCode": {
							"type": "boolean",
							"default": true,
							"description": "%command.simplifyCode.title%"
						},
						"performanceOptimization": {
							"type": "boolean",
							"default": true,
							"description": "%command.performanceOptimization.title%"
						},
						"shenmaInstructSet": {
							"type": "boolean",
							"default": false,
							"description": "%functionQuickCommands.quickCommandButtons.shenmaInstructSet.description%"
						}
					}
				},
				"zgsm.allowedCommands": {
					"type": "array",
					"items": {
						"type": "string"
					},
					"default": [
						"git log",
						"git diff",
						"git show"
					],
					"description": "%commands.allowedCommands.description%"
				},
				"zgsm.deniedCommands": {
					"type": "array",
					"items": {
						"type": "string"
					},
					"default": [],
					"description": "%commands.deniedCommands.description%"
				},
				"zgsm.commandExecutionTimeout": {
					"type": "number",
					"default": 0,
					"minimum": 0,
					"maximum": 600,
					"description": "%commands.commandExecutionTimeout.description%"
				},
				"zgsm.commandTimeoutAllowlist": {
					"type": "array",
					"items": {
						"type": "string"
					},
					"default": [],
					"description": "%commands.commandTimeoutAllowlist.description%"
				},
				"zgsm.preventCompletionWithOpenTodos": {
					"type": "boolean",
					"default": false,
					"description": "%commands.preventCompletionWithOpenTodos.description%"
				},
				"zgsm.vsCodeLmModelSelector": {
					"type": "object",
					"properties": {
						"vendor": {
							"type": "string",
							"description": "%settings.vsCodeLmModelSelector.vendor.description%"
						},
						"family": {
							"type": "string",
							"description": "%settings.vsCodeLmModelSelector.family.description%"
						}
					},
					"description": "%settings.vsCodeLmModelSelector.description%"
				},
				"zgsm.customStoragePath": {
					"type": "string",
					"default": "",
					"description": "%settings.customStoragePath.description%"
				},
				"zgsm.enableCodeActions": {
					"type": "boolean",
					"default": true,
					"description": "%settings.enableCodeActions.description%"
				},
				"zgsm.autoImportSettingsPath": {
					"type": "string",
					"default": "",
					"description": "%settings.autoImportSettingsPath.description%"
				},
				"zgsm.useAgentRules": {
					"type": "boolean",
					"default": true,
					"description": "%settings.useAgentRules.description%"
				},
				"AutoCommit": {
					"type": "boolean",
					"default": false,
					"description": "%settings.autoCommit.description%",
					"tags": [
						"experimental"
					]
				},
				"zgsm.apiRequestTimeout": {
					"type": "number",
					"default": 600,
					"minimum": 0,
					"maximum": 3600,
					"description": "%settings.apiRequestTimeout.description%"
				},
				"zgsm.apiResponseRenderMode": {
					"type": "string",
					"enum": [
						"fast",
						"medium",
						"slow"
					],
					"default": "medium",
					"description": "%settings.apiResponseRenderMode.description%"
				},
				"zgsm.newTaskRequireTodos": {
					"type": "boolean",
					"default": false,
					"description": "%settings.newTaskRequireTodos.description%"
				}
			}
		},
		"keybindings": [
			{
				"command": "zgsm.addToContext",
				"key": "ctrl+l",
				"mac": "cmd+l",
				"when": "editorHasSelection"
			}
		]
	},
	"scripts": {
		"lint": "eslint . --ext=ts --max-warnings=0",
		"check-types": "tsc --noEmit",
		"pretest": "turbo run bundle --cwd ..",
		"test": "vitest run",
		"format": "prettier --write .",
		"bundle": "node esbuild.mjs",
		"vscode:prepublish": "pnpm bundle --production",
		"vsix": "mkdirp ../bin && vsce package --no-dependencies --out ../bin",
		"publish:marketplace": "vsce publish --no-dependencies && ovsx publish --no-dependencies",
		"watch:bundle": "pnpm bundle --watch",
		"watch:tsc": "cd .. && tsc --noEmit --watch --project src/tsconfig.json",
		"clean": "rimraf README.md CHANGELOG.md LICENSE dist logs mock .turbo"
	},
	"dependencies": {
		"@anthropic-ai/bedrock-sdk": "^0.10.2",
		"@anthropic-ai/sdk": "^0.37.0",
		"@anthropic-ai/vertex-sdk": "^0.7.0",
		"@aws-sdk/client-bedrock-runtime": "^3.848.0",
		"@aws-sdk/credential-providers": "^3.848.0",
		"@google/genai": "^1.0.0",
		"@lmstudio/sdk": "^1.1.1",
		"@mistralai/mistralai": "^1.9.18",
		"@modelcontextprotocol/sdk": "1.12.0",
		"@qdrant/js-client-rest": "^1.14.0",
		"@roo-code/cloud": "workspace:^",
		"@roo-code/ipc": "workspace:^",
		"@roo-code/telemetry": "workspace:^",
		"@roo-code/types": "workspace:^",
		"@vscode/codicons": "^0.0.36",
		"async-mutex": "^0.5.0",
		"axios": "^1.7.4",
		"cheerio": "^1.0.0",
		"chokidar": "^4.0.3",
		"clone-deep": "^4.0.1",
		"dedent": "^1.6.0",
		"default-shell": "^2.2.0",
		"delay": "^6.0.0",
		"diff": "^5.2.0",
		"diff-match-patch": "^1.0.5",
		"exceljs": "^4.4.0",
		"fast-deep-equal": "^3.1.3",
		"fast-xml-parser": "^5.0.0",
		"fastest-levenshtein": "^1.0.16",
		"find-process": "^2.0.0",
		"fzf": "^0.5.2",
		"get-folder-size": "^5.0.0",
		"get-port": "^7.1.0",
		"google-auth-library": "^9.15.1",
		"gray-matter": "^4.0.3",
		"i18next": "^25.0.0",
		"ignore": "^7.0.3",
		"isbinaryfile": "^5.0.2",
		"jwt-decode": "^4.0.0",
		"lodash.debounce": "^4.0.8",
		"lru-cache": "^11.1.0",
		"mammoth": "^1.9.1",
		"monaco-vscode-textmate-theme-converter": "^0.1.7",
		"node-cache": "^5.1.2",
		"node-ipc": "^12.0.0",
		"ollama": "^0.5.17",
		"openai": "^5.12.2",
		"os-name": "^6.0.0",
		"p-limit": "^6.2.0",
		"p-wait-for": "^5.0.2",
		"pdf-parse": "^1.1.1",
		"pkce-challenge": "^5.0.0",
		"pretty-bytes": "^7.0.0",
		"proper-lockfile": "^4.1.2",
		"ps-tree": "^1.2.0",
		"puppeteer-chromium-resolver": "^24.0.0",
		"puppeteer-core": "^23.4.0",
		"reconnecting-eventsource": "^1.6.4",
		"sanitize-filename": "^1.6.3",
		"say": "^0.16.0",
		"serialize-error": "^12.0.0",
		"simple-git": "^3.27.0",
		"socket.io-client": "^4.8.1",
		"sound-play": "^1.1.0",
		"stream-json": "^1.8.0",
		"string-similarity": "^4.0.4",
		"strip-ansi": "^7.1.0",
		"strip-bom": "^5.0.0",
		"tiktoken": "^1.0.21",
		"tmp": "^0.2.3",
		"tree-sitter-wasms": "^0.1.12",
		"turndown": "^7.2.0",
		"uuid": "^11.1.0",
		"vscode-material-icons": "^0.1.1",
		"web-tree-sitter": "^0.25.6",
		"workerpool": "^9.2.0",
		"yaml": "^2.8.0",
		"zod": "^3.25.61"
	},
	"devDependencies": {
		"@roo-code/build": "workspace:^",
		"@roo-code/config-eslint": "workspace:^",
		"@roo-code/config-typescript": "workspace:^",
		"@types/clone-deep": "^4.0.4",
		"@types/debug": "^4.1.12",
		"@types/diff": "^5.2.1",
		"@types/diff-match-patch": "^1.0.36",
		"@types/glob": "^8.1.0",
		"@types/lodash.debounce": "^4.0.9",
		"@types/mocha": "^10.0.10",
		"@types/node": "20.x",
		"@types/node-cache": "^4.1.3",
		"@types/node-ipc": "^9.2.3",
		"@types/proper-lockfile": "^4.1.4",
		"@types/ps-tree": "^1.1.6",
		"@types/stream-json": "^1.7.8",
		"@types/string-similarity": "^4.0.2",
		"@types/tmp": "^0.2.6",
		"@types/turndown": "^5.0.5",
		"@types/vscode": "^1.84.0",
		"@vscode/test-electron": "^2.5.2",
		"@vscode/vsce": "3.3.2",
		"esbuild": "^0.25.0",
		"execa": "^9.5.2",
		"glob": "^11.0.1",
		"mkdirp": "^3.0.1",
		"nock": "^14.0.4",
		"npm-run-all2": "^8.0.1",
		"ovsx": "0.10.4",
		"rimraf": "^6.0.1",
		"tsup": "^8.4.0",
		"tsx": "^4.19.3",
		"typescript": "5.8.3",
		"vitest": "^3.2.3",
		"zod-to-ts": "^1.2.0"
	}
}<|MERGE_RESOLUTION|>--- conflicted
+++ resolved
@@ -128,15 +128,9 @@
 				"icon": "$(link-external)"
 			},
 			{
-<<<<<<< HEAD
-				"command": "zgsm.accountButtonClicked",
-				"title": "%command.account.title%",
+				"command": "zgsm.cloudButtonClicked",
+				"title": "%command.cloud.title%",
 				"icon": "$(account)"
-=======
-				"command": "roo-cline.cloudButtonClicked",
-				"title": "%command.cloud.title%",
-				"icon": "$(cloud)"
->>>>>>> 63b71d82
 			},
 			{
 				"command": "zgsm.settingsButtonClicked",
@@ -329,11 +323,7 @@
 					"when": "view == zgsm.SidebarProvider"
 				},
 				{
-<<<<<<< HEAD
-					"command": "zgsm.accountButtonClicked",
-=======
-					"command": "roo-cline.cloudButtonClicked",
->>>>>>> 63b71d82
+					"command": "zgsm.cloudButtonClicked",
 					"group": "navigation@4",
 					"when": "view == zgsm.SidebarProvider"
 				},
@@ -380,11 +370,7 @@
 					"when": "activeWebviewPanelId == zgsm.TabPanelProvider"
 				},
 				{
-<<<<<<< HEAD
-					"command": "zgsm.accountButtonClicked",
-=======
-					"command": "roo-cline.cloudButtonClicked",
->>>>>>> 63b71d82
+					"command": "zgsm.cloudButtonClicked",
 					"group": "navigation@4",
 					"when": "activeWebviewPanelId == zgsm.TabPanelProvider"
 				},
