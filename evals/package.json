{
	"name": "@evals/monorepo",
	"private": true,
	"packageManager": "pnpm@10.7.1+sha512.2d92c86b7928dc8284f53494fb4201f983da65f0fb4f0d40baafa5cf628fa31dae3e5968f12466f17df7e97310e30f343a648baea1b9b350685dafafffdf5808",
	"scripts": {
		"lint": "turbo lint --log-order grouped --output-logs new-only",
		"check-types": "turbo check-types --log-order grouped --output-logs new-only",
		"test": "turbo test --log-order grouped --output-logs new-only",
		"format": "turbo format --log-order grouped --output-logs new-only",
		"build": "turbo build --log-order grouped --output-logs new-only",
		"web": "turbo dev --filter @evals/web",
		"cli": "turbo dev --filter @evals/cli -- run",
		"drizzle:studio": "pnpm --filter @evals/db db:studio"
	},
	"devDependencies": {
		"@dotenvx/dotenvx": "^1.41.0",
		"@eslint/js": "^9.25.1",
		"eslint": "^9.25.1",
		"globals": "^16.0.0",
		"prettier": "^3.5.3",
		"tsx": "^4.19.4",
		"turbo": "^2.5.2",
		"typescript": "^5.8.3",
<<<<<<< HEAD
		"typescript-eslint": "^8.31.1",
		"execa": "^9.5.2",
		"chalk": "^5.3.0",
		"prompts": "^2.4.2"
=======
		"typescript-eslint": "^8.31.1"
>>>>>>> be387fa9
	}
}<|MERGE_RESOLUTION|>--- conflicted
+++ resolved
@@ -21,13 +21,9 @@
 		"tsx": "^4.19.4",
 		"turbo": "^2.5.2",
 		"typescript": "^5.8.3",
-<<<<<<< HEAD
 		"typescript-eslint": "^8.31.1",
 		"execa": "^9.5.2",
 		"chalk": "^5.3.0",
 		"prompts": "^2.4.2"
-=======
-		"typescript-eslint": "^8.31.1"
->>>>>>> be387fa9
 	}
 }