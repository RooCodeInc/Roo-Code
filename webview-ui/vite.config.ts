import path, { resolve } from "path"
import fs from "fs"
import { execSync } from "child_process"

import { defineConfig, type PluginOption, type Plugin } from "vite"
import react from "@vitejs/plugin-react"
import tailwindcss from "@tailwindcss/vite"

function getGitSha() {
	let gitSha: string | undefined = undefined

	try {
		gitSha = execSync("git rev-parse HEAD").toString().trim()
	} catch (_error) {
		// Do nothing.
	}

	return gitSha
}

const wasmPlugin = (): Plugin => ({
	name: "wasm",
	async load(id) {
		if (id.endsWith(".wasm")) {
			const wasmBinary = await import(id)

			return `
          			const wasmModule = new WebAssembly.Module(${wasmBinary.default});
          			export default wasmModule;
        		`
		}
	},
})

const persistPortPlugin = (): Plugin => ({
	name: "write-port-to-file",
	configureServer(viteDevServer) {
		viteDevServer?.httpServer?.once("listening", () => {
			const address = viteDevServer?.httpServer?.address()
			const port = address && typeof address === "object" ? address.port : null

			if (port) {
				fs.writeFileSync(resolve(__dirname, "..", ".vite-port"), port.toString())
				console.log(`[Vite Plugin] Server started on port ${port}`)
			} else {
				console.warn("[Vite Plugin] Could not determine server port")
			}
		})
	},
})

// https://vitejs.dev/config/
export default defineConfig(({ mode }) => {
	let outDir = "../src/webview-ui/build"

	const pkg = JSON.parse(fs.readFileSync(path.join(__dirname, "..", "src", "package.json"), "utf8"))
	const gitSha = getGitSha()

	const define: Record<string, any> = {
		"process.platform": JSON.stringify(process.platform),
		"process.env.VSCODE_TEXTMATE_DEBUG": JSON.stringify(process.env.VSCODE_TEXTMATE_DEBUG),
		"process.env.PKG_NAME": JSON.stringify(pkg.name),
		"process.env.PKG_VERSION": JSON.stringify(pkg.version),
		"process.env.PKG_OUTPUT_CHANNEL": JSON.stringify("Roo-Code"),
		...(gitSha ? { "process.env.PKG_SHA": JSON.stringify(gitSha) } : {}),
	}

	// TODO: We can use `@roo-code/build` to generate `define` once the
	// monorepo is deployed.
	if (mode === "nightly") {
		outDir = "../apps/vscode-nightly/build/webview-ui/build"

		const nightlyPkg = JSON.parse(
			fs.readFileSync(path.join(__dirname, "..", "apps", "vscode-nightly", "package.nightly.json"), "utf8"),
		)

		define["process.env.PKG_NAME"] = JSON.stringify(nightlyPkg.name)
		define["process.env.PKG_VERSION"] = JSON.stringify(nightlyPkg.version)
		define["process.env.PKG_OUTPUT_CHANNEL"] = JSON.stringify("Roo-Code-Nightly")
	}

	const plugins: PluginOption[] = [react(), tailwindcss(), persistPortPlugin(), wasmPlugin()]

	return {
		plugins,
		resolve: {
			alias: {
				"@": resolve(__dirname, "./src"),
				"@src": resolve(__dirname, "./src"),
				"@roo": resolve(__dirname, "../src/shared"),
			},
		},
<<<<<<< HEAD
	},
	build: {
		outDir: "build",
		reportCompressedSize: false,
		sourcemap: true,
		rollupOptions: {
			output: {
				entryFileNames: `assets/[name].js`,
				chunkFileNames: (chunkInfo) => {
					if (chunkInfo.name === "mermaid-bundle") {
						return `assets/mermaid-bundle.js`
					}
					// Default naming for other chunks, ensuring uniqueness from entry
					return `assets/chunk-[hash].js`
				},
				assetFileNames: `assets/[name].[ext]`,
				manualChunks: (id, { getModuleInfo }) => {
					// Consolidate all mermaid code and its direct large dependencies (like dagre)
					// into a single chunk. The 'channel.js' error often points to dagre.
					if (
						id.includes("node_modules/mermaid") ||
						id.includes("node_modules/dagre") || // dagre is a common dep for graph layout
						id.includes("node_modules/cytoscape") // another potential graph lib
						// Add other known large mermaid dependencies if identified
					) {
						return "mermaid-bundle"
					}

					// Check if the module is part of any explicitly defined mermaid-related dynamic import
					// This is a more advanced check if simple path matching isn't enough.
					const moduleInfo = getModuleInfo(id)
					if (moduleInfo?.importers.some((importer) => importer.includes("node_modules/mermaid"))) {
						return "mermaid-bundle"
					}
					if (moduleInfo?.dynamicImporters.some((importer) => importer.includes("node_modules/mermaid"))) {
						return "mermaid-bundle"
					}
=======
		build: {
			outDir,
			emptyOutDir: true,
			reportCompressedSize: false,
			sourcemap: true,
			rollupOptions: {
				output: {
					entryFileNames: `assets/[name].js`,
					chunkFileNames: `assets/[name].js`,
					assetFileNames: `assets/[name].[ext]`,
>>>>>>> 4befe5ba
				},
			},
		},
		server: {
			hmr: {
				host: "localhost",
				protocol: "ws",
			},
			cors: {
				origin: "*",
				methods: "*",
				allowedHeaders: "*",
			},
		},
		define,
		optimizeDeps: {
			exclude: ["@vscode/codicons", "vscode-oniguruma", "shiki"],
		},
<<<<<<< HEAD
	},
	define: {
		"process.platform": JSON.stringify(process.platform),
		"process.env.VSCODE_TEXTMATE_DEBUG": JSON.stringify(process.env.VSCODE_TEXTMATE_DEBUG),
	},
	optimizeDeps: {
		include: [
			"mermaid",
			"dagre", // Explicitly include dagre for pre-bundling
			// Add other known large mermaid dependencies if identified
		],
		exclude: ["@vscode/codicons", "vscode-oniguruma", "shiki"],
	},
	assetsInclude: ["**/*.wasm"],
=======
		assetsInclude: ["**/*.wasm", "**/*.wav"],
	}
>>>>>>> 4befe5ba
})<|MERGE_RESOLUTION|>--- conflicted
+++ resolved
@@ -90,45 +90,6 @@
 				"@roo": resolve(__dirname, "../src/shared"),
 			},
 		},
-<<<<<<< HEAD
-	},
-	build: {
-		outDir: "build",
-		reportCompressedSize: false,
-		sourcemap: true,
-		rollupOptions: {
-			output: {
-				entryFileNames: `assets/[name].js`,
-				chunkFileNames: (chunkInfo) => {
-					if (chunkInfo.name === "mermaid-bundle") {
-						return `assets/mermaid-bundle.js`
-					}
-					// Default naming for other chunks, ensuring uniqueness from entry
-					return `assets/chunk-[hash].js`
-				},
-				assetFileNames: `assets/[name].[ext]`,
-				manualChunks: (id, { getModuleInfo }) => {
-					// Consolidate all mermaid code and its direct large dependencies (like dagre)
-					// into a single chunk. The 'channel.js' error often points to dagre.
-					if (
-						id.includes("node_modules/mermaid") ||
-						id.includes("node_modules/dagre") || // dagre is a common dep for graph layout
-						id.includes("node_modules/cytoscape") // another potential graph lib
-						// Add other known large mermaid dependencies if identified
-					) {
-						return "mermaid-bundle"
-					}
-
-					// Check if the module is part of any explicitly defined mermaid-related dynamic import
-					// This is a more advanced check if simple path matching isn't enough.
-					const moduleInfo = getModuleInfo(id)
-					if (moduleInfo?.importers.some((importer) => importer.includes("node_modules/mermaid"))) {
-						return "mermaid-bundle"
-					}
-					if (moduleInfo?.dynamicImporters.some((importer) => importer.includes("node_modules/mermaid"))) {
-						return "mermaid-bundle"
-					}
-=======
 		build: {
 			outDir,
 			emptyOutDir: true,
@@ -137,9 +98,36 @@
 			rollupOptions: {
 				output: {
 					entryFileNames: `assets/[name].js`,
-					chunkFileNames: `assets/[name].js`,
+					chunkFileNames: (chunkInfo) => {
+						if (chunkInfo.name === "mermaid-bundle") {
+							return `assets/mermaid-bundle.js`
+						}
+						// Default naming for other chunks, ensuring uniqueness from entry
+						return `assets/chunk-[hash].js`
+					},
 					assetFileNames: `assets/[name].[ext]`,
->>>>>>> 4befe5ba
+					manualChunks: (id, { getModuleInfo }) => {
+						// Consolidate all mermaid code and its direct large dependencies (like dagre)
+						// into a single chunk. The 'channel.js' error often points to dagre.
+						if (
+							id.includes("node_modules/mermaid") ||
+							id.includes("node_modules/dagre") || // dagre is a common dep for graph layout
+							id.includes("node_modules/cytoscape") // another potential graph lib
+							// Add other known large mermaid dependencies if identified
+						) {
+							return "mermaid-bundle"
+						}
+
+						// Check if the module is part of any explicitly defined mermaid-related dynamic import
+						// This is a more advanced check if simple path matching isn't enough.
+						const moduleInfo = getModuleInfo(id)
+						if (moduleInfo?.importers.some((importer) => importer.includes("node_modules/mermaid"))) {
+							return "mermaid-bundle"
+						}
+						if (moduleInfo?.dynamicImporters.some((importer) => importer.includes("node_modules/mermaid"))) {
+							return "mermaid-bundle"
+						}
+					},
 				},
 			},
 		},
@@ -156,25 +144,13 @@
 		},
 		define,
 		optimizeDeps: {
+			include: [
+				"mermaid",
+				"dagre", // Explicitly include dagre for pre-bundling
+				// Add other known large mermaid dependencies if identified
+			],
 			exclude: ["@vscode/codicons", "vscode-oniguruma", "shiki"],
 		},
-<<<<<<< HEAD
-	},
-	define: {
-		"process.platform": JSON.stringify(process.platform),
-		"process.env.VSCODE_TEXTMATE_DEBUG": JSON.stringify(process.env.VSCODE_TEXTMATE_DEBUG),
-	},
-	optimizeDeps: {
-		include: [
-			"mermaid",
-			"dagre", // Explicitly include dagre for pre-bundling
-			// Add other known large mermaid dependencies if identified
-		],
-		exclude: ["@vscode/codicons", "vscode-oniguruma", "shiki"],
-	},
-	assetsInclude: ["**/*.wasm"],
-=======
 		assetsInclude: ["**/*.wasm", "**/*.wav"],
 	}
->>>>>>> 4befe5ba
 })