--- conflicted
+++ resolved
@@ -27,25 +27,7 @@
 import i18next from "i18next"
 import { useAppTranslation } from "@src/i18n/TranslationContext"
 import { Trans } from "react-i18next"
-import {
-	Command,
-	CommandEmpty,
-	CommandGroup,
-	CommandInput,
-	CommandItem,
-	CommandList,
-	Input,
-	Popover,
-	PopoverContent,
-	PopoverTrigger,
-	Select,
-	SelectContent,
-	SelectItem,
-	SelectTrigger,
-	SelectValue,
-	Textarea,
-} from "../ui"
-import { ChevronsUpDown, X } from "lucide-react"
+import { Select, SelectContent, SelectItem, SelectTrigger, SelectValue, Textarea } from "../ui"
 
 // Get all available groups that should show in prompts view
 const availableGroups = (Object.keys(TOOL_GROUPS) as ToolGroup[]).filter((group) => !TOOL_GROUPS[group].alwaysAvailable)
@@ -97,8 +79,6 @@
 	const [isCreateModeDialogOpen, setIsCreateModeDialogOpen] = useState(false)
 	const [activeSupportTab, setActiveSupportTab] = useState<SupportPromptType>("ENHANCE")
 	const [isSystemPromptDisclosureOpen, setIsSystemPromptDisclosureOpen] = useState(false)
-	const [searchValue, setSearchValue] = useState("")
-	const [open, onOpenChange] = useState(false)
 
 	// Direct update functions
 	const updateAgentPrompt = useCallback(
@@ -500,82 +480,6 @@
 					</div>
 
 					<div className="flex gap-2 items-center mb-3 flex-wrap py-1">
-<<<<<<< HEAD
-						<Popover open={open} onOpenChange={onOpenChange}>
-							<PopoverTrigger asChild>
-								<Button
-									variant="combobox"
-									role="combobox"
-									aria-expanded={open}
-									className="grow justify-between"
-									// Use select-component data-testid for test compatibility
-									data-testid="select-component">
-									<div>{getCurrentMode()?.name}</div>
-									<ChevronsUpDown className="opacity-50" />
-								</Button>
-							</PopoverTrigger>
-							<PopoverContent className="p-0 w-[var(--radix-popover-trigger-width)]">
-								<Command>
-									<div className="relative">
-										<CommandInput
-											value={searchValue}
-											onValueChange={setSearchValue}
-											placeholder={t("settings:providers.searchPlaceholder")}
-											className="h-9 mr-4"
-											data-testid="profile-search-input"
-										/>
-										{searchValue.length > 0 && (
-											<div className="absolute right-2 top-0 bottom-0 flex items-center justify-center">
-												<X
-													className="text-vscode-input-foreground opacity-50 hover:opacity-100 size-4 p-0.5 cursor-pointer"
-													onClick={() => setSearchValue("")}
-												/>
-											</div>
-										)}
-									</div>
-									<CommandList>
-										<CommandEmpty>
-											{searchValue && (
-												<div className="py-2 px-1 text-sm">
-													{t("settings:providers.noMatchFound")}
-												</div>
-											)}
-										</CommandEmpty>
-										<CommandGroup>
-											{modes
-												.filter((modeConfig) =>
-													searchValue
-														? modeConfig.name
-																.toLowerCase()
-																.includes(searchValue.toLowerCase()) ||
-															modeConfig.slug
-																.toLowerCase()
-																.includes(searchValue.toLowerCase())
-														: true,
-												)
-												.map((config) => (
-													<CommandItem
-														key={config.name}
-														value={config.slug}
-														onSelect={(value) => {
-															handleModeSwitch(
-																modes.find((m) => m.slug === value) || modes[0],
-															)
-															onOpenChange(false)
-														}}
-														data-testid={`profile-option-${config.slug}`}>
-														<div className="flex-1 flex items-center justify-between">
-															{config.name}
-															<span className="text-foreground/70">{config.slug}</span>
-														</div>
-													</CommandItem>
-												))}
-										</CommandGroup>
-									</CommandList>
-								</Command>
-							</PopoverContent>
-						</Popover>
-=======
 						{modes.map((modeConfig) => {
 							const isActive = visualMode === modeConfig.slug
 							return (
@@ -593,7 +497,6 @@
 								</button>
 							)
 						})}
->>>>>>> 14afaca5
 					</div>
 				</div>
 
@@ -604,13 +507,8 @@
 							<div className="flex-1">
 								<div className="font-bold mb-1">{t("prompts:createModeDialog.name.label")}</div>
 								<div className="flex gap-2">
-<<<<<<< HEAD
-									<Input
-										value={getModeProperty(findModeBySlug(mode, customModes), "name") ?? ""}
-=======
 									<VSCodeTextField
 										value={getModeProperty(findModeBySlug(visualMode, customModes), "name") ?? ""}
->>>>>>> 14afaca5
 										onChange={(e: Event | React.FormEvent<HTMLElement>) => {
 											const target =
 												(e as CustomEvent)?.detail?.target ||
@@ -1020,7 +918,9 @@
 					</h3>
 
 					<div className="text-sm text-vscode-descriptionForeground mb-2">
-						{t("prompts:globalCustomInstructions.description", { language: i18next.language })}
+						{t("prompts:globalCustomInstructions.description", {
+							language: i18next.language,
+						})}
 					</div>
 					<Textarea
 						value={customInstructions ?? ""}
@@ -1124,7 +1024,9 @@
 								variant="ghost"
 								size="icon"
 								onClick={() => handleSupportReset(activeSupportTab)}
-								title={t("prompts:supportPrompts.resetPrompt", { promptType: activeSupportTab })}>
+								title={t("prompts:supportPrompts.resetPrompt", {
+									promptType: activeSupportTab,
+								})}>
 								<span className="codicon codicon-discard"></span>
 							</Button>
 						</div>
@@ -1500,7 +1402,9 @@
 							</Button>
 							<h2 style={{ margin: "0 0 16px" }}>
 								{selectedPromptTitle ||
-									t("prompts:systemPrompt.title", { modeName: getCurrentMode()?.name || "Code" })}
+									t("prompts:systemPrompt.title", {
+										modeName: getCurrentMode()?.name || "Code",
+									})}
 							</h2>
 							<pre
 								style={{
