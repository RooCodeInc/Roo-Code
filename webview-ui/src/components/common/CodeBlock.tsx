import { memo, useEffect, useRef, useCallback, useState } from "react"
import styled from "styled-components"
import { useCopyToClipboard } from "@src/utils/clipboard"
import { getHighlighter, isLanguageLoaded, normalizeLanguage } from "@src/utils/highlighter"
import type { ShikiTransformer } from "shiki"
import { toJsxRuntime } from "hast-util-to-jsx-runtime"
import { Fragment, jsx, jsxs } from "react/jsx-runtime"
import { ChevronDown, ChevronUp, Copy, Check } from "lucide-react"
import { useAppTranslation } from "@src/i18n/TranslationContext"
import { StandardTooltip } from "@/components/ui"

export const CODE_BLOCK_BG_COLOR = "var(--vscode-editor-background, --vscode-sideBar-background, rgb(30 30 30))"
export const WRAPPER_ALPHA = "cc" // 80% opacity

// Configuration constants
export const WINDOW_SHADE_SETTINGS = {
	transitionDelayS: 0.2,
	collapsedHeight: 240, // Default collapsed height in pixels
}

// Tolerance in pixels for determining when a container is considered "at the bottom"
export const SCROLL_SNAP_TOLERANCE = 20

/*
overflowX: auto + inner div with padding results in an issue where the top/left/bottom padding renders but the right padding inside does not count as overflow as the width of the element is not exceeded. Once the inner div is outside the boundaries of the parent it counts as overflow.
https://stackoverflow.com/questions/60778406/why-is-padding-right-clipped-with-overflowscroll/77292459#77292459
this fixes the issue of right padding clipped off 
“ideal” size in a given axis when given infinite available space--allows the syntax highlighter to grow to largest possible width including its padding
minWidth: "max-content",
*/

interface CodeBlockProps {
	source?: string
	rawSource?: string // Add rawSource prop for copying raw text
	language: string
	preStyle?: React.CSSProperties
	initialWordWrap?: boolean
	collapsedHeight?: number
	initialWindowShade?: boolean
<<<<<<< HEAD
	onLanguageChange?: (language: string) => void
	onDoubleClick?: (e: React.MouseEvent) => void
=======
>>>>>>> 0e1b23d0
}

const CodeBlockButton = styled.button`
	background: transparent;
	border: none;
	color: var(--vscode-foreground);
	cursor: var(--copy-button-cursor, default);
	padding: 4px;
	margin: 0 0px;
	display: flex;
	align-items: center;
	justify-content: center;
	opacity: 0.4;
	border-radius: 3px;
	pointer-events: var(--copy-button-events, none);
	margin-left: 4px;
	height: 24px;
	width: 24px;

	&:hover {
		background: var(--vscode-toolbar-hoverBackground);
		opacity: 1;
	}

	/* Style for Lucide icons to ensure consistent sizing and positioning */
	svg {
		display: block;
	}
`

const CodeBlockButtonWrapper = styled.div`
	position: fixed;
	top: var(--copy-button-top);
	right: var(--copy-button-right, 8px);
	height: auto;
	z-index: 40;
	background: ${CODE_BLOCK_BG_COLOR}${WRAPPER_ALPHA};
	overflow: visible;
	pointer-events: none;
	opacity: var(--copy-button-opacity, 0);
	padding: 4px 6px;
	border-radius: 3px;
	display: inline-flex;
	align-items: center;
	justify-content: center;

	&:hover {
		background: var(--vscode-editor-background);
		opacity: 1 !important;
	}

	${CodeBlockButton} {
		position: relative;
		top: 0;
		right: 0;
	}
`

const CodeBlockContainer = styled.div`
	position: relative;
	overflow: hidden;
	background-color: ${CODE_BLOCK_BG_COLOR};

	${CodeBlockButtonWrapper} {
		opacity: 0;
		pointer-events: none;
		transition: opacity 0.2s; /* Keep opacity transition for buttons */
	}

	&[data-partially-visible="true"]:hover ${CodeBlockButtonWrapper} {
		opacity: 1;
		pointer-events: all;
		cursor: pointer;
	}
`

export const StyledPre = styled.div<{
	preStyle?: React.CSSProperties
	wordwrap?: "true" | "false" | undefined
	windowshade?: "true" | "false"
	collapsedHeight?: number
}>`
	background-color: ${CODE_BLOCK_BG_COLOR};
	max-height: ${({ windowshade, collapsedHeight }) =>
		windowshade === "true" ? `${collapsedHeight || WINDOW_SHADE_SETTINGS.collapsedHeight}px` : "none"};
	overflow-y: auto;
	padding: 8px 3px;
	border-radius: 6px;
	${({ preStyle }) => preStyle && { ...preStyle }}

	pre {
		background-color: ${CODE_BLOCK_BG_COLOR};
		border-radius: 5px;
		margin: 0;
		padding: 10px;
		width: 100%;
		box-sizing: border-box;
	}

	pre,
	code {
		/* Undefined wordwrap defaults to true (pre-wrap) behavior. */
		white-space: ${({ wordwrap }) => (wordwrap === "false" ? "pre" : "pre-wrap")};
		word-break: ${({ wordwrap }) => (wordwrap === "false" ? "normal" : "normal")};
		overflow-wrap: ${({ wordwrap }) => (wordwrap === "false" ? "normal" : "break-word")};
		font-size: 0.95em;
		font-family: var(--vscode-editor-font-family);
	}

	pre > code {
		.hljs-deletion {
			background-color: var(--vscode-diffEditor-removedTextBackground);
			display: inline-block;
			width: 100%;
		}
		.hljs-addition {
			background-color: var(--vscode-diffEditor-insertedTextBackground);
			display: inline-block;
			width: 100%;
		}
	}

	.hljs {
		color: var(--vscode-editor-foreground, #fff);
		background-color: ${CODE_BLOCK_BG_COLOR};
	}
`

const CodeBlock = memo(
	({
		source,
		rawSource,
		language,
		preStyle,
		initialWordWrap = true,
		initialWindowShade = true,
		collapsedHeight,
<<<<<<< HEAD
		onDoubleClick,
		onLanguageChange,
=======
>>>>>>> 0e1b23d0
	}: CodeBlockProps) => {
		// Use word wrap from props, default to true
		const wordWrap = initialWordWrap
		const [windowShade, setWindowShade] = useState(initialWindowShade)
		const currentLanguage = normalizeLanguage(language)
		const [highlightedCode, setHighlightedCode] = useState<React.ReactNode>(null)
		const [showCollapseButton, setShowCollapseButton] = useState(true)
		const codeBlockRef = useRef<HTMLDivElement>(null)
		const preRef = useRef<HTMLDivElement>(null)
		const copyButtonWrapperRef = useRef<HTMLDivElement>(null)
		const { showCopyFeedback, copyWithFeedback } = useCopyToClipboard()
		const { t } = useAppTranslation()
		const isMountedRef = useRef(true)
		const buttonPositionTimeoutRef = useRef<NodeJS.Timeout | null>(null)
		const collapseTimeout1Ref = useRef<NodeJS.Timeout | null>(null)
		const collapseTimeout2Ref = useRef<NodeJS.Timeout | null>(null)

		// Syntax highlighting with cached Shiki instance and mounted state management
		useEffect(() => {
			// Set mounted state at the beginning of this effect
			isMountedRef.current = true

			// Create a safe fallback using React elements instead of HTML string
			const fallback = (
				<pre style={{ padding: 0, margin: 0 }}>
					<code className={`hljs language-${currentLanguage || "txt"}`}>{source || ""}</code>
				</pre>
			)

			const highlight = async () => {
				// Show plain text if language needs to be loaded.
				if (currentLanguage && !isLanguageLoaded(currentLanguage)) {
					if (isMountedRef.current) {
						setHighlightedCode(fallback)
					}
				}

				const highlighter = await getHighlighter(currentLanguage)
				if (!isMountedRef.current) return

				const hast = await highlighter.codeToHast(source || "", {
					lang: currentLanguage || "txt",
					theme: document.body.className.toLowerCase().includes("light") ? "github-light" : "github-dark",
					transformers: [
						{
							pre(node) {
								node.properties.style = "padding: 0; margin: 0;"
								return node
							},
							code(node) {
								// Add hljs classes for consistent styling
								node.properties.class = `hljs language-${currentLanguage}`
								return node
							},
							line(node) {
								// Preserve existing line handling
								node.properties.class = node.properties.class || ""
								return node
							},
						},
					] as ShikiTransformer[],
				})
				if (!isMountedRef.current) return

				// Convert HAST to React elements using hast-util-to-jsx-runtime
				// This approach eliminates XSS vulnerabilities by avoiding dangerouslySetInnerHTML
				// while maintaining the exact same visual output and syntax highlighting
				try {
					const reactElement = toJsxRuntime(hast, {
						Fragment,
						jsx,
						jsxs,
						// Don't override components - let them render as-is to maintain exact output
					})

					if (isMountedRef.current) {
						setHighlightedCode(reactElement)
					}
				} catch (error) {
					console.error("[CodeBlock] Error converting HAST to JSX:", error)
					if (isMountedRef.current) {
						setHighlightedCode(fallback)
					}
				}
			}

			highlight().catch((e) => {
				console.error("[CodeBlock] Syntax highlighting error:", e, "\nStack trace:", e.stack)
				if (isMountedRef.current) {
					setHighlightedCode(fallback)
				}
			})

			// Cleanup function - manage mounted state and clear all timeouts
			return () => {
				isMountedRef.current = false
				if (buttonPositionTimeoutRef.current) {
					clearTimeout(buttonPositionTimeoutRef.current)
					buttonPositionTimeoutRef.current = null
				}
				if (collapseTimeout1Ref.current) {
					clearTimeout(collapseTimeout1Ref.current)
					collapseTimeout1Ref.current = null
				}
				if (collapseTimeout2Ref.current) {
					clearTimeout(collapseTimeout2Ref.current)
					collapseTimeout2Ref.current = null
				}
			}
		}, [source, currentLanguage, collapsedHeight])

		// Check if content height exceeds collapsed height whenever content changes
		useEffect(() => {
			const codeBlock = codeBlockRef.current

			if (codeBlock) {
				const actualHeight = codeBlock.scrollHeight
				setShowCollapseButton(actualHeight >= WINDOW_SHADE_SETTINGS.collapsedHeight)
			}
		}, [highlightedCode])

		// Ref to track if user was scrolled up *before* the source update
		// potentially changes scrollHeight
		const wasScrolledUpRef = useRef(false)

		// Ref to track if outer container was near bottom
		const outerContainerNearBottomRef = useRef(false)

		// Effect to listen to scroll events and update the ref
		useEffect(() => {
			const preElement = preRef.current
			if (!preElement) return

			const handleScroll = () => {
				const isAtBottom =
					Math.abs(preElement.scrollHeight - preElement.scrollTop - preElement.clientHeight) <
					SCROLL_SNAP_TOLERANCE
				wasScrolledUpRef.current = !isAtBottom
			}

			preElement.addEventListener("scroll", handleScroll, { passive: true })
			// Initial check in case it starts scrolled up
			handleScroll()

			return () => {
				preElement.removeEventListener("scroll", handleScroll)
			}
		}, []) // Empty dependency array: runs once on mount

		// Effect to track outer container scroll position
		useEffect(() => {
			const scrollContainer = document.querySelector('[data-virtuoso-scroller="true"]')
			if (!scrollContainer) return

			const handleOuterScroll = () => {
				const isAtBottom =
					Math.abs(scrollContainer.scrollHeight - scrollContainer.scrollTop - scrollContainer.clientHeight) <
					SCROLL_SNAP_TOLERANCE
				outerContainerNearBottomRef.current = isAtBottom
			}

			scrollContainer.addEventListener("scroll", handleOuterScroll, { passive: true })

			// Initial check
			handleOuterScroll()

			return () => {
				scrollContainer.removeEventListener("scroll", handleOuterScroll)
			}
		}, [])

		// Store whether we should scroll after highlighting completes
		const shouldScrollAfterHighlightRef = useRef(false)

		// Check if we should scroll when source changes
		useEffect(() => {
			// Only set the flag if we're at the bottom when source changes
			if (preRef.current && source && !wasScrolledUpRef.current) {
				shouldScrollAfterHighlightRef.current = true
			} else {
				shouldScrollAfterHighlightRef.current = false
			}
		}, [source])

		const updateCodeBlockButtonPosition = useCallback((forceHide = false) => {
			const codeBlock = codeBlockRef.current
			const copyWrapper = copyButtonWrapperRef.current

			if (!codeBlock) {
				return
			}

			const rectCodeBlock = codeBlock.getBoundingClientRect()
			const scrollContainer = document.querySelector('[data-virtuoso-scroller="true"]')

			if (!scrollContainer) {
				return
			}

			// Get wrapper height dynamically
			let wrapperHeight

			if (copyWrapper) {
				const copyRect = copyWrapper.getBoundingClientRect()

				// If height is 0 due to styling, estimate from children
				if (copyRect.height > 0) {
					wrapperHeight = copyRect.height
				} else if (copyWrapper.children.length > 0) {
					// Try to get height from the button inside
					const buttonRect = copyWrapper.children[0].getBoundingClientRect()
					const buttonStyle = window.getComputedStyle(copyWrapper.children[0] as Element)
					const buttonPadding =
						parseInt(buttonStyle.getPropertyValue("padding-top") || "0", 10) +
						parseInt(buttonStyle.getPropertyValue("padding-bottom") || "0", 10)
					wrapperHeight = buttonRect.height + buttonPadding
				}
			}

			// If we still don't have a height, calculate from font size
			if (!wrapperHeight) {
				const fontSize = parseInt(window.getComputedStyle(document.body).getPropertyValue("font-size"), 10)
				wrapperHeight = fontSize * 2.5 // Approximate button height based on font size
			}

			const scrollRect = scrollContainer.getBoundingClientRect()
			const copyButtonEdge = 48
			const isPartiallyVisible =
				rectCodeBlock.top < scrollRect.bottom - copyButtonEdge &&
				rectCodeBlock.bottom >= scrollRect.top + copyButtonEdge

			// Calculate margin from existing padding in the component
			const computedStyle = window.getComputedStyle(codeBlock)
			const paddingValue = parseInt(computedStyle.getPropertyValue("padding") || "0", 10)
			const margin =
				paddingValue > 0 ? paddingValue : parseInt(computedStyle.getPropertyValue("padding-top") || "0", 10)

			// Update visibility state and button interactivity
			const isVisible = !forceHide && isPartiallyVisible
			codeBlock.setAttribute("data-partially-visible", isPartiallyVisible ? "true" : "false")
			codeBlock.style.setProperty("--copy-button-cursor", isVisible ? "pointer" : "default")
			codeBlock.style.setProperty("--copy-button-events", isVisible ? "all" : "none")
			codeBlock.style.setProperty("--copy-button-opacity", isVisible ? "1" : "0")

			if (isPartiallyVisible) {
				// Keep button within code block bounds using dynamic measurements
				const topPosition = Math.max(
					scrollRect.top + margin,
					Math.min(rectCodeBlock.bottom - wrapperHeight - margin, rectCodeBlock.top + margin),
				)
				const rightPosition = Math.max(margin, scrollRect.right - rectCodeBlock.right + margin)

				codeBlock.style.setProperty("--copy-button-top", `${topPosition}px`)
				codeBlock.style.setProperty("--copy-button-right", `${rightPosition}px`)
			}
		}, [])

		useEffect(() => {
			const handleScroll = () => updateCodeBlockButtonPosition()
			const handleResize = () => updateCodeBlockButtonPosition()

			const scrollContainer = document.querySelector('[data-virtuoso-scroller="true"]')
			if (scrollContainer) {
				scrollContainer.addEventListener("scroll", handleScroll)
				window.addEventListener("resize", handleResize)
				updateCodeBlockButtonPosition()
			}

			return () => {
				if (scrollContainer) {
					scrollContainer.removeEventListener("scroll", handleScroll)
					window.removeEventListener("resize", handleResize)
				}
			}
		}, [updateCodeBlockButtonPosition])

		// Update button position and scroll when highlightedCode changes
		useEffect(() => {
			if (highlightedCode) {
				// Clear any existing timeout before setting a new one
				if (buttonPositionTimeoutRef.current) {
					clearTimeout(buttonPositionTimeoutRef.current)
				}
				// Update button position
				buttonPositionTimeoutRef.current = setTimeout(() => {
					updateCodeBlockButtonPosition()
					buttonPositionTimeoutRef.current = null // Optional: Clear ref after execution
				}, 0)

				// Scroll to bottom if needed (immediately after Shiki updates)
				if (shouldScrollAfterHighlightRef.current) {
					// Scroll inner container
					if (preRef.current) {
						preRef.current.scrollTop = preRef.current.scrollHeight
						wasScrolledUpRef.current = false
					}

					// Also scroll outer container if it was near bottom
					if (outerContainerNearBottomRef.current) {
						const scrollContainer = document.querySelector('[data-virtuoso-scroller="true"]')
						if (scrollContainer) {
							scrollContainer.scrollTop = scrollContainer.scrollHeight
							outerContainerNearBottomRef.current = true
						}
					}

					// Reset the flag
					shouldScrollAfterHighlightRef.current = false
				}
			}
			// Cleanup function for this effect
			return () => {
				if (buttonPositionTimeoutRef.current) {
					clearTimeout(buttonPositionTimeoutRef.current)
				}
			}
		}, [highlightedCode, updateCodeBlockButtonPosition])

		// Advanced inertial scroll chaining
		// This effect handles the transition between scrolling the code block and the outer container.
		// When a user scrolls to the boundary of a code block (top or bottom), this implementation:
		// 1. Detects the boundary condition
		// 2. Applies inertial scrolling to the outer container for a smooth transition
		// 3. Adds physics-based momentum for natural deceleration
		// This creates a seamless experience where scrolling flows naturally between nested scrollable areas
		useEffect(() => {
			if (!preRef.current) return

			// Find the outer scrollable container
			const getScrollContainer = () => {
				return document.querySelector('[data-virtuoso-scroller="true"]') as HTMLElement
			}

			// Inertial scrolling implementation
			let velocity = 0
			let animationFrameId: number | null = null
			const FRICTION = 0.85 // Friction coefficient (lower = more friction)
			const MIN_VELOCITY = 0.5 // Minimum velocity before stopping

			// Animation function for inertial scrolling
			const animate = () => {
				const scrollContainer = getScrollContainer()
				if (!scrollContainer) return

				// Apply current velocity
				if (Math.abs(velocity) > MIN_VELOCITY) {
					scrollContainer.scrollBy(0, velocity)
					velocity *= FRICTION // Apply friction
					animationFrameId = requestAnimationFrame(animate)
				} else {
					velocity = 0
					animationFrameId = null
				}
			}

			// Wheel event handler with inertial scrolling
			const handleWheel = (e: WheelEvent) => {
				// If shift is pressed, let the browser handle default horizontal scrolling
				if (e.shiftKey) {
					return
				}
				if (!preRef.current) return

				// Only handle wheel events if the inner container has a scrollbar,
				// otherwise let the browser handle the default scrolling
				const hasScrollbar = preRef.current.scrollHeight > preRef.current.clientHeight

				// Pass through events if we don't need special handling
				if (!hasScrollbar) {
					return
				}

				const scrollContainer = getScrollContainer()
				if (!scrollContainer) return

				// Check if we're at the top or bottom of the inner container
				const isAtVeryTop = preRef.current.scrollTop === 0
				const isAtVeryBottom =
					Math.abs(preRef.current.scrollHeight - preRef.current.scrollTop - preRef.current.clientHeight) < 1

				// Handle scrolling at container boundaries
				if ((e.deltaY < 0 && isAtVeryTop) || (e.deltaY > 0 && isAtVeryBottom)) {
					// Prevent default to stop inner container from handling
					e.preventDefault()

					const boost = 0.15
					velocity += e.deltaY * boost

					// Start animation if not already running
					if (!animationFrameId) {
						animationFrameId = requestAnimationFrame(animate)
					}
				}
			}

			// Add wheel event listener to inner container
			const preElement = preRef.current
			preElement.addEventListener("wheel", handleWheel, { passive: false })

			// Clean up
			return () => {
				preElement.removeEventListener("wheel", handleWheel)

				// Cancel any ongoing animation
				if (animationFrameId) {
					cancelAnimationFrame(animationFrameId)
				}
			}
		}, [])

		// Track text selection state
		const [isSelecting, setIsSelecting] = useState(false)

		useEffect(() => {
			if (!preRef.current) return

			const handleMouseDown = (e: MouseEvent) => {
				// Only trigger if clicking the pre element directly
				if (e.currentTarget === preRef.current) {
					setIsSelecting(true)
				}
			}

			const handleMouseUp = () => {
				setIsSelecting(false)
			}

			const preElement = preRef.current
			preElement.addEventListener("mousedown", handleMouseDown)
			document.addEventListener("mouseup", handleMouseUp)

			return () => {
				preElement.removeEventListener("mousedown", handleMouseDown)
				document.removeEventListener("mouseup", handleMouseUp)
			}
		}, [])

		const handleCopy = useCallback(
			(e: React.MouseEvent) => {
				e.stopPropagation()

				// Check if code block is partially visible before allowing copy
				const codeBlock = codeBlockRef.current
				if (!codeBlock || codeBlock.getAttribute("data-partially-visible") !== "true") {
					return
				}
				const textToCopy = rawSource !== undefined ? rawSource : source || ""
				if (textToCopy) {
					copyWithFeedback(textToCopy, e)
				}
			},
			[source, rawSource, copyWithFeedback],
		)

		if (source?.length === 0) {
			return null
		}

		return (
			<CodeBlockContainer ref={codeBlockRef} onDoubleClick={onDoubleClick}>
				<MemoizedStyledPre
					preRef={preRef}
					preStyle={preStyle}
					wordWrap={wordWrap}
					windowShade={windowShade}
					collapsedHeight={collapsedHeight}
					highlightedCode={highlightedCode}
					updateCodeBlockButtonPosition={updateCodeBlockButtonPosition}
				/>
				{!isSelecting && (
					<CodeBlockButtonWrapper
						ref={copyButtonWrapperRef}
						onMouseOver={() => updateCodeBlockButtonPosition()}
						style={{ gap: 0 }}>
						{showCollapseButton && (
							<StandardTooltip
								content={t(`chat:codeblock.tooltips.${windowShade ? "expand" : "collapse"}`)}
								side="top">
								<CodeBlockButton
									onClick={() => {
										// Get the current code block element
										const codeBlock = codeBlockRef.current // Capture ref early
										// Toggle window shade state
										setWindowShade(!windowShade)

										// Clear any previous timeouts
										if (collapseTimeout1Ref.current) clearTimeout(collapseTimeout1Ref.current)
										if (collapseTimeout2Ref.current) clearTimeout(collapseTimeout2Ref.current)

										// After UI updates, ensure code block is visible and update button position
										collapseTimeout1Ref.current = setTimeout(
											() => {
												if (codeBlock) {
													// Check if codeBlock element still exists
													codeBlock.scrollIntoView({ behavior: "smooth", block: "nearest" })

													// Wait for scroll to complete before updating button position
													collapseTimeout2Ref.current = setTimeout(() => {
														// updateCodeBlockButtonPosition itself should also check for refs if needed
														updateCodeBlockButtonPosition()
														collapseTimeout2Ref.current = null
													}, 50)
												}
												collapseTimeout1Ref.current = null
											},
											WINDOW_SHADE_SETTINGS.transitionDelayS * 1000 + 50,
										)
									}}>
									{windowShade ? <ChevronDown size={16} /> : <ChevronUp size={16} />}
								</CodeBlockButton>
							</StandardTooltip>
						)}
						<StandardTooltip content={t("chat:codeblock.tooltips.copy_code")} side="top">
							<CodeBlockButton onClick={handleCopy}>
								{showCopyFeedback ? <Check size={16} /> : <Copy size={16} />}
							</CodeBlockButton>
						</StandardTooltip>
					</CodeBlockButtonWrapper>
				)}
			</CodeBlockContainer>
		)
	},
)

// Memoized content component to prevent unnecessary re-renders of highlighted code
const MemoizedCodeContent = memo(({ children }: { children: React.ReactNode }) => <>{children}</>)

// Memoized StyledPre component
const MemoizedStyledPre = memo(
	({
		preRef,
		preStyle,
		wordWrap,
		windowShade,
		collapsedHeight,
		highlightedCode,
		updateCodeBlockButtonPosition,
	}: {
		preRef: React.RefObject<HTMLDivElement>
		preStyle?: React.CSSProperties
		wordWrap: boolean
		windowShade: boolean
		collapsedHeight?: number
		highlightedCode: React.ReactNode
		updateCodeBlockButtonPosition: (forceHide?: boolean) => void
	}) => (
		<StyledPre
			ref={preRef}
			preStyle={preStyle}
			wordwrap={wordWrap ? "true" : "false"}
			windowshade={windowShade ? "true" : "false"}
			collapsedHeight={collapsedHeight}
			onMouseDown={() => updateCodeBlockButtonPosition(true)}
			onMouseUp={() => updateCodeBlockButtonPosition(false)}>
			<MemoizedCodeContent>{highlightedCode}</MemoizedCodeContent>
		</StyledPre>
	),
)

export default CodeBlock<|MERGE_RESOLUTION|>--- conflicted
+++ resolved
@@ -37,11 +37,8 @@
 	initialWordWrap?: boolean
 	collapsedHeight?: number
 	initialWindowShade?: boolean
-<<<<<<< HEAD
-	onLanguageChange?: (language: string) => void
+	// onLanguageChange?: (language: string) => void
 	onDoubleClick?: (e: React.MouseEvent) => void
-=======
->>>>>>> 0e1b23d0
 }
 
 const CodeBlockButton = styled.button`
@@ -179,11 +176,8 @@
 		initialWordWrap = true,
 		initialWindowShade = true,
 		collapsedHeight,
-<<<<<<< HEAD
 		onDoubleClick,
-		onLanguageChange,
-=======
->>>>>>> 0e1b23d0
+		// onLanguageChange,
 	}: CodeBlockProps) => {
 		// Use word wrap from props, default to true
 		const wordWrap = initialWordWrap
