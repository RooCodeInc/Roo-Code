import { memo, useMemo } from "react"
import { VSCodeProgressRing } from "@vscode/webview-ui-toolkit/react"
import { type ToolProgressStatus } from "@roo-code/types"
import { getLanguageFromPath } from "@src/utils/getLanguageFromPath"
import { formatPathTooltip } from "@src/utils/formatPathTooltip"

import { ToolUseBlock, ToolUseBlockHeader } from "./ToolUseBlock"
import CodeBlock from "./CodeBlock"
import { PathTooltip } from "../ui/PathTooltip"
import DiffView from "./DiffView"

interface CodeAccordianProps {
	path?: string
	code?: string
	language: string
	progressStatus?: ToolProgressStatus
	isLoading?: boolean
	allowEmptyBlock?: boolean
	isExpanded: boolean
	isFeedback?: boolean
	onToggleExpand: () => void
	header?: string
	onJumpToFile?: () => void
	// New props for diff stats
	diffStats?: { added: number; removed: number }
}

const CodeAccordian = ({
	path,
	code = "",
	language,
	progressStatus,
	isLoading,
	allowEmptyBlock = true,
	isExpanded,
	isFeedback,
	onToggleExpand,
	header,
	onJumpToFile,
	diffStats,
}: CodeAccordianProps) => {
	const inferredLanguage = useMemo(() => language ?? (path ? getLanguageFromPath(path) : "txt"), [path, language])
	const source = useMemo(() => code.trim(), [code])

	if (!allowEmptyBlock && !code) {
		return null
	}

	const hasHeader = Boolean(path || isFeedback || header)

	// Use provided diff stats only (render-only)
	const derivedStats = useMemo(() => {
		if (diffStats && (diffStats.added > 0 || diffStats.removed > 0)) return diffStats
		return null
	}, [diffStats])

	const hasValidStats = Boolean(derivedStats && (derivedStats.added > 0 || derivedStats.removed > 0))

	return (
		<ToolUseBlock>
			{hasHeader && (
				<ToolUseBlockHeader onClick={onToggleExpand} className="group">
					{isLoading && <VSCodeProgressRing className="size-3 mr-2" />}
					{header ? (
						<div className="flex items-center">
							<span className="codicon codicon-server mr-1.5"></span>
							<PathTooltip content={header}>
								<span className="whitespace-nowrap overflow-hidden text-ellipsis mr-2">{header}</span>
							</PathTooltip>
						</div>
					) : isFeedback ? (
						<div className="flex items-center">
							<span className={`codicon codicon-${isFeedback ? "feedback" : "codicon-output"} mr-1.5`} />
							<span className="whitespace-nowrap overflow-hidden text-ellipsis mr-2 rtl">
								{isFeedback ? "User Edits" : "Console Logs"}
							</span>
						</div>
					) : (
						<>
							{path?.startsWith(".") && <span>.</span>}
							<PathTooltip content={formatPathTooltip(path)}>
								<span className="whitespace-nowrap overflow-hidden text-ellipsis text-left mr-2 rtl">
									{formatPathTooltip(path)}
								</span>
							</PathTooltip>
						</>
					)}
					<div className="flex-grow-1" />
					{/* Prefer diff stats over generic progress indicator if available */}
					{hasValidStats ? (
						<div className="flex items-center gap-2 mr-1">
							<span className="text-xs font-medium text-vscode-charts-green">+{derivedStats!.added}</span>
							<span className="text-xs font-medium text-vscode-charts-red">-{derivedStats!.removed}</span>
						</div>
					) : (
						progressStatus &&
						progressStatus.text && (
							<>
								{progressStatus.icon && (
									<span className={`codicon codicon-${progressStatus.icon} mr-1`} />
								)}
								<span className="mr-1 ml-auto text-vscode-descriptionForeground">
									{progressStatus.text}
								</span>
							</>
						)
					)}
					{onJumpToFile && path && (
						<span
							className="codicon codicon-link-external mr-1"
							style={{ fontSize: 13.5 }}
							onClick={(e) => {
								e.stopPropagation()
								onJumpToFile()
							}}
							aria-label={`Open file: ${path}`}
						/>
					)}
					{!onJumpToFile && (
						<span
							className={`opacity-0 group-hover:opacity-100 codicon codicon-chevron-${isExpanded ? "up" : "down"}`}></span>
					)}
				</ToolUseBlockHeader>
			)}
			{(!hasHeader || isExpanded) && (
<<<<<<< HEAD
				<div className="overflow-x-auto overflow-y-hidden max-w-full">
					<CodeBlock source={source} language={inferredLanguage} onDoubleClick={onToggleExpand} />
=======
				<div className="overflow-x-auto overflow-y-auto max-h-[300px] max-w-full">
					{inferredLanguage === "diff" ? (
						<DiffView source={source} filePath={path} />
					) : (
						<CodeBlock source={source} language={inferredLanguage} />
					)}
>>>>>>> 49e57ed0
				</div>
			)}
		</ToolUseBlock>
	)
}

export default memo(CodeAccordian)<|MERGE_RESOLUTION|>--- conflicted
+++ resolved
@@ -49,6 +49,7 @@
 	const hasHeader = Boolean(path || isFeedback || header)
 
 	// Use provided diff stats only (render-only)
+	// eslint-disable-next-line react-hooks/rules-of-hooks
 	const derivedStats = useMemo(() => {
 		if (diffStats && (diffStats.added > 0 || diffStats.removed > 0)) return diffStats
 		return null
@@ -123,17 +124,12 @@
 				</ToolUseBlockHeader>
 			)}
 			{(!hasHeader || isExpanded) && (
-<<<<<<< HEAD
-				<div className="overflow-x-auto overflow-y-hidden max-w-full">
-					<CodeBlock source={source} language={inferredLanguage} onDoubleClick={onToggleExpand} />
-=======
 				<div className="overflow-x-auto overflow-y-auto max-h-[300px] max-w-full">
 					{inferredLanguage === "diff" ? (
 						<DiffView source={source} filePath={path} />
 					) : (
 						<CodeBlock source={source} language={inferredLanguage} />
 					)}
->>>>>>> 49e57ed0
 				</div>
 			)}
 		</ToolUseBlock>
