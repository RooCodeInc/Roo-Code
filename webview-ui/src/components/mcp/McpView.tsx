import { useState } from "react"
import { Button } from "@/components/ui/button"
import {
	VSCodeCheckbox,
	VSCodeLink,
	VSCodePanels,
	VSCodePanelTab,
	VSCodePanelView,
} from "@vscode/webview-ui-toolkit/react"

import { McpServer } from "@roo/shared/mcp"

import { vscode } from "@/utils/vscode"
import { Dialog, DialogContent, DialogHeader, DialogTitle, DialogDescription, DialogFooter } from "@/components/ui"

import { useExtensionState } from "@src/context/ExtensionStateContext"
import { useAppTranslation } from "@src/i18n/TranslationContext"
import { Trans } from "react-i18next"
import { Tab, TabContent, TabHeader } from "../common/Tab"
import McpToolRow from "./McpToolRow"
import McpResourceRow from "./McpResourceRow"
import McpEnabledToggle from "./McpEnabledToggle"
<<<<<<< HEAD
import { Dialog, DialogContent, DialogHeader, DialogTitle, DialogDescription, DialogFooter } from "../ui/dialog"
import React from "react"
=======
>>>>>>> a649a53e

type McpViewProps = {
	onDone: () => void
}

const McpView = ({ onDone }: McpViewProps) => {
	const {
		mcpServers: servers,
		alwaysAllowMcp,
		mcpEnabled,
		enableMcpServerCreation,
		setEnableMcpServerCreation,
	} = useExtensionState()
	const { t } = useAppTranslation()

	return (
		<Tab>
			<TabHeader className="flex justify-between items-center">
				<h3 className="text-vscode-foreground m-0">{t("mcp:title")}</h3>
				<Button onClick={onDone}>{t("mcp:done")}</Button>
			</TabHeader>

			<TabContent>
				<div
					style={{
						color: "var(--vscode-foreground)",
						fontSize: "13px",
						marginBottom: "10px",
						marginTop: "5px",
					}}>
					<Trans i18nKey="mcp:description">
						<VSCodeLink href="https://github.com/modelcontextprotocol" style={{ display: "inline" }}>
							Model Context Protocol
						</VSCodeLink>
						<VSCodeLink
							href="https://github.com/modelcontextprotocol/servers"
							style={{ display: "inline" }}>
							community-made servers
						</VSCodeLink>
					</Trans>
				</div>

				<McpEnabledToggle />

				{mcpEnabled && (
					<>
						<div style={{ marginBottom: 15 }}>
							<VSCodeCheckbox
								checked={enableMcpServerCreation}
								onChange={(e: any) => {
									setEnableMcpServerCreation(e.target.checked)
									vscode.postMessage({ type: "enableMcpServerCreation", bool: e.target.checked })
								}}>
								<span style={{ fontWeight: "500" }}>{t("mcp:enableServerCreation.title")}</span>
							</VSCodeCheckbox>
							<p
								style={{
									fontSize: "12px",
									marginTop: "5px",
									color: "var(--vscode-descriptionForeground)",
								}}>
								{t("mcp:enableServerCreation.description")}
							</p>
						</div>

						{/* Server List */}
						{servers.length > 0 && (
							<div style={{ display: "flex", flexDirection: "column", gap: "10px" }}>
								{servers.map((server) => (
									<ServerRow
										key={`${server.name}-${server.source || "global"}`}
										server={server}
										alwaysAllowMcp={alwaysAllowMcp}
									/>
								))}
							</div>
						)}

						{/* Edit Settings Buttons */}
						<div style={{ marginTop: "10px", width: "100%", display: "flex", gap: "10px" }}>
							<Button
								variant="secondary"
								style={{ flex: 1 }}
								onClick={() => {
									vscode.postMessage({ type: "openMcpSettings" })
								}}>
								<span className="codicon codicon-edit" style={{ marginRight: "6px" }}></span>
								{t("mcp:editGlobalMCP")}
							</Button>
							<Button
								variant="secondary"
								style={{ flex: 1 }}
								onClick={() => {
									vscode.postMessage({ type: "openProjectMcpSettings" })
								}}>
								<span className="codicon codicon-edit" style={{ marginRight: "6px" }}></span>
								{t("mcp:editProjectMCP")}
							</Button>
						</div>
					</>
				)}
			</TabContent>
		</Tab>
	)
}

const ServerRow = ({ server, alwaysAllowMcp }: { server: McpServer; alwaysAllowMcp?: boolean }) => {
	const { t } = useAppTranslation()
	const [isExpanded, setIsExpanded] = useState(false)
	const [showDeleteConfirm, setShowDeleteConfirm] = useState(false)
	const [timeoutValue, setTimeoutValue] = useState(() => {
		const configTimeout = JSON.parse(server.config)?.timeout
		return configTimeout ?? 60 // Default 1 minute (60 seconds)
	})

	const timeoutOptions = [
		{ value: 15, label: t("mcp:networkTimeout.options.15seconds") },
		{ value: 30, label: t("mcp:networkTimeout.options.30seconds") },
		{ value: 60, label: t("mcp:networkTimeout.options.1minute") },
		{ value: 300, label: t("mcp:networkTimeout.options.5minutes") },
		{ value: 600, label: t("mcp:networkTimeout.options.10minutes") },
		{ value: 900, label: t("mcp:networkTimeout.options.15minutes") },
		{ value: 1800, label: t("mcp:networkTimeout.options.30minutes") },
		{ value: 3600, label: t("mcp:networkTimeout.options.60minutes") },
	]

	const getStatusColor = () => {
		switch (server.status) {
			case "connected":
				return "var(--vscode-testing-iconPassed)"
			case "connecting":
				return "var(--vscode-charts-yellow)"
			case "disconnected":
				return "var(--vscode-testing-iconFailed)"
		}
	}

	const handleRowClick = () => {
		if (server.status === "connected") {
			setIsExpanded(!isExpanded)
		}
	}

	const handleRestart = () => {
		vscode.postMessage({
			type: "restartMcpServer",
			text: server.name,
			source: server.source || "global",
		})
	}

	const handleTimeoutChange = (event: React.ChangeEvent<HTMLSelectElement>) => {
		const seconds = parseInt(event.target.value)
		setTimeoutValue(seconds)
		vscode.postMessage({
			type: "updateMcpTimeout",
			serverName: server.name,
			source: server.source || "global",
			timeout: seconds,
		})
	}

	const handleDelete = () => {
		vscode.postMessage({
			type: "deleteMcpServer",
			serverName: server.name,
			source: server.source || "global",
		})
		setShowDeleteConfirm(false)
	}

	return (
		<div style={{ marginBottom: "10px" }}>
			<div
				style={{
					display: "flex",
					alignItems: "center",
					padding: "8px",
					background: "var(--vscode-textCodeBlock-background)",
					cursor: server.status === "connected" ? "pointer" : "default",
					borderRadius: isExpanded || server.status === "connected" ? "4px" : "4px 4px 0 0",
					opacity: server.disabled ? 0.6 : 1,
				}}
				onClick={handleRowClick}>
				{server.status === "connected" && (
					<span
						className={`codicon codicon-chevron-${isExpanded ? "down" : "right"}`}
						style={{ marginRight: "8px" }}
					/>
				)}
				<span style={{ flex: 1 }}>
					{server.name}
					{server.source && (
						<span
							style={{
								marginLeft: "8px",
								padding: "1px 6px",
								fontSize: "11px",
								borderRadius: "4px",
								background: "var(--vscode-badge-background)",
								color: "var(--vscode-badge-foreground)",
							}}>
							{server.source}
						</span>
					)}
				</span>
				<div
					style={{ display: "flex", alignItems: "center", marginRight: "8px" }}
					onClick={(e) => e.stopPropagation()}>
					<Button
						variant="ghost"
						size="icon"
						onClick={() => setShowDeleteConfirm(true)}
						style={{ marginRight: "8px" }}>
						<span className="codicon codicon-trash" style={{ fontSize: "14px" }}></span>
					</Button>
					<Button
						variant="ghost"
						size="icon"
						onClick={handleRestart}
						disabled={server.status === "connecting"}
						style={{ marginRight: "8px" }}>
						<span className="codicon codicon-refresh" style={{ fontSize: "14px" }}></span>
					</Button>
					<div
						role="switch"
						aria-checked={!server.disabled}
						tabIndex={0}
						style={{
							width: "20px",
							height: "10px",
							backgroundColor: server.disabled
								? "var(--vscode-titleBar-inactiveForeground)"
								: "var(--vscode-button-background)",
							borderRadius: "5px",
							position: "relative",
							cursor: "pointer",
							transition: "background-color 0.2s",
							opacity: server.disabled ? 0.4 : 0.8,
						}}
						onClick={() => {
							vscode.postMessage({
								type: "toggleMcpServer",
								serverName: server.name,
								source: server.source || "global",
								disabled: !server.disabled,
							})
						}}
						onKeyDown={(e) => {
							if (e.key === "Enter" || e.key === " ") {
								e.preventDefault()
								vscode.postMessage({
									type: "toggleMcpServer",
									serverName: server.name,
									source: server.source || "global",
									disabled: !server.disabled,
								})
							}
						}}>
						<div
							style={{
								width: "6px",
								height: "6px",
								backgroundColor: "var(--vscode-titleBar-activeForeground)",
								borderRadius: "50%",
								position: "absolute",
								top: "2px",
								left: server.disabled ? "2px" : "12px",
								transition: "left 0.2s",
							}}
						/>
					</div>
				</div>
				<div
					style={{
						width: "8px",
						height: "8px",
						borderRadius: "50%",
						background: getStatusColor(),
						marginLeft: "8px",
					}}
				/>
			</div>

<<<<<<< HEAD
			{server.status === "connected" ? (
=======
			{server.error ? (
				<div
					style={{
						fontSize: "13px",
						background: "var(--vscode-textCodeBlock-background)",
						borderRadius: "0 0 4px 4px",
						width: "100%",
					}}>
					<div
						style={{
							color: "var(--vscode-testing-iconFailed)",
							marginBottom: "8px",
							padding: "0 10px",
							overflowWrap: "break-word",
							wordBreak: "break-word",
						}}>
						{server.error}
					</div>
					<Button
						variant="secondary"
						onClick={handleRestart}
						disabled={server.status === "connecting"}
						style={{ width: "calc(100% - 20px)", margin: "0 10px 10px 10px" }}>
						{server.status === "connecting"
							? t("mcp:serverStatus.retrying")
							: t("mcp:serverStatus.retryConnection")}
					</Button>
				</div>
			) : (
>>>>>>> a649a53e
				isExpanded && (
					<div
						style={{
							background: "var(--vscode-textCodeBlock-background)",
							padding: "0 10px 10px 10px",
							fontSize: "13px",
							borderRadius: "0 0 4px 4px",
						}}>
						<VSCodePanels style={{ marginBottom: "10px" }}>
							<VSCodePanelTab id="tools">
								{t("mcp:tabs.tools")} ({server.tools?.length || 0})
							</VSCodePanelTab>
							<VSCodePanelTab id="resources">
								{t("mcp:tabs.resources")} (
								{[...(server.resourceTemplates || []), ...(server.resources || [])].length || 0})
							</VSCodePanelTab>

							<VSCodePanelView id="tools-view">
								{server.tools && server.tools.length > 0 ? (
									<div
										style={{ display: "flex", flexDirection: "column", gap: "8px", width: "100%" }}>
										{server.tools.map((tool) => (
											<McpToolRow
												key={`${tool.name}-${server.name}-${server.source || "global"}`}
												tool={tool}
												serverName={server.name}
												serverSource={server.source || "global"}
												alwaysAllowMcp={alwaysAllowMcp}
											/>
										))}
									</div>
								) : (
									<div style={{ padding: "10px 0", color: "var(--vscode-descriptionForeground)" }}>
										{t("mcp:emptyState.noTools")}
									</div>
								)}
							</VSCodePanelView>

							<VSCodePanelView id="resources-view">
								{(server.resources && server.resources.length > 0) ||
								(server.resourceTemplates && server.resourceTemplates.length > 0) ? (
									<div
										style={{ display: "flex", flexDirection: "column", gap: "8px", width: "100%" }}>
										{[...(server.resourceTemplates || []), ...(server.resources || [])].map(
											(item) => (
												<McpResourceRow
													key={"uriTemplate" in item ? item.uriTemplate : item.uri}
													item={item}
												/>
											),
										)}
									</div>
								) : (
									<div style={{ padding: "10px 0", color: "var(--vscode-descriptionForeground)" }}>
										{t("mcp:emptyState.noResources")}
									</div>
								)}
							</VSCodePanelView>
						</VSCodePanels>

						{/* Network Timeout */}
						<div style={{ padding: "10px 7px" }}>
							<div
								style={{
									display: "flex",
									alignItems: "center",
									gap: "10px",
									marginBottom: "8px",
								}}>
								<span>{t("mcp:networkTimeout.label")}</span>
								<select
									value={timeoutValue}
									onChange={handleTimeoutChange}
									style={{
										flex: 1,
										padding: "4px",
										background: "var(--vscode-dropdown-background)",
										color: "var(--vscode-dropdown-foreground)",
										border: "1px solid var(--vscode-dropdown-border)",
										borderRadius: "2px",
										outline: "none",
										cursor: "pointer",
									}}>
									{timeoutOptions.map((option) => (
										<option key={option.value} value={option.value}>
											{option.label}
										</option>
									))}
								</select>
							</div>
							<span
								style={{
									fontSize: "12px",
									color: "var(--vscode-descriptionForeground)",
									display: "block",
								}}>
								{t("mcp:networkTimeout.description")}
							</span>
						</div>
					</div>
				)
			) : (
				<div
					style={{
						fontSize: "13px",
						background: "var(--vscode-textCodeBlock-background)",
						borderRadius: "0 0 4px 4px",
						width: "100%",
					}}>
					<div
						style={{
							color: "var(--vscode-testing-iconFailed)",
							marginBottom: "8px",
							padding: "0 10px",
							overflowWrap: "break-word",
							wordBreak: "break-word",
						}}>
						{server.error &&
							server.error.split("\n").map((item, index) => (
								<React.Fragment key={index}>
									{index > 0 && <br />}
									{item}
								</React.Fragment>
							))}
					</div>
					<VSCodeButton
						appearance="secondary"
						onClick={handleRestart}
						disabled={server.status === "connecting"}
						style={{ width: "calc(100% - 20px)", margin: "0 10px 10px 10px" }}>
						{server.status === "connecting" ? "Retrying..." : "Retry Connection"}
					</VSCodeButton>
				</div>
			)}

			{/* Delete Confirmation Dialog */}
			<Dialog open={showDeleteConfirm} onOpenChange={setShowDeleteConfirm}>
				<DialogContent>
					<DialogHeader>
						<DialogTitle>{t("mcp:deleteDialog.title")}</DialogTitle>
						<DialogDescription>
							{t("mcp:deleteDialog.description", { serverName: server.name })}
						</DialogDescription>
					</DialogHeader>
					<DialogFooter>
						<Button variant="secondary" onClick={() => setShowDeleteConfirm(false)}>
							{t("mcp:deleteDialog.cancel")}
						</Button>
						<Button variant="default" onClick={handleDelete}>
							{t("mcp:deleteDialog.delete")}
						</Button>
					</DialogFooter>
				</DialogContent>
			</Dialog>
		</div>
	)
}

export default McpView<|MERGE_RESOLUTION|>--- conflicted
+++ resolved
@@ -1,6 +1,7 @@
-import { useState } from "react"
-import { Button } from "@/components/ui/button"
+import React, { useState } from "react"
+import { Trans } from "react-i18next"
 import {
+	VSCodeButton,
 	VSCodeCheckbox,
 	VSCodeLink,
 	VSCodePanels,
@@ -10,21 +11,24 @@
 
 import { McpServer } from "@roo/shared/mcp"
 
-import { vscode } from "@/utils/vscode"
-import { Dialog, DialogContent, DialogHeader, DialogTitle, DialogDescription, DialogFooter } from "@/components/ui"
-
+import { vscode } from "@src/utils/vscode"
 import { useExtensionState } from "@src/context/ExtensionStateContext"
 import { useAppTranslation } from "@src/i18n/TranslationContext"
-import { Trans } from "react-i18next"
+import {
+	Button,
+	Dialog,
+	DialogContent,
+	DialogHeader,
+	DialogTitle,
+	DialogDescription,
+	DialogFooter,
+} from "@src/components/ui"
+
 import { Tab, TabContent, TabHeader } from "../common/Tab"
+
 import McpToolRow from "./McpToolRow"
 import McpResourceRow from "./McpResourceRow"
 import McpEnabledToggle from "./McpEnabledToggle"
-<<<<<<< HEAD
-import { Dialog, DialogContent, DialogHeader, DialogTitle, DialogDescription, DialogFooter } from "../ui/dialog"
-import React from "react"
-=======
->>>>>>> a649a53e
 
 type McpViewProps = {
 	onDone: () => void
@@ -309,39 +313,7 @@
 				/>
 			</div>
 
-<<<<<<< HEAD
 			{server.status === "connected" ? (
-=======
-			{server.error ? (
-				<div
-					style={{
-						fontSize: "13px",
-						background: "var(--vscode-textCodeBlock-background)",
-						borderRadius: "0 0 4px 4px",
-						width: "100%",
-					}}>
-					<div
-						style={{
-							color: "var(--vscode-testing-iconFailed)",
-							marginBottom: "8px",
-							padding: "0 10px",
-							overflowWrap: "break-word",
-							wordBreak: "break-word",
-						}}>
-						{server.error}
-					</div>
-					<Button
-						variant="secondary"
-						onClick={handleRestart}
-						disabled={server.status === "connecting"}
-						style={{ width: "calc(100% - 20px)", margin: "0 10px 10px 10px" }}>
-						{server.status === "connecting"
-							? t("mcp:serverStatus.retrying")
-							: t("mcp:serverStatus.retryConnection")}
-					</Button>
-				</div>
-			) : (
->>>>>>> a649a53e
 				isExpanded && (
 					<div
 						style={{
