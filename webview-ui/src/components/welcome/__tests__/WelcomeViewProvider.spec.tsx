// npx vitest src/components/welcome/__tests__/WelcomeViewProvider.spec.tsx

import { render, screen, fireEvent } from "@/utils/test-utils"

import * as ExtensionStateContext from "@src/context/ExtensionStateContext"
const { ExtensionStateContextProvider } = ExtensionStateContext

import WelcomeViewProvider from "../WelcomeViewProvider"
import { vscode } from "@src/utils/vscode"

// Mock VSCode components
vi.mock("@vscode/webview-ui-toolkit/react", () => ({
	VSCodeLink: ({ children, onClick }: any) => (
		<button onClick={onClick} data-testid="vscode-link">
			{children}
		</button>
	),
	VSCodeProgressRing: () => <div data-testid="progress-ring">Loading...</div>,
	VSCodeTextField: ({ value, onKeyUp, placeholder }: any) => (
		<input data-testid="text-field" type="text" value={value} onChange={onKeyUp} placeholder={placeholder} />
	),
	VSCodeRadioGroup: ({ children, value, _onChange }: any) => (
		<div data-testid="radio-group" data-value={value}>
			{children}
		</div>
	),
	VSCodeRadio: ({ children, value, onClick }: any) => (
		<div data-testid={`radio-${value}`} data-value={value} onClick={onClick}>
			{children}
		</div>
	),
}))

// Mock Button component
vi.mock("@src/components/ui", () => ({
	Button: ({ children, onClick, variant }: any) => (
		<button onClick={onClick} data-testid={`button-${variant}`}>
			{children}
		</button>
	),
}))

// Mock ApiOptions
vi.mock("../../settings/ApiOptions", () => ({
	default: () => <div data-testid="api-options">API Options Component</div>,
}))

// Mock Tab components
vi.mock("../../common/Tab", () => ({
	Tab: ({ children }: any) => <div data-testid="tab">{children}</div>,
	TabContent: ({ children }: any) => <div data-testid="tab-content">{children}</div>,
}))

// Mock RooHero
vi.mock("../RooHero", () => ({
	default: () => <div data-testid="roo-hero">Roo Hero</div>,
}))

// Mock lucide-react icons
vi.mock("lucide-react", () => ({
	ArrowLeft: () => <span data-testid="arrow-left-icon">←</span>,
	ArrowRight: () => <span data-testid="arrow-right-icon">→</span>,
	BadgeInfo: () => <span data-testid="badge-info-icon">ℹ</span>,
	Brain: () => <span data-testid="brain-icon">🧠</span>,
	TriangleAlert: () => <span data-testid="triangle-alert-icon">⚠</span>,
}))

// Mock vscode utility
vi.mock("@src/utils/vscode", () => ({
	vscode: {
		postMessage: vi.fn(),
	},
}))

// Mock react-i18next
vi.mock("react-i18next", () => ({
	Trans: ({ i18nKey, children }: any) => <span data-testid={`trans-${i18nKey}`}>{children || i18nKey}</span>,
	initReactI18next: {
		type: "3rdParty",
		init: () => {},
	},
}))

// Mock the translation hook
vi.mock("@src/i18n/TranslationContext", () => ({
	useAppTranslation: () => ({
		t: (key: string) => key,
	}),
}))

// Mock buildDocLink
vi.mock("@/utils/docLinks", () => ({
	buildDocLink: (path: string, source: string) => `https://docs.roocode.com/${path}?utm_source=${source}`,
}))

const renderWelcomeViewProvider = (extensionState = {}) => {
	const useExtensionStateMock = vi.spyOn(ExtensionStateContext, "useExtensionState")
	useExtensionStateMock.mockReturnValue({
		apiConfiguration: {},
		currentApiConfigName: "default",
		setApiConfiguration: vi.fn(),
		uriScheme: "vscode",
		cloudIsAuthenticated: false,
		...extensionState,
	} as any)

	render(
		<ExtensionStateContextProvider>
			<WelcomeViewProvider />
		</ExtensionStateContextProvider>,
	)

	return useExtensionStateMock
}

describe("WelcomeViewProvider", () => {
	beforeEach(() => {
		vi.clearAllMocks()
	})

	describe("Landing Screen", () => {
		it("renders landing screen by default", () => {
			renderWelcomeViewProvider()

			// Should show the landing greeting
			expect(screen.getByText(/welcome:landing.greeting/)).toBeInTheDocument()

			// Should show introduction
			expect(screen.getByTestId("trans-welcome:landing.introduction")).toBeInTheDocument()

			// Should show account mention
			expect(screen.getByTestId("trans-welcome:landing.accountMention")).toBeInTheDocument()

			// Should show "Get Started" button
			expect(screen.getByTestId("button-primary")).toBeInTheDocument()

			// Should show "no account" link
			const noAccountLink = screen
				.getAllByTestId("vscode-link")
				.find((link) => link.textContent?.includes("welcome:landing.noAccount"))
			expect(noAccountLink).toBeInTheDocument()
		})

		it("triggers auth when 'Get Started' is clicked on landing", () => {
			renderWelcomeViewProvider()

			const getStartedButton = screen.getByTestId("button-primary")
			fireEvent.click(getStartedButton)

			expect(vscode.postMessage).toHaveBeenCalledWith({
				type: "rooCloudSignIn",
				useProviderSignup: true,
			})
		})

		it("shows auth in progress after clicking 'Get Started' on landing", () => {
			renderWelcomeViewProvider()

			const getStartedButton = screen.getByTestId("button-primary")
			fireEvent.click(getStartedButton)

			// Should show progress ring
			expect(screen.getByTestId("progress-ring")).toBeInTheDocument()

			// Should show waiting heading
			expect(screen.getByText(/welcome:waitingForCloud.heading/)).toBeInTheDocument()
		})

		it("navigates to provider selection when 'no account' is clicked", () => {
			renderWelcomeViewProvider()

			// Click the "no account" link
			const noAccountLink = screen
				.getAllByTestId("vscode-link")
				.find((link) => link.textContent?.includes("welcome:landing.noAccount"))
			fireEvent.click(noAccountLink!)

			// Should now show provider selection screen with radio buttons
			expect(screen.getByTestId("radio-group")).toBeInTheDocument()
			expect(screen.getByTestId("radio-roo")).toBeInTheDocument()
			expect(screen.getByTestId("radio-custom")).toBeInTheDocument()

<<<<<<< HEAD
			// Should show the provider selection introduction
=======
			// Should show the provider selection heading
>>>>>>> d3c85c21
			expect(screen.getByTestId("trans-welcome:providerSignup.chooseProvider")).toBeInTheDocument()
		})
	})

	describe("Provider Selection Screen", () => {
		const navigateToProviderSelection = () => {
			const noAccountLink = screen
				.getAllByTestId("vscode-link")
				.find((link) => link.textContent?.includes("welcome:landing.noAccount"))
			fireEvent.click(noAccountLink!)
		}

		it("shows radio buttons for Roo and Custom providers", () => {
			renderWelcomeViewProvider()
			navigateToProviderSelection()

			// Should show radio group
			expect(screen.getByTestId("radio-group")).toBeInTheDocument()

			// Should show both radio options
			expect(screen.getByTestId("radio-roo")).toBeInTheDocument()
			expect(screen.getByTestId("radio-custom")).toBeInTheDocument()

			// Should show Roo provider description
			expect(screen.getByText(/welcome:providerSignup.rooCloudDescription/)).toBeInTheDocument()

			// Should show custom provider description
			expect(screen.getByText(/welcome:providerSignup.useAnotherProviderDescription/)).toBeInTheDocument()
		})

		it("Roo provider is selected by default", () => {
			renderWelcomeViewProvider()
			navigateToProviderSelection()

			const radioGroup = screen.getByTestId("radio-group")
			expect(radioGroup).toHaveAttribute("data-value", "roo")
		})

		it("does not show API options when Roo provider is selected", () => {
			renderWelcomeViewProvider()
			navigateToProviderSelection()

			// API options exist but should be hidden with max-h-0 (collapsed via CSS)
			// We can't easily test CSS visibility, so just verify the element is in the DOM
			// but would be hidden by the transition class
			const apiOptions = screen.queryByTestId("api-options")
			expect(apiOptions).toBeInTheDocument()
		})

		it("triggers auth when Get Started is clicked on Roo provider (not authenticated)", () => {
			renderWelcomeViewProvider({ cloudIsAuthenticated: false })
			navigateToProviderSelection()

			const getStartedButton = screen.getByTestId("button-primary")
			fireEvent.click(getStartedButton)

			expect(vscode.postMessage).toHaveBeenCalledWith({
				type: "rooCloudSignIn",
				useProviderSignup: true,
			})
		})

		it("saves config immediately when Get Started is clicked on Roo provider (already authenticated)", () => {
			renderWelcomeViewProvider({ cloudIsAuthenticated: true })
			navigateToProviderSelection()

			const getStartedButton = screen.getByTestId("button-primary")
			fireEvent.click(getStartedButton)

			expect(vscode.postMessage).toHaveBeenCalledWith({
				type: "upsertApiConfiguration",
				text: "default",
				apiConfiguration: {
					apiProvider: "roo",
				},
			})
		})

		// Note: We can't easily test radio selection changes in the mocked environment
		// since the VSCodeRadioGroup component's onChange is complex
		// These tests would work in a real browser environment
		it.skip("shows API options when custom provider is selected", () => {
			renderWelcomeViewProvider()
			navigateToProviderSelection()

			// Would simulate selecting custom provider in real environment
			// API options visibility is controlled by CSS transition based on selectedProvider state
		})

		it.skip("validates and saves configuration when Get Started is clicked on custom provider", () => {
			// This test would require properly simulating the radio group onChange
			// which is complex in the mocked environment
		})
	})

	describe("Auth In Progress State", () => {
		it("shows waiting state with progress ring", () => {
			renderWelcomeViewProvider()

			const getStartedButton = screen.getByTestId("button-primary")
			fireEvent.click(getStartedButton)

			// Should show progress ring
			expect(screen.getByTestId("progress-ring")).toBeInTheDocument()

			// Should show waiting heading
			expect(screen.getByText(/welcome:waitingForCloud.heading/)).toBeInTheDocument()

			// Should show description (it's rendered via t() not Trans)
			expect(screen.getByText(/welcome:waitingForCloud.description/)).toBeInTheDocument()
		})

		it("shows Go Back button in waiting state", () => {
			renderWelcomeViewProvider()

			const getStartedButton = screen.getByTestId("button-primary")
			fireEvent.click(getStartedButton)

			// Should show secondary button (Go Back)
			expect(screen.getByTestId("button-secondary")).toBeInTheDocument()
			expect(screen.getByText(/welcome:waitingForCloud.goBack/)).toBeInTheDocument()
		})

		it("returns to landing screen when Go Back is clicked (auth from landing)", () => {
			renderWelcomeViewProvider()

			// Start auth from landing
			const getStartedButton = screen.getByTestId("button-primary")
			fireEvent.click(getStartedButton)

			// Verify we're in auth progress
			expect(screen.getByTestId("progress-ring")).toBeInTheDocument()

			// Click Go Back
			const goBackButton = screen.getByTestId("button-secondary")
			fireEvent.click(goBackButton)

			// Should be back on landing screen
			expect(screen.getByText(/welcome:landing.greeting/)).toBeInTheDocument()
			expect(screen.getByTestId("trans-welcome:landing.introduction")).toBeInTheDocument()
			expect(screen.queryByTestId("progress-ring")).not.toBeInTheDocument()
		})

		it("returns to provider selection when Go Back is clicked (auth from provider selection)", () => {
			renderWelcomeViewProvider({ cloudIsAuthenticated: false })

			// Navigate to provider selection
			const noAccountLink = screen
				.getAllByTestId("vscode-link")
				.find((link) => link.textContent?.includes("welcome:landing.noAccount"))
			fireEvent.click(noAccountLink!)

			// Start auth from provider selection (Roo is selected by default)
			const getStartedButton = screen.getByTestId("button-primary")
			fireEvent.click(getStartedButton)

			// Verify we're in auth progress
			expect(screen.getByTestId("progress-ring")).toBeInTheDocument()

			// Click Go Back
			const goBackButton = screen.getByTestId("button-secondary")
			fireEvent.click(goBackButton)

			// Should be back on provider selection screen
			expect(screen.getByTestId("radio-group")).toBeInTheDocument()
			expect(screen.getByTestId("trans-welcome:providerSignup.chooseProvider")).toBeInTheDocument()
			expect(screen.queryByTestId("progress-ring")).not.toBeInTheDocument()
		})
	})
})<|MERGE_RESOLUTION|>--- conflicted
+++ resolved
@@ -179,12 +179,6 @@
 			expect(screen.getByTestId("radio-group")).toBeInTheDocument()
 			expect(screen.getByTestId("radio-roo")).toBeInTheDocument()
 			expect(screen.getByTestId("radio-custom")).toBeInTheDocument()
-
-<<<<<<< HEAD
-			// Should show the provider selection introduction
-=======
-			// Should show the provider selection heading
->>>>>>> d3c85c21
 			expect(screen.getByTestId("trans-welcome:providerSignup.chooseProvider")).toBeInTheDocument()
 		})
 	})
