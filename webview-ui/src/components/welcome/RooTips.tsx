--- conflicted
+++ resolved
@@ -1,9 +1,7 @@
 // import { VSCodeLink } from "@vscode/webview-ui-toolkit/react"
 import { useTranslation } from "react-i18next"
-import { Trans } from "react-i18next"
 import { delay } from "lodash-es"
 
-<<<<<<< HEAD
 // import { buildDocLink } from "@src/utils/docLinks"
 import { vscode } from "@/utils/vscode"
 import { useCallback } from "react"
@@ -12,25 +10,6 @@
 import SectionDivider from "@/components/common/SectionDivider"
 import { StandardTooltip } from "../ui"
 import { Button } from "@/components/ui"
-=======
-import { buildDocLink } from "@src/utils/docLinks"
-import { ReplaceAll, Users } from "lucide-react"
-
-const tips = [
-	{
-		icon: <Users className="size-4 shrink-0 mt-0.5" />,
-		href: buildDocLink("basic-usage/using-modes", "tips"),
-		titleKey: "rooTips.customizableModes.title",
-		descriptionKey: "rooTips.customizableModes.description",
-	},
-	{
-		icon: <ReplaceAll className="size-4 shrink-0 mt-0.5" />,
-		href: buildDocLink("getting-started/connecting-api-provider", "tips"),
-		titleKey: "rooTips.modelAgnostic.title",
-		descriptionKey: "rooTips.modelAgnostic.description",
-	},
-]
->>>>>>> 0e7a878f
 
 const RooTips = () => {
 	const { t } = useTranslation("chat")
@@ -135,20 +114,7 @@
 	]
 
 	return (
-<<<<<<< HEAD
 		<div className="relative">
-			<p className="text-lg font-bold text-vscode-editor-foreground leading-tight font-vscode-font-family text-center text-balance max-w-[380px] mx-auto my-0">
-				<Trans
-					i18nKey="chat:about"
-					components={{
-						DocsLink: (
-							<a href="https://costrict.ai/" target="_blank" rel="noopener noreferrer">
-								the docs
-							</a>
-						),
-					}}
-				/>
-			</p>
 			<SectionDivider title={tWelcome("developmentMode")} icon="codicon-settings-gear" />
 			<div className="flex flex-row sm:flex-row gap-4">
 				{providers.map((provider, index) => (
@@ -164,47 +130,15 @@
 				))}
 			</div>
 			<SectionDivider title={tWelcome("commonFeatures")} icon="codicon-tools" />
-			<div className="flex flex-row sm:flex-row gap-4">
+			<div className="flex flex-wrap gap-4">
 				{tips.map((tip, index) => (
 					<StandardTooltip key={`${index}${tip.titleKey}`} content={t(tip.descriptionKey)} maxWidth={200}>
-						<Button variant="outline" onClick={tip.click}>
+						<Button variant="outline" onClick={tip.click} className="flex-shrink-0">
 							{t(tip.titleKey)}
 						</Button>
 					</StandardTooltip>
 				))}
 			</div>
-=======
-		<div className="flex flex-col gap-2 mb-4 max-w-[450px] font-light text-vscode-descriptionForeground">
-			<p className="my-0 pr-8">
-				<Trans i18nKey="chat:about" />
-			</p>
-			<div className="gap-4">
-				{tips.map((tip) => (
-					<div key={tip.titleKey} className="flex items-start gap-2 mt-2 mr-6 leading-relaxed">
-						{tip.icon}
-						<span>
-							<VSCodeLink className="text-muted-foreground underline" href={tip.href}>
-								{t(tip.titleKey)}
-							</VSCodeLink>
-							: {t(tip.descriptionKey)}
-						</span>
-					</div>
-				))}
-			</div>
-			<p className="my-0 pr-8">
-				<Trans
-					i18nKey="chat:docs"
-					components={{
-						DocsLink: (
-							<VSCodeLink
-								className="text-muted-foreground underline"
-								href={buildDocLink("", "welcome")}
-							/>
-						),
-					}}
-				/>
-			</p>
->>>>>>> 0e7a878f
 		</div>
 	)
 }
