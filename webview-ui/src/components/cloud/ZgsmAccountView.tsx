import { useCallback, useEffect, useState, useMemo, memo } from "react"
import { VSCodeButton } from "@vscode/webview-ui-toolkit/react"
import { StarIcon, StarFilledIcon, CheckCircledIcon } from "@radix-ui/react-icons"

import type { ProviderSettings, QuotaInfo } from "@roo-code/types"
import { TelemetryEventName } from "@roo-code/types"

import { useAppTranslation } from "@src/i18n/TranslationContext"
import { vscode } from "@src/utils/vscode"
import { telemetryClient } from "@src/utils/TelemetryClient"
import { useEvent } from "react-use"
import { ExtensionMessage } from "@roo/ExtensionMessage"
import { useZgsmUserInfo } from "@src/hooks/useZgsmUserInfo"

type AccountViewProps = {
	apiConfiguration?: ProviderSettings
	onDone: () => void
}

// 配额信息骨架屏组件
const QuotaSkeleton = memo(() => (
	<div className="w-full mt-0 space-y-2">
		<div className="bg-vscode-editor-inactiveSelectionBackground/30 backdrop-blur-sm rounded-lg p-2.5 animate-pulse">
			<div className="flex justify-between items-center mb-1.5">
				<div className="h-3 bg-vscode-editor-inactiveSelectionBackground/50 rounded w-16"></div>
				<div className="h-4 bg-vscode-editor-inactiveSelectionBackground/50 rounded w-8"></div>
			</div>
			<div className="h-1.5 bg-vscode-editor-inactiveSelectionBackground/50 rounded-full"></div>
		</div>
		<div className="grid grid-cols-2 gap-2">
			<div className="bg-vscode-editor-inactiveSelectionBackground/20 backdrop-blur-sm rounded-lg p-2 animate-pulse">
				<div className="flex items-center gap-1.5 mb-1">
					<div className="w-2 h-2 bg-vscode-editor-inactiveSelectionBackground/50 rounded-full"></div>
					<div className="h-3 bg-vscode-editor-inactiveSelectionBackground/50 rounded w-12"></div>
				</div>
				<div className="h-4 bg-vscode-editor-inactiveSelectionBackground/50 rounded w-16"></div>
			</div>
			<div className="bg-vscode-editor-inactiveSelectionBackground/20 backdrop-blur-sm rounded-lg p-2 animate-pulse">
				<div className="flex items-center gap-1.5 mb-1">
					<div className="w-2 h-2 bg-vscode-editor-inactiveSelectionBackground/50 rounded-full"></div>
					<div className="h-3 bg-vscode-editor-inactiveSelectionBackground/50 rounded w-12"></div>
				</div>
				<div className="h-4 bg-vscode-editor-inactiveSelectionBackground/50 rounded w-16"></div>
			</div>
		</div>
	</div>
))

// 星标状态卡片组件
const StarStatusCard = memo(
	({
		quotaInfo,
		onStarRepository,
		_t,
	}: {
		quotaInfo?: QuotaInfo
		onStarRepository: () => void
		_t: (key: string) => string
	}) => {
		const isStarred = quotaInfo?.is_star === "true"

		if (!quotaInfo) return null

		return (
			<div className="w-full mt-3 bg-vscode-editor-inactiveSelectionBackground/30 backdrop-blur-sm rounded-lg px-3 hover:bg-vscode-editor-inactiveSelectionBackground/50 transition-colors duration-200">
				{isStarred ? (
					<div className="flex items-center justify-between">
						<div className="flex items-center gap-2">
							<StarFilledIcon className="w-4 h-4 text-yellow-400" />
							<div>
								<p className="text-sm font-medium text-vscode-foreground">{_t("account:starThanks")}</p>
								<p className="text-xs text-vscode-descriptionForeground">
									{_t("account:starThanksDesc")}
								</p>
							</div>
						</div>
						<CheckCircledIcon className="w-5 h-5 text-yellow-400" />
					</div>
				) : (
					<div className="flex items-center justify-between">
						<div className="flex items-center gap-2">
							<StarIcon className="w-4 h-4 text-vscode-descriptionForeground" />
							<div>
								<p className="text-sm font-medium text-vscode-foreground">
									{_t("account:starProject")}
								</p>
								<p className="text-xs text-vscode-descriptionForeground">
									{_t("account:starProjectDesc")}
								</p>
							</div>
						</div>
						<button
							onClick={onStarRepository}
							className="px-3 py-1.5 bg-vscode-button-background hover:bg-vscode-button-hoverBackground text-vscode-button-foreground text-xs font-medium rounded transition-colors duration-200 flex items-center gap-1">
							<StarIcon className="w-3 h-3" />
							{_t("account:starButton")}
						</button>
					</div>
				)}
			</div>
		)
	},
)

// 优化的配额信息显示组件
const QuotaInfoDisplay = memo(
	({ quotaInfo, showQuotaInfo, t }: { quotaInfo: QuotaInfo; showQuotaInfo: boolean; t: (key: string) => string }) => {
		// 缓存计算结果
		const quotaCalculations = useMemo(() => {
			const hasQuota = quotaInfo.total_quota || quotaInfo.used_quota
			const usagePercentage =
				quotaInfo.used_quota && quotaInfo.total_quota
					? Math.round((quotaInfo.used_quota / quotaInfo.total_quota) * 100)
					: 0
			const progressWidth =
				quotaInfo.used_quota && quotaInfo.total_quota
					? Math.max((quotaInfo.used_quota / quotaInfo.total_quota) * 100, 2)
					: 0
			const isStarred = quotaInfo.is_star === "true"

			return {
				hasQuota,
				usagePercentage,
				progressWidth,
				isStarred,
<<<<<<< HEAD
				totalQuotaDisplay: quotaInfo.total_quota ? quotaInfo.total_quota.toLocaleString() : "-",
				usedQuotaDisplay: quotaInfo.used_quota ? quotaInfo.used_quota.toLocaleString() : "-",
=======
				totalQuotaDisplay: quotaInfo.total_quota ? quotaInfo.total_quota.toLocaleString() : "",
				usedQuotaDisplay: quotaInfo.used_quota ? quotaInfo.used_quota.toLocaleString() : "",
>>>>>>> a81ecad0
			}
		}, [quotaInfo.total_quota, quotaInfo.used_quota, quotaInfo.is_star])

		if (!quotaCalculations.hasQuota) {
			return null
		}

		return (
			<div
				className={`w-full mt-0 space-y-2 transition-all duration-500 ease-out transform ${
					showQuotaInfo ? "opacity-100 translate-y-0 scale-100" : "opacity-0 translate-y-4 scale-98"
				}`}
				style={{
					willChange: showQuotaInfo ? "auto" : "transform, opacity",
				}}>
				<div
					className={`bg-vscode-editor-inactiveSelectionBackground/50 backdrop-blur-sm rounded-lg p-2.5 hover:bg-vscode-editor-inactiveSelectionBackground/70 transition-colors duration-200 transform ${
						showQuotaInfo ? "opacity-100 translate-y-0" : "opacity-0 translate-y-2"
					}`}
					style={{
						transitionDelay: showQuotaInfo ? "50ms" : "0ms",
					}}>
					<div className="flex justify-between items-center mb-1.5">
						<span className="text-xs text-vscode-descriptionForeground font-medium">
							{t("cloud:quota.usageRate")}
						</span>
						<span className="text-sm font-bold text-vscode-foreground">
							{quotaCalculations.usagePercentage}%
						</span>
					</div>
					<div className="relative">
						<div className="h-1.5 bg-vscode-input-background/50 rounded-full overflow-hidden">
							<div
								className="h-full rounded-full transition-all duration-500 ease-out"
								style={{
									width: `${quotaCalculations.progressWidth}%`,
									background: "linear-gradient(135deg, #007aff, #00d4aa)",
									transform: showQuotaInfo ? "scaleX(1)" : "scaleX(0)",
									transformOrigin: "left",
									transitionDelay: showQuotaInfo ? "100ms" : "0ms",
								}}></div>
						</div>
					</div>
				</div>

				<div className="grid grid-cols-2 gap-2">
					<div
						className={`bg-vscode-editor-inactiveSelectionBackground/30 backdrop-blur-sm rounded-lg p-2 hover:bg-vscode-editor-inactiveSelectionBackground/50 transition-colors duration-200 group transform ${
							showQuotaInfo ? "opacity-100 translate-y-0" : "opacity-0 translate-y-2"
						}`}
						style={{
							transitionDelay: showQuotaInfo ? "100ms" : "0ms",
						}}>
						<div className="flex items-center gap-1.5 mb-1">
							<div className="w-2 h-2 bg-gradient-to-br from-green-400 to-emerald-500 rounded-full"></div>
							<span className="text-xs text-vscode-descriptionForeground font-medium">
								{t("cloud:quota.totalQuota")}
							</span>
						</div>
						<div className="flex items-baseline gap-1">
							<span className="text-sm font-bold text-vscode-foreground group-hover:text-vscode-focusBorder transition-colors">
								{quotaCalculations.totalQuotaDisplay}
							</span>
							{quotaInfo.total_quota && (
								<span className="text-xs text-vscode-descriptionForeground opacity-60">Credit</span>
							)}
						</div>
					</div>

					<div
						className={`bg-vscode-editor-inactiveSelectionBackground/30 backdrop-blur-sm rounded-lg p-2 hover:bg-vscode-editor-inactiveSelectionBackground/50 transition-colors duration-200 group transform ${
							showQuotaInfo ? "opacity-100 translate-y-0" : "opacity-0 translate-y-2"
						}`}
						style={{
							transitionDelay: showQuotaInfo ? "150ms" : "0ms",
						}}>
						<div className="flex items-center gap-1.5 mb-1">
							<div className="w-2 h-2 bg-gradient-to-br from-blue-400 to-blue-600 rounded-full"></div>
							<span className="text-xs text-vscode-descriptionForeground font-medium">
								{t("cloud:quota.usedQuota")}
							</span>
						</div>
						<div className="flex items-baseline gap-1">
							<span className="text-sm font-bold text-vscode-foreground group-hover:text-vscode-focusBorder transition-colors">
								{quotaCalculations.usedQuotaDisplay}
							</span>
							{quotaInfo.used_quota && (
								<span className="text-xs text-vscode-descriptionForeground opacity-60">Credit</span>
							)}
						</div>
					</div>
				</div>
			</div>
		)
	},
)

const ZgsmAccountViewComponent = ({ apiConfiguration, onDone }: AccountViewProps) => {
	const { t } = useAppTranslation()
	const [quotaInfo, setQuotaInfo] = useState<QuotaInfo>()
	const [showQuotaInfo, setShowQuotaInfo] = useState(false)
	const [isLoadingQuota, setIsLoadingQuota] = useState(false)
	const { userInfo, logoPic, hash } = useZgsmUserInfo(apiConfiguration?.zgsmAccessToken)
	console.log("New Credit hash: ", hash)

	// 缓存静态资源 URI
	const coLogoUri = useMemo(() => (window as any).COSTRICT_BASE_URI + "/logo.svg", [])

	// 缓存事件处理函数
	const handleConnectClick = useCallback(() => {
		// Send telemetry for account connect action
		telemetryClient.capture(TelemetryEventName.ACCOUNT_CONNECT_CLICKED)
		vscode.postMessage({ type: "zgsmLogin", apiConfiguration })
	}, [apiConfiguration])

	const handleLogoutClick = useCallback(() => {
		// Send telemetry for account logout action
		telemetryClient.capture(TelemetryEventName.ACCOUNT_LOGOUT_CLICKED)
		vscode.postMessage({ type: "zgsmLogout" })
	}, [])

	const handleVisitCloudWebsite = useCallback(() => {
		// Send telemetry for cloud website visit
		telemetryClient.capture(TelemetryEventName.ACCOUNT_CONNECT_CLICKED)
		const cloudUrl = `${apiConfiguration?.zgsmBaseUrl?.trim() || "https://zgsm.sangfor.com"}/credit/manager?state=${hash}`
		vscode.postMessage({ type: "openExternal", url: cloudUrl })
	}, [apiConfiguration?.zgsmBaseUrl, hash])

	const handleStarRepository = useCallback(() => {
		vscode.postMessage({ type: "openExternal", url: "https://github.com/zgsm-ai/costrict" })
	}, [])

	const onMessage = useCallback(
		(event: MessageEvent) => {
			const message: ExtensionMessage = event.data

			switch (message.type) {
				case "zgsmLogined": {
					// 重置动画状态，为下次显示做准备
					setShowQuotaInfo(false)
					setIsLoadingQuota(false)
					onDone()
					break
				}
				case "zgsmQuotaInfo": {
					setQuotaInfo(message?.values)
					setIsLoadingQuota(false)
					// 使用 requestAnimationFrame 优化动画时机
					requestAnimationFrame(() => {
						setTimeout(() => {
							setShowQuotaInfo(true)
						}, 100)
					})
					break
				}
			}
		},
		[onDone],
	)

	useEffect(() => {
		if (!apiConfiguration?.zgsmAccessToken) {
			setQuotaInfo(undefined)
			setShowQuotaInfo(false)
			setIsLoadingQuota(false)
			return
		}

		// 重置动画状态
		setShowQuotaInfo(false)
		setIsLoadingQuota(true)

		// 立即获取配额信息
		vscode.postMessage({ type: "fetchZgsmQuotaInfo" })

		// 设置定时器，但减少频率以降低性能影响
		const timer = setInterval(() => {
			if (document.visibilityState === "visible") {
				vscode.postMessage({ type: "fetchZgsmQuotaInfo" })
			}
		}, 15_000) // 增加到15秒，减少请求频率

		return () => {
			clearInterval(timer)
		}
	}, [apiConfiguration?.zgsmAccessToken])

	// 页面可见性变化时的处理
	useEffect(() => {
		const handleVisibilityChange = () => {
			if (document.visibilityState === "visible" && apiConfiguration?.zgsmAccessToken) {
				vscode.postMessage({ type: "fetchZgsmQuotaInfo" })
			}
		}

		document.addEventListener("visibilitychange", handleVisibilityChange)
		return () => {
			document.removeEventListener("visibilitychange", handleVisibilityChange)
		}
	}, [apiConfiguration?.zgsmAccessToken])

	useEvent("message", onMessage)

	return (
		<div className="flex flex-col h-full p-6 bg-vscode-editor-background">
			<div className="flex justify-between items-center mb-6">
				<h1 className="text-xl font-semibold text-vscode-foreground">{t("cloud:title")}</h1>
				<VSCodeButton appearance="primary" onClick={onDone}>
					{t("settings:common.done")}
				</VSCodeButton>
			</div>
			{apiConfiguration?.zgsmAccessToken ? (
				<>
					{userInfo && (
						<div className="flex flex-col items-center mb-0">
							<div className="w-14 h-14 mb-2 rounded-full overflow-hidden ring-1 ring-vscode-focusBorder/20 hover:ring-vscode-focusBorder/40 transition-all duration-200">
								{logoPic ? (
									<img
										src={logoPic}
										alt={t("account:profilePicture")}
										className="w-full h-full object-cover"
									/>
								) : (
									<div className="w-full h-full flex items-center justify-center bg-gradient-to-br from-vscode-button-background to-vscode-button-hoverBackground text-vscode-button-foreground text-lg font-medium">
										{userInfo?.name?.charAt(0) || userInfo?.email?.charAt(0) || "?"}
									</div>
								)}
							</div>
							{userInfo.name && (
								<h2 className="text-base font-semibold text-vscode-foreground mb-0.5">
									{userInfo.name}
								</h2>
							)}
							{userInfo?.email && (
								<p className="text-xs text-vscode-descriptionForeground mb-1">{userInfo?.email}</p>
							)}
							{/* 星标状态卡片 */}
<<<<<<< HEAD
							<StarStatusCard quotaInfo={quotaInfo} onStarRepository={handleStarRepository} _t={t} />
=======
							{quotaInfo?.is_star != null && (
								<StarStatusCard quotaInfo={quotaInfo} onStarRepository={handleStarRepository} _t={t} />
							)}
>>>>>>> a81ecad0
							{/* 配额信息显示区域 */}
							{isLoadingQuota && !quotaInfo && <QuotaSkeleton />}
							{quotaInfo && (
								<QuotaInfoDisplay quotaInfo={quotaInfo} showQuotaInfo={showQuotaInfo} t={t} />
							)}
						</div>
					)}
					<div className="flex flex-col gap-2 mt-4">
						<VSCodeButton appearance="primary" onClick={handleVisitCloudWebsite} className="w-full">
							{t("account:visitCloudWebsite")}
						</VSCodeButton>
						<div className="flex gap-2 mt-4">
							<VSCodeButton appearance="secondary" onClick={handleLogoutClick} className="w-[50%]">
								{t("cloud:logOut")}
							</VSCodeButton>
							<VSCodeButton appearance="secondary" onClick={handleConnectClick} className="w-[50%]">
								{t("settings:providers.getZgsmApiKeyAgain")}
							</VSCodeButton>
						</div>
					</div>
				</>
			) : (
				<>
					<div className="flex flex-col items-center mb-6 text-center">
						<div className="w-16 h-16 mb-4 flex items-center justify-center bg-gradient-to-br from-vscode-editor-inactiveSelectionBackground to-vscode-editor-inactiveSelectionBackground/50 rounded-xl">
							<div
								className="w-10 h-10 bg-vscode-foreground"
								style={{
									WebkitMaskImage: `url('${coLogoUri}')`,
									WebkitMaskRepeat: "no-repeat",
									WebkitMaskSize: "contain",
									maskImage: `url('${coLogoUri}')`,
									maskRepeat: "no-repeat",
									maskSize: "contain",
								}}>
								<img src={coLogoUri} alt="Costrict logo" className="w-10 h-10 opacity-0" />
							</div>
						</div>
						<h2 className="text-lg font-semibold text-vscode-foreground mb-1">{t("account:signIn")}</h2>
					</div>

					<div className="flex flex-col gap-4">
						<VSCodeButton appearance="primary" onClick={handleConnectClick} className="w-full">
							{t("account:cloudBenefitsTitle")}
						</VSCodeButton>
					</div>
				</>
			)}
		</div>
	)
}

export const ZgsmAccountView = memo(ZgsmAccountViewComponent)<|MERGE_RESOLUTION|>--- conflicted
+++ resolved
@@ -123,13 +123,8 @@
 				usagePercentage,
 				progressWidth,
 				isStarred,
-<<<<<<< HEAD
-				totalQuotaDisplay: quotaInfo.total_quota ? quotaInfo.total_quota.toLocaleString() : "-",
-				usedQuotaDisplay: quotaInfo.used_quota ? quotaInfo.used_quota.toLocaleString() : "-",
-=======
 				totalQuotaDisplay: quotaInfo.total_quota ? quotaInfo.total_quota.toLocaleString() : "",
 				usedQuotaDisplay: quotaInfo.used_quota ? quotaInfo.used_quota.toLocaleString() : "",
->>>>>>> a81ecad0
 			}
 		}, [quotaInfo.total_quota, quotaInfo.used_quota, quotaInfo.is_star])
 
@@ -367,13 +362,9 @@
 								<p className="text-xs text-vscode-descriptionForeground mb-1">{userInfo?.email}</p>
 							)}
 							{/* 星标状态卡片 */}
-<<<<<<< HEAD
-							<StarStatusCard quotaInfo={quotaInfo} onStarRepository={handleStarRepository} _t={t} />
-=======
 							{quotaInfo?.is_star != null && (
 								<StarStatusCard quotaInfo={quotaInfo} onStarRepository={handleStarRepository} _t={t} />
 							)}
->>>>>>> a81ecad0
 							{/* 配额信息显示区域 */}
 							{isLoadingQuota && !quotaInfo && <QuotaSkeleton />}
 							{quotaInfo && (
