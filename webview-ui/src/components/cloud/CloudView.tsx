--- conflicted
+++ resolved
@@ -34,19 +34,10 @@
 	const wasAuthenticatedRef = useRef(false)
 	const timeoutRef = useRef<NodeJS.Timeout | null>(null)
 	const manualUrlInputRef = useRef<HTMLInputElement | null>(null)
-<<<<<<< HEAD
-
-=======
->>>>>>> 8fee3127
 	// Manual URL entry state
 	const [authInProgress, setAuthInProgress] = useState(false)
 	const [showManualEntry, setShowManualEntry] = useState(false)
 	const [manualUrl, setManualUrl] = useState("")
-<<<<<<< HEAD
-
-	const rooLogoUri = (window as any).IMAGES_BASE_URI + "/roo-logo.svg"
-=======
->>>>>>> 8fee3127
 
 	// Track authentication state changes to detect successful logout
 	useEffect(() => {
@@ -284,37 +275,18 @@
 							</VSCodeButton>
 						)}
 
-<<<<<<< HEAD
-					<div className="flex flex-col items-center gap-4">
-						{!authInProgress && (
-							<VSCodeButton appearance="primary" onClick={handleConnectClick} className="w-1/2">
-								{t("cloud:connect")}
-							</VSCodeButton>
-						)}
-
-						{/* Manual entry section */}
-						{authInProgress && !showManualEntry && (
-							// Timeout message with "Having trouble?" link
-							<div className="flex flex-col items-center gap-1">
-								<div className="flex items-center gap-2 text-sm text-vscode-descriptionForeground">
-=======
 						{/* Manual entry section */}
 						{authInProgress && !showManualEntry && (
 							// Timeout message with "Having trouble?" link
 							<div className="flex flex-col items-start gap-1">
 								<div className="flex items-center gap-2 text-base text-vscode-descriptionForeground">
->>>>>>> 8fee3127
 									<VSCodeProgressRing className="size-3 text-vscode-foreground" />
 									{t("cloud:authWaiting")}
 								</div>
 								{!showManualEntry && (
 									<button
 										onClick={handleShowManualEntry}
-<<<<<<< HEAD
-										className="text-sm text-vscode-textLink-foreground hover:text-vscode-textLink-activeForeground underline cursor-pointer bg-transparent border-none p-0">
-=======
 										className="text-base ml-5 text-vscode-textLink-foreground hover:text-vscode-textLink-activeForeground underline cursor-pointer bg-transparent border-none p-0">
->>>>>>> 8fee3127
 										{t("cloud:havingTrouble")}
 									</button>
 								)}
@@ -323,13 +295,8 @@
 
 						{showManualEntry && (
 							// Manual URL entry form
-<<<<<<< HEAD
-							<div className="space-y-2 text-center border-border/50 border-t px-2 pt-8 mt-3">
-								<p className="text-xs text-vscode-descriptionForeground">
-=======
 							<div className="space-y-2 max-w-72">
 								<p className="text-base text-vscode-descriptionForeground">
->>>>>>> 8fee3127
 									{t("cloud:pasteCallbackUrl")}
 								</p>
 								<VSCodeTextField
@@ -340,13 +307,6 @@
 									placeholder="vscode://RooVeterinaryInc.roo-cline/auth/clerk/callback?state=..."
 									className="w-full"
 								/>
-<<<<<<< HEAD
-								<button
-									onClick={handleReset}
-									className="text-sm text-vscode-textLink-foreground hover:text-vscode-textLink-activeForeground underline cursor-pointer bg-transparent border-none p-0">
-									{t("cloud:startOver")}
-								</button>
-=======
 								<p className="mt-1">
 									or{" "}
 									<button
@@ -355,7 +315,6 @@
 										{t("cloud:startOver")}
 									</button>
 								</p>
->>>>>>> 8fee3127
 							</div>
 						)}
 					</div>
