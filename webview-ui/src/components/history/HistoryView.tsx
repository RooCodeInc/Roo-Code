import React, { memo, useState } from "react"
import { DeleteTaskDialog } from "./DeleteTaskDialog"
import { BatchDeleteTaskDialog } from "./BatchDeleteTaskDialog"
import prettyBytes from "pretty-bytes"
import { Virtuoso } from "react-virtuoso"
import {
	VSCodeButton,
	VSCodeTextField,
	VSCodeRadioGroup,
	VSCodeRadio,
	VSCodeCheckbox,
} from "@vscode/webview-ui-toolkit/react"

import { vscode } from "@/utils/vscode"
import { formatLargeNumber, formatDate } from "@/utils/format"
import { cn } from "@/lib/utils"
import { Button } from "@/components/ui"
import { useAppTranslation } from "@/i18n/TranslationContext"

import { Tab, TabContent, TabHeader } from "../common/Tab"
import { useTaskSearch } from "./useTaskSearch"
import { ExportButton } from "./ExportButton"
import { CopyButton } from "./CopyButton"

type HistoryViewProps = {
	onDone: () => void
}

type SortOption = "newest" | "oldest" | "mostExpensive" | "mostTokens" | "mostRelevant"

const HistoryView = ({ onDone }: HistoryViewProps) => {
	const { tasks, searchQuery, setSearchQuery, sortOption, setSortOption, setLastNonRelevantSort } = useTaskSearch()
	const { t } = useAppTranslation()

	const [deleteTaskId, setDeleteTaskId] = useState<string | null>(null)
	const [isSelectionMode, setIsSelectionMode] = useState(false)
	const [selectedTaskIds, setSelectedTaskIds] = useState<string[]>([])
	const [showBatchDeleteDialog, setShowBatchDeleteDialog] = useState<boolean>(false)

	// Toggle selection mode
	const toggleSelectionMode = () => {
		setIsSelectionMode(!isSelectionMode)
		if (isSelectionMode) {
			setSelectedTaskIds([])
		}
	}

	// Toggle selection for a single task
	const toggleTaskSelection = (taskId: string, isSelected: boolean) => {
		if (isSelected) {
			setSelectedTaskIds((prev) => [...prev, taskId])
		} else {
			setSelectedTaskIds((prev) => prev.filter((id) => id !== taskId))
		}
	}

	// Toggle select all tasks
	const toggleSelectAll = (selectAll: boolean) => {
		if (selectAll) {
			setSelectedTaskIds(tasks.map((task) => task.id))
		} else {
			setSelectedTaskIds([])
		}
	}

	// Handle batch delete button click
	const handleBatchDelete = () => {
		if (selectedTaskIds.length > 0) {
			setShowBatchDeleteDialog(true)
		}
	}

	return (
		<Tab>
			<TabHeader className="flex flex-col gap-2">
				<div className="flex justify-between items-center">
					<h3 className="text-vscode-foreground m-0">{t("history:history")}</h3>
					<div className="flex gap-2">
						<VSCodeButton
							appearance={isSelectionMode ? "primary" : "secondary"}
							onClick={toggleSelectionMode}
							title={
								isSelectionMode
									? `${t("history:exitSelectionMode")}`
									: `${t("history:enterSelectionMode")}`
							}>
							<span
								className={`codicon ${isSelectionMode ? "codicon-check-all" : "codicon-checklist"}`}
							/>
							{isSelectionMode ? t("history:exitSelection") : t("history:selectionMode")}
						</VSCodeButton>
						<VSCodeButton onClick={onDone}>{t("history:done")}</VSCodeButton>
					</div>
				</div>
				<div className="flex flex-col gap-2">
					<VSCodeTextField
						style={{ width: "100%" }}
						placeholder={t("history:searchPlaceholder")}
						value={searchQuery}
						data-testid="history-search-input"
						onInput={(e) => {
							const newValue = (e.target as HTMLInputElement)?.value
							setSearchQuery(newValue)
							if (newValue && !searchQuery && sortOption !== "mostRelevant") {
								setLastNonRelevantSort(sortOption)
								setSortOption("mostRelevant")
							}
						}}>
						<div
							slot="start"
							className="codicon codicon-search"
							style={{ fontSize: 13, marginTop: 2.5, opacity: 0.8 }}
						/>
						{searchQuery && (
							<div
								className="input-icon-button codicon codicon-close"
								aria-label="Clear search"
								onClick={() => setSearchQuery("")}
								slot="end"
								style={{
									display: "flex",
									justifyContent: "center",
									alignItems: "center",
									height: "100%",
								}}
							/>
						)}
					</VSCodeTextField>
					<VSCodeRadioGroup
						style={{ display: "flex", flexWrap: "wrap" }}
						value={sortOption}
						role="radiogroup"
						onChange={(e) => setSortOption((e.target as HTMLInputElement).value as SortOption)}>
						<VSCodeRadio value="newest" data-testid="radio-newest">
							{t("history:newest")}
						</VSCodeRadio>
						<VSCodeRadio value="oldest" data-testid="radio-oldest">
							{t("history:oldest")}
						</VSCodeRadio>
						<VSCodeRadio value="mostExpensive" data-testid="radio-most-expensive">
							{t("history:mostExpensive")}
						</VSCodeRadio>
						<VSCodeRadio value="mostTokens" data-testid="radio-most-tokens">
							{t("history:mostTokens")}
						</VSCodeRadio>
						<VSCodeRadio
							value="mostRelevant"
							disabled={!searchQuery}
							data-testid="radio-most-relevant"
							style={{ opacity: searchQuery ? 1 : 0.5 }}>
							{t("history:mostRelevant")}
						</VSCodeRadio>
					</VSCodeRadioGroup>

					{/* Select all control in selection mode */}
					{isSelectionMode && tasks.length > 0 && (
						<div className="flex items-center py-1 px-2 bg-vscode-editor-background rounded">
							<VSCodeCheckbox
								checked={tasks.length > 0 && selectedTaskIds.length === tasks.length}
								onChange={(e) => toggleSelectAll((e.target as HTMLInputElement).checked)}
							/>
							<span className="ml-2 text-vscode-foreground">
								{selectedTaskIds.length === tasks.length
									? t("history:deselectAll")
									: t("history:selectAll")}
							</span>
							<span className="ml-auto text-vscode-descriptionForeground text-xs">
								{t("history:selectedItems", { selected: selectedTaskIds.length, total: tasks.length })}
							</span>
						</div>
					)}
				</div>
			</TabHeader>

			<TabContent className="p-0">
				<Virtuoso
					style={{
						flexGrow: 1,
						overflowY: "scroll",
					}}
					data={tasks}
					data-testid="virtuoso-container"
					initialTopMostItemIndex={0}
					components={{
						List: React.forwardRef((props, ref) => (
							<div {...props} ref={ref} data-testid="virtuoso-item-list" />
						)),
					}}
					itemContent={(index, item) => (
						<div
							data-testid={`task-item-${item.id}`}
							key={item.id}
							className={cn("cursor-pointer", {
								"border-b border-vscode-panel-border": index < tasks.length - 1,
								"bg-vscode-list-activeSelectionBackground":
									isSelectionMode && selectedTaskIds.includes(item.id),
							})}
							onClick={(e) => {
								if (!isSelectionMode || !(e.target as HTMLElement).closest(".task-checkbox")) {
									vscode.postMessage({ type: "showTaskWithId", text: item.id })
								}
							}}>
							<div className="flex items-start p-3 gap-2">
								{/* Show checkbox in selection mode */}
								{isSelectionMode && (
									<div
										className="task-checkbox mt-1"
										onClick={(e) => {
											e.stopPropagation()
										}}>
										<VSCodeCheckbox
											checked={selectedTaskIds.includes(item.id)}
											onChange={(e) =>
												toggleTaskSelection(item.id, (e.target as HTMLInputElement).checked)
											}
										/>
									</div>
								)}

								<div className="flex-1">
									<div className="flex justify-between items-center">
										<span className="text-vscode-descriptionForeground font-medium text-sm uppercase">
											{formatDate(item.ts)}
										</span>
										<div className="flex flex-row">
											{!isSelectionMode && (
												<Button
													variant="ghost"
													size="sm"
													title={t("history:deleteTaskTitle")}
													data-testid="delete-task-button"
													onClick={(e) => {
														e.stopPropagation()

														if (e.shiftKey) {
															vscode.postMessage({
																type: "deleteTaskWithId",
																text: item.id,
															})
														} else {
															setDeleteTaskId(item.id)
														}
													}}>
													<span className="codicon codicon-trash" />
													{item.size && prettyBytes(item.size)}
												</Button>
											)}
										</div>
									</div>
<<<<<<< HEAD
=======
								</div>
								<div
									style={{
										fontSize: "var(--vscode-font-size)",
										color: "var(--vscode-foreground)",
										display: "-webkit-box",
										WebkitLineClamp: 3,
										WebkitBoxOrient: "vertical",
										overflow: "hidden",
										whiteSpace: "pre-wrap",
										wordBreak: "break-word",
										overflowWrap: "anywhere",
									}}
									data-testid="task-content"
									dangerouslySetInnerHTML={{ __html: item.task }}
								/>
								<div style={{ display: "flex", flexDirection: "column", gap: "4px" }}>
>>>>>>> a4853f2f
									<div
										style={{
											fontSize: "var(--vscode-font-size)",
											color: "var(--vscode-foreground)",
											display: "-webkit-box",
											WebkitLineClamp: 3,
											WebkitBoxOrient: "vertical",
											overflow: "hidden",
											whiteSpace: "pre-wrap",
											wordBreak: "break-word",
											overflowWrap: "anywhere",
										}}
										dangerouslySetInnerHTML={{ __html: item.task }}
									/>
									<div style={{ display: "flex", flexDirection: "column", gap: "4px" }}>
										<div
											data-testid="tokens-container"
											style={{
												display: "flex",
												justifyContent: "space-between",
												alignItems: "center",
											}}>
											<div
												style={{
													display: "flex",
													alignItems: "center",
													gap: "4px",
													flexWrap: "wrap",
												}}>
												<span
													style={{
														fontWeight: 500,
														color: "var(--vscode-descriptionForeground)",
													}}>
													{t("history:tokensLabel")}
												</span>
												<span
													data-testid="tokens-in"
													style={{
														display: "flex",
														alignItems: "center",
														gap: "3px",
														color: "var(--vscode-descriptionForeground)",
													}}>
													<i
														className="codicon codicon-arrow-up"
														style={{
															fontSize: "12px",
															fontWeight: "bold",
															marginBottom: "-2px",
														}}
													/>
													{formatLargeNumber(item.tokensIn || 0)}
												</span>
												<span
													data-testid="tokens-out"
													style={{
														display: "flex",
														alignItems: "center",
														gap: "3px",
														color: "var(--vscode-descriptionForeground)",
													}}>
													<i
														className="codicon codicon-arrow-down"
														style={{
															fontSize: "12px",
															fontWeight: "bold",
															marginBottom: "-2px",
														}}
													/>
													{formatLargeNumber(item.tokensOut || 0)}
												</span>
											</div>
											{!item.totalCost && !isSelectionMode && (
												<div className="flex flex-row gap-1">
													<CopyButton itemTask={item.task} />
													<ExportButton itemId={item.id} />
												</div>
											)}
										</div>

										{!!item.cacheWrites && (
											<div
												data-testid="cache-container"
												style={{
													display: "flex",
													alignItems: "center",
													gap: "4px",
													flexWrap: "wrap",
												}}>
												<span
													style={{
														fontWeight: 500,
														color: "var(--vscode-descriptionForeground)",
													}}>
													{t("history:cacheLabel")}
												</span>
												<span
													data-testid="cache-writes"
													style={{
														display: "flex",
														alignItems: "center",
														gap: "3px",
														color: "var(--vscode-descriptionForeground)",
													}}>
													<i
														className="codicon codicon-database"
														style={{
															fontSize: "12px",
															fontWeight: "bold",
															marginBottom: "-1px",
														}}
													/>
													+{formatLargeNumber(item.cacheWrites || 0)}
												</span>
												<span
													data-testid="cache-reads"
													style={{
														display: "flex",
														alignItems: "center",
														gap: "3px",
														color: "var(--vscode-descriptionForeground)",
													}}>
													<i
														className="codicon codicon-arrow-right"
														style={{
															fontSize: "12px",
															fontWeight: "bold",
															marginBottom: 0,
														}}
													/>
													{formatLargeNumber(item.cacheReads || 0)}
												</span>
											</div>
										)}

										{!!item.totalCost && (
											<div
												style={{
													display: "flex",
													justifyContent: "space-between",
													alignItems: "center",
													marginTop: -2,
												}}>
												<div style={{ display: "flex", alignItems: "center", gap: "4px" }}>
													<span
														style={{
															fontWeight: 500,
															color: "var(--vscode-descriptionForeground)",
														}}>
														{t("history:apiCostLabel")}
													</span>
													<span style={{ color: "var(--vscode-descriptionForeground)" }}>
														${item.totalCost?.toFixed(4)}
													</span>
												</div>
												{!isSelectionMode && (
													<div className="flex flex-row gap-1">
														<CopyButton itemTask={item.task} />
														<ExportButton itemId={item.id} />
													</div>
												)}
											</div>
										)}
									</div>
								</div>
							</div>
						</div>
					)}
				/>
			</TabContent>

			{/* Fixed action bar at bottom - only shown in selection mode with selected items */}
			{isSelectionMode && selectedTaskIds.length > 0 && (
				<div className="fixed bottom-0 left-0 right-0 bg-vscode-editor-background border-t border-vscode-panel-border p-2 flex justify-between items-center">
					<div className="text-vscode-foreground">
						{t("history:selectedItems", { selected: selectedTaskIds.length, total: tasks.length })}
					</div>
					<div className="flex gap-2">
						<VSCodeButton appearance="secondary" onClick={() => setSelectedTaskIds([])}>
							{t("history:clearSelection")}
						</VSCodeButton>
						<VSCodeButton appearance="primary" onClick={handleBatchDelete}>
							{t("history:deleteSelected")}
						</VSCodeButton>
					</div>
				</div>
			)}

			{/* Delete dialog */}
			{deleteTaskId && (
				<DeleteTaskDialog taskId={deleteTaskId} onOpenChange={(open) => !open && setDeleteTaskId(null)} open />
			)}

			{/* Batch delete dialog */}
			{showBatchDeleteDialog && (
				<BatchDeleteTaskDialog
					taskIds={selectedTaskIds}
					open={showBatchDeleteDialog}
					onOpenChange={(open) => {
						if (!open) {
							setShowBatchDeleteDialog(false)
							setSelectedTaskIds([])
							setIsSelectionMode(false)
						}
					}}
				/>
			)}
		</Tab>
	)
}

export default memo(HistoryView)<|MERGE_RESOLUTION|>--- conflicted
+++ resolved
@@ -247,26 +247,6 @@
 											)}
 										</div>
 									</div>
-<<<<<<< HEAD
-=======
-								</div>
-								<div
-									style={{
-										fontSize: "var(--vscode-font-size)",
-										color: "var(--vscode-foreground)",
-										display: "-webkit-box",
-										WebkitLineClamp: 3,
-										WebkitBoxOrient: "vertical",
-										overflow: "hidden",
-										whiteSpace: "pre-wrap",
-										wordBreak: "break-word",
-										overflowWrap: "anywhere",
-									}}
-									data-testid="task-content"
-									dangerouslySetInnerHTML={{ __html: item.task }}
-								/>
-								<div style={{ display: "flex", flexDirection: "column", gap: "4px" }}>
->>>>>>> a4853f2f
 									<div
 										style={{
 											fontSize: "var(--vscode-font-size)",
@@ -279,6 +259,7 @@
 											wordBreak: "break-word",
 											overflowWrap: "anywhere",
 										}}
+										data-testid="task-content"
 										dangerouslySetInnerHTML={{ __html: item.task }}
 									/>
 									<div style={{ display: "flex", flexDirection: "column", gap: "4px" }}>
