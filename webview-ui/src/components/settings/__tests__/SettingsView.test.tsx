--- conflicted
+++ resolved
@@ -29,69 +29,6 @@
 }))
 
 // Mock VSCode components
-<<<<<<< HEAD
-jest.mock('@vscode/webview-ui-toolkit/react', () => ({
-  VSCodeButton: ({ children, onClick, appearance }: any) => (
-    appearance === 'icon' ?
-      <button onClick={onClick} className="codicon codicon-close" aria-label="Remove command">
-        <span className="codicon codicon-close" />
-      </button> :
-      <button onClick={onClick} data-appearance={appearance}>{children}</button>
-  ),
-  VSCodeCheckbox: ({ children, onChange, checked }: any) => (
-    <label>
-      <input
-        type="checkbox"
-        checked={checked}
-        onChange={(e) => onChange({ target: { checked: e.target.checked } })}
-        aria-label={typeof children === 'string' ? children : undefined}
-      />
-      {children}
-    </label>
-  ),
-  VSCodeTextField: ({ value, onInput, placeholder }: any) => (
-    <input
-      type="text"
-      value={value}
-      onChange={(e) => onInput({ target: { value: e.target.value } })}
-      placeholder={placeholder}
-    />
-  ),
-  VSCodeTextArea: () => <textarea />,
-  VSCodeLink: ({ children, href }: any) => <a href={href || '#'}>{children}</a>,
-  VSCodeDropdown: ({ children, value, onChange }: any) => (
-    <select value={value} onChange={onChange}>
-      {children}
-    </select>
-  ),
-  VSCodeOption: ({ children, value }: any) => (
-    <option value={value}>{children}</option>
-  ),
-  VSCodeRadio: ({ children, value, checked, onChange }: any) => (
-    <input
-      type="radio"
-      value={value}
-      checked={checked}
-      onChange={onChange}
-    />
-  ),
-  VSCodeRadioGroup: ({ children, value, onChange }: any) => (
-    <div onChange={onChange}>
-      {children}
-    </div>
-  ),
-  VSCodeSlider: ({ value, onChange }: any) => (
-    <input
-      type="range"
-      value={value}
-      onChange={(e) => onChange({ target: { value: Number(e.target.value) } })}
-      min={0}
-      max={1}
-      step={0.01}
-      style={{ flexGrow: 1, height: '2px' }}
-    />
-  )
-=======
 jest.mock("@vscode/webview-ui-toolkit/react", () => ({
 	VSCodeButton: ({ children, onClick, appearance }: any) =>
 		appearance === "icon" ? (
@@ -145,7 +82,6 @@
 			style={{ flexGrow: 1, height: "2px" }}
 		/>
 	),
->>>>>>> 87b1a4d2
 }))
 
 // Mock window.postMessage to trigger state hydration
@@ -181,86 +117,6 @@
 	return { onDone }
 }
 
-<<<<<<< HEAD
-describe('SettingsView - Sound Settings', () => {
-  beforeEach(() => {
-    jest.clearAllMocks()
-  })
-
-  it('initializes with sound disabled by default', () => {
-    renderSettingsView()
-
-    const soundCheckbox = screen.getByRole('checkbox', {
-      name: /Enable sound effects/i
-    })
-    expect(soundCheckbox).not.toBeChecked()
-
-    // Volume slider should not be visible when sound is disabled
-    expect(screen.queryByRole('slider', { name: /volume/i })).not.toBeInTheDocument()
-  })
-
-  it('toggles sound setting and sends message to VSCode', () => {
-    renderSettingsView()
-
-    const soundCheckbox = screen.getByRole('checkbox', {
-      name: /Enable sound effects/i
-    })
-
-    // Enable sound
-    fireEvent.click(soundCheckbox)
-    expect(soundCheckbox).toBeChecked()
-
-    // Click Done to save settings
-    const doneButton = screen.getByText('Done')
-    fireEvent.click(doneButton)
-
-    expect(vscode.postMessage).toHaveBeenCalledWith(
-      expect.objectContaining({
-        type: 'soundEnabled',
-        bool: true
-      })
-    )
-  })
-
-  it('shows volume slider when sound is enabled', () => {
-    renderSettingsView()
-
-    // Enable sound
-    const soundCheckbox = screen.getByRole('checkbox', {
-      name: /Enable sound effects/i
-    })
-    fireEvent.click(soundCheckbox)
-
-    // Volume slider should be visible
-    const volumeSlider = screen.getByRole('slider', { name: /volume/i })
-    expect(volumeSlider).toBeInTheDocument()
-    expect(volumeSlider).toHaveValue('0.5')
-  })
-
-  it('updates volume and sends message to VSCode when slider changes', () => {
-    renderSettingsView()
-
-    // Enable sound
-    const soundCheckbox = screen.getByRole('checkbox', {
-      name: /Enable sound effects/i
-    })
-    fireEvent.click(soundCheckbox)
-
-    // Change volume
-    const volumeSlider = screen.getByRole('slider', { name: /volume/i })
-    fireEvent.change(volumeSlider, { target: { value: '0.75' } })
-
-    // Click Done to save settings
-    const doneButton = screen.getByText('Done')
-    fireEvent.click(doneButton)
-
-    // Verify message sent to VSCode
-    expect(vscode.postMessage).toHaveBeenCalledWith({
-      type: 'soundVolume',
-      value: 0.75
-    })
-  })
-=======
 describe("SettingsView - Sound Settings", () => {
 	beforeEach(() => {
 		jest.clearAllMocks()
@@ -339,7 +195,6 @@
 			value: 0.75,
 		})
 	})
->>>>>>> 87b1a4d2
 })
 
 describe("SettingsView - API Configuration", () => {
@@ -347,183 +202,6 @@
 		jest.clearAllMocks()
 	})
 
-<<<<<<< HEAD
-  it('renders ApiConfigManagement with correct props', () => {
-    renderSettingsView()
-
-    expect(screen.getByTestId('api-config-management')).toBeInTheDocument()
-  })
-})
-
-describe('SettingsView - Allowed Commands', () => {
-  beforeEach(() => {
-    jest.clearAllMocks()
-  })
-
-  it('shows allowed commands section when alwaysAllowExecute is enabled', () => {
-    renderSettingsView()
-
-    // Enable always allow execute
-    const executeCheckbox = screen.getByRole('checkbox', {
-      name: /Always approve allowed execute operations/i
-    })
-    fireEvent.click(executeCheckbox)
-
-    // Verify allowed commands section appears
-    expect(screen.getByText(/Allowed Auto-Execute Commands/i)).toBeInTheDocument()
-    expect(screen.getByPlaceholderText(/Enter command prefix/i)).toBeInTheDocument()
-  })
-
-  it('adds new command to the list', () => {
-    renderSettingsView()
-
-    // Enable always allow execute
-    const executeCheckbox = screen.getByRole('checkbox', {
-      name: /Always approve allowed execute operations/i
-    })
-    fireEvent.click(executeCheckbox)
-
-    // Add a new command
-    const input = screen.getByPlaceholderText(/Enter command prefix/i)
-    fireEvent.change(input, { target: { value: 'npm test' } })
-
-    const addButton = screen.getByText('Add')
-    fireEvent.click(addButton)
-
-    // Verify command was added
-    expect(screen.getByText('npm test')).toBeInTheDocument()
-
-    // Verify VSCode message was sent
-    expect(vscode.postMessage).toHaveBeenCalledWith({
-      type: 'allowedCommands',
-      commands: ['npm test']
-    })
-  })
-
-  it('removes command from the list', () => {
-    renderSettingsView()
-
-    // Enable always allow execute
-    const executeCheckbox = screen.getByRole('checkbox', {
-      name: /Always approve allowed execute operations/i
-    })
-    fireEvent.click(executeCheckbox)
-
-    // Add a command
-    const input = screen.getByPlaceholderText(/Enter command prefix/i)
-    fireEvent.change(input, { target: { value: 'npm test' } })
-    const addButton = screen.getByText('Add')
-    fireEvent.click(addButton)
-
-    // Remove the command
-    const removeButton = screen.getByRole('button', { name: 'Remove command' })
-    fireEvent.click(removeButton)
-
-    // Verify command was removed
-    expect(screen.queryByText('npm test')).not.toBeInTheDocument()
-
-    // Verify VSCode message was sent
-    expect(vscode.postMessage).toHaveBeenLastCalledWith({
-      type: 'allowedCommands',
-      commands: []
-    })
-  })
-
-  it('prevents duplicate commands', () => {
-    renderSettingsView()
-
-    // Enable always allow execute
-    const executeCheckbox = screen.getByRole('checkbox', {
-      name: /Always approve allowed execute operations/i
-    })
-    fireEvent.click(executeCheckbox)
-
-    // Add a command twice
-    const input = screen.getByPlaceholderText(/Enter command prefix/i)
-    const addButton = screen.getByText('Add')
-
-    // First addition
-    fireEvent.change(input, { target: { value: 'npm test' } })
-    fireEvent.click(addButton)
-
-    // Second addition attempt
-    fireEvent.change(input, { target: { value: 'npm test' } })
-    fireEvent.click(addButton)
-
-    // Verify command appears only once
-    const commands = screen.getAllByText('npm test')
-    expect(commands).toHaveLength(1)
-  })
-
-  it('saves allowed commands when clicking Done', () => {
-    const { onDone } = renderSettingsView()
-
-    // Enable always allow execute
-    const executeCheckbox = screen.getByRole('checkbox', {
-      name: /Always approve allowed execute operations/i
-    })
-    fireEvent.click(executeCheckbox)
-
-    // Add a command
-    const input = screen.getByPlaceholderText(/Enter command prefix/i)
-    fireEvent.change(input, { target: { value: 'npm test' } })
-    const addButton = screen.getByText('Add')
-    fireEvent.click(addButton)
-
-    // Click Done
-    const doneButton = screen.getByText('Done')
-    fireEvent.click(doneButton)
-
-    // Verify VSCode messages were sent
-    expect(vscode.postMessage).toHaveBeenCalledWith(expect.objectContaining({
-      type: 'allowedCommands',
-      commands: ['npm test']
-    }))
-    expect(onDone).toHaveBeenCalled()
-  })
-})
-
-describe('SettingsView - API Retry Settings', () => {
-  beforeEach(() => {
-    jest.clearAllMocks()
-  })
-
-  it('shows "No Limit" when maxApiRetries is 0', () => {
-    renderSettingsView()
-
-    // Enable auto retry
-    const retryCheckbox = screen.getByRole('checkbox', {
-      name: /Always retry failed API requests/i
-    })
-    fireEvent.click(retryCheckbox)
-
-    // Set maxApiRetries to 0
-    const retrySlider = screen.getByRole('slider', { name: /Maximum number of retry attempts/i })
-    fireEvent.change(retrySlider, { target: { value: '0' } })
-
-    // Verify "No Limit" text is shown
-    expect(screen.getByText('No Limit')).toBeInTheDocument()
-    expect(screen.queryByText('0 tries')).not.toBeInTheDocument()
-  })
-
-  it('shows number of tries when maxApiRetries is greater than 0', () => {
-    renderSettingsView()
-
-    // Enable auto retry
-    const retryCheckbox = screen.getByRole('checkbox', {
-      name: /Always retry failed API requests/i
-    })
-    fireEvent.click(retryCheckbox)
-
-    // Set maxApiRetries to 5
-    const retrySlider = screen.getByRole('slider', { name: /Maximum number of retry attempts/i })
-    fireEvent.change(retrySlider, { target: { value: '5' } })
-
-    // Verify "5 tries" text is shown
-    expect(screen.getByText('5 tries')).toBeInTheDocument()
-    expect(screen.queryByText('Disabled')).not.toBeInTheDocument()
-  })
-=======
 	it("renders ApiConfigManagement with correct props", () => {
 		renderSettingsView()
 
@@ -659,5 +337,46 @@
 		)
 		expect(onDone).toHaveBeenCalled()
 	})
->>>>>>> 87b1a4d2
+})
+
+describe("SettingsView - API Retry Settings", () => {
+	beforeEach(() => {
+		jest.clearAllMocks()
+	})
+
+	it('shows "No Limit" when maxApiRetries is 0', () => {
+		renderSettingsView()
+
+		// Enable auto retry
+		const retryCheckbox = screen.getByRole("checkbox", {
+			name: /Always retry failed API requests/i,
+		})
+		fireEvent.click(retryCheckbox)
+
+		// Set maxApiRetries to 0
+		const retrySlider = screen.getByRole("slider", { name: /Maximum number of retry attempts/i })
+		fireEvent.change(retrySlider, { target: { value: "0" } })
+
+		// Verify "No Limit" text is shown
+		expect(screen.getByText("No Limit")).toBeInTheDocument()
+		expect(screen.queryByText("0 tries")).not.toBeInTheDocument()
+	})
+
+	it("shows number of tries when maxApiRetries is greater than 0", () => {
+		renderSettingsView()
+
+		// Enable auto retry
+		const retryCheckbox = screen.getByRole("checkbox", {
+			name: /Always retry failed API requests/i,
+		})
+		fireEvent.click(retryCheckbox)
+
+		// Set maxApiRetries to 5
+		const retrySlider = screen.getByRole("slider", { name: /Maximum number of retry attempts/i })
+		fireEvent.change(retrySlider, { target: { value: "5" } })
+
+		// Verify "5 tries" text is shown
+		expect(screen.getByText("5 tries")).toBeInTheDocument()
+		expect(screen.queryByText("Disabled")).not.toBeInTheDocument()
+	})
 })