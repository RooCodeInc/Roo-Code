--- conflicted
+++ resolved
@@ -37,10 +37,7 @@
 }: RequestyProps) => {
 	const { t } = useAppTranslation()
 
-<<<<<<< HEAD
 	const [didRefetch, setDidRefetch] = useState<boolean>()
-=======
->>>>>>> 5e218feb
 	const [requestyEndpointSelected, setRequestyEndpointSelected] = useState(!!apiConfiguration.requestyBaseUrl)
 
 	// This ensures that the "Use custom URL" checkbox is hidden when the user deletes the URL.
