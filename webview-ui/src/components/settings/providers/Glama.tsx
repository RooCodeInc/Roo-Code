--- conflicted
+++ resolved
@@ -1,11 +1,4 @@
-<<<<<<< HEAD
-import { type ProviderSettings, glamaDefaultModelId, API_KEYS } from "@roo-code/types"
-=======
-import { useCallback } from "react"
-import { VSCodeTextField } from "@vscode/webview-ui-toolkit/react"
-
 import { type ProviderSettings, type OrganizationAllowList, glamaDefaultModelId } from "@roo-code/types"
->>>>>>> 130ce293
 
 import type { RouterModels } from "@roo/api"
 
