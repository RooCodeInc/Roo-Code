--- conflicted
+++ resolved
@@ -1,11 +1,6 @@
 import { useCallback, useState, useEffect, useRef } from "react"
 import { VSCodeTextField, VSCodeCheckbox } from "@vscode/webview-ui-toolkit/react"
-
-<<<<<<< HEAD
-import { type ProviderSettings, type OrganizationAllowList, litellmDefaultModelId, API_KEYS } from "@roo-code/types"
-=======
-import { type ProviderSettings, litellmDefaultModelId } from "@roo-code/types"
->>>>>>> 962df868
+import { type ProviderSettings, litellmDefaultModelId, API_KEYS } from "@roo-code/types"
 
 import type { OrganizationAllowList } from "@roo/cloud"
 import { RouterName } from "@roo/api"
