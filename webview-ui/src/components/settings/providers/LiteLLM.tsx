--- conflicted
+++ resolved
@@ -1,22 +1,18 @@
 import { useCallback, useState, useEffect, useRef } from "react"
 import { VSCodeTextField } from "@vscode/webview-ui-toolkit/react"
 
-<<<<<<< HEAD
 import type { ProviderSettings } from "@roo-code/types"
 
-import { RouterModels, litellmDefaultModelId } from "@roo/api"
-=======
-import { ProviderSettings, litellmDefaultModelId, RouterName } from "@roo/shared/api"
+import { litellmDefaultModelId, RouterName } from "@roo/api"
+import { ExtensionMessage } from "@roo/ExtensionMessage"
+
+import { vscode } from "@src/utils/vscode"
+import { useExtensionState } from "@src/context/ExtensionStateContext"
+import { useAppTranslation } from "@src/i18n/TranslationContext"
 import { Button } from "@src/components/ui"
-import { vscode } from "@src/utils/vscode"
-import { ExtensionMessage } from "@roo/shared/ExtensionMessage"
->>>>>>> 61e122dc
-
-import { useAppTranslation } from "@src/i18n/TranslationContext"
 
 import { inputEventTransform } from "../transforms"
 import { ModelPicker } from "../ModelPicker"
-import { useExtensionState } from "@src/context/ExtensionStateContext"
 
 type LiteLLMProps = {
 	apiConfiguration: ProviderSettings
