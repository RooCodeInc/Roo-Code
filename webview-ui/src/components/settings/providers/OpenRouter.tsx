import { useCallback, useState } from "react"
import { Trans } from "react-i18next"
import { Checkbox } from "vscrui"
import { VSCodeTextField } from "@vscode/webview-ui-toolkit/react"

<<<<<<< HEAD
import { type ProviderSettings, type OrganizationAllowList, openRouterDefaultModelId, API_KEYS } from "@roo-code/types"
=======
import { type ProviderSettings, openRouterDefaultModelId } from "@roo-code/types"
>>>>>>> 962df868

import type { OrganizationAllowList } from "@roo/cloud"
import type { RouterModels } from "@roo/api"

import { useAppTranslation } from "@src/i18n/TranslationContext"
import { getOpenRouterAuthUrl } from "@src/oauth/urls"

import { inputEventTransform, noTransform } from "../transforms"

import { ModelPicker } from "../ModelPicker"
import { OpenRouterBalanceDisplay } from "./OpenRouterBalanceDisplay"
import { ApiKey } from "../ApiKey"

type OpenRouterProps = {
	apiConfiguration: ProviderSettings
	setApiConfigurationField: (field: keyof ProviderSettings, value: ProviderSettings[keyof ProviderSettings]) => void
	routerModels?: RouterModels
	selectedModelId: string
	uriScheme: string | undefined
	fromWelcomeView?: boolean
	organizationAllowList: OrganizationAllowList
	modelValidationError?: string
}

export const OpenRouter = ({
	apiConfiguration,
	setApiConfigurationField,
	routerModels,
	uriScheme,
	fromWelcomeView,
	organizationAllowList,
	modelValidationError,
}: OpenRouterProps) => {
	const { t } = useAppTranslation()

	const [openRouterBaseUrlSelected, setOpenRouterBaseUrlSelected] = useState(!!apiConfiguration?.openRouterBaseUrl)

	const handleInputChange = useCallback(
		<K extends keyof ProviderSettings, E>(
			field: K,
			transform: (event: E) => ProviderSettings[K] = inputEventTransform,
		) =>
			(event: E | Event) => {
				setApiConfigurationField(field, transform(event as E))
			},
		[setApiConfigurationField],
	)

	return (
		<>
			<ApiKey
				apiKey={apiConfiguration?.openRouterApiKey || ""}
				apiKeyEnvVar={API_KEYS.OPEN_ROUTER}
				configUseEnvVars={!!apiConfiguration?.openRouterConfigUseEnvVars}
				setApiKey={(value: string) => setApiConfigurationField("openRouterApiKey", value)}
				setConfigUseEnvVars={(value: boolean) => setApiConfigurationField("openRouterConfigUseEnvVars", value)}
				apiKeyLabel={t("settings:providers.openRouterApiKey")}
				getApiKeyUrl={getOpenRouterAuthUrl(uriScheme)}
				getApiKeyLabel={t("settings:providers.getOpenRouterApiKey")}
				balanceDisplay={apiConfiguration?.openRouterApiKey && (
					<OpenRouterBalanceDisplay
						apiKey={apiConfiguration.openRouterApiKey}
						baseUrl={apiConfiguration.openRouterBaseUrl}
					/>
				)}
			/>
			{!fromWelcomeView && (
				<>
					<div>
						<Checkbox
							checked={openRouterBaseUrlSelected}
							onChange={(checked: boolean) => {
								setOpenRouterBaseUrlSelected(checked)

								if (!checked) {
									setApiConfigurationField("openRouterBaseUrl", "")
								}
							}}>
							{t("settings:providers.useCustomBaseUrl")}
						</Checkbox>
						{openRouterBaseUrlSelected && (
							<VSCodeTextField
								value={apiConfiguration?.openRouterBaseUrl || ""}
								type="url"
								onInput={handleInputChange("openRouterBaseUrl")}
								placeholder="Default: https://openrouter.ai/api/v1"
								className="w-full mt-1"
							/>
						)}
					</div>
					<Checkbox
						checked={apiConfiguration?.openRouterUseMiddleOutTransform ?? true}
						onChange={handleInputChange("openRouterUseMiddleOutTransform", noTransform)}>
						<Trans
							i18nKey="settings:providers.openRouterTransformsText"
							components={{
								a: <a href="https://openrouter.ai/docs/transforms" />,
							}}
						/>
					</Checkbox>
				</>
			)}
			<ModelPicker
				apiConfiguration={apiConfiguration}
				setApiConfigurationField={setApiConfigurationField}
				defaultModelId={openRouterDefaultModelId}
				models={routerModels?.openrouter ?? {}}
				modelIdKey="openRouterModelId"
				serviceName="OpenRouter"
				serviceUrl="https://openrouter.ai/models"
				organizationAllowList={organizationAllowList}
				errorMessage={modelValidationError}
			/>
		</>
	)
}<|MERGE_RESOLUTION|>--- conflicted
+++ resolved
@@ -3,11 +3,7 @@
 import { Checkbox } from "vscrui"
 import { VSCodeTextField } from "@vscode/webview-ui-toolkit/react"
 
-<<<<<<< HEAD
-import { type ProviderSettings, type OrganizationAllowList, openRouterDefaultModelId, API_KEYS } from "@roo-code/types"
-=======
-import { type ProviderSettings, openRouterDefaultModelId } from "@roo-code/types"
->>>>>>> 962df868
+import { type ProviderSettings, openRouterDefaultModelId, API_KEYS } from "@roo-code/types"
 
 import type { OrganizationAllowList } from "@roo/cloud"
 import type { RouterModels } from "@roo/api"
