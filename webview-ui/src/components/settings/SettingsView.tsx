--- conflicted
+++ resolved
@@ -151,12 +151,9 @@
 		browserToolEnabled,
 		browserViewportSize,
 		enableCheckpoints,
-<<<<<<< HEAD
 		useZgsmCustomConfig,
 		zgsmCodebaseIndexEnabled,
-=======
 		checkpointTimeout,
->>>>>>> ab9a4857
 		diffEnabled,
 		experiments,
 		fuzzyMatchThreshold,
@@ -349,12 +346,9 @@
 			vscode.postMessage({ type: "soundVolume", value: soundVolume })
 			vscode.postMessage({ type: "diffEnabled", bool: diffEnabled })
 			vscode.postMessage({ type: "enableCheckpoints", bool: enableCheckpoints })
-<<<<<<< HEAD
 			vscode.postMessage({ type: "useZgsmCustomConfig", bool: useZgsmCustomConfig })
 			vscode.postMessage({ type: "zgsmCodebaseIndexEnabled", bool: zgsmCodebaseIndexEnabled })
-=======
 			vscode.postMessage({ type: "checkpointTimeout", value: checkpointTimeout })
->>>>>>> ab9a4857
 			vscode.postMessage({ type: "browserViewportSize", text: browserViewportSize })
 			vscode.postMessage({ type: "remoteBrowserHost", text: remoteBrowserHost })
 			vscode.postMessage({ type: "remoteBrowserEnabled", bool: remoteBrowserEnabled })
