--- conflicted
+++ resolved
@@ -63,13 +63,10 @@
 		setExperimentEnabled,
 		alwaysAllowModeSwitch,
 		setAlwaysAllowModeSwitch,
-<<<<<<< HEAD
+		maxOpenTabsContext,
+		setMaxOpenTabsContext,
 		keepBrowserOpen,
 		setKeepBrowserOpen,
-=======
-		maxOpenTabsContext,
-		setMaxOpenTabsContext,
->>>>>>> 7eada8bb
 	} = useExtensionState()
 	const [apiErrorMessage, setApiErrorMessage] = useState<string | undefined>(undefined)
 	const [modelIdErrorMessage, setModelIdErrorMessage] = useState<string | undefined>(undefined)
