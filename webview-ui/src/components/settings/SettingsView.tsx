import React, {
	forwardRef,
	memo,
	useCallback,
	useEffect,
	useImperativeHandle,
	useLayoutEffect,
	useMemo,
	useRef,
	useState,
} from "react"
import {
	CheckCheck,
	SquareMousePointer,
	Webhook,
	GitBranch,
	Bell,
	Database,
	SquareTerminal,
	FlaskConical,
	AlertTriangle,
	Globe,
	Info,
	MessageSquare,
	LucideIcon,
} from "lucide-react"
<<<<<<< HEAD
import { isEqual } from "lodash-es"
import type { ProviderSettings, ExperimentId } from "@roo-code/types"

import { TelemetrySetting } from "@roo/TelemetrySetting"
=======

import type { ProviderSettings, ExperimentId, TelemetrySetting } from "@roo-code/types"
>>>>>>> 1d46bd1b

import { vscode } from "@src/utils/vscode"
import { cn } from "@src/lib/utils"
import { useAppTranslation } from "@src/i18n/TranslationContext"
import { ExtensionStateContextType, useExtensionState } from "@src/context/ExtensionStateContext"
import {
	AlertDialog,
	AlertDialogContent,
	AlertDialogTitle,
	AlertDialogDescription,
	AlertDialogCancel,
	AlertDialogAction,
	AlertDialogHeader,
	AlertDialogFooter,
	Button,
	Tooltip,
	TooltipContent,
	TooltipProvider,
	TooltipTrigger,
	StandardTooltip,
} from "@src/components/ui"

import { Tab, TabContent, TabHeader, TabList, TabTrigger } from "../common/Tab"
import { SetCachedStateField, SetExperimentEnabled } from "./types"
import { SectionHeader } from "./SectionHeader"
import ApiConfigManager from "./ApiConfigManager"
import ApiOptions from "./ApiOptions"
import { AutoApproveSettings } from "./AutoApproveSettings"
import { BrowserSettings } from "./BrowserSettings"
import { CheckpointSettings } from "./CheckpointSettings"
import { NotificationSettings } from "./NotificationSettings"
import { ContextManagementSettings } from "./ContextManagementSettings"
import { ZgsmCodebaseSettings } from "./ZgsmCodebaseSettings"
import { TerminalSettings } from "./TerminalSettings"
import { ExperimentalSettings } from "./ExperimentalSettings"
import { LanguageSettings } from "./LanguageSettings"
import { About } from "./About"
import { Section } from "./Section"
import PromptsSettings from "./PromptsSettings"

export const settingsTabsContainer = "flex flex-1 overflow-hidden [&.narrow_.tab-label]:hidden"
export const settingsTabList =
	"w-48 data-[compact=true]:w-12 flex-shrink-0 flex flex-col overflow-y-auto overflow-x-hidden border-r border-vscode-sideBar-background"
export const settingsTabTrigger =
	"whitespace-nowrap overflow-hidden min-w-0 h-12 px-4 py-3 box-border flex items-center border-l-2 border-transparent text-vscode-foreground opacity-70 hover:bg-vscode-list-hoverBackground data-[compact=true]:w-12 data-[compact=true]:p-4"
export const settingsTabTriggerActive = "opacity-100 border-vscode-focusBorder bg-vscode-list-activeSelectionBackground"

export interface SettingsViewRef {
	checkUnsaveChanges: (then: () => void) => void
}

const sectionNames = [
	"providers",
	"autoApprove",
	"browser",
	"checkpoints",
	"notifications",
	"contextManagement",
	"terminal",
	"prompts",
	"experimental",
	"language",
	"about",
] as const

type SectionName = (typeof sectionNames)[number]

type SettingsViewProps = {
	onDone: () => void
	targetSection?: string
}

const SettingsView = forwardRef<SettingsViewRef, SettingsViewProps>(({ onDone, targetSection }, ref) => {
	const { t } = useAppTranslation()

	const extensionState = useExtensionState()
	const { currentApiConfigName, listApiConfigMeta, uriScheme, settingsImportedAt } = extensionState

	const [isDiscardDialogShow, setDiscardDialogShow] = useState(false)
	const [isChangeDetected, setChangeDetected] = useState(false)
	const [errorMessage, setErrorMessage] = useState<string | undefined>(undefined)
	const [activeTab, setActiveTab] = useState<SectionName>(
		targetSection && sectionNames.includes(targetSection as SectionName)
			? (targetSection as SectionName)
			: "providers",
	)

	const prevApiConfigName = useRef(currentApiConfigName)
	const confirmDialogHandler = useRef<() => void>()

	const [cachedState, setCachedState] = useState(extensionState)

	const {
		alwaysAllowReadOnly,
		alwaysAllowReadOnlyOutsideWorkspace,
		allowedCommands,
		deniedCommands,
		allowedMaxRequests,
		allowedMaxCost,
		language,
		alwaysAllowBrowser,
		alwaysAllowExecute,
		alwaysAllowMcp,
		alwaysAllowModeSwitch,
		alwaysAllowSubtasks,
		alwaysAllowWrite,
		showAutoApproveSettingsAtChat,
		alwaysAllowWriteOutsideWorkspace,
		alwaysAllowWriteProtected,
		alwaysApproveResubmit,
		autoCondenseContext,
		autoCondenseContextPercent,
		browserToolEnabled,
		browserViewportSize,
		enableCheckpoints,
		useZgsmCustomConfig,
		zgsmCodebaseIndexEnabled,
		diffEnabled,
		experiments,
		fuzzyMatchThreshold,
		maxOpenTabsContext,
		maxWorkspaceFiles,
		mcpEnabled,
		requestDelaySeconds,
		remoteBrowserHost,
		screenshotQuality,
		soundEnabled,
		ttsEnabled,
		ttsSpeed,
		soundVolume,
		telemetrySetting,
		terminalOutputLineLimit,
		terminalOutputCharacterLimit,
		terminalShellIntegrationTimeout,
		terminalShellIntegrationDisabled, // Added from upstream
		terminalCommandDelay,
		terminalPowershellCounter,
		terminalZshClearEolMark,
		terminalZshOhMy,
		terminalZshP10k,
		terminalZdotdir,
		writeDelayMs,
		showRooIgnoredFiles,
		remoteBrowserEnabled,
		maxReadFileLine,
		maxImageFileSize,
		maxTotalImageSize,
		terminalCompressProgressBar,
		maxConcurrentFileReads,
		condensingApiConfigId,
		customCondensingPrompt,
		customSupportPrompts,
		profileThresholds,
		alwaysAllowFollowupQuestions,
		alwaysAllowUpdateTodoList,
		followupAutoApproveTimeoutMs,
		includeDiagnosticMessages,
		maxDiagnosticMessages,
		includeTaskHistoryInEnhance,
	} = cachedState

	const apiConfiguration = useMemo(() => cachedState.apiConfiguration ?? {}, [cachedState.apiConfiguration])

	useEffect(() => {
		// Update only when currentApiConfigName is changed.
		// Expected to be triggered by loadApiConfiguration/upsertApiConfiguration.
		if (prevApiConfigName.current === currentApiConfigName) {
			return
		}

		setCachedState((prevCachedState) => ({ ...prevCachedState, ...extensionState }))
		prevApiConfigName.current = currentApiConfigName
		setChangeDetected(false)
	}, [currentApiConfigName, extensionState, isChangeDetected])

	// Bust the cache when settings are imported.
	useEffect(() => {
		if (settingsImportedAt) {
			setCachedState((prevCachedState) => ({ ...prevCachedState, ...extensionState }))
			setChangeDetected(false)
		}
	}, [settingsImportedAt, extensionState])

	const setCachedStateField: SetCachedStateField<keyof ExtensionStateContextType> = useCallback((field, value) => {
		setCachedState((prevState) => {
			if (isEqual(prevState[field], value)) {
				return prevState
			}

			setChangeDetected(true)
			return { ...prevState, [field]: value }
		})
	}, [])

	const setApiConfigurationField = useCallback(
		<K extends keyof ProviderSettings>(field: K, value: ProviderSettings[K], isUserAction: boolean = true) => {
			setCachedState((prevState) => {
				if (isEqual(prevState.apiConfiguration?.[field], value)) {
					return prevState
				}

				const previousValue = prevState.apiConfiguration?.[field]

				// Only skip change detection for automatic initialization (not user actions)
				// This prevents the dirty state when the component initializes and auto-syncs values
				const isInitialSync = !isUserAction && previousValue === undefined && value !== undefined

				if (!isInitialSync) {
					setChangeDetected(true)
				}
				return { ...prevState, apiConfiguration: { ...prevState.apiConfiguration, [field]: value } }
			})
		},
		[],
	)

	const setExperimentEnabled: SetExperimentEnabled = useCallback((id: ExperimentId, enabled: boolean) => {
		setCachedState((prevState) => {
			if (isEqual(prevState.experiments?.[id], enabled)) {
				return prevState
			}

			setChangeDetected(true)
			return { ...prevState, experiments: { ...prevState.experiments, [id]: enabled } }
		})
	}, [])

	const setTelemetrySetting = useCallback((setting: TelemetrySetting) => {
		setCachedState((prevState) => {
			if (isEqual(prevState.telemetrySetting, setting)) {
				return prevState
			}

			setChangeDetected(true)
			return { ...prevState, telemetrySetting: setting }
		})
	}, [])

	const setCustomSupportPromptsField = useCallback((prompts: Record<string, string | undefined>) => {
		setCachedState((prevState) => {
			if (isEqual(prevState.customSupportPrompts, prompts)) {
				return prevState
			}

			setChangeDetected(true)
			return { ...prevState, customSupportPrompts: prompts }
		})
	}, [])

	const isSettingValid = !errorMessage

	const handleSubmit = () => {
		if (isSettingValid) {
			vscode.postMessage({ type: "language", text: language })
			vscode.postMessage({ type: "alwaysAllowReadOnly", bool: alwaysAllowReadOnly })
			vscode.postMessage({
				type: "alwaysAllowReadOnlyOutsideWorkspace",
				bool: alwaysAllowReadOnlyOutsideWorkspace,
			})
			vscode.postMessage({ type: "alwaysAllowWrite", bool: alwaysAllowWrite })
			vscode.postMessage({ type: "alwaysAllowWriteOutsideWorkspace", bool: alwaysAllowWriteOutsideWorkspace })
			vscode.postMessage({ type: "alwaysAllowWriteProtected", bool: alwaysAllowWriteProtected })
			vscode.postMessage({ type: "alwaysAllowExecute", bool: alwaysAllowExecute })
			vscode.postMessage({ type: "alwaysAllowBrowser", bool: alwaysAllowBrowser })
			vscode.postMessage({ type: "alwaysAllowMcp", bool: alwaysAllowMcp })
			vscode.postMessage({ type: "allowedCommands", commands: allowedCommands ?? [] })
			vscode.postMessage({ type: "deniedCommands", commands: deniedCommands ?? [] })
			vscode.postMessage({ type: "allowedMaxRequests", value: allowedMaxRequests ?? undefined })
			vscode.postMessage({ type: "allowedMaxCost", value: allowedMaxCost ?? undefined })
			vscode.postMessage({ type: "autoCondenseContext", bool: autoCondenseContext })
			vscode.postMessage({ type: "autoCondenseContextPercent", value: autoCondenseContextPercent })
			vscode.postMessage({ type: "browserToolEnabled", bool: browserToolEnabled })
			vscode.postMessage({ type: "soundEnabled", bool: soundEnabled })
			vscode.postMessage({ type: "ttsEnabled", bool: ttsEnabled })
			vscode.postMessage({ type: "ttsSpeed", value: ttsSpeed })
			vscode.postMessage({ type: "soundVolume", value: soundVolume })
			vscode.postMessage({ type: "diffEnabled", bool: diffEnabled })
			vscode.postMessage({ type: "enableCheckpoints", bool: enableCheckpoints })
			vscode.postMessage({ type: "useZgsmCustomConfig", bool: useZgsmCustomConfig })
			vscode.postMessage({ type: "zgsmCodebaseIndexEnabled", bool: zgsmCodebaseIndexEnabled })
			vscode.postMessage({ type: "browserViewportSize", text: browserViewportSize })
			vscode.postMessage({ type: "remoteBrowserHost", text: remoteBrowserHost })
			vscode.postMessage({ type: "remoteBrowserEnabled", bool: remoteBrowserEnabled })
			vscode.postMessage({ type: "fuzzyMatchThreshold", value: fuzzyMatchThreshold ?? 1.0 })
			vscode.postMessage({ type: "writeDelayMs", value: writeDelayMs })
			vscode.postMessage({ type: "screenshotQuality", value: screenshotQuality ?? 75 })
			vscode.postMessage({ type: "terminalOutputLineLimit", value: terminalOutputLineLimit ?? 500 })
			vscode.postMessage({ type: "terminalOutputCharacterLimit", value: terminalOutputCharacterLimit ?? 50000 })
			vscode.postMessage({ type: "terminalShellIntegrationTimeout", value: terminalShellIntegrationTimeout })
			vscode.postMessage({ type: "terminalShellIntegrationDisabled", bool: terminalShellIntegrationDisabled })
			vscode.postMessage({ type: "terminalCommandDelay", value: terminalCommandDelay })
			vscode.postMessage({ type: "terminalPowershellCounter", bool: terminalPowershellCounter })
			vscode.postMessage({ type: "terminalZshClearEolMark", bool: terminalZshClearEolMark })
			vscode.postMessage({ type: "terminalZshOhMy", bool: terminalZshOhMy })
			vscode.postMessage({ type: "terminalZshP10k", bool: terminalZshP10k })
			vscode.postMessage({ type: "terminalZdotdir", bool: terminalZdotdir })
			vscode.postMessage({ type: "terminalCompressProgressBar", bool: terminalCompressProgressBar })
			vscode.postMessage({ type: "mcpEnabled", bool: mcpEnabled })
			vscode.postMessage({ type: "alwaysApproveResubmit", bool: alwaysApproveResubmit })
			vscode.postMessage({ type: "requestDelaySeconds", value: requestDelaySeconds })
			vscode.postMessage({ type: "maxOpenTabsContext", value: maxOpenTabsContext })
			vscode.postMessage({ type: "maxWorkspaceFiles", value: maxWorkspaceFiles ?? 200 })
			vscode.postMessage({ type: "showRooIgnoredFiles", bool: showRooIgnoredFiles })
			vscode.postMessage({ type: "maxReadFileLine", value: maxReadFileLine ?? 500 })
			vscode.postMessage({ type: "maxImageFileSize", value: maxImageFileSize ?? 5 })
			vscode.postMessage({ type: "maxTotalImageSize", value: maxTotalImageSize ?? 20 })
			vscode.postMessage({ type: "maxConcurrentFileReads", value: cachedState.maxConcurrentFileReads ?? 5 })
			vscode.postMessage({ type: "includeDiagnosticMessages", bool: includeDiagnosticMessages })
			vscode.postMessage({ type: "maxDiagnosticMessages", value: maxDiagnosticMessages ?? 50 })
			vscode.postMessage({ type: "currentApiConfigName", text: currentApiConfigName })
			vscode.postMessage({ type: "updateExperimental", values: experiments })
			vscode.postMessage({ type: "alwaysAllowModeSwitch", bool: alwaysAllowModeSwitch })
			vscode.postMessage({ type: "alwaysAllowSubtasks", bool: alwaysAllowSubtasks })
			vscode.postMessage({ type: "alwaysAllowFollowupQuestions", bool: alwaysAllowFollowupQuestions })
			vscode.postMessage({ type: "alwaysAllowUpdateTodoList", bool: alwaysAllowUpdateTodoList })
			vscode.postMessage({ type: "followupAutoApproveTimeoutMs", value: followupAutoApproveTimeoutMs })
			vscode.postMessage({ type: "condensingApiConfigId", text: condensingApiConfigId || "" })
			vscode.postMessage({ type: "updateCondensingPrompt", text: customCondensingPrompt || "" })
			vscode.postMessage({ type: "updateSupportPrompt", values: customSupportPrompts || {} })
			vscode.postMessage({ type: "includeTaskHistoryInEnhance", bool: includeTaskHistoryInEnhance ?? true })
			vscode.postMessage({ type: "showAutoApproveSettingsAtChat", bool: showAutoApproveSettingsAtChat ?? false })
			vscode.postMessage({
				type: "upsertApiConfiguration",
				text: currentApiConfigName,
				apiConfiguration: { ...apiConfiguration, useZgsmCustomConfig, zgsmCodebaseIndexEnabled },
			})
			vscode.postMessage({ type: "telemetrySetting", text: telemetrySetting })
			vscode.postMessage({ type: "profileThresholds", values: profileThresholds })
			setChangeDetected(false)
		}
	}

	const checkUnsaveChanges = useCallback(
		(then: () => void) => {
			if (isChangeDetected) {
				confirmDialogHandler.current = then
				setDiscardDialogShow(true)
			} else {
				then()
			}
		},
		[isChangeDetected],
	)

	useImperativeHandle(ref, () => ({ checkUnsaveChanges }), [checkUnsaveChanges])

	const onConfirmDialogResult = useCallback(
		(confirm: boolean) => {
			if (confirm) {
				// Discard changes: Reset state and flag
				setCachedState(extensionState) // Revert to original state
				setChangeDetected(false) // Reset change flag
				confirmDialogHandler.current?.() // Execute the pending action (e.g., tab switch)
			}
			// If confirm is false (Cancel), do nothing, dialog closes automatically
		},
		[extensionState], // Depend on extensionState to get the latest original state
	)

	// Handle tab changes with unsaved changes check
	const handleTabChange = useCallback(
		(newTab: SectionName) => {
			// Directly switch tab without checking for unsaved changes
			setActiveTab(newTab)
		},
		[], // No dependency on isChangeDetected needed anymore
	)

	// Store direct DOM element refs for each tab
	const tabRefs = useRef<Record<SectionName, HTMLButtonElement | null>>(
		Object.fromEntries(sectionNames.map((name) => [name, null])) as Record<SectionName, HTMLButtonElement | null>,
	)

	// Track whether we're in compact mode
	const [isCompactMode, setIsCompactMode] = useState(false)
	const containerRef = useRef<HTMLDivElement>(null)

	// Setup resize observer to detect when we should switch to compact mode
	useEffect(() => {
		if (!containerRef.current) return

		const observer = new ResizeObserver((entries) => {
			for (const entry of entries) {
				// If container width is less than 500px, switch to compact mode
				setIsCompactMode(entry.contentRect.width < 500)
			}
		})

		observer.observe(containerRef.current)

		return () => {
			observer?.disconnect()
		}
	}, [])

	const sections: { id: SectionName; icon: LucideIcon }[] = useMemo(
		() => [
			{ id: "providers", icon: Webhook },
			{ id: "autoApprove", icon: CheckCheck },
			{ id: "browser", icon: SquareMousePointer },
			{ id: "checkpoints", icon: GitBranch },
			{ id: "notifications", icon: Bell },
			{ id: "contextManagement", icon: Database },
			{ id: "terminal", icon: SquareTerminal },
			{ id: "prompts", icon: MessageSquare },
			{ id: "experimental", icon: FlaskConical },
			{ id: "language", icon: Globe },
			{ id: "about", icon: Info },
		],
		[], // No dependencies needed now
	)

	// Update target section logic to set active tab
	useEffect(() => {
		if (targetSection && sectionNames.includes(targetSection as SectionName)) {
			setActiveTab(targetSection as SectionName)
		}
	}, [targetSection])

	// Function to scroll the active tab into view for vertical layout
	const scrollToActiveTab = useCallback(() => {
		const activeTabElement = tabRefs.current[activeTab]

		if (activeTabElement) {
			activeTabElement.scrollIntoView({
				behavior: "auto",
				block: "nearest",
			})
		}
	}, [activeTab])

	// Effect to scroll when the active tab changes
	useEffect(() => {
		scrollToActiveTab()
	}, [activeTab, scrollToActiveTab])

	// Effect to scroll when the webview becomes visible
	useLayoutEffect(() => {
		const handleMessage = (event: MessageEvent) => {
			const message = event.data
			if (message.type === "action" && message.action === "didBecomeVisible") {
				scrollToActiveTab()
			}
		}

		window.addEventListener("message", handleMessage)

		return () => {
			window.removeEventListener("message", handleMessage)
		}
	}, [scrollToActiveTab])

	return (
		<Tab>
			<TabHeader className="flex justify-between items-center gap-2">
				<div className="flex items-center gap-1">
					<h3 className="text-vscode-foreground m-0">{t("settings:header.title")}</h3>
				</div>
				<div className="flex gap-2">
					<StandardTooltip
						content={
							!isSettingValid
								? errorMessage
								: isChangeDetected
									? t("settings:header.saveButtonTooltip")
									: t("settings:header.nothingChangedTooltip")
						}>
						<Button
							variant={isSettingValid ? "default" : "secondary"}
							className={!isSettingValid ? "!border-vscode-errorForeground" : ""}
							onClick={handleSubmit}
							disabled={!isChangeDetected || !isSettingValid}
							data-testid="save-button">
							{t("settings:common.save")}
						</Button>
					</StandardTooltip>
					<StandardTooltip content={t("settings:header.doneButtonTooltip")}>
						<Button variant="secondary" onClick={() => checkUnsaveChanges(onDone)}>
							{t("settings:common.done")}
						</Button>
					</StandardTooltip>
				</div>
			</TabHeader>

			{/* Vertical tabs layout */}
			<div ref={containerRef} className={cn(settingsTabsContainer, isCompactMode && "narrow")}>
				{/* Tab sidebar */}
				<TabList
					value={activeTab}
					onValueChange={(value) => handleTabChange(value as SectionName)}
					className={cn(settingsTabList)}
					data-compact={isCompactMode}
					data-testid="settings-tab-list">
					{sections.map(({ id, icon: Icon }) => {
						const isSelected = id === activeTab
						const onSelect = () => handleTabChange(id)

						// Base TabTrigger component definition
						// We pass isSelected manually for styling, but onSelect is handled conditionally
						const triggerComponent = (
							<TabTrigger
								ref={(element) => (tabRefs.current[id] = element)}
								value={id}
								isSelected={isSelected} // Pass manually for styling state
								className={cn(
									isSelected // Use manual isSelected for styling
										? `${settingsTabTrigger} ${settingsTabTriggerActive}`
										: settingsTabTrigger,
									"focus:ring-0", // Remove the focus ring styling
								)}
								data-testid={`tab-${id}`}
								data-compact={isCompactMode}>
								<div className={cn("flex items-center gap-2", isCompactMode && "justify-center")}>
									<Icon className="w-4 h-4" />
									<span className="tab-label">{t(`settings:sections.${id}`)}</span>
								</div>
							</TabTrigger>
						)

						if (isCompactMode) {
							// Wrap in Tooltip and manually add onClick to the trigger
							return (
								<TooltipProvider key={id} delayDuration={300}>
									<Tooltip>
										<TooltipTrigger asChild onClick={onSelect}>
											{/* Clone to avoid ref issues if triggerComponent itself had a key */}
											{React.cloneElement(triggerComponent)}
										</TooltipTrigger>
										<TooltipContent side="right" className="text-base">
											<p className="m-0">{t(`settings:sections.${id}`)}</p>
										</TooltipContent>
									</Tooltip>
								</TooltipProvider>
							)
						} else {
							// Render trigger directly; TabList will inject onSelect via cloning
							// Ensure the element passed to TabList has the key
							return React.cloneElement(triggerComponent, { key: id })
						}
					})}
				</TabList>

				{/* Content area */}
				<TabContent className="p-0 flex-1 overflow-auto">
					{/* Providers Section */}
					{activeTab === "providers" && (
						<div>
							<SectionHeader>
								<div className="flex items-center gap-2">
									<Webhook className="w-4" />
									<div>{t("settings:sections.providers")}</div>
								</div>
							</SectionHeader>

							<Section>
								<ApiConfigManager
									currentApiConfigName={currentApiConfigName}
									listApiConfigMeta={listApiConfigMeta}
									onSelectConfig={(configName: string) =>
										checkUnsaveChanges(() =>
											vscode.postMessage({ type: "loadApiConfiguration", text: configName }),
										)
									}
									onDeleteConfig={(configName: string) =>
										vscode.postMessage({ type: "deleteApiConfiguration", text: configName })
									}
									onRenameConfig={(oldName: string, newName: string) => {
										vscode.postMessage({
											type: "renameApiConfiguration",
											values: { oldName, newName },
											apiConfiguration,
										})
										prevApiConfigName.current = newName
									}}
									onUpsertConfig={(configName: string) =>
										vscode.postMessage({
											type: "upsertApiConfiguration",
											text: configName,
											apiConfiguration,
										})
									}
								/>
								<ApiOptions
									uriScheme={uriScheme}
									apiConfiguration={apiConfiguration}
									setApiConfigurationField={setApiConfigurationField}
									errorMessage={errorMessage}
									setErrorMessage={setErrorMessage}
									useZgsmCustomConfig={useZgsmCustomConfig}
									setCachedStateField={setCachedStateField}
								/>
							</Section>
						</div>
					)}

					{/* Auto-Approve Section */}
					{activeTab === "autoApprove" && (
						<AutoApproveSettings
							alwaysAllowReadOnly={alwaysAllowReadOnly}
							alwaysAllowReadOnlyOutsideWorkspace={alwaysAllowReadOnlyOutsideWorkspace}
							alwaysAllowWrite={alwaysAllowWrite}
							alwaysAllowWriteOutsideWorkspace={alwaysAllowWriteOutsideWorkspace}
							alwaysAllowWriteProtected={alwaysAllowWriteProtected}
							alwaysAllowBrowser={alwaysAllowBrowser}
							alwaysApproveResubmit={alwaysApproveResubmit}
							requestDelaySeconds={requestDelaySeconds}
							alwaysAllowMcp={alwaysAllowMcp}
							alwaysAllowModeSwitch={alwaysAllowModeSwitch}
							alwaysAllowSubtasks={alwaysAllowSubtasks}
							alwaysAllowExecute={alwaysAllowExecute}
							alwaysAllowFollowupQuestions={alwaysAllowFollowupQuestions}
							alwaysAllowUpdateTodoList={alwaysAllowUpdateTodoList}
							followupAutoApproveTimeoutMs={followupAutoApproveTimeoutMs}
							allowedCommands={allowedCommands}
							allowedMaxRequests={allowedMaxRequests ?? undefined}
							allowedMaxCost={allowedMaxCost ?? undefined}
							deniedCommands={deniedCommands}
							setCachedStateField={setCachedStateField}
						/>
					)}

					{/* Browser Section */}
					{activeTab === "browser" && (
						<BrowserSettings
							browserToolEnabled={browserToolEnabled}
							browserViewportSize={browserViewportSize}
							screenshotQuality={screenshotQuality}
							remoteBrowserHost={remoteBrowserHost}
							remoteBrowserEnabled={remoteBrowserEnabled}
							setCachedStateField={setCachedStateField}
						/>
					)}

					{/* Checkpoints Section */}
					{activeTab === "checkpoints" && (
						<CheckpointSettings
							enableCheckpoints={enableCheckpoints}
							setCachedStateField={setCachedStateField}
						/>
					)}

					{/* Notifications Section */}
					{activeTab === "notifications" && (
						<NotificationSettings
							ttsEnabled={ttsEnabled}
							ttsSpeed={ttsSpeed}
							soundEnabled={soundEnabled}
							soundVolume={soundVolume}
							setCachedStateField={setCachedStateField}
						/>
					)}

					{/* Context Management Section */}
					{activeTab === "contextManagement" && (
						<ContextManagementSettings
							autoCondenseContext={autoCondenseContext}
							autoCondenseContextPercent={autoCondenseContextPercent}
							listApiConfigMeta={listApiConfigMeta ?? []}
							maxOpenTabsContext={maxOpenTabsContext}
							maxWorkspaceFiles={maxWorkspaceFiles ?? 200}
							showRooIgnoredFiles={showRooIgnoredFiles}
							maxReadFileLine={maxReadFileLine}
							zgsmCodebaseIndexEnabled={zgsmCodebaseIndexEnabled ?? true}
							maxImageFileSize={maxImageFileSize}
							maxTotalImageSize={maxTotalImageSize}
							maxConcurrentFileReads={maxConcurrentFileReads}
							profileThresholds={profileThresholds}
							includeDiagnosticMessages={includeDiagnosticMessages}
							maxDiagnosticMessages={maxDiagnosticMessages}
							writeDelayMs={writeDelayMs}
							setCachedStateField={setCachedStateField}
						/>
					)}
					{/* ZgsmCodebase Section */}
					{activeTab === "contextManagement" && <ZgsmCodebaseSettings apiConfiguration={apiConfiguration} />}

					{/* Terminal Section */}
					{activeTab === "terminal" && (
						<TerminalSettings
							terminalOutputLineLimit={terminalOutputLineLimit}
							terminalOutputCharacterLimit={terminalOutputCharacterLimit}
							terminalShellIntegrationTimeout={terminalShellIntegrationTimeout}
							terminalShellIntegrationDisabled={terminalShellIntegrationDisabled}
							terminalCommandDelay={terminalCommandDelay}
							terminalPowershellCounter={terminalPowershellCounter}
							terminalZshClearEolMark={terminalZshClearEolMark}
							terminalZshOhMy={terminalZshOhMy}
							terminalZshP10k={terminalZshP10k}
							terminalZdotdir={terminalZdotdir}
							terminalCompressProgressBar={terminalCompressProgressBar}
							setCachedStateField={setCachedStateField}
						/>
					)}

					{/* Prompts Section */}
					{activeTab === "prompts" && (
						<PromptsSettings
							customSupportPrompts={customSupportPrompts || {}}
							setCustomSupportPrompts={setCustomSupportPromptsField}
							includeTaskHistoryInEnhance={includeTaskHistoryInEnhance}
							setIncludeTaskHistoryInEnhance={(value) =>
								setCachedStateField("includeTaskHistoryInEnhance", value)
							}
						/>
					)}

					{/* Experimental Section */}
					{activeTab === "experimental" && (
						<ExperimentalSettings
							setExperimentEnabled={setExperimentEnabled}
							experiments={experiments}
							apiConfiguration={apiConfiguration}
							setApiConfigurationField={setApiConfigurationField}
						/>
					)}

					{/* Language Section */}
					{activeTab === "language" && (
						<LanguageSettings language={language || "en"} setCachedStateField={setCachedStateField} />
					)}

					{/* About Section */}
					{activeTab === "about" && (
						<About telemetrySetting={telemetrySetting} setTelemetrySetting={setTelemetrySetting} />
					)}
				</TabContent>
			</div>

			<AlertDialog open={isDiscardDialogShow} onOpenChange={setDiscardDialogShow}>
				<AlertDialogContent>
					<AlertDialogHeader>
						<AlertDialogTitle>
							<AlertTriangle className="w-5 h-5 text-yellow-500" />
							{t("settings:unsavedChangesDialog.title")}
						</AlertDialogTitle>
						<AlertDialogDescription>
							{t("settings:unsavedChangesDialog.description")}
						</AlertDialogDescription>
					</AlertDialogHeader>
					<AlertDialogFooter>
						<AlertDialogCancel onClick={() => onConfirmDialogResult(false)}>
							{t("settings:unsavedChangesDialog.cancelButton")}
						</AlertDialogCancel>
						<AlertDialogAction onClick={() => onConfirmDialogResult(true)}>
							{t("settings:unsavedChangesDialog.discardButton")}
						</AlertDialogAction>
					</AlertDialogFooter>
				</AlertDialogContent>
			</AlertDialog>
		</Tab>
	)
})

export default memo(SettingsView)<|MERGE_RESOLUTION|>--- conflicted
+++ resolved
@@ -24,15 +24,8 @@
 	MessageSquare,
 	LucideIcon,
 } from "lucide-react"
-<<<<<<< HEAD
 import { isEqual } from "lodash-es"
-import type { ProviderSettings, ExperimentId } from "@roo-code/types"
-
-import { TelemetrySetting } from "@roo/TelemetrySetting"
-=======
-
 import type { ProviderSettings, ExperimentId, TelemetrySetting } from "@roo-code/types"
->>>>>>> 1d46bd1b
 
 import { vscode } from "@src/utils/vscode"
 import { cn } from "@src/lib/utils"
