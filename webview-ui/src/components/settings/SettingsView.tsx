--- conflicted
+++ resolved
@@ -200,12 +200,9 @@
 		openRouterImageApiKey,
 		openRouterImageGenerationSelectedModel,
 		reasoningBlockCollapsed,
-<<<<<<< HEAD
 		apiRequestBlockHide,
-=======
 		includeCurrentTime,
 		includeCurrentCost,
->>>>>>> 06a5c2dd
 	} = cachedState
 
 	const apiConfiguration = useMemo(() => cachedState.apiConfiguration ?? {}, [cachedState.apiConfiguration])
@@ -401,13 +398,10 @@
 				apiConfiguration: { ...apiConfiguration, useZgsmCustomConfig, zgsmCodebaseIndexEnabled },
 			})
 			vscode.postMessage({ type: "setReasoningBlockCollapsed", bool: reasoningBlockCollapsed ?? true })
-<<<<<<< HEAD
 			vscode.postMessage({ type: "setApiRequestBlockHide", bool: apiRequestBlockHide ?? true })
-=======
 			vscode.postMessage({ type: "includeCurrentTime", bool: includeCurrentTime ?? true })
 			vscode.postMessage({ type: "includeCurrentCost", bool: includeCurrentCost ?? true })
 			vscode.postMessage({ type: "upsertApiConfiguration", text: currentApiConfigName, apiConfiguration })
->>>>>>> 06a5c2dd
 			vscode.postMessage({ type: "telemetrySetting", text: telemetrySetting })
 			vscode.postMessage({ type: "profileThresholds", values: profileThresholds })
 			vscode.postMessage({ type: "openRouterImageApiKey", text: openRouterImageApiKey })
