import React, {
	forwardRef,
	memo,
	useCallback,
	useEffect,
	useImperativeHandle,
	useLayoutEffect,
	useMemo,
	useRef,
	useState,
} from "react"
import {
	CheckCheck,
	SquareMousePointer,
	Webhook,
	GitBranch,
	Bell,
	Database,
	SquareTerminal,
	FlaskConical,
	Pencil,
	Globe,
	Info,
	MessageSquare,
	LucideIcon,
} from "lucide-react"

import type { ProviderSettings, ExperimentId } from "@roo-code/types"

import { TelemetrySetting } from "@roo/TelemetrySetting"

import { vscode } from "@src/utils/vscode"
import { useAppTranslation } from "@src/i18n/TranslationContext"
import { ExtensionStateContextType, useExtensionState } from "@src/context/ExtensionStateContext"
import {
	AlertDialog,
	AlertDialogContent,
	AlertDialogTitle,
	AlertDialogDescription,
	AlertDialogCancel,
	AlertDialogAction,
	AlertDialogHeader,
	AlertDialogFooter,
	Button,
	Tooltip,
	TooltipContent,
	TooltipProvider,
	TooltipTrigger,
	StandardTooltip,
} from "@src/components/ui"

import { Tab, TabContent, TabHeader, TabList, TabTrigger } from "../common/Tab"
import { SetCachedStateField, SetExperimentEnabled } from "./types"
import { SectionHeader } from "./SectionHeader"
import ApiConfigManager from "./ApiConfigManager"
import ApiOptions from "./ApiOptions"
import { AutoApproveSettings } from "./AutoApproveSettings"
import { BrowserSettings } from "./BrowserSettings"
import { CheckpointSettings } from "./CheckpointSettings"
import { NotificationSettings } from "./NotificationSettings"
import { ContextManagementSettings } from "./ContextManagementSettings"
import { TerminalSettings } from "./TerminalSettings"
import { ExperimentalSettings } from "./ExperimentalSettings"
import { LanguageSettings } from "./LanguageSettings"
import { About } from "./About"
import { Section } from "./Section"
import PromptsSettings from "./PromptsSettings"
import { FileEditingOptions } from "./FileEditingOptions"
import { cn } from "@/lib/utils"

export const settingsTabsContainer = "flex flex-1 overflow-hidden [&.narrow_.tab-label]:hidden"
export const settingsTabList =
	"w-48 data-[compact=true]:w-12 flex-shrink-0 flex flex-col overflow-y-auto overflow-x-hidden border-r border-vscode-sideBar-background"
export const settingsTabTrigger =
	"whitespace-nowrap overflow-hidden min-w-0 h-12 px-4 py-3 box-border flex items-center border-l-2 border-transparent text-vscode-foreground opacity-70 hover:bg-vscode-list-hoverBackground data-[compact=true]:w-12 data-[compact=true]:p-4"
export const settingsTabTriggerActive = "opacity-100 border-vscode-focusBorder bg-vscode-list-activeSelectionBackground"

export interface SettingsViewRef {
	checkUnsaveChanges: (then: () => void) => void
}

const sectionNames = [
	"providers",
	"fileEditing",
	"autoApprove",
	"browser",
	"checkpoints",
	"notifications",
	"contextManagement",
	"terminal",
	"prompts",
	"experimental",
	"language",
	"about",
] as const

type SectionName = (typeof sectionNames)[number]

type SettingsViewProps = {
	onDone: () => void
	targetSection?: string
}

const SettingsView = forwardRef<SettingsViewRef, SettingsViewProps>(({ onDone, targetSection }, ref) => {
	const { t } = useAppTranslation()

	const extensionState = useExtensionState()
	const { currentApiConfigName, listApiConfigMeta, uriScheme, settingsImportedAt } = extensionState

	const [isDiscardDialogShow, setDiscardDialogShow] = useState(false)
	const [isChangeDetected, setChangeDetected] = useState(false)
	const [errorMessage, setErrorMessage] = useState<string | undefined>(undefined)
	const [activeTab, setActiveTab] = useState<SectionName>(
		targetSection && sectionNames.includes(targetSection as SectionName)
			? (targetSection as SectionName)
			: "providers",
	)

	const prevApiConfigName = useRef(currentApiConfigName)
	const confirmDialogHandler = useRef<() => void>()

	const [cachedState, setCachedState] = useState(extensionState)

	const {
		alwaysAllowReadOnly,
		alwaysAllowReadOnlyOutsideWorkspace,
		allowedCommands,
		allowedMaxRequests,
		language,
		alwaysAllowBrowser,
		alwaysAllowExecute,
		alwaysAllowMcp,
		alwaysAllowModeSwitch,
		alwaysAllowSubtasks,
		alwaysAllowWrite,
		alwaysAllowWriteOutsideWorkspace,
		alwaysAllowWriteProtected,
		alwaysApproveResubmit,
		autoCondenseContext,
		autoCondenseContextPercent,
		browserToolEnabled,
		browserViewportSize,
		enableCheckpoints,
		experiments,
		fuzzyMatchThreshold,
		maxOpenTabsContext,
		maxWorkspaceFiles,
		mcpEnabled,
		requestDelaySeconds,
		remoteBrowserHost,
		screenshotQuality,
		soundEnabled,
		ttsEnabled,
		ttsSpeed,
		soundVolume,
		telemetrySetting,
		terminalOutputLineLimit,
		terminalShellIntegrationTimeout,
		terminalShellIntegrationDisabled, // Added from upstream
		terminalCommandDelay,
		terminalPowershellCounter,
		terminalZshClearEolMark,
		terminalZshOhMy,
		terminalZshP10k,
		terminalZdotdir,
		writeDelayMs,
		showRooIgnoredFiles,
		remoteBrowserEnabled,
		maxReadFileLine,
		terminalCompressProgressBar,
		maxConcurrentFileReads,
		condensingApiConfigId,
		customCondensingPrompt,
		codebaseIndexConfig,
		codebaseIndexModels,
		customSupportPrompts,
		profileThresholds,
<<<<<<< HEAD
		// File editing settings from root context
		diffEnabled,
		diffViewAutoFocus,
		autoCloseRooTabs,
		autoCloseAllRooTabs,
		fileBasedEditing,
		openTabsInCorrectGroup,
		openTabsAtEndOfList,
=======
		alwaysAllowFollowupQuestions,
		followupAutoApproveTimeoutMs,
>>>>>>> 5b1ca51e
	} = cachedState

	const apiConfiguration = useMemo(() => cachedState.apiConfiguration ?? {}, [cachedState.apiConfiguration])

	useEffect(() => {
		// Update only when currentApiConfigName is changed.
		// Expected to be triggered by loadApiConfiguration/upsertApiConfiguration.
		if (prevApiConfigName.current === currentApiConfigName) {
			return
		}

		setCachedState((prevCachedState) => ({ ...prevCachedState, ...extensionState }))
		prevApiConfigName.current = currentApiConfigName
		setChangeDetected(false)
	}, [currentApiConfigName, extensionState, isChangeDetected])

	// Bust the cache when settings are imported.
	useEffect(() => {
		if (settingsImportedAt) {
			setCachedState((prevCachedState) => ({ ...prevCachedState, ...extensionState }))
			setChangeDetected(false)
		}
	}, [settingsImportedAt, extensionState])

	const setCachedStateField: SetCachedStateField<keyof ExtensionStateContextType> = useCallback((field, value) => {
		setCachedState((prevState) => {
			if (prevState[field] === value) {
				return prevState
			}

			setChangeDetected(true)
			return { ...prevState, [field]: value }
		})
	}, [])

	const setApiConfigurationField = useCallback(
		<K extends keyof ProviderSettings>(field: K, value: ProviderSettings[K]) => {
			setCachedState((prevState) => {
				if (prevState.apiConfiguration?.[field] === value) {
					return prevState
				}

				setChangeDetected(true)
				return { ...prevState, apiConfiguration: { ...prevState.apiConfiguration, [field]: value } }
			})
		},
		[],
	)

	const setExperimentEnabled: SetExperimentEnabled = useCallback((id: ExperimentId, enabled: boolean) => {
		setCachedState((prevState) => {
			if (prevState.experiments?.[id] === enabled) {
				return prevState
			}

			setChangeDetected(true)
			return { ...prevState, experiments: { ...prevState.experiments, [id]: enabled } }
		})
	}, [])

	const setTelemetrySetting = useCallback((setting: TelemetrySetting) => {
		setCachedState((prevState) => {
			if (prevState.telemetrySetting === setting) {
				return prevState
			}

			setChangeDetected(true)
			return { ...prevState, telemetrySetting: setting }
		})
	}, [])

	const setCustomSupportPromptsField = useCallback((prompts: Record<string, string | undefined>) => {
		setCachedState((prevState) => {
			if (JSON.stringify(prevState.customSupportPrompts) === JSON.stringify(prompts)) {
				return prevState
			}

			setChangeDetected(true)
			return { ...prevState, customSupportPrompts: prompts }
		})
	}, [])

	const isSettingValid = !errorMessage

	const handleSubmit = () => {
		if (isSettingValid) {
			vscode.postMessage({ type: "language", text: language })
			vscode.postMessage({ type: "alwaysAllowReadOnly", bool: alwaysAllowReadOnly })
			vscode.postMessage({
				type: "alwaysAllowReadOnlyOutsideWorkspace",
				bool: alwaysAllowReadOnlyOutsideWorkspace,
			})
			vscode.postMessage({ type: "alwaysAllowWrite", bool: alwaysAllowWrite })
			vscode.postMessage({ type: "alwaysAllowWriteOutsideWorkspace", bool: alwaysAllowWriteOutsideWorkspace })
			vscode.postMessage({ type: "alwaysAllowWriteProtected", bool: alwaysAllowWriteProtected })
			vscode.postMessage({ type: "alwaysAllowExecute", bool: alwaysAllowExecute })
			vscode.postMessage({ type: "alwaysAllowBrowser", bool: alwaysAllowBrowser })
			vscode.postMessage({ type: "alwaysAllowMcp", bool: alwaysAllowMcp })
			vscode.postMessage({ type: "allowedCommands", commands: allowedCommands ?? [] })
			vscode.postMessage({ type: "allowedMaxRequests", value: allowedMaxRequests ?? undefined })
			vscode.postMessage({ type: "autoCondenseContext", bool: autoCondenseContext })
			vscode.postMessage({ type: "autoCondenseContextPercent", value: autoCondenseContextPercent })
			vscode.postMessage({ type: "browserToolEnabled", bool: browserToolEnabled })
			vscode.postMessage({ type: "soundEnabled", bool: soundEnabled })
			vscode.postMessage({ type: "ttsEnabled", bool: ttsEnabled })
			vscode.postMessage({ type: "ttsSpeed", value: ttsSpeed })
			vscode.postMessage({ type: "soundVolume", value: soundVolume })
			vscode.postMessage({ type: "diffEnabled", bool: diffEnabled })
			vscode.postMessage({ type: "diffViewAutoFocus", bool: diffViewAutoFocus })
			vscode.postMessage({ type: "autoCloseRooTabs", bool: autoCloseRooTabs })
			vscode.postMessage({ type: "autoCloseAllRooTabs", bool: autoCloseAllRooTabs })
			vscode.postMessage({ type: "fileBasedEditing", bool: fileBasedEditing })
			vscode.postMessage({ type: "openTabsInCorrectGroup", bool: openTabsInCorrectGroup })
			vscode.postMessage({ type: "openTabsAtEndOfList", bool: openTabsAtEndOfList })
			vscode.postMessage({ type: "enableCheckpoints", bool: enableCheckpoints })
			vscode.postMessage({ type: "browserViewportSize", text: browserViewportSize })
			vscode.postMessage({ type: "remoteBrowserHost", text: remoteBrowserHost })
			vscode.postMessage({ type: "remoteBrowserEnabled", bool: remoteBrowserEnabled })
			vscode.postMessage({ type: "fuzzyMatchThreshold", value: fuzzyMatchThreshold ?? 1.0 })
			vscode.postMessage({ type: "writeDelayMs", value: writeDelayMs })
			vscode.postMessage({ type: "screenshotQuality", value: screenshotQuality ?? 75 })
			vscode.postMessage({ type: "terminalOutputLineLimit", value: terminalOutputLineLimit ?? 500 })
			vscode.postMessage({ type: "terminalShellIntegrationTimeout", value: terminalShellIntegrationTimeout })
			vscode.postMessage({ type: "terminalShellIntegrationDisabled", bool: terminalShellIntegrationDisabled })
			vscode.postMessage({ type: "terminalCommandDelay", value: terminalCommandDelay })
			vscode.postMessage({ type: "terminalPowershellCounter", bool: terminalPowershellCounter })
			vscode.postMessage({ type: "terminalZshClearEolMark", bool: terminalZshClearEolMark })
			vscode.postMessage({ type: "terminalZshOhMy", bool: terminalZshOhMy })
			vscode.postMessage({ type: "terminalZshP10k", bool: terminalZshP10k })
			vscode.postMessage({ type: "terminalZdotdir", bool: terminalZdotdir })
			vscode.postMessage({ type: "terminalCompressProgressBar", bool: terminalCompressProgressBar })
			vscode.postMessage({ type: "mcpEnabled", bool: mcpEnabled })
			vscode.postMessage({ type: "alwaysApproveResubmit", bool: alwaysApproveResubmit })
			vscode.postMessage({ type: "requestDelaySeconds", value: requestDelaySeconds })
			vscode.postMessage({ type: "maxOpenTabsContext", value: maxOpenTabsContext })
			vscode.postMessage({ type: "maxWorkspaceFiles", value: maxWorkspaceFiles ?? 200 })
			vscode.postMessage({ type: "showRooIgnoredFiles", bool: showRooIgnoredFiles })
			vscode.postMessage({ type: "maxReadFileLine", value: maxReadFileLine ?? -1 })
			vscode.postMessage({ type: "maxConcurrentFileReads", value: cachedState.maxConcurrentFileReads ?? 5 })
			vscode.postMessage({ type: "currentApiConfigName", text: currentApiConfigName })
			vscode.postMessage({ type: "updateExperimental", values: experiments })
			vscode.postMessage({ type: "alwaysAllowModeSwitch", bool: alwaysAllowModeSwitch })
			vscode.postMessage({ type: "alwaysAllowSubtasks", bool: alwaysAllowSubtasks })
			vscode.postMessage({ type: "alwaysAllowFollowupQuestions", bool: alwaysAllowFollowupQuestions })
			vscode.postMessage({ type: "followupAutoApproveTimeoutMs", value: followupAutoApproveTimeoutMs })
			vscode.postMessage({ type: "condensingApiConfigId", text: condensingApiConfigId || "" })
			vscode.postMessage({ type: "updateCondensingPrompt", text: customCondensingPrompt || "" })
			vscode.postMessage({ type: "updateSupportPrompt", values: customSupportPrompts || {} })
			vscode.postMessage({ type: "upsertApiConfiguration", text: currentApiConfigName, apiConfiguration })
			vscode.postMessage({ type: "telemetrySetting", text: telemetrySetting })
			if (codebaseIndexConfig) {
				vscode.postMessage({ type: "codebaseIndexEnabled", bool: codebaseIndexConfig.codebaseIndexEnabled })
			}
			vscode.postMessage({ type: "profileThresholds", values: profileThresholds })
			setChangeDetected(false)
		}
	}

	const checkUnsaveChanges = useCallback(
		(then: () => void) => {
			if (isChangeDetected) {
				confirmDialogHandler.current = then
				setDiscardDialogShow(true)
			} else {
				then()
			}
		},
		[isChangeDetected],
	)

	useImperativeHandle(ref, () => ({ checkUnsaveChanges }), [checkUnsaveChanges])

	const onConfirmDialogResult = useCallback(
		(confirm: boolean) => {
			if (confirm) {
				// Discard changes: Reset state and flag
				setCachedState(extensionState) // Revert to original state
				setChangeDetected(false) // Reset change flag
				confirmDialogHandler.current?.() // Execute the pending action (e.g., tab switch)
			}
			// If confirm is false (Cancel), do nothing, dialog closes automatically
		},
		[extensionState], // Depend on extensionState to get the latest original state
	)

	// Handle tab changes with unsaved changes check
	const handleTabChange = useCallback(
		(newTab: SectionName) => {
			// Directly switch tab without checking for unsaved changes
			setActiveTab(newTab)
		},
		[], // No dependency on isChangeDetected needed anymore
	)

	// Store direct DOM element refs for each tab
	const tabRefs = useRef<Record<SectionName, HTMLButtonElement | null>>(
		Object.fromEntries(sectionNames.map((name) => [name, null])) as Record<SectionName, HTMLButtonElement | null>,
	)

	// Track whether we're in compact mode
	const [isCompactMode, setIsCompactMode] = useState(false)
	const containerRef = useRef<HTMLDivElement>(null)

	// Setup resize observer to detect when we should switch to compact mode
	useEffect(() => {
		if (!containerRef.current) return

		const observer = new ResizeObserver((entries) => {
			for (const entry of entries) {
				// If container width is less than 500px, switch to compact mode
				setIsCompactMode(entry.contentRect.width < 500)
			}
		})

		observer.observe(containerRef.current)

		return () => {
			observer?.disconnect()
		}
	}, [])

	const sections: { id: SectionName; icon: LucideIcon }[] = useMemo(
		() => [
			{ id: "providers", icon: Webhook },
			{ id: "fileEditing", icon: Pencil },
			{ id: "autoApprove", icon: CheckCheck },
			{ id: "browser", icon: SquareMousePointer },
			{ id: "checkpoints", icon: GitBranch },
			{ id: "notifications", icon: Bell },
			{ id: "contextManagement", icon: Database },
			{ id: "terminal", icon: SquareTerminal },
			{ id: "prompts", icon: MessageSquare },
			{ id: "experimental", icon: FlaskConical },
			{ id: "language", icon: Globe },
			{ id: "about", icon: Info },
		],
		[], // No dependencies needed now
	)

	// Update target section logic to set active tab
	useEffect(() => {
		if (targetSection && sectionNames.includes(targetSection as SectionName)) {
			setActiveTab(targetSection as SectionName)
		}
	}, [targetSection])

	// Function to scroll the active tab into view for vertical layout
	const scrollToActiveTab = useCallback(() => {
		const activeTabElement = tabRefs.current[activeTab]

		if (activeTabElement) {
			activeTabElement.scrollIntoView({
				behavior: "auto",
				block: "nearest",
			})
		}
	}, [activeTab])

	// Effect to scroll when the active tab changes
	useEffect(() => {
		scrollToActiveTab()
	}, [activeTab, scrollToActiveTab])

	// Effect to scroll when the webview becomes visible
	useLayoutEffect(() => {
		const handleMessage = (event: MessageEvent) => {
			const message = event.data
			if (message.type === "action" && message.action === "didBecomeVisible") {
				scrollToActiveTab()
			}
		}

		window.addEventListener("message", handleMessage)

		return () => {
			window.removeEventListener("message", handleMessage)
		}
	}, [scrollToActiveTab])

	return (
		<Tab>
			<TabHeader className="flex justify-between items-center gap-2">
				<div className="flex items-center gap-1">
					<h3 className="text-vscode-foreground m-0">{t("settings:header.title")}</h3>
				</div>
				<div className="flex gap-2">
					<StandardTooltip
						content={
							!isSettingValid
								? errorMessage
								: isChangeDetected
									? t("settings:header.saveButtonTooltip")
									: t("settings:header.nothingChangedTooltip")
						}>
						<Button
							variant={isSettingValid ? "default" : "secondary"}
							className={!isSettingValid ? "!border-vscode-errorForeground" : ""}
							onClick={handleSubmit}
							disabled={!isChangeDetected || !isSettingValid}
							data-testid="save-button">
							{t("settings:common.save")}
						</Button>
					</StandardTooltip>
					<StandardTooltip content={t("settings:header.doneButtonTooltip")}>
						<Button variant="secondary" onClick={() => checkUnsaveChanges(onDone)}>
							{t("settings:common.done")}
						</Button>
					</StandardTooltip>
				</div>
			</TabHeader>

			{/* Vertical tabs layout */}
			<div ref={containerRef} className={cn(settingsTabsContainer, isCompactMode && "narrow")}>
				{/* Tab sidebar */}
				<TabList
					value={activeTab}
					onValueChange={(value) => handleTabChange(value as SectionName)}
					className={cn(settingsTabList)}
					data-compact={isCompactMode}
					data-testid="settings-tab-list">
					{sections.map(({ id, icon: Icon }) => {
						const isSelected = id === activeTab
						const onSelect = () => handleTabChange(id)

						// Base TabTrigger component definition
						// We pass isSelected manually for styling, but onSelect is handled conditionally
						const triggerComponent = (
							<TabTrigger
								ref={(element) => (tabRefs.current[id] = element)}
								value={id}
								isSelected={isSelected} // Pass manually for styling state
								className={cn(
									isSelected // Use manual isSelected for styling
										? `${settingsTabTrigger} ${settingsTabTriggerActive}`
										: settingsTabTrigger,
									"focus:ring-0", // Remove the focus ring styling
								)}
								data-testid={`tab-${id}`}
								data-compact={isCompactMode}>
								<div className={cn("flex items-center gap-2", isCompactMode && "justify-center")}>
									<Icon className="w-4 h-4" />
									<span className="tab-label">{t(`settings:sections.${id}`)}</span>
								</div>
							</TabTrigger>
						)

						if (isCompactMode) {
							// Wrap in Tooltip and manually add onClick to the trigger
							return (
								<TooltipProvider key={id} delayDuration={300}>
									<Tooltip>
										<TooltipTrigger asChild onClick={onSelect}>
											{/* Clone to avoid ref issues if triggerComponent itself had a key */}
											{React.cloneElement(triggerComponent)}
										</TooltipTrigger>
										<TooltipContent side="right" className="text-base">
											<p className="m-0">{t(`settings:sections.${id}`)}</p>
										</TooltipContent>
									</Tooltip>
								</TooltipProvider>
							)
						} else {
							// Render trigger directly; TabList will inject onSelect via cloning
							// Ensure the element passed to TabList has the key
							return React.cloneElement(triggerComponent, { key: id })
						}
					})}
				</TabList>

				{/* Content area */}
				<TabContent className="p-0 flex-1 overflow-auto">
					{/* Providers Section */}
					{activeTab === "providers" && (
						<div>
							<SectionHeader>
								<div className="flex items-center gap-2">
									<Webhook className="w-4" />
									<div>{t("settings:sections.providers")}</div>
								</div>
							</SectionHeader>

							<Section>
								<ApiConfigManager
									currentApiConfigName={currentApiConfigName}
									listApiConfigMeta={listApiConfigMeta}
									onSelectConfig={(configName: string) =>
										checkUnsaveChanges(() =>
											vscode.postMessage({ type: "loadApiConfiguration", text: configName }),
										)
									}
									onDeleteConfig={(configName: string) =>
										vscode.postMessage({ type: "deleteApiConfiguration", text: configName })
									}
									onRenameConfig={(oldName: string, newName: string) => {
										vscode.postMessage({
											type: "renameApiConfiguration",
											values: { oldName, newName },
											apiConfiguration,
										})
										prevApiConfigName.current = newName
									}}
									onUpsertConfig={(configName: string) =>
										vscode.postMessage({
											type: "upsertApiConfiguration",
											text: configName,
											apiConfiguration,
										})
									}
								/>
								<ApiOptions
									uriScheme={uriScheme}
									apiConfiguration={apiConfiguration}
									setApiConfigurationField={setApiConfigurationField}
									errorMessage={errorMessage}
									setErrorMessage={setErrorMessage}
								/>
							</Section>
						</div>
					)}

					{/* File Editing Section */}
					{activeTab === "fileEditing" && (
						<div>
							<SectionHeader>
								<div className="flex items-center gap-2">
									<Pencil className="w-4" />
									<div>{t("settings:sections.fileEditing")}</div>
								</div>
							</SectionHeader>

							<Section>
								<FileEditingOptions
									diffEnabled={diffEnabled}
									diffViewAutoFocus={diffViewAutoFocus}
									autoCloseRooTabs={autoCloseRooTabs}
									autoCloseAllRooTabs={autoCloseAllRooTabs}
									fuzzyMatchThreshold={fuzzyMatchThreshold}
									fileBasedEditing={fileBasedEditing}
									openTabsInCorrectGroup={openTabsInCorrectGroup}
									openTabsAtEndOfList={openTabsAtEndOfList}
									onChange={setCachedStateField}
								/>
							</Section>
						</div>
					)}

					{/* Auto-Approve Section */}
					{activeTab === "autoApprove" && (
						<AutoApproveSettings
							alwaysAllowReadOnly={alwaysAllowReadOnly}
							alwaysAllowReadOnlyOutsideWorkspace={alwaysAllowReadOnlyOutsideWorkspace}
							alwaysAllowWrite={alwaysAllowWrite}
							alwaysAllowWriteOutsideWorkspace={alwaysAllowWriteOutsideWorkspace}
							alwaysAllowWriteProtected={alwaysAllowWriteProtected}
							writeDelayMs={writeDelayMs}
							alwaysAllowBrowser={alwaysAllowBrowser}
							alwaysApproveResubmit={alwaysApproveResubmit}
							requestDelaySeconds={requestDelaySeconds}
							alwaysAllowMcp={alwaysAllowMcp}
							alwaysAllowModeSwitch={alwaysAllowModeSwitch}
							alwaysAllowSubtasks={alwaysAllowSubtasks}
							alwaysAllowExecute={alwaysAllowExecute}
							alwaysAllowFollowupQuestions={alwaysAllowFollowupQuestions}
							followupAutoApproveTimeoutMs={followupAutoApproveTimeoutMs}
							allowedCommands={allowedCommands}
							setCachedStateField={setCachedStateField}
						/>
					)}

					{/* Browser Section */}
					{activeTab === "browser" && (
						<BrowserSettings
							browserToolEnabled={browserToolEnabled}
							browserViewportSize={browserViewportSize}
							screenshotQuality={screenshotQuality}
							remoteBrowserHost={remoteBrowserHost}
							remoteBrowserEnabled={remoteBrowserEnabled}
							setCachedStateField={setCachedStateField}
						/>
					)}

					{/* Checkpoints Section */}
					{activeTab === "checkpoints" && (
						<CheckpointSettings
							enableCheckpoints={enableCheckpoints}
							setCachedStateField={setCachedStateField}
						/>
					)}

					{/* Notifications Section */}
					{activeTab === "notifications" && (
						<NotificationSettings
							ttsEnabled={ttsEnabled}
							ttsSpeed={ttsSpeed}
							soundEnabled={soundEnabled}
							soundVolume={soundVolume}
							setCachedStateField={setCachedStateField}
						/>
					)}

					{/* Context Management Section */}
					{activeTab === "contextManagement" && (
						<ContextManagementSettings
							autoCondenseContext={autoCondenseContext}
							autoCondenseContextPercent={autoCondenseContextPercent}
							condensingApiConfigId={condensingApiConfigId}
							customCondensingPrompt={customCondensingPrompt}
							listApiConfigMeta={listApiConfigMeta ?? []}
							maxOpenTabsContext={maxOpenTabsContext}
							maxWorkspaceFiles={maxWorkspaceFiles ?? 200}
							showRooIgnoredFiles={showRooIgnoredFiles}
							maxReadFileLine={maxReadFileLine}
							maxConcurrentFileReads={maxConcurrentFileReads}
							profileThresholds={profileThresholds}
							setCachedStateField={setCachedStateField}
						/>
					)}

					{/* Terminal Section */}
					{activeTab === "terminal" && (
						<TerminalSettings
							terminalOutputLineLimit={terminalOutputLineLimit}
							terminalShellIntegrationTimeout={terminalShellIntegrationTimeout}
							terminalShellIntegrationDisabled={terminalShellIntegrationDisabled}
							terminalCommandDelay={terminalCommandDelay}
							terminalPowershellCounter={terminalPowershellCounter}
							terminalZshClearEolMark={terminalZshClearEolMark}
							terminalZshOhMy={terminalZshOhMy}
							terminalZshP10k={terminalZshP10k}
							terminalZdotdir={terminalZdotdir}
							terminalCompressProgressBar={terminalCompressProgressBar}
							setCachedStateField={setCachedStateField}
						/>
					)}

					{/* Prompts Section */}
					{activeTab === "prompts" && (
						<PromptsSettings
							customSupportPrompts={customSupportPrompts || {}}
							setCustomSupportPrompts={setCustomSupportPromptsField}
						/>
					)}

					{/* Experimental Section */}
					{activeTab === "experimental" && (
						<ExperimentalSettings
							setExperimentEnabled={setExperimentEnabled}
							experiments={experiments}
							codebaseIndexModels={codebaseIndexModels}
							codebaseIndexConfig={codebaseIndexConfig}
							codebaseIndexEnabled={codebaseIndexConfig?.codebaseIndexEnabled}
							setCachedStateField={setCachedStateField}
						/>
					)}

					{/* Language Section */}
					{activeTab === "language" && (
						<LanguageSettings language={language || "en"} setCachedStateField={setCachedStateField} />
					)}

					{/* About Section */}
					{activeTab === "about" && (
						<About telemetrySetting={telemetrySetting} setTelemetrySetting={setTelemetrySetting} />
					)}
				</TabContent>
			</div>

			<AlertDialog open={isDiscardDialogShow} onOpenChange={setDiscardDialogShow}>
				<AlertDialogContent>
					<AlertDialogHeader>
						<AlertDialogTitle>
							<Pencil className="w-5 h-5 text-yellow-500" />
							{t("settings:unsavedChangesDialog.title")}
						</AlertDialogTitle>
						<AlertDialogDescription>
							{t("settings:unsavedChangesDialog.description")}
						</AlertDialogDescription>
					</AlertDialogHeader>
					<AlertDialogFooter>
						<AlertDialogCancel onClick={() => onConfirmDialogResult(false)}>
							{t("settings:unsavedChangesDialog.cancelButton")}
						</AlertDialogCancel>
						<AlertDialogAction onClick={() => onConfirmDialogResult(true)}>
							{t("settings:unsavedChangesDialog.discardButton")}
						</AlertDialogAction>
					</AlertDialogFooter>
				</AlertDialogContent>
			</AlertDialog>
		</Tab>
	)
})

export default memo(SettingsView)<|MERGE_RESOLUTION|>--- conflicted
+++ resolved
@@ -19,6 +19,7 @@
 	SquareTerminal,
 	FlaskConical,
 	Pencil,
+	AlertTriangle,
 	Globe,
 	Info,
 	MessageSquare,
@@ -175,7 +176,8 @@
 		codebaseIndexModels,
 		customSupportPrompts,
 		profileThresholds,
-<<<<<<< HEAD
+		alwaysAllowFollowupQuestions,
+		followupAutoApproveTimeoutMs,
 		// File editing settings from root context
 		diffEnabled,
 		diffViewAutoFocus,
@@ -184,10 +186,6 @@
 		fileBasedEditing,
 		openTabsInCorrectGroup,
 		openTabsAtEndOfList,
-=======
-		alwaysAllowFollowupQuestions,
-		followupAutoApproveTimeoutMs,
->>>>>>> 5b1ca51e
 	} = cachedState
 
 	const apiConfiguration = useMemo(() => cachedState.apiConfiguration ?? {}, [cachedState.apiConfiguration])
@@ -759,7 +757,7 @@
 				<AlertDialogContent>
 					<AlertDialogHeader>
 						<AlertDialogTitle>
-							<Pencil className="w-5 h-5 text-yellow-500" />
+							<AlertTriangle className="w-5 h-5 text-yellow-500" />
 							{t("settings:unsavedChangesDialog.title")}
 						</AlertDialogTitle>
 						<AlertDialogDescription>
