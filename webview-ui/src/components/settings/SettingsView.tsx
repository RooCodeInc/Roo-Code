--- conflicted
+++ resolved
@@ -306,14 +306,7 @@
 
 	const setCustomSupportPromptsField = useCallback((prompts: Record<string, string | undefined>) => {
 		setCachedState((prevState) => {
-<<<<<<< HEAD
 			if (isEqual(prevState.customSupportPrompts, prompts)) {
-=======
-			const previousStr = JSON.stringify(prevState.customSupportPrompts)
-			const newStr = JSON.stringify(prompts)
-
-			if (previousStr === newStr) {
->>>>>>> 9bcd9918
 				return prevState
 			}
 
