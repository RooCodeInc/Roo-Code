import { forwardRef, memo, useCallback, useEffect, useImperativeHandle, useMemo, useRef, useState } from "react"
import { useAppTranslation } from "@/i18n/TranslationContext"
import { Button as VSCodeButton } from "vscrui"
import {
	CheckCheck,
	SquareMousePointer,
	Webhook,
	GitBranch,
	Bell,
	Database,
	SquareTerminal,
	Cog,
	FlaskConical,
	AlertTriangle,
	Globe,
	Info,
	LucideIcon,
} from "lucide-react"
import { CaretSortIcon } from "@radix-ui/react-icons"

import { ExperimentId } from "../../../../src/shared/experiments"
import { TelemetrySetting } from "../../../../src/shared/TelemetrySetting"
import { ApiConfiguration } from "../../../../src/shared/api"

import { vscode } from "@/utils/vscode"
import { ExtensionStateContextType, useExtensionState } from "@/context/ExtensionStateContext"
import {
	AlertDialog,
	AlertDialogContent,
	AlertDialogTitle,
	AlertDialogDescription,
	AlertDialogCancel,
	AlertDialogAction,
	AlertDialogHeader,
	AlertDialogFooter,
	Button,
	DropdownMenu,
	DropdownMenuTrigger,
	DropdownMenuContent,
	DropdownMenuItem,
} from "@/components/ui"

import { Tab, TabContent, TabHeader } from "../common/Tab"
import { SetCachedStateField, SetExperimentEnabled } from "./types"
import { SectionHeader } from "./SectionHeader"
import ApiConfigManager from "./ApiConfigManager"
import ApiOptions from "./ApiOptions"
import { AutoApproveSettings } from "./AutoApproveSettings"
import { BrowserSettings } from "./BrowserSettings"
import { CheckpointSettings } from "./CheckpointSettings"
import { NotificationSettings } from "./NotificationSettings"
import { ContextManagementSettings } from "./ContextManagementSettings"
import { TerminalSettings } from "./TerminalSettings"
import { AdvancedSettings } from "./AdvancedSettings"
import { ExperimentalSettings } from "./ExperimentalSettings"
import { LanguageSettings } from "./LanguageSettings"
import { About } from "./About"
import { Section } from "./Section"

export interface SettingsViewRef {
	checkUnsaveChanges: (then: () => void) => void
}

const sectionNames = [
	"providers",
	"autoApprove",
	"browser",
	"checkpoints",
	"notifications",
	"contextManagement",
	"terminal",
	"advanced",
	"experimental",
	"language",
	"about",
] as const

type SectionName = (typeof sectionNames)[number]

type SettingsViewProps = {
	onDone: () => void
}

const SettingsView = forwardRef<SettingsViewRef, SettingsViewProps>(({ onDone }, ref) => {
	const { t } = useAppTranslation()

	const extensionState = useExtensionState()
	const { currentApiConfigName, listApiConfigMeta, uriScheme, version } = extensionState

	const [isDiscardDialogShow, setDiscardDialogShow] = useState(false)
	const [isChangeDetected, setChangeDetected] = useState(false)
	const [errorMessage, setErrorMessage] = useState<string | undefined>(undefined)

	const prevApiConfigName = useRef(currentApiConfigName)
	const confirmDialogHandler = useRef<() => void>()

	const [cachedState, setCachedState] = useState(extensionState)

	const {
		alwaysAllowReadOnly,
		allowedCommands,
		language,
		alwaysAllowBrowser,
		alwaysAllowExecute,
		alwaysAllowMcp,
		alwaysAllowModeSwitch,
		alwaysAllowSubtasks,
		alwaysAllowWrite,
		alwaysApproveResubmit,
		browserToolEnabled,
		browserViewportSize,
		enableCheckpoints,
		checkpointStorage,
		diffEnabled,
		experiments,
		fuzzyMatchThreshold,
		maxOpenTabsContext,
		maxWorkspaceFiles,
		mcpEnabled,
		rateLimitSeconds,
		requestDelaySeconds,
		remoteBrowserHost,
		screenshotQuality,
		soundEnabled,
		ttsEnabled,
		ttsSpeed,
		soundVolume,
		telemetrySetting,
		terminalOutputLineLimit,
		terminalShellIntegrationTimeout,
		writeDelayMs,
		showRooIgnoredFiles,
		remoteBrowserEnabled,
	} = cachedState

	// Make sure apiConfiguration is initialized and managed by SettingsView.
	const apiConfiguration = useMemo(() => cachedState.apiConfiguration ?? {}, [cachedState.apiConfiguration])

	useEffect(() => {
		// Update only when currentApiConfigName is changed.
		// Expected to be triggered by loadApiConfiguration/upsertApiConfiguration.
		if (prevApiConfigName.current === currentApiConfigName) {
			return
		}

		setCachedState((prevCachedState) => ({ ...prevCachedState, ...extensionState }))
		prevApiConfigName.current = currentApiConfigName
		setChangeDetected(false)
	}, [currentApiConfigName, extensionState, isChangeDetected])

	const setCachedStateField: SetCachedStateField<keyof ExtensionStateContextType> = useCallback((field, value) => {
		setCachedState((prevState) => {
			if (prevState[field] === value) {
				return prevState
			}

			setChangeDetected(true)
			return { ...prevState, [field]: value }
		})
	}, [])

	const setApiConfigurationField = useCallback(
		<K extends keyof ApiConfiguration>(field: K, value: ApiConfiguration[K]) => {
			setCachedState((prevState) => {
				if (prevState.apiConfiguration?.[field] === value) {
					return prevState
				}

				setChangeDetected(true)

				return { ...prevState, apiConfiguration: { ...prevState.apiConfiguration, [field]: value } }
			})
		},
		[],
	)

	const setExperimentEnabled: SetExperimentEnabled = useCallback((id: ExperimentId, enabled: boolean) => {
		setCachedState((prevState) => {
			if (prevState.experiments?.[id] === enabled) {
				return prevState
			}

			setChangeDetected(true)

			return {
				...prevState,
				experiments: { ...prevState.experiments, [id]: enabled },
			}
		})
	}, [])

	const setTelemetrySetting = useCallback((setting: TelemetrySetting) => {
		setCachedState((prevState) => {
			if (prevState.telemetrySetting === setting) {
				return prevState
			}
			setChangeDetected(true)
			return {
				...prevState,
				telemetrySetting: setting,
			}
		})
	}, [])

	const isSettingValid = !errorMessage

	const handleSubmit = () => {
		if (isSettingValid) {
			vscode.postMessage({ type: "language", text: language })
			vscode.postMessage({ type: "alwaysAllowReadOnly", bool: alwaysAllowReadOnly })
			vscode.postMessage({ type: "alwaysAllowWrite", bool: alwaysAllowWrite })
			vscode.postMessage({ type: "alwaysAllowExecute", bool: alwaysAllowExecute })
			vscode.postMessage({ type: "alwaysAllowBrowser", bool: alwaysAllowBrowser })
			vscode.postMessage({ type: "alwaysAllowMcp", bool: alwaysAllowMcp })
			vscode.postMessage({ type: "allowedCommands", commands: allowedCommands ?? [] })
			vscode.postMessage({ type: "browserToolEnabled", bool: browserToolEnabled })
			vscode.postMessage({ type: "soundEnabled", bool: soundEnabled })
			vscode.postMessage({ type: "ttsEnabled", bool: ttsEnabled })
			vscode.postMessage({ type: "ttsSpeed", value: ttsSpeed })
			vscode.postMessage({ type: "soundVolume", value: soundVolume })
			vscode.postMessage({ type: "diffEnabled", bool: diffEnabled })
			vscode.postMessage({ type: "enableCheckpoints", bool: enableCheckpoints })
			vscode.postMessage({ type: "checkpointStorage", text: checkpointStorage })
			vscode.postMessage({ type: "browserViewportSize", text: browserViewportSize })
			vscode.postMessage({ type: "remoteBrowserHost", text: remoteBrowserHost })
			vscode.postMessage({ type: "remoteBrowserEnabled", bool: remoteBrowserEnabled })
			vscode.postMessage({ type: "fuzzyMatchThreshold", value: fuzzyMatchThreshold ?? 1.0 })
			vscode.postMessage({ type: "writeDelayMs", value: writeDelayMs })
			vscode.postMessage({ type: "screenshotQuality", value: screenshotQuality ?? 75 })
			vscode.postMessage({ type: "terminalOutputLineLimit", value: terminalOutputLineLimit ?? 500 })
			vscode.postMessage({ type: "terminalShellIntegrationTimeout", value: terminalShellIntegrationTimeout })
			vscode.postMessage({ type: "mcpEnabled", bool: mcpEnabled })
			vscode.postMessage({ type: "alwaysApproveResubmit", bool: alwaysApproveResubmit })
			vscode.postMessage({ type: "requestDelaySeconds", value: requestDelaySeconds })
			vscode.postMessage({ type: "rateLimitSeconds", value: rateLimitSeconds })
			vscode.postMessage({ type: "maxOpenTabsContext", value: maxOpenTabsContext })
			vscode.postMessage({ type: "maxWorkspaceFiles", value: maxWorkspaceFiles ?? 200 })
			vscode.postMessage({ type: "showRooIgnoredFiles", bool: showRooIgnoredFiles })
			vscode.postMessage({ type: "currentApiConfigName", text: currentApiConfigName })
			vscode.postMessage({ type: "updateExperimental", values: experiments })
			vscode.postMessage({ type: "alwaysAllowModeSwitch", bool: alwaysAllowModeSwitch })
			vscode.postMessage({ type: "alwaysAllowSubtasks", bool: alwaysAllowSubtasks })
			vscode.postMessage({ type: "upsertApiConfiguration", text: currentApiConfigName, apiConfiguration })
			vscode.postMessage({ type: "telemetrySetting", text: telemetrySetting })
			setChangeDetected(false)
		}
	}

	const checkUnsaveChanges = useCallback(
		(then: () => void) => {
			if (isChangeDetected) {
				confirmDialogHandler.current = then
				setDiscardDialogShow(true)
			} else {
				then()
			}
		},
		[isChangeDetected],
	)

	useImperativeHandle(ref, () => ({ checkUnsaveChanges }), [checkUnsaveChanges])

	const onConfirmDialogResult = useCallback((confirm: boolean) => {
		if (confirm) {
			confirmDialogHandler.current?.()
		}
	}, [])

	const providersRef = useRef<HTMLDivElement>(null)
	const autoApproveRef = useRef<HTMLDivElement>(null)
	const browserRef = useRef<HTMLDivElement>(null)
	const checkpointsRef = useRef<HTMLDivElement>(null)
	const notificationsRef = useRef<HTMLDivElement>(null)
	const contextManagementRef = useRef<HTMLDivElement>(null)
	const terminalRef = useRef<HTMLDivElement>(null)
	const advancedRef = useRef<HTMLDivElement>(null)
	const experimentalRef = useRef<HTMLDivElement>(null)
	const languageRef = useRef<HTMLDivElement>(null)
	const aboutRef = useRef<HTMLDivElement>(null)

	const sections: { id: SectionName; icon: LucideIcon; ref: React.RefObject<HTMLDivElement> }[] = useMemo(
		() => [
			{ id: "providers", icon: Webhook, ref: providersRef },
			{ id: "autoApprove", icon: CheckCheck, ref: autoApproveRef },
			{ id: "browser", icon: SquareMousePointer, ref: browserRef },
			{ id: "checkpoints", icon: GitBranch, ref: checkpointsRef },
			{ id: "notifications", icon: Bell, ref: notificationsRef },
			{ id: "contextManagement", icon: Database, ref: contextManagementRef },
			{ id: "terminal", icon: SquareTerminal, ref: terminalRef },
			{ id: "advanced", icon: Cog, ref: advancedRef },
			{ id: "experimental", icon: FlaskConical, ref: experimentalRef },
			{ id: "language", icon: Globe, ref: languageRef },
			{ id: "about", icon: Info, ref: aboutRef },
		],
		[
			providersRef,
			autoApproveRef,
			browserRef,
			checkpointsRef,
			notificationsRef,
			contextManagementRef,
			terminalRef,
			advancedRef,
			experimentalRef,
		],
	)

	const scrollToSection = (ref: React.RefObject<HTMLDivElement>) => ref.current?.scrollIntoView()

	return (
		<Tab>
			<TabHeader className="flex justify-between items-center gap-2">
				<div className="flex items-center gap-1">
					<h3 className="text-vscode-foreground m-0">{t("settings:header.title")}</h3>
					<DropdownMenu>
						<DropdownMenuTrigger asChild>
							<Button variant="ghost" size="icon" className="w-6 h-6">
								<CaretSortIcon />
							</Button>
						</DropdownMenuTrigger>
						<DropdownMenuContent align="start" side="bottom">
							{sections.map(({ id, icon: Icon, ref }) => (
								<DropdownMenuItem key={id} onClick={() => scrollToSection(ref)}>
									<Icon />
									<span>{t(`settings:sections.${id}`)}</span>
								</DropdownMenuItem>
							))}
						</DropdownMenuContent>
					</DropdownMenu>
				</div>
				<div className="flex gap-2">
					<VSCodeButton
						appearance={isSettingValid ? "primary" : "secondary"}
						className={!isSettingValid ? "!border-vscode-errorForeground" : ""}
						title={
							!isSettingValid
								? errorMessage
								: isChangeDetected
									? t("settings:header.saveButtonTooltip")
									: t("settings:header.nothingChangedTooltip")
						}
						onClick={handleSubmit}
						disabled={!isChangeDetected || !isSettingValid}
						data-testid="save-button">
						{t("settings:common.save")}
					</VSCodeButton>
					<VSCodeButton
						appearance="secondary"
						title={t("settings:header.doneButtonTooltip")}
						onClick={() => checkUnsaveChanges(onDone)}>
						{t("settings:common.done")}
					</VSCodeButton>
				</div>
			</TabHeader>

			<TabContent className="p-0 divide-y divide-vscode-sideBar-background">
				<div ref={providersRef}>
					<SectionHeader>
						<div className="flex items-center gap-2">
							<Webhook className="w-4" />
							<div>{t("settings:sections.providers")}</div>
						</div>
					</SectionHeader>

					<Section>
						<ApiConfigManager
							currentApiConfigName={currentApiConfigName}
							listApiConfigMeta={listApiConfigMeta}
							onSelectConfig={(configName: string) =>
								checkUnsaveChanges(() =>
									vscode.postMessage({ type: "loadApiConfiguration", text: configName }),
								)
							}
							onDeleteConfig={(configName: string) =>
								vscode.postMessage({ type: "deleteApiConfiguration", text: configName })
							}
							onRenameConfig={(oldName: string, newName: string) => {
								vscode.postMessage({
									type: "renameApiConfiguration",
									values: { oldName, newName },
									apiConfiguration,
								})
								prevApiConfigName.current = newName
							}}
							onUpsertConfig={(configName: string) =>
								vscode.postMessage({
									type: "upsertApiConfiguration",
									text: configName,
									apiConfiguration,
								})
							}
						/>
						<ApiOptions
							uriScheme={uriScheme}
							apiConfiguration={apiConfiguration}
							setApiConfigurationField={setApiConfigurationField}
							errorMessage={errorMessage}
							setErrorMessage={setErrorMessage}
						/>
					</Section>
				</div>

				<div ref={autoApproveRef}>
					<AutoApproveSettings
						alwaysAllowReadOnly={alwaysAllowReadOnly}
						alwaysAllowWrite={alwaysAllowWrite}
						writeDelayMs={writeDelayMs}
						alwaysAllowBrowser={alwaysAllowBrowser}
						alwaysApproveResubmit={alwaysApproveResubmit}
						requestDelaySeconds={requestDelaySeconds}
						alwaysAllowMcp={alwaysAllowMcp}
						alwaysAllowModeSwitch={alwaysAllowModeSwitch}
						alwaysAllowSubtasks={alwaysAllowSubtasks}
						alwaysAllowExecute={alwaysAllowExecute}
						allowedCommands={allowedCommands}
						setCachedStateField={setCachedStateField}
					/>
				</div>

				<div ref={browserRef}>
					<BrowserSettings
						browserToolEnabled={browserToolEnabled}
						browserViewportSize={browserViewportSize}
						screenshotQuality={screenshotQuality}
						remoteBrowserHost={remoteBrowserHost}
						remoteBrowserEnabled={remoteBrowserEnabled}
						setCachedStateField={setCachedStateField}
					/>
				</div>

				<div ref={checkpointsRef}>
					<CheckpointSettings
						enableCheckpoints={enableCheckpoints}
						checkpointStorage={checkpointStorage}
						setCachedStateField={setCachedStateField}
					/>
				</div>

				<div ref={notificationsRef}>
					<NotificationSettings
						ttsEnabled={ttsEnabled}
						ttsSpeed={ttsSpeed}
						soundEnabled={soundEnabled}
						soundVolume={soundVolume}
						setCachedStateField={setCachedStateField}
					/>
				</div>

				<div ref={contextManagementRef}>
					<ContextManagementSettings
						maxOpenTabsContext={maxOpenTabsContext}
						maxWorkspaceFiles={maxWorkspaceFiles ?? 200}
						showRooIgnoredFiles={showRooIgnoredFiles}
						setCachedStateField={setCachedStateField}
					/>
				</div>

				<div ref={terminalRef}>
					<TerminalSettings
						terminalOutputLineLimit={terminalOutputLineLimit}
						terminalShellIntegrationTimeout={terminalShellIntegrationTimeout}
						setCachedStateField={setCachedStateField}
					/>
				</div>

				<div ref={advancedRef}>
					<AdvancedSettings
<<<<<<< HEAD
						terminalShellIntegrationTimeout={terminalShellIntegrationTimeout}
=======
						rateLimitSeconds={rateLimitSeconds}
>>>>>>> a15691dc
						diffEnabled={diffEnabled}
						fuzzyMatchThreshold={fuzzyMatchThreshold}
						setCachedStateField={setCachedStateField}
						setExperimentEnabled={setExperimentEnabled}
						experiments={experiments}
					/>
				</div>

				<div ref={experimentalRef}>
					<ExperimentalSettings
						setCachedStateField={setCachedStateField}
						setExperimentEnabled={setExperimentEnabled}
						experiments={experiments}
					/>
				</div>

				<div ref={languageRef}>
					<LanguageSettings language={language || "en"} setCachedStateField={setCachedStateField} />
				</div>

				<div ref={aboutRef}>
					<About
						version={version}
						telemetrySetting={telemetrySetting}
						setTelemetrySetting={setTelemetrySetting}
					/>
				</div>
			</TabContent>

			<AlertDialog open={isDiscardDialogShow} onOpenChange={setDiscardDialogShow}>
				<AlertDialogContent>
					<AlertDialogHeader>
						<AlertDialogTitle>
							<AlertTriangle className="w-5 h-5 text-yellow-500" />
							{t("settings:unsavedChangesDialog.title")}
						</AlertDialogTitle>
						<AlertDialogDescription>
							{t("settings:unsavedChangesDialog.description")}
						</AlertDialogDescription>
					</AlertDialogHeader>
					<AlertDialogFooter>
						<AlertDialogCancel onClick={() => onConfirmDialogResult(false)}>
							{t("settings:unsavedChangesDialog.cancelButton")}
						</AlertDialogCancel>
						<AlertDialogAction onClick={() => onConfirmDialogResult(true)}>
							{t("settings:unsavedChangesDialog.discardButton")}
						</AlertDialogAction>
					</AlertDialogFooter>
				</AlertDialogContent>
			</AlertDialog>
		</Tab>
	)
})

export default memo(SettingsView)<|MERGE_RESOLUTION|>--- conflicted
+++ resolved
@@ -465,11 +465,6 @@
 
 				<div ref={advancedRef}>
 					<AdvancedSettings
-<<<<<<< HEAD
-						terminalShellIntegrationTimeout={terminalShellIntegrationTimeout}
-=======
-						rateLimitSeconds={rateLimitSeconds}
->>>>>>> a15691dc
 						diffEnabled={diffEnabled}
 						fuzzyMatchThreshold={fuzzyMatchThreshold}
 						setCachedStateField={setCachedStateField}
