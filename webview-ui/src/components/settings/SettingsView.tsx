--- conflicted
+++ resolved
@@ -87,11 +87,7 @@
 	const { t } = useAppTranslation()
 
 	const extensionState = useExtensionState()
-<<<<<<< HEAD
-	const { currentApiConfigName, listApiConfigMeta, uriScheme } = extensionState
-=======
-	const { currentApiConfigName, listApiConfigMeta, uriScheme, version, settingsImportedAt } = extensionState
->>>>>>> 0949556b
+	const { currentApiConfigName, listApiConfigMeta, uriScheme, settingsImportedAt } = extensionState
 
 	const [isDiscardDialogShow, setDiscardDialogShow] = useState(false)
 	const [isChangeDetected, setChangeDetected] = useState(false)
@@ -156,7 +152,6 @@
 		setChangeDetected(false)
 	}, [currentApiConfigName, extensionState, isChangeDetected])
 
-<<<<<<< HEAD
 	// kilocode_change
 	// Temporary way of making sure that the Settings view updates its local state properly when receiving
 	// api keys from providers that support url callbacks. This whole Settings View needs proper with this local state thing later
@@ -171,7 +166,7 @@
 		extensionState.apiConfiguration?.glamaApiKey,
 		extensionState.apiConfiguration?.requestyApiKey,
 	])
-=======
+
 	// Bust the cache when settings are imported.
 	useEffect(() => {
 		if (settingsImportedAt) {
@@ -179,7 +174,6 @@
 			setChangeDetected(false)
 		}
 	}, [settingsImportedAt, extensionState])
->>>>>>> 0949556b
 
 	const setCachedStateField: SetCachedStateField<keyof ExtensionStateContextType> = useCallback((field, value) => {
 		setCachedState((prevState) => {
@@ -217,20 +211,6 @@
 		})
 	}, [])
 
-<<<<<<< HEAD
-=======
-	const setTelemetrySetting = useCallback((setting: TelemetrySetting) => {
-		setCachedState((prevState) => {
-			if (prevState.telemetrySetting === setting) {
-				return prevState
-			}
-
-			setChangeDetected(true)
-			return { ...prevState, telemetrySetting: setting }
-		})
-	}, [])
-
->>>>>>> 0949556b
 	const isSettingValid = !errorMessage
 
 	const handleSubmit = () => {
