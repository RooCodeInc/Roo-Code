import React, {
	forwardRef,
	memo,
	useCallback,
	useEffect,
	useImperativeHandle,
	useLayoutEffect,
	useMemo,
	useRef,
	useState,
} from "react"
import {
	CheckCheck,
	SquareMousePointer,
	Webhook,
	GitBranch,
	Bell,
	Database,
	SquareTerminal,
	FlaskConical,
	AlertTriangle,
	Globe,
	Info,
	MessageSquare,
	LucideIcon,
	SquareSlash,
	Glasses,
} from "lucide-react"
<<<<<<< HEAD
import { isEqual } from "lodash-es"
import type { ProviderSettings, ExperimentId, TelemetrySetting } from "@roo-code/types"
=======

import {
	type ProviderSettings,
	type ExperimentId,
	type TelemetrySetting,
	DEFAULT_CHECKPOINT_TIMEOUT_SECONDS,
} from "@roo-code/types"
>>>>>>> bb6cac49

import { vscode } from "@src/utils/vscode"
import { cn } from "@src/lib/utils"
import { useAppTranslation } from "@src/i18n/TranslationContext"
import { ExtensionStateContextType, useExtensionState } from "@src/context/ExtensionStateContext"
import {
	AlertDialog,
	AlertDialogContent,
	AlertDialogTitle,
	AlertDialogDescription,
	AlertDialogCancel,
	AlertDialogAction,
	AlertDialogHeader,
	AlertDialogFooter,
	Button,
	Tooltip,
	TooltipContent,
	TooltipProvider,
	TooltipTrigger,
	StandardTooltip,
} from "@src/components/ui"

import { Tab, TabContent, TabHeader, TabList, TabTrigger } from "../common/Tab"
import { SetCachedStateField, SetExperimentEnabled } from "./types"
import { SectionHeader } from "./SectionHeader"
import ApiConfigManager from "./ApiConfigManager"
import ApiOptions from "./ApiOptions"
import { AutoApproveSettings } from "./AutoApproveSettings"
import { BrowserSettings } from "./BrowserSettings"
import { CheckpointSettings } from "./CheckpointSettings"
import { NotificationSettings } from "./NotificationSettings"
import { ContextManagementSettings } from "./ContextManagementSettings"
import { ZgsmCodebaseSettings } from "./ZgsmCodebaseSettings"
import { TerminalSettings } from "./TerminalSettings"
import { ExperimentalSettings } from "./ExperimentalSettings"
import { LanguageSettings } from "./LanguageSettings"
import { About } from "./About"
import { Section } from "./Section"
import PromptsSettings from "./PromptsSettings"
import { SlashCommandsSettings } from "./SlashCommandsSettings"
import { UISettings } from "./UISettings"

export const settingsTabsContainer = "flex flex-1 overflow-hidden [&.narrow_.tab-label]:hidden"
export const settingsTabList =
	"w-48 data-[compact=true]:w-12 flex-shrink-0 flex flex-col overflow-y-auto overflow-x-hidden border-r border-vscode-sideBar-background"
export const settingsTabTrigger =
	"whitespace-nowrap overflow-hidden min-w-0 h-12 px-4 py-3 box-border flex items-center border-l-2 border-transparent text-vscode-foreground opacity-70 hover:bg-vscode-list-hoverBackground data-[compact=true]:w-12 data-[compact=true]:p-4"
export const settingsTabTriggerActive = "opacity-100 border-vscode-focusBorder bg-vscode-list-activeSelectionBackground"

export interface SettingsViewRef {
	checkUnsaveChanges: (then: () => void) => void
}

const sectionNames = [
	"providers",
	"autoApprove",
	"slashCommands",
	"browser",
	"checkpoints",
	"notifications",
	"contextManagement",
	"terminal",
	"prompts",
	"ui",
	"experimental",
	"language",
	"about",
] as const

type SectionName = (typeof sectionNames)[number]

type SettingsViewProps = {
	onDone: () => void
	targetSection?: string
}

const SettingsView = forwardRef<SettingsViewRef, SettingsViewProps>(({ onDone, targetSection }, ref) => {
	const { t } = useAppTranslation()

	const extensionState = useExtensionState()
	const { currentApiConfigName, listApiConfigMeta, uriScheme, settingsImportedAt } = extensionState

	const [isDiscardDialogShow, setDiscardDialogShow] = useState(false)
	const [isChangeDetected, setChangeDetected] = useState(false)
	const [errorMessage, setErrorMessage] = useState<string | undefined>(undefined)
	const [activeTab, setActiveTab] = useState<SectionName>(
		targetSection && sectionNames.includes(targetSection as SectionName)
			? (targetSection as SectionName)
			: "providers",
	)

	const scrollPositions = useRef<Record<SectionName, number>>(
		Object.fromEntries(sectionNames.map((s) => [s, 0])) as Record<SectionName, number>,
	)
	const contentRef = useRef<HTMLDivElement | null>(null)

	const prevApiConfigName = useRef(currentApiConfigName)
	const confirmDialogHandler = useRef<() => void>()

	const [cachedState, setCachedState] = useState(() => extensionState)

	const {
		alwaysAllowReadOnly,
		alwaysAllowReadOnlyOutsideWorkspace,
		allowedCommands,
		deniedCommands,
		allowedMaxRequests,
		allowedMaxCost,
		language,
		alwaysAllowBrowser,
		alwaysAllowExecute,
		alwaysAllowMcp,
		alwaysAllowModeSwitch,
		alwaysAllowSubtasks,
		alwaysAllowWrite,
		alwaysAllowWriteOutsideWorkspace,
		alwaysAllowWriteProtected,
		alwaysApproveResubmit,
		autoCondenseContext,
		autoCondenseContextPercent,
		browserToolEnabled,
		browserViewportSize,
		enableCheckpoints,
		useZgsmCustomConfig,
		zgsmCodebaseIndexEnabled,
		checkpointTimeout,
		diffEnabled,
		experiments,
		fuzzyMatchThreshold,
		maxOpenTabsContext,
		maxWorkspaceFiles,
		mcpEnabled,
		requestDelaySeconds,
		remoteBrowserHost,
		screenshotQuality,
		soundEnabled,
		ttsEnabled,
		ttsSpeed,
		soundVolume,
		telemetrySetting,
		terminalOutputLineLimit,
		terminalOutputCharacterLimit,
		maxReadCharacterLimit,
		terminalShellIntegrationTimeout,
		terminalShellIntegrationDisabled, // Added from upstream
		terminalCommandDelay,
		terminalPowershellCounter,
		terminalZshClearEolMark,
		terminalZshOhMy,
		terminalZshP10k,
		terminalZdotdir,
		writeDelayMs,
		showRooIgnoredFiles,
		remoteBrowserEnabled,
		maxReadFileLine,
		maxImageFileSize,
		maxTotalImageSize,
		terminalCompressProgressBar,
		maxConcurrentFileReads,
		condensingApiConfigId,
		customCondensingPrompt,
		customSupportPrompts,
		profileThresholds,
		alwaysAllowFollowupQuestions,
		alwaysAllowUpdateTodoList,
		followupAutoApproveTimeoutMs,
		includeDiagnosticMessages,
		maxDiagnosticMessages,
		includeTaskHistoryInEnhance,
		openRouterImageApiKey,
		openRouterImageGenerationSelectedModel,
		reasoningBlockCollapsed,
		apiRequestBlockHide,
		includeCurrentTime,
		includeCurrentCost,
	} = cachedState

	const apiConfiguration = useMemo(() => cachedState.apiConfiguration ?? {}, [cachedState.apiConfiguration])

	useEffect(() => {
		// Update only when currentApiConfigName is changed.
		// Expected to be triggered by loadApiConfiguration/upsertApiConfiguration.
		if (prevApiConfigName.current === currentApiConfigName) {
			return
		}

		setCachedState((prevCachedState) => ({ ...prevCachedState, ...extensionState }))
		prevApiConfigName.current = currentApiConfigName
		setChangeDetected(false)
	}, [currentApiConfigName, extensionState])

	// Bust the cache when settings are imported.
	useEffect(() => {
		if (settingsImportedAt) {
			setCachedState((prevCachedState) => ({ ...prevCachedState, ...extensionState }))
			setChangeDetected(false)
		}
	}, [settingsImportedAt, extensionState])

	const setCachedStateField: SetCachedStateField<keyof ExtensionStateContextType> = useCallback((field, value) => {
		setCachedState((prevState) => {
			if (isEqual(prevState[field], value)) {
				return prevState
			}

			setChangeDetected(true)
			return { ...prevState, [field]: value }
		})
	}, [])

	const setApiConfigurationField = useCallback(
		<K extends keyof ProviderSettings>(field: K, value: ProviderSettings[K], isUserAction: boolean = true) => {
			setCachedState((prevState) => {
				if (isEqual(prevState.apiConfiguration?.[field], value)) {
					return prevState
				}

				const previousValue = prevState.apiConfiguration?.[field]

				// Only skip change detection for automatic initialization (not user actions)
				// This prevents the dirty state when the component initializes and auto-syncs values
				// Treat undefined, null, and empty string as uninitialized states
				const isInitialSync =
					!isUserAction &&
					(previousValue === undefined || previousValue === "" || previousValue === null) &&
					value !== undefined &&
					value !== "" &&
					value !== null

				if (!isInitialSync) {
					setChangeDetected(true)
				}
				return { ...prevState, apiConfiguration: { ...prevState.apiConfiguration, [field]: value } }
			})
		},
		[],
	)

	const setExperimentEnabled: SetExperimentEnabled = useCallback((id: ExperimentId, enabled: boolean) => {
		setCachedState((prevState) => {
			if (isEqual(prevState.experiments?.[id], enabled)) {
				return prevState
			}

			setChangeDetected(true)
			return { ...prevState, experiments: { ...prevState.experiments, [id]: enabled } }
		})
	}, [])

	const setTelemetrySetting = useCallback((setting: TelemetrySetting) => {
		setCachedState((prevState) => {
			if (isEqual(prevState.telemetrySetting, setting)) {
				return prevState
			}

			setChangeDetected(true)
			return { ...prevState, telemetrySetting: setting }
		})
	}, [])

	const setOpenRouterImageApiKey = useCallback((apiKey: string) => {
		setCachedState((prevState) => {
			if (prevState.openRouterImageApiKey !== apiKey) {
				setChangeDetected(true)
			}

			return { ...prevState, openRouterImageApiKey: apiKey }
		})
	}, [])

	const setImageGenerationSelectedModel = useCallback((model: string) => {
		setCachedState((prevState) => {
			if (prevState.openRouterImageGenerationSelectedModel !== model) {
				setChangeDetected(true)
			}

			return { ...prevState, openRouterImageGenerationSelectedModel: model }
		})
	}, [])

	const setCustomSupportPromptsField = useCallback((prompts: Record<string, string | undefined>) => {
		setCachedState((prevState) => {
			if (isEqual(prevState.customSupportPrompts, prompts)) {
				return prevState
			}

			setChangeDetected(true)
			return { ...prevState, customSupportPrompts: prompts }
		})
	}, [])

	const isSettingValid = !errorMessage

	const handleSubmit = () => {
		if (isSettingValid) {
			vscode.postMessage({
				type: "updateSettings",
				updatedSettings: {
					language,
					alwaysAllowReadOnly: alwaysAllowReadOnly ?? undefined,
					alwaysAllowReadOnlyOutsideWorkspace: alwaysAllowReadOnlyOutsideWorkspace ?? undefined,
					alwaysAllowWrite: alwaysAllowWrite ?? undefined,
					alwaysAllowWriteOutsideWorkspace: alwaysAllowWriteOutsideWorkspace ?? undefined,
					alwaysAllowWriteProtected: alwaysAllowWriteProtected ?? undefined,
					alwaysAllowExecute: alwaysAllowExecute ?? undefined,
					alwaysAllowBrowser: alwaysAllowBrowser ?? undefined,
					alwaysAllowMcp,
					alwaysAllowModeSwitch,
					allowedCommands: allowedCommands ?? [],
					deniedCommands: deniedCommands ?? [],
					// Note that we use `null` instead of `undefined` since `JSON.stringify`
					// will omit `undefined` when serializing the object and passing it to the
					// extension host. We may need to do the same for other nullable fields.
					allowedMaxRequests: allowedMaxRequests ?? null,
					allowedMaxCost: allowedMaxCost ?? null,
					autoCondenseContext,
					autoCondenseContextPercent,
					browserToolEnabled: browserToolEnabled ?? true,
					soundEnabled: soundEnabled ?? true,
					soundVolume: soundVolume ?? 0.5,
					ttsEnabled,
					ttsSpeed,
					diffEnabled: diffEnabled ?? true,
					enableCheckpoints: enableCheckpoints ?? false,
					checkpointTimeout: checkpointTimeout ?? DEFAULT_CHECKPOINT_TIMEOUT_SECONDS,
					browserViewportSize: browserViewportSize ?? "900x600",
					remoteBrowserHost: remoteBrowserEnabled ? remoteBrowserHost : undefined,
					remoteBrowserEnabled: remoteBrowserEnabled ?? false,
					fuzzyMatchThreshold: fuzzyMatchThreshold ?? 1.0,
					writeDelayMs,
					screenshotQuality: screenshotQuality ?? 75,
					terminalOutputLineLimit: terminalOutputLineLimit ?? 500,
					terminalOutputCharacterLimit: terminalOutputCharacterLimit ?? 50_000,
					terminalShellIntegrationTimeout: terminalShellIntegrationTimeout ?? 30_000,
					terminalShellIntegrationDisabled,
					terminalCommandDelay,
					terminalPowershellCounter,
					terminalZshClearEolMark,
					terminalZshOhMy,
					terminalZshP10k,
					terminalZdotdir,
					terminalCompressProgressBar,
					mcpEnabled,
					alwaysApproveResubmit: alwaysApproveResubmit ?? false,
					requestDelaySeconds: requestDelaySeconds ?? 5,
					maxOpenTabsContext: Math.min(Math.max(0, maxOpenTabsContext ?? 20), 500),
					maxWorkspaceFiles: Math.min(Math.max(0, maxWorkspaceFiles ?? 200), 500),
					showRooIgnoredFiles: showRooIgnoredFiles ?? true,
					maxReadFileLine: maxReadFileLine ?? -1,
					maxImageFileSize: maxImageFileSize ?? 5,
					maxTotalImageSize: maxTotalImageSize ?? 20,
					maxConcurrentFileReads: cachedState.maxConcurrentFileReads ?? 5,
					includeDiagnosticMessages:
						includeDiagnosticMessages !== undefined ? includeDiagnosticMessages : true,
					maxDiagnosticMessages: maxDiagnosticMessages ?? 50,
					alwaysAllowSubtasks,
					alwaysAllowUpdateTodoList,
					alwaysAllowFollowupQuestions: alwaysAllowFollowupQuestions ?? false,
					followupAutoApproveTimeoutMs,
					condensingApiConfigId: condensingApiConfigId || "",
					includeTaskHistoryInEnhance: includeTaskHistoryInEnhance ?? true,
					reasoningBlockCollapsed: reasoningBlockCollapsed ?? true,
					includeCurrentTime: includeCurrentTime ?? true,
					includeCurrentCost: includeCurrentCost ?? true,
					profileThresholds,
					openRouterImageApiKey,
					openRouterImageGenerationSelectedModel,
					experiments,
					customSupportPrompts,
				},
			})
<<<<<<< HEAD
			vscode.postMessage({ type: "alwaysAllowWrite", bool: alwaysAllowWrite })
			vscode.postMessage({ type: "alwaysAllowWriteOutsideWorkspace", bool: alwaysAllowWriteOutsideWorkspace })
			vscode.postMessage({ type: "alwaysAllowWriteProtected", bool: alwaysAllowWriteProtected })
			vscode.postMessage({ type: "alwaysAllowExecute", bool: alwaysAllowExecute })
			vscode.postMessage({ type: "alwaysAllowBrowser", bool: alwaysAllowBrowser })
			vscode.postMessage({ type: "alwaysAllowMcp", bool: alwaysAllowMcp })
			vscode.postMessage({ type: "allowedCommands", commands: allowedCommands ?? [] })
			vscode.postMessage({ type: "deniedCommands", commands: deniedCommands ?? [] })
			vscode.postMessage({ type: "allowedMaxRequests", value: allowedMaxRequests ?? undefined })
			vscode.postMessage({ type: "allowedMaxCost", value: allowedMaxCost ?? undefined })
			vscode.postMessage({ type: "autoCondenseContext", bool: autoCondenseContext })
			vscode.postMessage({ type: "autoCondenseContextPercent", value: autoCondenseContextPercent })
			vscode.postMessage({ type: "browserToolEnabled", bool: browserToolEnabled })
			vscode.postMessage({ type: "soundEnabled", bool: soundEnabled })
			vscode.postMessage({ type: "ttsEnabled", bool: ttsEnabled })
			vscode.postMessage({ type: "ttsSpeed", value: ttsSpeed })
			vscode.postMessage({ type: "soundVolume", value: soundVolume })
			vscode.postMessage({ type: "diffEnabled", bool: diffEnabled })
			vscode.postMessage({ type: "enableCheckpoints", bool: enableCheckpoints })
			vscode.postMessage({ type: "useZgsmCustomConfig", bool: useZgsmCustomConfig })
			vscode.postMessage({ type: "zgsmCodebaseIndexEnabled", bool: zgsmCodebaseIndexEnabled })
			vscode.postMessage({ type: "checkpointTimeout", value: checkpointTimeout })
			vscode.postMessage({ type: "browserViewportSize", text: browserViewportSize })
			vscode.postMessage({ type: "remoteBrowserHost", text: remoteBrowserHost })
			vscode.postMessage({ type: "remoteBrowserEnabled", bool: remoteBrowserEnabled })
			vscode.postMessage({ type: "fuzzyMatchThreshold", value: fuzzyMatchThreshold ?? 1.0 })
			vscode.postMessage({ type: "writeDelayMs", value: writeDelayMs })
			vscode.postMessage({ type: "screenshotQuality", value: screenshotQuality ?? 75 })
			vscode.postMessage({ type: "terminalOutputLineLimit", value: terminalOutputLineLimit ?? 500 })
			vscode.postMessage({ type: "terminalOutputCharacterLimit", value: terminalOutputCharacterLimit ?? 50000 })
			vscode.postMessage({ type: "maxReadCharacterLimit", value: maxReadCharacterLimit ?? 40000 })
			vscode.postMessage({ type: "terminalShellIntegrationTimeout", value: terminalShellIntegrationTimeout })
			vscode.postMessage({ type: "terminalShellIntegrationDisabled", bool: terminalShellIntegrationDisabled })
			vscode.postMessage({ type: "terminalCommandDelay", value: terminalCommandDelay })
			vscode.postMessage({ type: "terminalPowershellCounter", bool: terminalPowershellCounter })
			vscode.postMessage({ type: "terminalZshClearEolMark", bool: terminalZshClearEolMark })
			vscode.postMessage({ type: "terminalZshOhMy", bool: terminalZshOhMy })
			vscode.postMessage({ type: "terminalZshP10k", bool: terminalZshP10k })
			vscode.postMessage({ type: "terminalZdotdir", bool: terminalZdotdir })
			vscode.postMessage({ type: "terminalCompressProgressBar", bool: terminalCompressProgressBar })
			vscode.postMessage({ type: "mcpEnabled", bool: mcpEnabled })
			vscode.postMessage({ type: "alwaysApproveResubmit", bool: alwaysApproveResubmit })
			vscode.postMessage({ type: "requestDelaySeconds", value: requestDelaySeconds })
			vscode.postMessage({ type: "maxOpenTabsContext", value: maxOpenTabsContext })
			vscode.postMessage({ type: "maxWorkspaceFiles", value: maxWorkspaceFiles ?? 300 })
			vscode.postMessage({ type: "showRooIgnoredFiles", bool: showRooIgnoredFiles })
			vscode.postMessage({ type: "maxReadFileLine", value: maxReadFileLine ?? 500 })
			vscode.postMessage({ type: "maxImageFileSize", value: maxImageFileSize ?? 5 })
			vscode.postMessage({ type: "maxTotalImageSize", value: maxTotalImageSize ?? 20 })
			vscode.postMessage({ type: "maxConcurrentFileReads", value: cachedState.maxConcurrentFileReads ?? 5 })
			vscode.postMessage({ type: "includeDiagnosticMessages", bool: includeDiagnosticMessages })
			vscode.postMessage({ type: "maxDiagnosticMessages", value: maxDiagnosticMessages ?? 50 })
			vscode.postMessage({ type: "currentApiConfigName", text: currentApiConfigName })
			vscode.postMessage({ type: "updateExperimental", values: experiments })
			vscode.postMessage({ type: "alwaysAllowModeSwitch", bool: alwaysAllowModeSwitch })
			vscode.postMessage({ type: "alwaysAllowSubtasks", bool: alwaysAllowSubtasks })
			vscode.postMessage({ type: "alwaysAllowFollowupQuestions", bool: alwaysAllowFollowupQuestions })
			vscode.postMessage({ type: "alwaysAllowUpdateTodoList", bool: alwaysAllowUpdateTodoList })
			vscode.postMessage({ type: "followupAutoApproveTimeoutMs", value: followupAutoApproveTimeoutMs ?? 60000 })
			vscode.postMessage({ type: "condensingApiConfigId", text: condensingApiConfigId || "" })
			vscode.postMessage({ type: "updateCondensingPrompt", text: customCondensingPrompt || "" })
			vscode.postMessage({ type: "updateSupportPrompt", values: customSupportPrompts || {} })
			vscode.postMessage({ type: "includeTaskHistoryInEnhance", bool: includeTaskHistoryInEnhance ?? true })
			vscode.postMessage({ type: "setReasoningBlockCollapsed", bool: reasoningBlockCollapsed ?? true })
			vscode.postMessage({ type: "setApiRequestBlockHide", bool: apiRequestBlockHide ?? true })
			vscode.postMessage({ type: "includeCurrentTime", bool: includeCurrentTime ?? true })
			vscode.postMessage({ type: "includeCurrentCost", bool: includeCurrentCost ?? true })
			vscode.postMessage({
				type: "upsertApiConfiguration",
				text: currentApiConfigName,
				apiConfiguration: { ...apiConfiguration, useZgsmCustomConfig, zgsmCodebaseIndexEnabled },
			})
=======

			// These have more complex logic so they aren't (yet) handled
			// by the `updateSettings` message.
			vscode.postMessage({ type: "updateCondensingPrompt", text: customCondensingPrompt || "" })
			vscode.postMessage({ type: "upsertApiConfiguration", text: currentApiConfigName, apiConfiguration })
>>>>>>> bb6cac49
			vscode.postMessage({ type: "telemetrySetting", text: telemetrySetting })

			setChangeDetected(false)
		}
	}

	const checkUnsaveChanges = useCallback(
		(then: () => void) => {
			if (isChangeDetected) {
				confirmDialogHandler.current = then
				setDiscardDialogShow(true)
			} else {
				then()
			}
		},
		[isChangeDetected],
	)

	useImperativeHandle(ref, () => ({ checkUnsaveChanges }), [checkUnsaveChanges])

	const onConfirmDialogResult = useCallback(
		(confirm: boolean) => {
			if (confirm) {
				// Discard changes: Reset state and flag
				setCachedState(extensionState) // Revert to original state
				setChangeDetected(false) // Reset change flag
				confirmDialogHandler.current?.() // Execute the pending action (e.g., tab switch)
			}
			// If confirm is false (Cancel), do nothing, dialog closes automatically
		},
		[extensionState], // Depend on extensionState to get the latest original state
	)

	// Handle tab changes with unsaved changes check
	const handleTabChange = useCallback(
		(newTab: SectionName) => {
			if (contentRef.current) {
				scrollPositions.current[activeTab] = contentRef.current.scrollTop
			}
			setActiveTab(newTab)
		},
		[activeTab],
	)

	useLayoutEffect(() => {
		if (contentRef.current) {
			contentRef.current.scrollTop = scrollPositions.current[activeTab] ?? 0
		}
	}, [activeTab])

	// Store direct DOM element refs for each tab
	const tabRefs = useRef<Record<SectionName, HTMLButtonElement | null>>(
		Object.fromEntries(sectionNames.map((name) => [name, null])) as Record<SectionName, HTMLButtonElement | null>,
	)

	// Track whether we're in compact mode
	const [isCompactMode, setIsCompactMode] = useState(false)
	const containerRef = useRef<HTMLDivElement>(null)

	// Setup resize observer to detect when we should switch to compact mode
	useEffect(() => {
		if (!containerRef.current) return

		const observer = new ResizeObserver((entries) => {
			for (const entry of entries) {
				// If container width is less than 500px, switch to compact mode
				setIsCompactMode(entry.contentRect.width < 500)
			}
		})

		observer.observe(containerRef.current)

		return () => {
			observer?.disconnect()
		}
	}, [])

	const sections: { id: SectionName; icon: LucideIcon }[] = useMemo(
		() => [
			{ id: "providers", icon: Webhook },
			{ id: "autoApprove", icon: CheckCheck },
			{ id: "slashCommands", icon: SquareSlash },
			{ id: "browser", icon: SquareMousePointer },
			{ id: "checkpoints", icon: GitBranch },
			{ id: "notifications", icon: Bell },
			{ id: "contextManagement", icon: Database },
			{ id: "terminal", icon: SquareTerminal },
			{ id: "prompts", icon: MessageSquare },
			{ id: "ui", icon: Glasses },
			{ id: "experimental", icon: FlaskConical },
			{ id: "language", icon: Globe },
			{ id: "about", icon: Info },
		],
		[], // No dependencies needed now
	)

	// Update target section logic to set active tab
	useEffect(() => {
		if (targetSection && sectionNames.includes(targetSection as SectionName)) {
			setActiveTab(targetSection as SectionName)
		}
	}, [targetSection])

	// Function to scroll the active tab into view for vertical layout
	const scrollToActiveTab = useCallback(() => {
		const activeTabElement = tabRefs.current[activeTab]

		if (activeTabElement) {
			activeTabElement.scrollIntoView({
				behavior: "auto",
				block: "nearest",
			})
		}
	}, [activeTab])

	// Effect to scroll when the active tab changes
	useEffect(() => {
		scrollToActiveTab()
	}, [activeTab, scrollToActiveTab])

	// Effect to scroll when the webview becomes visible
	useLayoutEffect(() => {
		const handleMessage = (event: MessageEvent) => {
			const message = event.data
			if (message.type === "action" && message.action === "didBecomeVisible") {
				scrollToActiveTab()
			}
		}

		window.addEventListener("message", handleMessage)

		return () => {
			window.removeEventListener("message", handleMessage)
		}
	}, [scrollToActiveTab])

	return (
		<Tab>
			<TabHeader className="flex justify-between items-center gap-2">
				<div className="flex items-center gap-1">
					<h3 className="text-vscode-foreground m-0">{t("settings:header.title")}</h3>
				</div>
				<div className="flex gap-2">
					<StandardTooltip
						content={
							!isSettingValid
								? errorMessage
								: isChangeDetected
									? t("settings:header.saveButtonTooltip")
									: t("settings:header.nothingChangedTooltip")
						}>
						<Button
							variant={isSettingValid ? "primary" : "secondary"}
							className={!isSettingValid ? "!border-vscode-errorForeground" : ""}
							onClick={handleSubmit}
							disabled={!isChangeDetected || !isSettingValid}
							data-testid="save-button">
							{t("settings:common.save")}
						</Button>
					</StandardTooltip>
					<StandardTooltip content={t("settings:header.doneButtonTooltip")}>
						<Button variant="secondary" onClick={() => checkUnsaveChanges(onDone)}>
							{t("settings:common.done")}
						</Button>
					</StandardTooltip>
				</div>
			</TabHeader>

			{/* Vertical tabs layout */}
			<div ref={containerRef} className={cn(settingsTabsContainer, isCompactMode && "narrow")}>
				{/* Tab sidebar */}
				<TabList
					value={activeTab}
					onValueChange={(value) => handleTabChange(value as SectionName)}
					className={cn(settingsTabList)}
					data-compact={isCompactMode}
					data-testid="settings-tab-list">
					{sections.map(({ id, icon: Icon }) => {
						const isSelected = id === activeTab
						const onSelect = () => handleTabChange(id)

						// Base TabTrigger component definition
						// We pass isSelected manually for styling, but onSelect is handled conditionally
						const triggerComponent = (
							<TabTrigger
								ref={(element) => (tabRefs.current[id] = element)}
								value={id}
								isSelected={isSelected} // Pass manually for styling state
								className={cn(
									isSelected // Use manual isSelected for styling
										? `${settingsTabTrigger} ${settingsTabTriggerActive}`
										: settingsTabTrigger,
									"focus:ring-0", // Remove the focus ring styling
								)}
								data-testid={`tab-${id}`}
								data-compact={isCompactMode}>
								<div className={cn("flex items-center gap-2", isCompactMode && "justify-center")}>
									<Icon className="w-4 h-4" />
									<span className="tab-label">{t(`settings:sections.${id}`)}</span>
								</div>
							</TabTrigger>
						)

						if (isCompactMode) {
							// Wrap in Tooltip and manually add onClick to the trigger
							return (
								<TooltipProvider key={id} delayDuration={300}>
									<Tooltip>
										<TooltipTrigger asChild onClick={onSelect}>
											{/* Clone to avoid ref issues if triggerComponent itself had a key */}
											{React.cloneElement(triggerComponent)}
										</TooltipTrigger>
										<TooltipContent side="right" className="text-base">
											<p className="m-0">{t(`settings:sections.${id}`)}</p>
										</TooltipContent>
									</Tooltip>
								</TooltipProvider>
							)
						} else {
							// Render trigger directly; TabList will inject onSelect via cloning
							// Ensure the element passed to TabList has the key
							return React.cloneElement(triggerComponent, { key: id })
						}
					})}
				</TabList>

				{/* Content area */}
				<TabContent ref={contentRef} className="p-0 flex-1 overflow-auto">
					{/* Providers Section */}
					{activeTab === "providers" && (
						<div>
							<SectionHeader>
								<div className="flex items-center gap-2">
									<Webhook className="w-4" />
									<div>{t("settings:sections.providers")}</div>
								</div>
							</SectionHeader>

							<Section>
								<ApiConfigManager
									currentApiConfigName={currentApiConfigName}
									listApiConfigMeta={listApiConfigMeta}
									onSelectConfig={(configName: string) =>
										checkUnsaveChanges(() =>
											vscode.postMessage({ type: "loadApiConfiguration", text: configName }),
										)
									}
									onDeleteConfig={(configName: string) =>
										vscode.postMessage({ type: "deleteApiConfiguration", text: configName })
									}
									onRenameConfig={(oldName: string, newName: string) => {
										vscode.postMessage({
											type: "renameApiConfiguration",
											values: { oldName, newName },
											apiConfiguration,
										})
										prevApiConfigName.current = newName
									}}
									onUpsertConfig={(configName: string) =>
										vscode.postMessage({
											type: "upsertApiConfiguration",
											text: configName,
											apiConfiguration,
										})
									}
								/>
								<ApiOptions
									uriScheme={uriScheme}
									apiConfiguration={apiConfiguration}
									setApiConfigurationField={setApiConfigurationField}
									errorMessage={errorMessage}
									setErrorMessage={setErrorMessage}
									useZgsmCustomConfig={useZgsmCustomConfig}
									setCachedStateField={setCachedStateField}
								/>
							</Section>
						</div>
					)}

					{/* Auto-Approve Section */}
					{activeTab === "autoApprove" && (
						<AutoApproveSettings
							alwaysAllowReadOnly={alwaysAllowReadOnly}
							alwaysAllowReadOnlyOutsideWorkspace={alwaysAllowReadOnlyOutsideWorkspace}
							alwaysAllowWrite={alwaysAllowWrite}
							alwaysAllowWriteOutsideWorkspace={alwaysAllowWriteOutsideWorkspace}
							alwaysAllowWriteProtected={alwaysAllowWriteProtected}
							alwaysAllowBrowser={alwaysAllowBrowser}
							alwaysApproveResubmit={alwaysApproveResubmit}
							requestDelaySeconds={requestDelaySeconds}
							alwaysAllowMcp={alwaysAllowMcp}
							alwaysAllowModeSwitch={alwaysAllowModeSwitch}
							alwaysAllowSubtasks={alwaysAllowSubtasks}
							alwaysAllowExecute={alwaysAllowExecute}
							alwaysAllowFollowupQuestions={alwaysAllowFollowupQuestions}
							alwaysAllowUpdateTodoList={alwaysAllowUpdateTodoList}
							followupAutoApproveTimeoutMs={followupAutoApproveTimeoutMs}
							allowedCommands={allowedCommands}
							allowedMaxRequests={allowedMaxRequests ?? undefined}
							allowedMaxCost={allowedMaxCost ?? undefined}
							deniedCommands={deniedCommands}
							setCachedStateField={setCachedStateField}
						/>
					)}

					{/* Slash Commands Section */}
					{activeTab === "slashCommands" && <SlashCommandsSettings />}

					{/* Browser Section */}
					{activeTab === "browser" && (
						<BrowserSettings
							browserToolEnabled={browserToolEnabled}
							browserViewportSize={browserViewportSize}
							screenshotQuality={screenshotQuality}
							remoteBrowserHost={remoteBrowserHost}
							remoteBrowserEnabled={remoteBrowserEnabled}
							setCachedStateField={setCachedStateField}
						/>
					)}

					{/* Checkpoints Section */}
					{activeTab === "checkpoints" && (
						<CheckpointSettings
							enableCheckpoints={enableCheckpoints}
							checkpointTimeout={checkpointTimeout}
							setCachedStateField={setCachedStateField}
						/>
					)}

					{/* Notifications Section */}
					{activeTab === "notifications" && (
						<NotificationSettings
							ttsEnabled={ttsEnabled}
							ttsSpeed={ttsSpeed}
							soundEnabled={soundEnabled}
							soundVolume={soundVolume}
							setCachedStateField={setCachedStateField}
						/>
					)}

					{/* Context Management Section */}
					{activeTab === "contextManagement" && (
						<ContextManagementSettings
							autoCondenseContext={autoCondenseContext}
							autoCondenseContextPercent={autoCondenseContextPercent}
							listApiConfigMeta={listApiConfigMeta ?? []}
							maxOpenTabsContext={maxOpenTabsContext}
							maxWorkspaceFiles={maxWorkspaceFiles ?? 300}
							showRooIgnoredFiles={showRooIgnoredFiles}
							maxReadFileLine={maxReadFileLine}
							maxReadCharacterLimit={maxReadCharacterLimit}
							zgsmCodebaseIndexEnabled={zgsmCodebaseIndexEnabled ?? true}
							maxImageFileSize={maxImageFileSize}
							maxTotalImageSize={maxTotalImageSize}
							maxConcurrentFileReads={maxConcurrentFileReads}
							profileThresholds={profileThresholds}
							includeDiagnosticMessages={includeDiagnosticMessages}
							maxDiagnosticMessages={maxDiagnosticMessages}
							writeDelayMs={writeDelayMs}
							includeCurrentTime={includeCurrentTime}
							includeCurrentCost={includeCurrentCost}
							setCachedStateField={setCachedStateField}
						/>
					)}
					{/* ZgsmCodebase Section */}
					{activeTab === "contextManagement" && (
						<ZgsmCodebaseSettings setCachedStateField={setCachedStateField} />
					)}

					{/* Terminal Section */}
					{activeTab === "terminal" && (
						<TerminalSettings
							terminalOutputLineLimit={terminalOutputLineLimit}
							terminalOutputCharacterLimit={terminalOutputCharacterLimit}
							terminalShellIntegrationTimeout={terminalShellIntegrationTimeout}
							terminalShellIntegrationDisabled={terminalShellIntegrationDisabled}
							terminalCommandDelay={terminalCommandDelay}
							terminalPowershellCounter={terminalPowershellCounter}
							terminalZshClearEolMark={terminalZshClearEolMark}
							terminalZshOhMy={terminalZshOhMy}
							terminalZshP10k={terminalZshP10k}
							terminalZdotdir={terminalZdotdir}
							terminalCompressProgressBar={terminalCompressProgressBar}
							setCachedStateField={setCachedStateField}
						/>
					)}

					{/* Prompts Section */}
					{activeTab === "prompts" && (
						<PromptsSettings
							customSupportPrompts={customSupportPrompts || {}}
							setCustomSupportPrompts={setCustomSupportPromptsField}
							includeTaskHistoryInEnhance={includeTaskHistoryInEnhance}
							setIncludeTaskHistoryInEnhance={(value) =>
								setCachedStateField("includeTaskHistoryInEnhance", value)
							}
						/>
					)}

					{/* UI Section */}
					{activeTab === "ui" && (
						<UISettings
							reasoningBlockCollapsed={reasoningBlockCollapsed ?? true}
							apiRequestBlockHide={apiRequestBlockHide ?? true}
							setCachedStateField={setCachedStateField}
						/>
					)}

					{/* Experimental Section */}
					{activeTab === "experimental" && (
						<ExperimentalSettings
							setExperimentEnabled={setExperimentEnabled}
							experiments={experiments}
							apiConfiguration={apiConfiguration}
							setApiConfigurationField={setApiConfigurationField}
							openRouterImageApiKey={openRouterImageApiKey as string | undefined}
							openRouterImageGenerationSelectedModel={
								openRouterImageGenerationSelectedModel as string | undefined
							}
							setOpenRouterImageApiKey={setOpenRouterImageApiKey}
							setImageGenerationSelectedModel={setImageGenerationSelectedModel}
						/>
					)}

					{/* Language Section */}
					{activeTab === "language" && (
						<LanguageSettings language={language || "en"} setCachedStateField={setCachedStateField} />
					)}

					{/* About Section */}
					{activeTab === "about" && (
						<About telemetrySetting={telemetrySetting} setTelemetrySetting={setTelemetrySetting} />
					)}
				</TabContent>
			</div>

			<AlertDialog open={isDiscardDialogShow} onOpenChange={setDiscardDialogShow}>
				<AlertDialogContent>
					<AlertDialogHeader>
						<AlertDialogTitle>
							<AlertTriangle className="w-5 h-5 text-yellow-500" />
							{t("settings:unsavedChangesDialog.title")}
						</AlertDialogTitle>
						<AlertDialogDescription>
							{t("settings:unsavedChangesDialog.description")}
						</AlertDialogDescription>
					</AlertDialogHeader>
					<AlertDialogFooter>
						<AlertDialogCancel onClick={() => onConfirmDialogResult(false)}>
							{t("settings:unsavedChangesDialog.cancelButton")}
						</AlertDialogCancel>
						<AlertDialogAction onClick={() => onConfirmDialogResult(true)}>
							{t("settings:unsavedChangesDialog.discardButton")}
						</AlertDialogAction>
					</AlertDialogFooter>
				</AlertDialogContent>
			</AlertDialog>
		</Tab>
	)
})

export default memo(SettingsView)<|MERGE_RESOLUTION|>--- conflicted
+++ resolved
@@ -25,19 +25,15 @@
 	LucideIcon,
 	SquareSlash,
 	Glasses,
+	Loader2,
 } from "lucide-react"
-<<<<<<< HEAD
 import { isEqual } from "lodash-es"
-import type { ProviderSettings, ExperimentId, TelemetrySetting } from "@roo-code/types"
-=======
-
 import {
 	type ProviderSettings,
 	type ExperimentId,
 	type TelemetrySetting,
 	DEFAULT_CHECKPOINT_TIMEOUT_SECONDS,
 } from "@roo-code/types"
->>>>>>> bb6cac49
 
 import { vscode } from "@src/utils/vscode"
 import { cn } from "@src/lib/utils"
@@ -79,6 +75,7 @@
 import PromptsSettings from "./PromptsSettings"
 import { SlashCommandsSettings } from "./SlashCommandsSettings"
 import { UISettings } from "./UISettings"
+import { ExtensionMessage } from "@roo/ExtensionMessage"
 
 export const settingsTabsContainer = "flex flex-1 overflow-hidden [&.narrow_.tab-label]:hidden"
 export const settingsTabList =
@@ -122,6 +119,7 @@
 
 	const [isDiscardDialogShow, setDiscardDialogShow] = useState(false)
 	const [isChangeDetected, setChangeDetected] = useState(false)
+	const [isSaving, setIsSaving] = useState(false)
 	const [errorMessage, setErrorMessage] = useState<string | undefined>(undefined)
 	const [activeTab, setActiveTab] = useState<SectionName>(
 		targetSection && sectionNames.includes(targetSection as SectionName)
@@ -333,6 +331,7 @@
 
 	const handleSubmit = () => {
 		if (isSettingValid) {
+			setIsSaving(true)
 			vscode.postMessage({
 				type: "updateSettings",
 				updatedSettings: {
@@ -407,88 +406,21 @@
 					openRouterImageGenerationSelectedModel,
 					experiments,
 					customSupportPrompts,
+					apiRequestBlockHide,
+					useZgsmCustomConfig: useZgsmCustomConfig ?? false,
+					zgsmCodebaseIndexEnabled: zgsmCodebaseIndexEnabled ?? true,
+					maxReadCharacterLimit: maxReadCharacterLimit ?? 40000,
 				},
 			})
-<<<<<<< HEAD
-			vscode.postMessage({ type: "alwaysAllowWrite", bool: alwaysAllowWrite })
-			vscode.postMessage({ type: "alwaysAllowWriteOutsideWorkspace", bool: alwaysAllowWriteOutsideWorkspace })
-			vscode.postMessage({ type: "alwaysAllowWriteProtected", bool: alwaysAllowWriteProtected })
-			vscode.postMessage({ type: "alwaysAllowExecute", bool: alwaysAllowExecute })
-			vscode.postMessage({ type: "alwaysAllowBrowser", bool: alwaysAllowBrowser })
-			vscode.postMessage({ type: "alwaysAllowMcp", bool: alwaysAllowMcp })
-			vscode.postMessage({ type: "allowedCommands", commands: allowedCommands ?? [] })
-			vscode.postMessage({ type: "deniedCommands", commands: deniedCommands ?? [] })
-			vscode.postMessage({ type: "allowedMaxRequests", value: allowedMaxRequests ?? undefined })
-			vscode.postMessage({ type: "allowedMaxCost", value: allowedMaxCost ?? undefined })
-			vscode.postMessage({ type: "autoCondenseContext", bool: autoCondenseContext })
-			vscode.postMessage({ type: "autoCondenseContextPercent", value: autoCondenseContextPercent })
-			vscode.postMessage({ type: "browserToolEnabled", bool: browserToolEnabled })
-			vscode.postMessage({ type: "soundEnabled", bool: soundEnabled })
-			vscode.postMessage({ type: "ttsEnabled", bool: ttsEnabled })
-			vscode.postMessage({ type: "ttsSpeed", value: ttsSpeed })
-			vscode.postMessage({ type: "soundVolume", value: soundVolume })
-			vscode.postMessage({ type: "diffEnabled", bool: diffEnabled })
-			vscode.postMessage({ type: "enableCheckpoints", bool: enableCheckpoints })
-			vscode.postMessage({ type: "useZgsmCustomConfig", bool: useZgsmCustomConfig })
-			vscode.postMessage({ type: "zgsmCodebaseIndexEnabled", bool: zgsmCodebaseIndexEnabled })
-			vscode.postMessage({ type: "checkpointTimeout", value: checkpointTimeout })
-			vscode.postMessage({ type: "browserViewportSize", text: browserViewportSize })
-			vscode.postMessage({ type: "remoteBrowserHost", text: remoteBrowserHost })
-			vscode.postMessage({ type: "remoteBrowserEnabled", bool: remoteBrowserEnabled })
-			vscode.postMessage({ type: "fuzzyMatchThreshold", value: fuzzyMatchThreshold ?? 1.0 })
-			vscode.postMessage({ type: "writeDelayMs", value: writeDelayMs })
-			vscode.postMessage({ type: "screenshotQuality", value: screenshotQuality ?? 75 })
-			vscode.postMessage({ type: "terminalOutputLineLimit", value: terminalOutputLineLimit ?? 500 })
-			vscode.postMessage({ type: "terminalOutputCharacterLimit", value: terminalOutputCharacterLimit ?? 50000 })
-			vscode.postMessage({ type: "maxReadCharacterLimit", value: maxReadCharacterLimit ?? 40000 })
-			vscode.postMessage({ type: "terminalShellIntegrationTimeout", value: terminalShellIntegrationTimeout })
-			vscode.postMessage({ type: "terminalShellIntegrationDisabled", bool: terminalShellIntegrationDisabled })
-			vscode.postMessage({ type: "terminalCommandDelay", value: terminalCommandDelay })
-			vscode.postMessage({ type: "terminalPowershellCounter", bool: terminalPowershellCounter })
-			vscode.postMessage({ type: "terminalZshClearEolMark", bool: terminalZshClearEolMark })
-			vscode.postMessage({ type: "terminalZshOhMy", bool: terminalZshOhMy })
-			vscode.postMessage({ type: "terminalZshP10k", bool: terminalZshP10k })
-			vscode.postMessage({ type: "terminalZdotdir", bool: terminalZdotdir })
-			vscode.postMessage({ type: "terminalCompressProgressBar", bool: terminalCompressProgressBar })
-			vscode.postMessage({ type: "mcpEnabled", bool: mcpEnabled })
-			vscode.postMessage({ type: "alwaysApproveResubmit", bool: alwaysApproveResubmit })
-			vscode.postMessage({ type: "requestDelaySeconds", value: requestDelaySeconds })
-			vscode.postMessage({ type: "maxOpenTabsContext", value: maxOpenTabsContext })
-			vscode.postMessage({ type: "maxWorkspaceFiles", value: maxWorkspaceFiles ?? 300 })
-			vscode.postMessage({ type: "showRooIgnoredFiles", bool: showRooIgnoredFiles })
-			vscode.postMessage({ type: "maxReadFileLine", value: maxReadFileLine ?? 500 })
-			vscode.postMessage({ type: "maxImageFileSize", value: maxImageFileSize ?? 5 })
-			vscode.postMessage({ type: "maxTotalImageSize", value: maxTotalImageSize ?? 20 })
-			vscode.postMessage({ type: "maxConcurrentFileReads", value: cachedState.maxConcurrentFileReads ?? 5 })
-			vscode.postMessage({ type: "includeDiagnosticMessages", bool: includeDiagnosticMessages })
-			vscode.postMessage({ type: "maxDiagnosticMessages", value: maxDiagnosticMessages ?? 50 })
-			vscode.postMessage({ type: "currentApiConfigName", text: currentApiConfigName })
-			vscode.postMessage({ type: "updateExperimental", values: experiments })
-			vscode.postMessage({ type: "alwaysAllowModeSwitch", bool: alwaysAllowModeSwitch })
-			vscode.postMessage({ type: "alwaysAllowSubtasks", bool: alwaysAllowSubtasks })
-			vscode.postMessage({ type: "alwaysAllowFollowupQuestions", bool: alwaysAllowFollowupQuestions })
-			vscode.postMessage({ type: "alwaysAllowUpdateTodoList", bool: alwaysAllowUpdateTodoList })
-			vscode.postMessage({ type: "followupAutoApproveTimeoutMs", value: followupAutoApproveTimeoutMs ?? 60000 })
-			vscode.postMessage({ type: "condensingApiConfigId", text: condensingApiConfigId || "" })
+			// These have more complex logic so they aren't (yet) handled
+			// by the `updateSettings` message.
 			vscode.postMessage({ type: "updateCondensingPrompt", text: customCondensingPrompt || "" })
-			vscode.postMessage({ type: "updateSupportPrompt", values: customSupportPrompts || {} })
-			vscode.postMessage({ type: "includeTaskHistoryInEnhance", bool: includeTaskHistoryInEnhance ?? true })
-			vscode.postMessage({ type: "setReasoningBlockCollapsed", bool: reasoningBlockCollapsed ?? true })
-			vscode.postMessage({ type: "setApiRequestBlockHide", bool: apiRequestBlockHide ?? true })
-			vscode.postMessage({ type: "includeCurrentTime", bool: includeCurrentTime ?? true })
-			vscode.postMessage({ type: "includeCurrentCost", bool: includeCurrentCost ?? true })
+			// vscode.postMessage({ type: "upsertApiConfiguration", text: currentApiConfigName, apiConfiguration })
 			vscode.postMessage({
 				type: "upsertApiConfiguration",
 				text: currentApiConfigName,
 				apiConfiguration: { ...apiConfiguration, useZgsmCustomConfig, zgsmCodebaseIndexEnabled },
 			})
-=======
-
-			// These have more complex logic so they aren't (yet) handled
-			// by the `updateSettings` message.
-			vscode.postMessage({ type: "updateCondensingPrompt", text: customCondensingPrompt || "" })
-			vscode.postMessage({ type: "upsertApiConfiguration", text: currentApiConfigName, apiConfiguration })
->>>>>>> bb6cac49
 			vscode.postMessage({ type: "telemetrySetting", text: telemetrySetting })
 
 			setChangeDetected(false)
@@ -565,6 +497,20 @@
 			observer?.disconnect()
 		}
 	}, [])
+
+	const handleMessage = useCallback((event: MessageEvent) => {
+		const message: ExtensionMessage = event.data
+		if (message.type === "settingsUpdated") {
+			setIsSaving(false)
+		}
+	}, [])
+
+	useEffect(() => {
+		window.addEventListener("message", handleMessage)
+		return () => {
+			window.removeEventListener("message", handleMessage)
+		}
+	}, [handleMessage])
 
 	const sections: { id: SectionName; icon: LucideIcon }[] = useMemo(
 		() => [
@@ -644,13 +590,20 @@
 							variant={isSettingValid ? "primary" : "secondary"}
 							className={!isSettingValid ? "!border-vscode-errorForeground" : ""}
 							onClick={handleSubmit}
-							disabled={!isChangeDetected || !isSettingValid}
+							disabled={!isChangeDetected || !isSettingValid || isSaving}
 							data-testid="save-button">
-							{t("settings:common.save")}
+							{isSaving ? (
+								<>
+									<Loader2 className="size-3 animate-spin" />
+									{t("settings:common.saving")}
+								</>
+							) : (
+								t("settings:common.save")
+							)}
 						</Button>
 					</StandardTooltip>
 					<StandardTooltip content={t("settings:header.doneButtonTooltip")}>
-						<Button variant="secondary" onClick={() => checkUnsaveChanges(onDone)}>
+						<Button variant="secondary" onClick={() => checkUnsaveChanges(onDone)} disabled={isSaving}>
 							{t("settings:common.done")}
 						</Button>
 					</StandardTooltip>
