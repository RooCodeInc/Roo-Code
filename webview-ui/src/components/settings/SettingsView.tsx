--- conflicted
+++ resolved
@@ -324,13 +324,10 @@
 			vscode.postMessage({ type: "updateSupportPrompt", values: customSupportPrompts || {} })
 			vscode.postMessage({ type: "upsertApiConfiguration", text: currentApiConfigName, apiConfiguration })
 			vscode.postMessage({ type: "telemetrySetting", text: telemetrySetting })
-<<<<<<< HEAD
 			vscode.postMessage({ type: "showAllWorkspacesTasks", bool: showAllWorkspacesTasks })
 			if (codebaseIndexConfig) {
 				vscode.postMessage({ type: "codebaseIndexEnabled", bool: codebaseIndexConfig.codebaseIndexEnabled })
 			}
-=======
->>>>>>> 0e0da80f
 			vscode.postMessage({ type: "profileThresholds", values: profileThresholds })
 			setChangeDetected(false)
 		}
