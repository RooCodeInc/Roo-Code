<<<<<<< HEAD
import { Fragment, memo, useCallback, useEffect, useMemo, useState } from "react"
import { useEvent, useInterval } from "react-use"
import { Checkbox, Dropdown, Pane, type DropdownOption } from "vscrui"
import {
	VSCodeLink,
	VSCodeRadio,
	VSCodeRadioGroup,
	VSCodeTextField,
	VSCodeButton,
} from "@vscode/webview-ui-toolkit/react"
import { TemperatureControl } from "./TemperatureControl"
=======
import React, { memo, useCallback, useEffect, useMemo, useState } from "react"
import { useDebounce, useEvent } from "react-use"
import { Checkbox, Dropdown, Pane, type DropdownOption } from "vscrui"
import { VSCodeLink, VSCodeRadio, VSCodeRadioGroup, VSCodeTextField } from "@vscode/webview-ui-toolkit/react"
>>>>>>> 12f0e420
import * as vscodemodels from "vscode"

import {
	ApiConfiguration,
	ModelInfo,
	anthropicDefaultModelId,
	anthropicModels,
	azureOpenAiDefaultApiVersion,
	bedrockDefaultModelId,
	bedrockModels,
	deepSeekDefaultModelId,
	deepSeekModels,
	geminiDefaultModelId,
	geminiModels,
	glamaDefaultModelId,
	glamaDefaultModelInfo,
	mistralDefaultModelId,
	mistralModels,
	openAiModelInfoSaneDefaults,
	openAiNativeDefaultModelId,
	openAiNativeModels,
	openRouterDefaultModelId,
	openRouterDefaultModelInfo,
	vertexDefaultModelId,
	vertexModels,
	unboundDefaultModelId,
	unboundDefaultModelInfo,
	requestyDefaultModelId,
	requestyDefaultModelInfo,
	PEARAI_URL,
} from "../../../../src/shared/api"
import { ExtensionMessage } from "../../../../src/shared/ExtensionMessage"

import { vscode } from "../../utils/vscode"
import VSCodeButtonLink from "../common/VSCodeButtonLink"
import { ModelInfoView } from "./ModelInfoView"
import { DROPDOWN_Z_INDEX } from "./styles"
import { ModelPicker } from "./ModelPicker"
import { TemperatureControl } from "./TemperatureControl"
import { validateApiConfiguration, validateModelId } from "@/utils/validate"
import { ApiErrorMessage } from "./ApiErrorMessage"
import { ThinkingBudget } from "./ThinkingBudget"

const modelsByProvider: Record<string, Record<string, ModelInfo>> = {
	anthropic: anthropicModels,
	bedrock: bedrockModels,
	vertex: vertexModels,
	gemini: geminiModels,
	"openai-native": openAiNativeModels,
	deepseek: deepSeekModels,
	mistral: mistralModels,
}

interface ApiOptionsProps {
	uriScheme: string | undefined
	apiConfiguration: ApiConfiguration
	setApiConfigurationField: <K extends keyof ApiConfiguration>(field: K, value: ApiConfiguration[K]) => void
	fromWelcomeView?: boolean
	errorMessage: string | undefined
	setErrorMessage: React.Dispatch<React.SetStateAction<string | undefined>>
}

const ApiOptions = ({
	uriScheme,
	apiConfiguration,
	setApiConfigurationField,
	fromWelcomeView,
	errorMessage,
	setErrorMessage,
}: ApiOptionsProps) => {
	const [ollamaModels, setOllamaModels] = useState<string[]>([])
	const [lmStudioModels, setLmStudioModels] = useState<string[]>([])
	const [vsCodeLmModels, setVsCodeLmModels] = useState<vscodemodels.LanguageModelChatSelector[]>([])

	const [openRouterModels, setOpenRouterModels] = useState<Record<string, ModelInfo>>({
		[openRouterDefaultModelId]: openRouterDefaultModelInfo,
	})

	const [glamaModels, setGlamaModels] = useState<Record<string, ModelInfo>>({
		[glamaDefaultModelId]: glamaDefaultModelInfo,
	})

	const [unboundModels, setUnboundModels] = useState<Record<string, ModelInfo>>({
		[unboundDefaultModelId]: unboundDefaultModelInfo,
	})

	const [requestyModels, setRequestyModels] = useState<Record<string, ModelInfo>>({
		[requestyDefaultModelId]: requestyDefaultModelInfo,
	})

	const [openAiModels, setOpenAiModels] = useState<Record<string, ModelInfo> | null>(null)

	const [anthropicBaseUrlSelected, setAnthropicBaseUrlSelected] = useState(!!apiConfiguration?.anthropicBaseUrl)
	const [azureApiVersionSelected, setAzureApiVersionSelected] = useState(!!apiConfiguration?.azureApiVersion)
	const [openRouterBaseUrlSelected, setOpenRouterBaseUrlSelected] = useState(!!apiConfiguration?.openRouterBaseUrl)
	const [isDescriptionExpanded, setIsDescriptionExpanded] = useState(false)

	const noTransform = <T,>(value: T) => value
	const inputEventTransform = <E,>(event: E) => (event as { target: HTMLInputElement })?.target?.value as any
	const dropdownEventTransform = <T,>(event: DropdownOption | string | undefined) =>
		(typeof event == "string" ? event : event?.value) as T

	const handleInputChange = useCallback(
		<K extends keyof ApiConfiguration, E>(
			field: K,
			transform: (event: E) => ApiConfiguration[K] = inputEventTransform,
		) =>
			(event: E | Event) => {
				setApiConfigurationField(field, transform(event as E))
			},
		[setApiConfigurationField],
	)

	const { selectedProvider, selectedModelId, selectedModelInfo } = useMemo(
		() => normalizeApiConfiguration(apiConfiguration),
		[apiConfiguration],
	)

	// Debounced refresh model updates, only executed 250ms after the user
	// stops typing.
	useDebounce(
		() => {
			if (selectedProvider === "openrouter") {
				vscode.postMessage({ type: "refreshOpenRouterModels" })
			} else if (selectedProvider === "glama") {
				vscode.postMessage({ type: "refreshGlamaModels" })
			} else if (selectedProvider === "unbound") {
				vscode.postMessage({ type: "refreshUnboundModels" })
			} else if (selectedProvider === "requesty") {
				vscode.postMessage({
					type: "refreshRequestyModels",
					values: { apiKey: apiConfiguration?.requestyApiKey },
				})
			} else if (selectedProvider === "openai") {
				vscode.postMessage({
					type: "refreshOpenAiModels",
					values: { baseUrl: apiConfiguration?.openAiBaseUrl, apiKey: apiConfiguration?.openAiApiKey },
				})
			} else if (selectedProvider === "ollama") {
				vscode.postMessage({ type: "requestOllamaModels", text: apiConfiguration?.ollamaBaseUrl })
			} else if (selectedProvider === "lmstudio") {
				vscode.postMessage({ type: "requestLmStudioModels", text: apiConfiguration?.lmStudioBaseUrl })
			} else if (selectedProvider === "vscode-lm") {
				vscode.postMessage({ type: "requestVsCodeLmModels" })
			}
		},
		250,
		[
			selectedProvider,
			apiConfiguration?.requestyApiKey,
			apiConfiguration?.openAiBaseUrl,
			apiConfiguration?.openAiApiKey,
			apiConfiguration?.ollamaBaseUrl,
			apiConfiguration?.lmStudioBaseUrl,
		],
	)

	useEffect(() => {
		const apiValidationResult =
			validateApiConfiguration(apiConfiguration) ||
			validateModelId(apiConfiguration, glamaModels, openRouterModels, unboundModels, requestyModels)

		setErrorMessage(apiValidationResult)
	}, [apiConfiguration, glamaModels, openRouterModels, setErrorMessage, unboundModels, requestyModels])

	const onMessage = useCallback((event: MessageEvent) => {
		const message: ExtensionMessage = event.data

		switch (message.type) {
			case "openRouterModels": {
				const updatedModels = message.openRouterModels ?? {}
				setOpenRouterModels({ [openRouterDefaultModelId]: openRouterDefaultModelInfo, ...updatedModels })
				break
			}
			case "glamaModels": {
				const updatedModels = message.glamaModels ?? {}
				setGlamaModels({ [glamaDefaultModelId]: glamaDefaultModelInfo, ...updatedModels })
				break
			}
			case "unboundModels": {
				const updatedModels = message.unboundModels ?? {}
				setUnboundModels({ [unboundDefaultModelId]: unboundDefaultModelInfo, ...updatedModels })
				break
			}
			case "requestyModels": {
				const updatedModels = message.requestyModels ?? {}
				setRequestyModels({ [requestyDefaultModelId]: requestyDefaultModelInfo, ...updatedModels })
				break
			}
			case "openAiModels": {
				const updatedModels = message.openAiModels ?? []
				setOpenAiModels(Object.fromEntries(updatedModels.map((item) => [item, openAiModelInfoSaneDefaults])))
				break
			}
			case "ollamaModels":
				{
					const newModels = message.ollamaModels ?? []
					setOllamaModels(newModels)
				}
				break
			case "lmStudioModels":
				{
					const newModels = message.lmStudioModels ?? []
					setLmStudioModels(newModels)
				}
				break
			case "vsCodeLmModels":
				{
					const newModels = message.vsCodeLmModels ?? []
					setVsCodeLmModels(newModels)
				}
				break
		}
	}, [])

	useEvent("message", onMessage)

	const selectedProviderModelOptions: DropdownOption[] = useMemo(
		() =>
			modelsByProvider[selectedProvider]
				? [
						{ value: "", label: "Select a model..." },
						...Object.keys(modelsByProvider[selectedProvider]).map((modelId) => ({
							value: modelId,
							label: modelId,
						})),
					]
				: [],
		[selectedProvider],
	)

	return (
		<div style={{ display: "flex", flexDirection: "column", gap: 5 }}>
			<div className="dropdown-container">
				<label htmlFor="api-provider" className="font-medium">
					API Provider
				</label>
				<Dropdown
					id="api-provider"
					value={selectedProvider}
					onChange={handleInputChange("apiProvider", dropdownEventTransform)}
					style={{ minWidth: 130, position: "relative", zIndex: DROPDOWN_Z_INDEX + 1 }}
					options={[
						{ value: "pearai", label: "PearAI" },
						{ value: "openrouter", label: "OpenRouter" },
						{ value: "anthropic", label: "Anthropic" },
						{ value: "gemini", label: "Google Gemini" },
						{ value: "deepseek", label: "DeepSeek" },
						{ value: "openai-native", label: "OpenAI" },
						{ value: "openai", label: "OpenAI Compatible" },
						{ value: "vertex", label: "GCP Vertex AI" },
						{ value: "bedrock", label: "AWS Bedrock" },
						{ value: "glama", label: "Glama" },
						{ value: "vscode-lm", label: "VS Code LM API" },
						{ value: "mistral", label: "Mistral" },
						{ value: "lmstudio", label: "LM Studio" },
						{ value: "ollama", label: "Ollama" },
						{ value: "unbound", label: "Unbound" },
						{ value: "requesty", label: "Requesty" },
					]}
				/>
			</div>

<<<<<<< HEAD
			{selectedProvider === "pearai" && (
				<div>
					{!apiConfiguration?.pearaiApiKey ? (
						<>
							<VSCodeButton
								onClick={() => {
									vscode.postMessage({
										type: "openPearAiAuth",
									})
								}}>
								Login to PearAI
							</VSCodeButton>
							<p
								style={{
									fontSize: "12px",
									marginTop: "5px",
									color: "var(--vscode-descriptionForeground)",
								}}>
								Connect your PearAI account to use servers.
							</p>
						</>
					) : (
						<p
							style={{
								fontSize: "12px",
								marginTop: "5px",
								color: "var(--vscode-descriptionForeground)",
							}}>
							User already logged in to PearAI. Click 'Done' to proceed!
						</p>
					)}
				</div>
			)}
=======
			{errorMessage && <ApiErrorMessage errorMessage={errorMessage} />}
>>>>>>> 12f0e420

			{selectedProvider === "anthropic" && (
				<div>
					<VSCodeTextField
						value={apiConfiguration?.apiKey || ""}
						style={{ width: "100%" }}
						type="password"
						onInput={handleInputChange("apiKey")}
						placeholder="Enter API Key...">
						<span className="font-medium">Anthropic API Key</span>
					</VSCodeTextField>

					<Checkbox
						checked={anthropicBaseUrlSelected}
						onChange={(checked: boolean) => {
							setAnthropicBaseUrlSelected(checked)

							if (!checked) {
								setApiConfigurationField("anthropicBaseUrl", "")
							}
						}}>
						Use custom base URL
					</Checkbox>

					{anthropicBaseUrlSelected && (
						<VSCodeTextField
							value={apiConfiguration?.anthropicBaseUrl || ""}
							style={{ width: "100%", marginTop: 3 }}
							type="url"
							onInput={handleInputChange("anthropicBaseUrl")}
							placeholder="Default: https://api.anthropic.com"
						/>
					)}

					<p
						style={{
							fontSize: "12px",
							marginTop: 3,
							color: "var(--vscode-descriptionForeground)",
						}}>
						This key is stored locally and only used to make API requests from this extension.
						{!apiConfiguration?.apiKey && (
							<VSCodeLink
								href="https://console.anthropic.com/settings/keys"
								style={{ display: "inline", fontSize: "inherit" }}>
								You can get an Anthropic API key by signing up here.
							</VSCodeLink>
						)}
					</p>
				</div>
			)}

			{selectedProvider === "glama" && (
				<div>
					<VSCodeTextField
						value={apiConfiguration?.glamaApiKey || ""}
						style={{ width: "100%" }}
						type="password"
						onInput={handleInputChange("glamaApiKey")}
						placeholder="Enter API Key...">
						<span className="font-medium">Glama API Key</span>
					</VSCodeTextField>
					{!apiConfiguration?.glamaApiKey && (
						<VSCodeButtonLink
							href={getGlamaAuthUrl(uriScheme)}
							style={{ margin: "5px 0 0 0" }}
							appearance="secondary">
							Get Glama API Key
						</VSCodeButtonLink>
					)}
					<p
						style={{
							fontSize: "12px",
							marginTop: "5px",
							color: "var(--vscode-descriptionForeground)",
						}}>
						This key is stored locally and only used to make API requests from this extension.
					</p>
				</div>
			)}

			{selectedProvider === "requesty" && (
				<div>
					<VSCodeTextField
						value={apiConfiguration?.requestyApiKey || ""}
						style={{ width: "100%" }}
						type="password"
						onInput={handleInputChange("requestyApiKey")}
						placeholder="Enter API Key...">
						<span className="font-medium">Requesty API Key</span>
					</VSCodeTextField>
					<p
						style={{
							fontSize: "12px",
							marginTop: "5px",
							color: "var(--vscode-descriptionForeground)",
						}}>
						This key is stored locally and only used to make API requests from this extension.
					</p>
				</div>
			)}

			{selectedProvider === "openai-native" && (
				<div>
					<VSCodeTextField
						value={apiConfiguration?.openAiNativeApiKey || ""}
						style={{ width: "100%" }}
						type="password"
						onInput={handleInputChange("openAiNativeApiKey")}
						placeholder="Enter API Key...">
						<span className="font-medium">OpenAI API Key</span>
					</VSCodeTextField>
					<p
						style={{
							fontSize: "12px",
							marginTop: 3,
							color: "var(--vscode-descriptionForeground)",
						}}>
						This key is stored locally and only used to make API requests from this extension.
						{!apiConfiguration?.openAiNativeApiKey && (
							<VSCodeLink
								href="https://platform.openai.com/api-keys"
								style={{ display: "inline", fontSize: "inherit" }}>
								You can get an OpenAI API key by signing up here.
							</VSCodeLink>
						)}
					</p>
				</div>
			)}

			{selectedProvider === "mistral" && (
				<div>
					<VSCodeTextField
						value={apiConfiguration?.mistralApiKey || ""}
						style={{ width: "100%" }}
						type="password"
						onInput={handleInputChange("mistralApiKey")}
						placeholder="Enter API Key...">
						<span className="font-medium">Mistral API Key</span>
					</VSCodeTextField>
					<p
						style={{
							fontSize: "12px",
							marginTop: 3,
							color: "var(--vscode-descriptionForeground)",
						}}>
						This key is stored locally and only used to make API requests from this extension.
						<VSCodeLink
							href="https://console.mistral.ai/"
							style={{
								display: "inline",
								fontSize: "inherit",
							}}>
							You can get a La Plateforme (api.mistral.ai) or Codestral (codestral.mistral.ai) API key by
							signing up here.
						</VSCodeLink>
					</p>

					{(apiConfiguration?.apiModelId?.startsWith("codestral-") ||
						(!apiConfiguration?.apiModelId && mistralDefaultModelId.startsWith("codestral-"))) && (
						<div>
							<VSCodeTextField
								value={apiConfiguration?.mistralCodestralUrl || ""}
								style={{ width: "100%", marginTop: "10px" }}
								type="url"
								onInput={handleInputChange("mistralCodestralUrl")}
								placeholder="Default: https://codestral.mistral.ai">
								<span className="font-medium">Codestral Base URL (Optional)</span>
							</VSCodeTextField>
							<p
								style={{
									fontSize: "12px",
									marginTop: 3,
									color: "var(--vscode-descriptionForeground)",
								}}>
								Set alternative URL for Codestral model: https://api.mistral.ai
							</p>
						</div>
					)}
				</div>
			)}

			{selectedProvider === "openrouter" && (
				<div>
					<VSCodeTextField
						value={apiConfiguration?.openRouterApiKey || ""}
						style={{ width: "100%" }}
						type="password"
						onInput={handleInputChange("openRouterApiKey")}
						placeholder="Enter API Key...">
						<span className="font-medium">OpenRouter API Key</span>
					</VSCodeTextField>
					{!apiConfiguration?.openRouterApiKey && (
						<p>
							<VSCodeButtonLink
								href={getOpenRouterAuthUrl(uriScheme)}
								style={{ margin: "5px 0 0 0" }}
								appearance="secondary">
								Get OpenRouter API Key
							</VSCodeButtonLink>
						</p>
					)}
					<p
						style={{
							fontSize: "12px",
							marginTop: "5px",
							color: "var(--vscode-descriptionForeground)",
						}}>
						This key is stored locally and only used to make API requests from this extension.{" "}
					</p>
					{!fromWelcomeView && (
						<>
							<Checkbox
								checked={openRouterBaseUrlSelected}
								onChange={(checked: boolean) => {
									setOpenRouterBaseUrlSelected(checked)

									if (!checked) {
										setApiConfigurationField("openRouterBaseUrl", "")
									}
								}}>
								Use custom base URL
							</Checkbox>

							{openRouterBaseUrlSelected && (
								<VSCodeTextField
									value={apiConfiguration?.openRouterBaseUrl || ""}
									style={{ width: "100%", marginTop: 3 }}
									type="url"
									onInput={handleInputChange("openRouterBaseUrl")}
									placeholder="Default: https://openrouter.ai/api/v1"
								/>
							)}
							<Checkbox
								checked={apiConfiguration?.openRouterUseMiddleOutTransform || false}
								onChange={handleInputChange("openRouterUseMiddleOutTransform", noTransform)}>
								Compress prompts and message chains to the context size (
								<a href="https://openrouter.ai/docs/transforms">OpenRouter Transforms</a>)
							</Checkbox>
						</>
					)}
				</div>
			)}

			{selectedProvider === "bedrock" && (
				<div style={{ display: "flex", flexDirection: "column", gap: 5 }}>
					<VSCodeRadioGroup
						value={apiConfiguration?.awsUseProfile ? "profile" : "credentials"}
						onChange={handleInputChange(
							"awsUseProfile",
							(e) => (e.target as HTMLInputElement).value === "profile",
						)}>
						<VSCodeRadio value="credentials">AWS Credentials</VSCodeRadio>
						<VSCodeRadio value="profile">AWS Profile</VSCodeRadio>
					</VSCodeRadioGroup>
					{/* AWS Profile Config Block */}
					{apiConfiguration?.awsUseProfile ? (
						<VSCodeTextField
							value={apiConfiguration?.awsProfile || ""}
							style={{ width: "100%" }}
							onInput={handleInputChange("awsProfile")}
							placeholder="Enter profile name">
							<span className="font-medium">AWS Profile Name</span>
						</VSCodeTextField>
					) : (
						<>
							{/* AWS Credentials Config Block */}
							<VSCodeTextField
								value={apiConfiguration?.awsAccessKey || ""}
								style={{ width: "100%" }}
								type="password"
								onInput={handleInputChange("awsAccessKey")}
								placeholder="Enter Access Key...">
								<span className="font-medium">AWS Access Key</span>
							</VSCodeTextField>
							<VSCodeTextField
								value={apiConfiguration?.awsSecretKey || ""}
								style={{ width: "100%" }}
								type="password"
								onInput={handleInputChange("awsSecretKey")}
								placeholder="Enter Secret Key...">
								<span className="font-medium">AWS Secret Key</span>
							</VSCodeTextField>
							<VSCodeTextField
								value={apiConfiguration?.awsSessionToken || ""}
								style={{ width: "100%" }}
								type="password"
								onInput={handleInputChange("awsSessionToken")}
								placeholder="Enter Session Token...">
								<span className="font-medium">AWS Session Token</span>
							</VSCodeTextField>
						</>
					)}
					<div className="dropdown-container">
						<label htmlFor="aws-region-dropdown">
							<span className="font-medium">AWS Region</span>
						</label>
						<Dropdown
							id="aws-region-dropdown"
							value={apiConfiguration?.awsRegion || ""}
							style={{ width: "100%" }}
							onChange={handleInputChange("awsRegion", dropdownEventTransform)}
							options={[
								{ value: "", label: "Select a region..." },
								{ value: "us-east-1", label: "us-east-1" },
								{ value: "us-east-2", label: "us-east-2" },
								{ value: "us-west-2", label: "us-west-2" },
								{ value: "ap-south-1", label: "ap-south-1" },
								{ value: "ap-northeast-1", label: "ap-northeast-1" },
								{ value: "ap-northeast-2", label: "ap-northeast-2" },
								{ value: "ap-southeast-1", label: "ap-southeast-1" },
								{ value: "ap-southeast-2", label: "ap-southeast-2" },
								{ value: "ca-central-1", label: "ca-central-1" },
								{ value: "eu-central-1", label: "eu-central-1" },
								{ value: "eu-west-1", label: "eu-west-1" },
								{ value: "eu-west-2", label: "eu-west-2" },
								{ value: "eu-west-3", label: "eu-west-3" },
								{ value: "sa-east-1", label: "sa-east-1" },
								{ value: "us-gov-west-1", label: "us-gov-west-1" },
							]}
						/>
					</div>
					<Checkbox
						checked={apiConfiguration?.awsUseCrossRegionInference || false}
						onChange={handleInputChange("awsUseCrossRegionInference", noTransform)}>
						Use cross-region inference
					</Checkbox>
					<p
						style={{
							fontSize: "12px",
							marginTop: "5px",
							color: "var(--vscode-descriptionForeground)",
						}}>
						Authenticate by either providing the keys above or use the default AWS credential providers,
						i.e. ~/.aws/credentials or environment variables. These credentials are only used locally to
						make API requests from this extension.
					</p>
				</div>
			)}

			{selectedProvider === "vertex" && (
				<div style={{ display: "flex", flexDirection: "column", gap: 5 }}>
					<VSCodeTextField
						value={apiConfiguration?.vertexProjectId || ""}
						style={{ width: "100%" }}
						onInput={handleInputChange("vertexProjectId")}
						placeholder="Enter Project ID...">
						<span className="font-medium">Google Cloud Project ID</span>
					</VSCodeTextField>
					<div className="dropdown-container">
						<label htmlFor="vertex-region-dropdown">
							<span className="font-medium">Google Cloud Region</span>
						</label>
						<Dropdown
							id="vertex-region-dropdown"
							value={apiConfiguration?.vertexRegion || ""}
							style={{ width: "100%" }}
							onChange={handleInputChange("vertexRegion", dropdownEventTransform)}
							options={[
								{ value: "", label: "Select a region..." },
								{ value: "us-east5", label: "us-east5" },
								{ value: "us-central1", label: "us-central1" },
								{ value: "europe-west1", label: "europe-west1" },
								{ value: "europe-west4", label: "europe-west4" },
								{ value: "asia-southeast1", label: "asia-southeast1" },
							]}
						/>
					</div>
					<p
						style={{
							fontSize: "12px",
							marginTop: "5px",
							color: "var(--vscode-descriptionForeground)",
						}}>
						To use Google Cloud Vertex AI, you need to
						<VSCodeLink
							href="https://cloud.google.com/vertex-ai/generative-ai/docs/partner-models/use-claude#before_you_begin"
							style={{ display: "inline", fontSize: "inherit" }}>
							{
								"1) create a Google Cloud account › enable the Vertex AI API › enable the desired Claude models,"
							}
						</VSCodeLink>{" "}
						<VSCodeLink
							href="https://cloud.google.com/docs/authentication/provide-credentials-adc#google-idp"
							style={{ display: "inline", fontSize: "inherit" }}>
							{"2) install the Google Cloud CLI › configure Application Default Credentials."}
						</VSCodeLink>
					</p>
				</div>
			)}

			{selectedProvider === "gemini" && (
				<div>
					<VSCodeTextField
						value={apiConfiguration?.geminiApiKey || ""}
						style={{ width: "100%" }}
						type="password"
						onInput={handleInputChange("geminiApiKey")}
						placeholder="Enter API Key...">
						<span className="font-medium">Gemini API Key</span>
					</VSCodeTextField>
					<p
						style={{
							fontSize: "12px",
							marginTop: 3,
							color: "var(--vscode-descriptionForeground)",
						}}>
						This key is stored locally and only used to make API requests from this extension.
						{!apiConfiguration?.geminiApiKey && (
							<VSCodeLink
								href="https://ai.google.dev/"
								style={{ display: "inline", fontSize: "inherit" }}>
								You can get a Gemini API key by signing up here.
							</VSCodeLink>
						)}
					</p>
				</div>
			)}

			{selectedProvider === "openai" && (
				<div style={{ display: "flex", flexDirection: "column", rowGap: "5px" }}>
					<VSCodeTextField
						value={apiConfiguration?.openAiBaseUrl || ""}
						style={{ width: "100%" }}
						type="url"
						onInput={handleInputChange("openAiBaseUrl")}
						placeholder={"Enter base URL..."}>
						<span className="font-medium">Base URL</span>
					</VSCodeTextField>
					<VSCodeTextField
						value={apiConfiguration?.openAiApiKey || ""}
						style={{ width: "100%" }}
						type="password"
						onInput={handleInputChange("openAiApiKey")}
						placeholder="Enter API Key...">
						<span className="font-medium">API Key</span>
					</VSCodeTextField>
					<ModelPicker
						apiConfiguration={apiConfiguration}
						setApiConfigurationField={setApiConfigurationField}
						defaultModelId="gpt-4o"
						defaultModelInfo={openAiModelInfoSaneDefaults}
						models={openAiModels}
						modelIdKey="openAiModelId"
						modelInfoKey="openAiCustomModelInfo"
						serviceName="OpenAI"
						serviceUrl="https://platform.openai.com"
					/>
					<div style={{ display: "flex", alignItems: "center" }}>
						<Checkbox
							checked={apiConfiguration?.openAiStreamingEnabled ?? true}
							onChange={handleInputChange("openAiStreamingEnabled", noTransform)}>
							Enable streaming
						</Checkbox>
					</div>
					<Checkbox
						checked={apiConfiguration?.openAiUseAzure ?? false}
						onChange={handleInputChange("openAiUseAzure", noTransform)}>
						Use Azure
					</Checkbox>
					<Checkbox
						checked={azureApiVersionSelected}
						onChange={(checked: boolean) => {
							setAzureApiVersionSelected(checked)

							if (!checked) {
								setApiConfigurationField("azureApiVersion", "")
							}
						}}>
						Set Azure API version
					</Checkbox>
					{azureApiVersionSelected && (
						<VSCodeTextField
							value={apiConfiguration?.azureApiVersion || ""}
							style={{ width: "100%", marginTop: 3 }}
							onInput={handleInputChange("azureApiVersion")}
							placeholder={`Default: ${azureOpenAiDefaultApiVersion}`}
						/>
					)}
					<div className="mt-4" />
					<Pane
						title="Model Configuration"
						open={false}
						actions={[
							{
								iconName: "refresh",
								onClick: () =>
									setApiConfigurationField("openAiCustomModelInfo", openAiModelInfoSaneDefaults),
							},
						]}>
						<div
							style={{
								padding: 12,
							}}>
							<p
								style={{
									fontSize: "12px",
									color: "var(--vscode-descriptionForeground)",
									margin: "0 0 15px 0",
									lineHeight: "1.4",
								}}>
								Configure the capabilities and pricing for your custom OpenAI-compatible model. <br />
								Be careful for the model capabilities, as they can affect how Roo Code can work.
							</p>

							{/* Capabilities Section */}
							<div>
								<h3 className="font-medium text-sm text-vscode-editor-foreground">
									Model Capabilities
								</h3>
								<div className="flex flex-col gap-2">
									<div className="token-config-field">
										<VSCodeTextField
											value={
												apiConfiguration?.openAiCustomModelInfo?.maxTokens?.toString() ||
												openAiModelInfoSaneDefaults.maxTokens?.toString() ||
												""
											}
											type="text"
											style={{
												width: "100%",
												borderColor: (() => {
													const value = apiConfiguration?.openAiCustomModelInfo?.maxTokens
													if (!value) return "var(--vscode-input-border)"
													return value > 0
														? "var(--vscode-charts-green)"
														: "var(--vscode-errorForeground)"
												})(),
											}}
											title="Maximum number of tokens the model can generate in a single response"
											onInput={handleInputChange("openAiCustomModelInfo", (e) => {
												const value = parseInt((e.target as HTMLInputElement).value)
												return {
													...(apiConfiguration?.openAiCustomModelInfo ||
														openAiModelInfoSaneDefaults),
													maxTokens: isNaN(value) ? undefined : value,
												}
											})}
											placeholder="e.g. 4096">
											<span className="font-medium">Max Output Tokens</span>
										</VSCodeTextField>
										<div
											style={{
												fontSize: "11px",
												color: "var(--vscode-descriptionForeground)",
												marginTop: 4,
												display: "flex",
												alignItems: "center",
												gap: 4,
											}}>
											<i className="codicon codicon-info" style={{ fontSize: "12px" }}></i>
											<span>
												Maximum number of tokens the model can generate in a response. <br />
												(-1 is depend on server)
											</span>
										</div>
									</div>

									<div className="token-config-field">
										<VSCodeTextField
											value={
												apiConfiguration?.openAiCustomModelInfo?.contextWindow?.toString() ||
												openAiModelInfoSaneDefaults.contextWindow?.toString() ||
												""
											}
											type="text"
											style={{
												width: "100%",
												borderColor: (() => {
													const value = apiConfiguration?.openAiCustomModelInfo?.contextWindow
													if (!value) return "var(--vscode-input-border)"
													return value > 0
														? "var(--vscode-charts-green)"
														: "var(--vscode-errorForeground)"
												})(),
											}}
											title="Total number of tokens (input + output) the model can process in a single request"
											onInput={handleInputChange("openAiCustomModelInfo", (e) => {
												const value = (e.target as HTMLInputElement).value
												const parsed = parseInt(value)
												return {
													...(apiConfiguration?.openAiCustomModelInfo ||
														openAiModelInfoSaneDefaults),
													contextWindow: isNaN(parsed)
														? openAiModelInfoSaneDefaults.contextWindow
														: parsed,
												}
											})}
											placeholder="e.g. 128000">
											<span className="font-medium">Context Window Size</span>
										</VSCodeTextField>
										<div
											style={{
												fontSize: "11px",
												color: "var(--vscode-descriptionForeground)",
												marginTop: 4,
												display: "flex",
												alignItems: "center",
												gap: 4,
											}}>
											<i className="codicon codicon-info" style={{ fontSize: "12px" }}></i>
											<span>
												Total tokens (input + output) the model can process. This will help Roo
												Code run correctly.
											</span>
										</div>
									</div>
								</div>
							</div>

							<div>
								<h3 className="font-medium text-sm text-vscode-editor-foreground">Model Features</h3>
								<div className="flex flex-col gap-2">
									<div className="feature-toggle">
										<div style={{ display: "flex", alignItems: "center", gap: "8px" }}>
											<Checkbox
												checked={
													apiConfiguration?.openAiCustomModelInfo?.supportsImages ??
													openAiModelInfoSaneDefaults.supportsImages
												}
												onChange={handleInputChange("openAiCustomModelInfo", (checked) => {
													return {
														...(apiConfiguration?.openAiCustomModelInfo ||
															openAiModelInfoSaneDefaults),
														supportsImages: checked,
													}
												})}>
												<span className="font-medium">Image Support</span>
											</Checkbox>
											<i
												className="codicon codicon-info"
												title="Enable if the model can process and understand images in the input. Required for image-based assistance and visual code understanding."
												style={{
													fontSize: "12px",
													color: "var(--vscode-descriptionForeground)",
													cursor: "help",
												}}
											/>
										</div>
										<p
											style={{
												fontSize: "11px",
												color: "var(--vscode-descriptionForeground)",
												marginLeft: "24px",
												marginTop: "4px",
												lineHeight: "1.4",
												marginBottom: 0,
											}}>
											Allows the model to analyze and understand images, essential for visual code
											assistance
										</p>
									</div>

									<div
										className="feature-toggle"
										style={{
											borderTop: "1px solid var(--vscode-input-border)",
										}}>
										<div style={{ display: "flex", alignItems: "center", gap: "8px" }}>
											<Checkbox
												checked={
													apiConfiguration?.openAiCustomModelInfo?.supportsComputerUse ??
													false
												}
												onChange={handleInputChange("openAiCustomModelInfo", (checked) => {
													return {
														...(apiConfiguration?.openAiCustomModelInfo ||
															openAiModelInfoSaneDefaults),
														supportsComputerUse: checked,
													}
												})}>
												<span className="font-medium">Computer Use</span>
											</Checkbox>
											<i
												className="codicon codicon-info"
												title="Enable if the model can interact with your computer through commands and file operations. Required for automated tasks and file modifications."
												style={{
													fontSize: "12px",
													color: "var(--vscode-descriptionForeground)",
													cursor: "help",
												}}
											/>
										</div>
										<p
											style={{
												fontSize: "11px",
												color: "var(--vscode-descriptionForeground)",
												marginLeft: "24px",
												marginTop: "4px",
												lineHeight: "1.4",
												marginBottom: 0,
											}}>
											This model feature is for computer use like sonnet 3.5 support
										</p>
									</div>
								</div>
							</div>

							{/* Pricing Section */}
							<div>
								<h3 className="font-medium text-sm text-vscode-editor-foreground mb-0">
									Model Pricing
								</h3>
								<div className="text-xs">Configure token-based pricing in USD per million tokens</div>
								<div className="flex flex-row gap-2 mt-1.5">
									<div className="price-input">
										<VSCodeTextField
											value={
												apiConfiguration?.openAiCustomModelInfo?.inputPrice?.toString() ??
												openAiModelInfoSaneDefaults.inputPrice?.toString() ??
												""
											}
											type="text"
											style={{
												width: "100%",
												borderColor: (() => {
													const value = apiConfiguration?.openAiCustomModelInfo?.inputPrice
													if (!value && value !== 0) return "var(--vscode-input-border)"
													return value >= 0
														? "var(--vscode-charts-green)"
														: "var(--vscode-errorForeground)"
												})(),
											}}
											onInput={handleInputChange("openAiCustomModelInfo", (e) => {
												const value = (e.target as HTMLInputElement).value
												const parsed = parseFloat(value)
												return {
													...(apiConfiguration?.openAiCustomModelInfo ??
														openAiModelInfoSaneDefaults),
													inputPrice: isNaN(parsed)
														? openAiModelInfoSaneDefaults.inputPrice
														: parsed,
												}
											})}
											placeholder="e.g. 0.0001">
											<div style={{ display: "flex", alignItems: "center", gap: "4px" }}>
												<span className="font-medium">Input Price</span>
												<i
													className="codicon codicon-info"
													title="Cost per million tokens in the input/prompt. This affects the cost of sending context and instructions to the model."
													style={{
														fontSize: "12px",
														color: "var(--vscode-descriptionForeground)",
														cursor: "help",
													}}
												/>
											</div>
										</VSCodeTextField>
									</div>

									<div className="price-input">
										<VSCodeTextField
											value={
												apiConfiguration?.openAiCustomModelInfo?.outputPrice?.toString() ||
												openAiModelInfoSaneDefaults.outputPrice?.toString() ||
												""
											}
											type="text"
											style={{
												width: "100%",
												borderColor: (() => {
													const value = apiConfiguration?.openAiCustomModelInfo?.outputPrice
													if (!value && value !== 0) return "var(--vscode-input-border)"
													return value >= 0
														? "var(--vscode-charts-green)"
														: "var(--vscode-errorForeground)"
												})(),
											}}
											onInput={handleInputChange("openAiCustomModelInfo", (e) => {
												const value = (e.target as HTMLInputElement).value
												const parsed = parseFloat(value)
												return {
													...(apiConfiguration?.openAiCustomModelInfo ||
														openAiModelInfoSaneDefaults),
													outputPrice: isNaN(parsed)
														? openAiModelInfoSaneDefaults.outputPrice
														: parsed,
												}
											})}
											placeholder="e.g. 0.0002">
											<div style={{ display: "flex", alignItems: "center", gap: "4px" }}>
												<span className="font-medium">Output Price</span>
												<i
													className="codicon codicon-info"
													title="Cost per million tokens in the model's response. This affects the cost of generated content and completions."
													style={{
														fontSize: "12px",
														color: "var(--vscode-descriptionForeground)",
														cursor: "help",
													}}
												/>
											</div>
										</VSCodeTextField>
									</div>
								</div>
							</div>
						</div>
					</Pane>
					<div
						style={{
							marginTop: 15,
						}}
					/>

					{/* end Model Info Configuration */}
				</div>
			)}

			{selectedProvider === "lmstudio" && (
				<div>
					<VSCodeTextField
						value={apiConfiguration?.lmStudioBaseUrl || ""}
						style={{ width: "100%" }}
						type="url"
						onInput={handleInputChange("lmStudioBaseUrl")}
						placeholder={"Default: http://localhost:1234"}>
						<span className="font-medium">Base URL (optional)</span>
					</VSCodeTextField>
					<VSCodeTextField
						value={apiConfiguration?.lmStudioModelId || ""}
						style={{ width: "100%" }}
						onInput={handleInputChange("lmStudioModelId")}
						placeholder={"e.g. meta-llama-3.1-8b-instruct"}>
						<span className="font-medium">Model ID</span>
					</VSCodeTextField>
					{lmStudioModels.length > 0 && (
						<VSCodeRadioGroup
							value={
								lmStudioModels.includes(apiConfiguration?.lmStudioModelId || "")
									? apiConfiguration?.lmStudioModelId
									: ""
							}
							onChange={handleInputChange("lmStudioModelId")}>
							{lmStudioModels.map((model) => (
								<VSCodeRadio
									key={model}
									value={model}
									checked={apiConfiguration?.lmStudioModelId === model}>
									{model}
								</VSCodeRadio>
							))}
						</VSCodeRadioGroup>
					)}
					<p
						style={{
							fontSize: "12px",
							marginTop: "5px",
							color: "var(--vscode-descriptionForeground)",
						}}>
						LM Studio allows you to run models locally on your computer. For instructions on how to get
						started, see their
						<VSCodeLink href="https://lmstudio.ai/docs" style={{ display: "inline", fontSize: "inherit" }}>
							quickstart guide.
						</VSCodeLink>
						You will also need to start LM Studio's{" "}
						<VSCodeLink
							href="https://lmstudio.ai/docs/basics/server"
							style={{ display: "inline", fontSize: "inherit" }}>
							local server
						</VSCodeLink>{" "}
						feature to use it with this extension.{" "}
						<span style={{ color: "var(--vscode-errorForeground)" }}>
							(<span className="font-medium">Note:</span> Roo Code uses complex prompts and works best
							with Claude models. Less capable models may not work as expected.)
						</span>
					</p>
				</div>
			)}

			{selectedProvider === "deepseek" && (
				<div>
					<VSCodeTextField
						value={apiConfiguration?.deepSeekApiKey || ""}
						style={{ width: "100%" }}
						type="password"
						onInput={handleInputChange("deepSeekApiKey")}
						placeholder="Enter API Key...">
						<span className="font-medium">DeepSeek API Key</span>
					</VSCodeTextField>
					<p
						style={{
							fontSize: "12px",
							marginTop: "5px",
							color: "var(--vscode-descriptionForeground)",
						}}>
						This key is stored locally and only used to make API requests from this extension.
						{!apiConfiguration?.deepSeekApiKey && (
							<VSCodeLink
								href="https://platform.deepseek.com/"
								style={{ display: "inline", fontSize: "inherit" }}>
								You can get a DeepSeek API key by signing up here.
							</VSCodeLink>
						)}
					</p>
				</div>
			)}

			{selectedProvider === "vscode-lm" && (
				<div>
					<div className="dropdown-container">
						<label htmlFor="vscode-lm-model">
							<span className="font-medium">Language Model</span>
						</label>
						{vsCodeLmModels.length > 0 ? (
							<Dropdown
								id="vscode-lm-model"
								value={
									apiConfiguration?.vsCodeLmModelSelector
										? `${apiConfiguration.vsCodeLmModelSelector.vendor ?? ""}/${apiConfiguration.vsCodeLmModelSelector.family ?? ""}`
										: ""
								}
								onChange={handleInputChange("vsCodeLmModelSelector", (e) => {
									const valueStr = (e as DropdownOption)?.value
									const [vendor, family] = valueStr.split("/")
									return { vendor, family }
								})}
								style={{ width: "100%" }}
								options={[
									{ value: "", label: "Select a model..." },
									...vsCodeLmModels.map((model) => ({
										value: `${model.vendor}/${model.family}`,
										label: `${model.vendor} - ${model.family}`,
									})),
								]}
							/>
						) : (
							<p
								style={{
									fontSize: "12px",
									marginTop: "5px",
									color: "var(--vscode-descriptionForeground)",
								}}>
								The VS Code Language Model API allows you to run models provided by other VS Code
								extensions (including but not limited to GitHub Copilot). The easiest way to get started
								is to install the Copilot and Copilot Chat extensions from the VS Code Marketplace.
							</p>
						)}

						<p
							style={{
								fontSize: "12px",
								marginTop: "5px",
								color: "var(--vscode-errorForeground)",
								fontWeight: 500,
							}}>
							Note: This is a very experimental integration and may not work as expected. Please report
							any issues to the Roo-Code GitHub repository.
						</p>
					</div>
				</div>
			)}

			{selectedProvider === "ollama" && (
				<div>
					<VSCodeTextField
						value={apiConfiguration?.ollamaBaseUrl || ""}
						style={{ width: "100%" }}
						type="url"
						onInput={handleInputChange("ollamaBaseUrl")}
						placeholder={"Default: http://localhost:11434"}>
						<span className="font-medium">Base URL (optional)</span>
					</VSCodeTextField>
					<VSCodeTextField
						value={apiConfiguration?.ollamaModelId || ""}
						style={{ width: "100%" }}
						onInput={handleInputChange("ollamaModelId")}
						placeholder={"e.g. llama3.1"}>
						<span className="font-medium">Model ID</span>
					</VSCodeTextField>
					{errorMessage && (
						<div className="text-vscode-errorForeground text-sm">
							<span style={{ fontSize: "2em" }} className={`codicon codicon-close align-middle mr-1`} />
							{errorMessage}
						</div>
					)}
					{ollamaModels.length > 0 && (
						<VSCodeRadioGroup
							value={
								ollamaModels.includes(apiConfiguration?.ollamaModelId || "")
									? apiConfiguration?.ollamaModelId
									: ""
							}
							onChange={handleInputChange("ollamaModelId")}>
							{ollamaModels.map((model) => (
								<VSCodeRadio
									key={model}
									value={model}
									checked={apiConfiguration?.ollamaModelId === model}>
									{model}
								</VSCodeRadio>
							))}
						</VSCodeRadioGroup>
					)}
					<p
						style={{
							fontSize: "12px",
							marginTop: "5px",
							color: "var(--vscode-descriptionForeground)",
						}}>
						Ollama allows you to run models locally on your computer. For instructions on how to get
						started, see their
						<VSCodeLink
							href="https://github.com/ollama/ollama/blob/main/README.md"
							style={{ display: "inline", fontSize: "inherit" }}>
							quickstart guide.
						</VSCodeLink>
						<span style={{ color: "var(--vscode-errorForeground)" }}>
							(<span className="font-medium">Note:</span> Roo Code uses complex prompts and works best
							with Claude models. Less capable models may not work as expected.)
						</span>
					</p>
				</div>
			)}

			{selectedProvider === "unbound" && (
				<div>
					<VSCodeTextField
						value={apiConfiguration?.unboundApiKey || ""}
						style={{ width: "100%" }}
						type="password"
						onChange={handleInputChange("unboundApiKey")}
						placeholder="Enter API Key...">
						<span className="font-medium">Unbound API Key</span>
					</VSCodeTextField>
					{!apiConfiguration?.unboundApiKey && (
						<VSCodeButtonLink
							href="https://gateway.getunbound.ai"
							style={{ margin: "5px 0 0 0" }}
							appearance="secondary">
							Get Unbound API Key
						</VSCodeButtonLink>
					)}
					<p
						style={{
							fontSize: "12px",
							marginTop: 3,
							color: "var(--vscode-descriptionForeground)",
						}}>
						This key is stored locally and only used to make API requests from this extension.
					</p>
				</div>
			)}

			{selectedProvider === "openrouter" && (
				<ModelPicker
					apiConfiguration={apiConfiguration}
					setApiConfigurationField={setApiConfigurationField}
					defaultModelId={openRouterDefaultModelId}
					defaultModelInfo={openRouterDefaultModelInfo}
					models={openRouterModels}
					modelIdKey="openRouterModelId"
					modelInfoKey="openRouterModelInfo"
					serviceName="OpenRouter"
					serviceUrl="https://openrouter.ai/models"
				/>
			)}

<<<<<<< HEAD
			{selectedProvider === "glama" && <GlamaModelPicker />}

			{selectedProvider === "openrouter" && <OpenRouterModelPicker />}
			{selectedProvider === "requesty" && <RequestyModelPicker />}

			{selectedProvider !== "glama" &&
				selectedProvider !== "openrouter" &&
				selectedProvider !== "requesty" &&
				selectedProvider !== "openai" &&
				selectedProvider !== "ollama" &&
				selectedProvider !== "lmstudio" &&
				selectedProvider !== "unbound" &&
				selectedProvider !== "pearai" && (
					<>
						<div className="dropdown-container">
							<label htmlFor="model-id">
								<span style={{ fontWeight: 500 }}>Model</span>
							</label>
							{selectedProvider === "anthropic" && createDropdown(anthropicModels)}
							{selectedProvider === "bedrock" && createDropdown(bedrockModels)}
							{selectedProvider === "vertex" && createDropdown(vertexModels)}
							{selectedProvider === "gemini" && createDropdown(geminiModels)}
							{selectedProvider === "openai-native" && createDropdown(openAiNativeModels)}
							{selectedProvider === "deepseek" && createDropdown(deepSeekModels)}
							{selectedProvider === "mistral" && createDropdown(mistralModels)}
						</div>
=======
			{selectedProvider === "glama" && (
				<ModelPicker
					apiConfiguration={apiConfiguration}
					setApiConfigurationField={setApiConfigurationField}
					defaultModelId={glamaDefaultModelId}
					defaultModelInfo={glamaDefaultModelInfo}
					models={glamaModels}
					modelInfoKey="glamaModelInfo"
					modelIdKey="glamaModelId"
					serviceName="Glama"
					serviceUrl="https://glama.ai/models"
				/>
			)}
>>>>>>> 12f0e420

			{selectedProvider === "unbound" && (
				<ModelPicker
					apiConfiguration={apiConfiguration}
					defaultModelId={unboundDefaultModelId}
					defaultModelInfo={unboundDefaultModelInfo}
					models={unboundModels}
					modelInfoKey="unboundModelInfo"
					modelIdKey="unboundModelId"
					serviceName="Unbound"
					serviceUrl="https://api.getunbound.ai/models"
					setApiConfigurationField={setApiConfigurationField}
				/>
			)}

			{selectedProvider === "requesty" && (
				<ModelPicker
					apiConfiguration={apiConfiguration}
					setApiConfigurationField={setApiConfigurationField}
					defaultModelId={requestyDefaultModelId}
					defaultModelInfo={requestyDefaultModelInfo}
					models={requestyModels}
					modelIdKey="requestyModelId"
					modelInfoKey="requestyModelInfo"
					serviceName="Requesty"
					serviceUrl="https://requesty.ai"
				/>
			)}

			{selectedProviderModelOptions.length > 0 && (
				<>
					<div className="dropdown-container">
						<label htmlFor="model-id" className="font-medium">
							Model
						</label>
						<Dropdown
							id="model-id"
							value={selectedModelId}
							onChange={(value) => {
								setApiConfigurationField("apiModelId", typeof value == "string" ? value : value?.value)
							}}
							options={selectedProviderModelOptions}
							className="w-full"
						/>
					</div>
					<ThinkingBudget
						apiConfiguration={apiConfiguration}
						setApiConfigurationField={setApiConfigurationField}
						modelInfo={selectedModelInfo}
					/>
					<ModelInfoView
						selectedModelId={selectedModelId}
						modelInfo={selectedModelInfo}
						isDescriptionExpanded={isDescriptionExpanded}
						setIsDescriptionExpanded={setIsDescriptionExpanded}
					/>
				</>
			)}

			{!fromWelcomeView && (
				<div className="mt-2">
					<TemperatureControl
						value={apiConfiguration?.modelTemperature}
						onChange={handleInputChange("modelTemperature", noTransform)}
						maxValue={2}
					/>
				</div>
			)}
		</div>
	)
}

export function getGlamaAuthUrl(uriScheme?: string) {
	const callbackUrl = `${uriScheme || "vscode"}://rooveterinaryinc.roo-cline/glama`

	return `https://glama.ai/oauth/authorize?callback_url=${encodeURIComponent(callbackUrl)}`
}

export function getOpenRouterAuthUrl(uriScheme?: string) {
	return `https://openrouter.ai/auth?callback_url=${uriScheme || "vscode"}://rooveterinaryinc.roo-cline/openrouter`
}

export function normalizeApiConfiguration(apiConfiguration?: ApiConfiguration) {
	const provider = apiConfiguration?.apiProvider || "anthropic"
	const modelId = apiConfiguration?.apiModelId

	const getProviderData = (models: Record<string, ModelInfo>, defaultId: string) => {
		let selectedModelId: string
		let selectedModelInfo: ModelInfo

		if (modelId && modelId in models) {
			selectedModelId = modelId
			selectedModelInfo = models[modelId]
		} else {
			selectedModelId = defaultId
			selectedModelInfo = models[defaultId]
		}

		return { selectedProvider: provider, selectedModelId, selectedModelInfo }
	}

	switch (provider) {
		case "anthropic":
			return getProviderData(anthropicModels, anthropicDefaultModelId)
		case "bedrock":
			return getProviderData(bedrockModels, bedrockDefaultModelId)
		case "vertex":
			return getProviderData(vertexModels, vertexDefaultModelId)
		case "gemini":
			return getProviderData(geminiModels, geminiDefaultModelId)
		case "deepseek":
			return getProviderData(deepSeekModels, deepSeekDefaultModelId)
		case "openai-native":
			return getProviderData(openAiNativeModels, openAiNativeDefaultModelId)
		case "mistral":
			return getProviderData(mistralModels, mistralDefaultModelId)
		case "openrouter":
			return {
				selectedProvider: provider,
				selectedModelId: apiConfiguration?.openRouterModelId || openRouterDefaultModelId,
				selectedModelInfo: apiConfiguration?.openRouterModelInfo || openRouterDefaultModelInfo,
			}
		case "glama":
			return {
				selectedProvider: provider,
				selectedModelId: apiConfiguration?.glamaModelId || glamaDefaultModelId,
				selectedModelInfo: apiConfiguration?.glamaModelInfo || glamaDefaultModelInfo,
			}
		case "unbound":
			return {
				selectedProvider: provider,
				selectedModelId: apiConfiguration?.unboundModelId || unboundDefaultModelId,
				selectedModelInfo: apiConfiguration?.unboundModelInfo || unboundDefaultModelInfo,
			}
		case "requesty":
			return {
				selectedProvider: provider,
				selectedModelId: apiConfiguration?.requestyModelId || requestyDefaultModelId,
				selectedModelInfo: apiConfiguration?.requestyModelInfo || requestyDefaultModelInfo,
			}
		case "openai":
			return {
				selectedProvider: provider,
				selectedModelId: apiConfiguration?.openAiModelId || "",
				selectedModelInfo: apiConfiguration?.openAiCustomModelInfo || openAiModelInfoSaneDefaults,
			}
		case "ollama":
			return {
				selectedProvider: provider,
				selectedModelId: apiConfiguration?.ollamaModelId || "",
				selectedModelInfo: openAiModelInfoSaneDefaults,
			}
		case "lmstudio":
			return {
				selectedProvider: provider,
				selectedModelId: apiConfiguration?.lmStudioModelId || "",
				selectedModelInfo: openAiModelInfoSaneDefaults,
			}
		case "vscode-lm":
			return {
				selectedProvider: provider,
				selectedModelId: apiConfiguration?.vsCodeLmModelSelector
					? `${apiConfiguration.vsCodeLmModelSelector.vendor}/${apiConfiguration.vsCodeLmModelSelector.family}`
					: "",
				selectedModelInfo: {
					...openAiModelInfoSaneDefaults,
					supportsImages: false, // VSCode LM API currently doesn't support images.
				},
			}
<<<<<<< HEAD
		case "unbound":
			return {
				selectedProvider: provider,
				selectedModelId: apiConfiguration?.unboundModelId || unboundDefaultModelId,
				selectedModelInfo: apiConfiguration?.unboundModelInfo || unboundDefaultModelInfo,
			}
		case "requesty":
			return {
				selectedProvider: provider,
				selectedModelId: apiConfiguration?.requestyModelId || requestyDefaultModelId,
				selectedModelInfo: apiConfiguration?.requestyModelInfo || requestyDefaultModelInfo,
			}
		case "pearai":
			return {
				selectedProvider: provider,
				selectedModelId: apiConfiguration?.pearaiModelId || "pearai_model",
				selectedModelInfo: apiConfiguration?.pearaiModelInfo || openAiModelInfoSaneDefaults,
			}
=======
>>>>>>> 12f0e420
		default:
			return getProviderData(anthropicModels, anthropicDefaultModelId)
	}
}

export default memo(ApiOptions)<|MERGE_RESOLUTION|>--- conflicted
+++ resolved
@@ -1,6 +1,5 @@
-<<<<<<< HEAD
 import { Fragment, memo, useCallback, useEffect, useMemo, useState } from "react"
-import { useEvent, useInterval } from "react-use"
+import { useEvent, useDebounce, useInterval } from "react-use"
 import { Checkbox, Dropdown, Pane, type DropdownOption } from "vscrui"
 import {
 	VSCodeLink,
@@ -10,12 +9,6 @@
 	VSCodeButton,
 } from "@vscode/webview-ui-toolkit/react"
 import { TemperatureControl } from "./TemperatureControl"
-=======
-import React, { memo, useCallback, useEffect, useMemo, useState } from "react"
-import { useDebounce, useEvent } from "react-use"
-import { Checkbox, Dropdown, Pane, type DropdownOption } from "vscrui"
-import { VSCodeLink, VSCodeRadio, VSCodeRadioGroup, VSCodeTextField } from "@vscode/webview-ui-toolkit/react"
->>>>>>> 12f0e420
 import * as vscodemodels from "vscode"
 
 import {
@@ -54,7 +47,6 @@
 import { ModelInfoView } from "./ModelInfoView"
 import { DROPDOWN_Z_INDEX } from "./styles"
 import { ModelPicker } from "./ModelPicker"
-import { TemperatureControl } from "./TemperatureControl"
 import { validateApiConfiguration, validateModelId } from "@/utils/validate"
 import { ApiErrorMessage } from "./ApiErrorMessage"
 import { ThinkingBudget } from "./ThinkingBudget"
@@ -279,7 +271,6 @@
 				/>
 			</div>
 
-<<<<<<< HEAD
 			{selectedProvider === "pearai" && (
 				<div>
 					{!apiConfiguration?.pearaiApiKey ? (
@@ -313,9 +304,7 @@
 					)}
 				</div>
 			)}
-=======
 			{errorMessage && <ApiErrorMessage errorMessage={errorMessage} />}
->>>>>>> 12f0e420
 
 			{selectedProvider === "anthropic" && (
 				<div>
@@ -1373,34 +1362,6 @@
 				/>
 			)}
 
-<<<<<<< HEAD
-			{selectedProvider === "glama" && <GlamaModelPicker />}
-
-			{selectedProvider === "openrouter" && <OpenRouterModelPicker />}
-			{selectedProvider === "requesty" && <RequestyModelPicker />}
-
-			{selectedProvider !== "glama" &&
-				selectedProvider !== "openrouter" &&
-				selectedProvider !== "requesty" &&
-				selectedProvider !== "openai" &&
-				selectedProvider !== "ollama" &&
-				selectedProvider !== "lmstudio" &&
-				selectedProvider !== "unbound" &&
-				selectedProvider !== "pearai" && (
-					<>
-						<div className="dropdown-container">
-							<label htmlFor="model-id">
-								<span style={{ fontWeight: 500 }}>Model</span>
-							</label>
-							{selectedProvider === "anthropic" && createDropdown(anthropicModels)}
-							{selectedProvider === "bedrock" && createDropdown(bedrockModels)}
-							{selectedProvider === "vertex" && createDropdown(vertexModels)}
-							{selectedProvider === "gemini" && createDropdown(geminiModels)}
-							{selectedProvider === "openai-native" && createDropdown(openAiNativeModels)}
-							{selectedProvider === "deepseek" && createDropdown(deepSeekModels)}
-							{selectedProvider === "mistral" && createDropdown(mistralModels)}
-						</div>
-=======
 			{selectedProvider === "glama" && (
 				<ModelPicker
 					apiConfiguration={apiConfiguration}
@@ -1414,7 +1375,6 @@
 					serviceUrl="https://glama.ai/models"
 				/>
 			)}
->>>>>>> 12f0e420
 
 			{selectedProvider === "unbound" && (
 				<ModelPicker
@@ -1584,27 +1544,12 @@
 					supportsImages: false, // VSCode LM API currently doesn't support images.
 				},
 			}
-<<<<<<< HEAD
-		case "unbound":
-			return {
-				selectedProvider: provider,
-				selectedModelId: apiConfiguration?.unboundModelId || unboundDefaultModelId,
-				selectedModelInfo: apiConfiguration?.unboundModelInfo || unboundDefaultModelInfo,
-			}
-		case "requesty":
-			return {
-				selectedProvider: provider,
-				selectedModelId: apiConfiguration?.requestyModelId || requestyDefaultModelId,
-				selectedModelInfo: apiConfiguration?.requestyModelInfo || requestyDefaultModelInfo,
-			}
 		case "pearai":
 			return {
 				selectedProvider: provider,
 				selectedModelId: apiConfiguration?.pearaiModelId || "pearai_model",
 				selectedModelInfo: apiConfiguration?.pearaiModelInfo || openAiModelInfoSaneDefaults,
 			}
-=======
->>>>>>> 12f0e420
 		default:
 			return getProviderData(anthropicModels, anthropicDefaultModelId)
 	}
