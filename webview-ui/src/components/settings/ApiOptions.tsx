--- conflicted
+++ resolved
@@ -35,11 +35,8 @@
 	featherlessDefaultModelId,
 	ioIntelligenceDefaultModelId,
 	rooDefaultModelId,
-<<<<<<< HEAD
-	sapAiCoreDefaultModelId,
-=======
+  sapAiCoreDefaultModelId,
 	vercelAiGatewayDefaultModelId,
->>>>>>> f02a2bb0
 } from "@roo-code/types"
 
 import { vscode } from "@src/utils/vscode"
@@ -96,11 +93,8 @@
 	ZAi,
 	Fireworks,
 	Featherless,
-<<<<<<< HEAD
 	SapAiCore,
-=======
 	VercelAiGateway,
->>>>>>> f02a2bb0
 } from "./providers"
 
 import { MODELS_BY_PROVIDER, PROVIDERS } from "./constants"
@@ -345,11 +339,8 @@
 				featherless: { field: "apiModelId", default: featherlessDefaultModelId },
 				"io-intelligence": { field: "ioIntelligenceModelId", default: ioIntelligenceDefaultModelId },
 				roo: { field: "apiModelId", default: rooDefaultModelId },
-<<<<<<< HEAD
 				sapaicore: { field: "apiModelId", default: sapAiCoreDefaultModelId },
-=======
 				"vercel-ai-gateway": { field: "vercelAiGatewayModelId", default: vercelAiGatewayDefaultModelId },
->>>>>>> f02a2bb0
 				openai: { field: "openAiModelId" },
 				ollama: { field: "ollamaModelId" },
 				lmstudio: { field: "lmStudioModelId" },
