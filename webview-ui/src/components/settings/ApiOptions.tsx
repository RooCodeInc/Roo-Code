import React, { memo, useCallback, useEffect, useMemo, useState } from "react"
import { convertHeadersToObject } from "./utils/headers"
import { useDebounce } from "react-use"
// import { VSCodeLink, VSCodeButton } from "@vscode/webview-ui-toolkit/react"
import { ExternalLinkIcon } from "@radix-ui/react-icons"

import {
	type ProviderName,
	type ProviderSettings,
	DEFAULT_CONSECUTIVE_MISTAKE_LIMIT,
	openRouterDefaultModelId,
	requestyDefaultModelId,
	glamaDefaultModelId,
	unboundDefaultModelId,
	litellmDefaultModelId,
	openAiNativeDefaultModelId,
	anthropicDefaultModelId,
	doubaoDefaultModelId,
	claudeCodeDefaultModelId,
	qwenCodeDefaultModelId,
	geminiDefaultModelId,
	deepSeekDefaultModelId,
	moonshotDefaultModelId,
	mistralDefaultModelId,
	xaiDefaultModelId,
	groqDefaultModelId,
	cerebrasDefaultModelId,
	chutesDefaultModelId,
	basetenDefaultModelId,
	bedrockDefaultModelId,
	vertexDefaultModelId,
	zgsmDefaultModelId,
	geminiCliDefaultModelId,
	sambaNovaDefaultModelId,
	internationalZAiDefaultModelId,
	mainlandZAiDefaultModelId,
	fireworksDefaultModelId,
	featherlessDefaultModelId,
	ioIntelligenceDefaultModelId,
	rooDefaultModelId,
	vercelAiGatewayDefaultModelId,
	deepInfraDefaultModelId,
	minimaxDefaultModelId,
	type ToolProtocol,
	TOOL_PROTOCOL,
} from "@roo-code/types"

import { vscode } from "@src/utils/vscode"
import { validateApiConfigurationExcludingModelErrors, getModelValidationError } from "@src/utils/validate"
import { useAppTranslation } from "@src/i18n/TranslationContext"
import { useRouterModels } from "@src/components/ui/hooks/useRouterModels"
import { useSelectedModel } from "@src/components/ui/hooks/useSelectedModel"
import { useExtensionState } from "@src/context/ExtensionStateContext"
import {
	useOpenRouterModelProviders,
	OPENROUTER_DEFAULT_PROVIDER_NAME,
} from "@src/components/ui/hooks/useOpenRouterModelProviders"
import { filterProviders, filterModels } from "./utils/organizationFilters"
import {
	Select,
	SelectTrigger,
	SelectValue,
	SelectContent,
	SelectItem,
	SearchableSelect,
	Collapsible,
	CollapsibleTrigger,
	CollapsibleContent,
} from "@src/components/ui"
import { ProviderChangeWarningDialog } from "./ProviderChangeWarningDialog"

import {
	Anthropic,
	Baseten,
	Bedrock,
	Cerebras,
	Chutes,
	ClaudeCode,
	DeepSeek,
	Doubao,
	Gemini,
	Glama,
	Groq,
	HuggingFace,
	IOIntelligence,
	LMStudio,
	LiteLLM,
	Mistral,
	Moonshot,
	Ollama,
	OpenAI,
	OpenAICompatible,
	OpenRouter,
	QwenCode,
	Requesty,
	// Roo,
	SambaNova,
	Unbound,
	Vertex,
	VSCodeLM,
	XAI,
	ZgsmAI,
	ZAi,
	Fireworks,
	Featherless,
	VercelAiGateway,
	DeepInfra,
	GeminiCli,
	MiniMax,
} from "./providers"

import { MODELS_BY_PROVIDER, PROVIDERS } from "./constants"
import { inputEventTransform, noTransform } from "./transforms"
import { ModelInfoView } from "./ModelInfoView"
import { ApiErrorMessage } from "./ApiErrorMessage"
import { ThinkingBudget } from "./ThinkingBudget"
<<<<<<< HEAD
// import { SimpleThinkingBudget } from "./SimpleThinkingBudget"
=======
>>>>>>> c103a4a6
import { Verbosity } from "./Verbosity"
import { DiffSettingsControl } from "./DiffSettingsControl"
import { TodoListSettingsControl } from "./TodoListSettingsControl"
import { TemperatureControl } from "./TemperatureControl"
import { RateLimitSecondsControl } from "./RateLimitSecondsControl"
import { ConsecutiveMistakeLimitControl } from "./ConsecutiveMistakeLimitControl"
import { BedrockCustomArn } from "./providers/BedrockCustomArn"
// import { buildDocLink } from "@src/utils/docLinks"
import { SetCachedStateField } from "./types"
// import { RooBalanceDisplay } from "./providers/RooBalanceDisplay"
// import { buildDocLink } from "@src/utils/docLinks"
// import { RooBalanceDisplay } from "./providers/RooBalanceDisplay"
// import { buildDocLink } from "@src/utils/docLinks"
// import { BookOpenText } from "lucide-react"

export interface ApiOptionsProps {
	uriScheme: string | undefined
	apiConfiguration: ProviderSettings
	setApiConfigurationField: <K extends keyof ProviderSettings>(
		field: K,
		value: ProviderSettings[K],
		isUserAction?: boolean,
	) => void
	fromWelcomeView?: boolean
	errorMessage: string | undefined
	setErrorMessage: React.Dispatch<React.SetStateAction<string | undefined>>
	useZgsmCustomConfig?: boolean
	setCachedStateField: SetCachedStateField<"useZgsmCustomConfig">
}

const ApiOptions = ({
	uriScheme,
	apiConfiguration,
	setApiConfigurationField,
	fromWelcomeView,
	errorMessage,
	setErrorMessage,
	useZgsmCustomConfig,
	setCachedStateField,
}: ApiOptionsProps) => {
	const { t } = useAppTranslation()
	const { setZgsmCodeMode, organizationAllowList /* cloudIsAuthenticated */ } = useExtensionState()

	const [customHeaders, setCustomHeaders] = useState<[string, string][]>(() => {
		const headers = apiConfiguration?.openAiHeaders || {}
		return Object.entries(headers)
	})

	useEffect(() => {
		const propHeaders = apiConfiguration?.openAiHeaders || {}

		if (JSON.stringify(customHeaders) !== JSON.stringify(Object.entries(propHeaders))) {
			setCustomHeaders(Object.entries(propHeaders))
		}
	}, [apiConfiguration?.openAiHeaders, customHeaders])

	// Helper to convert array of tuples to object (filtering out empty keys).

	// Debounced effect to update the main configuration when local
	// customHeaders state stabilizes.
	useDebounce(
		() => {
			const currentConfigHeaders = apiConfiguration?.openAiHeaders || {}
			const newHeadersObject = convertHeadersToObject(customHeaders)

			// Only update if the processed object is different from the current config.
			if (JSON.stringify(currentConfigHeaders) !== JSON.stringify(newHeadersObject)) {
				setApiConfigurationField("openAiHeaders", newHeadersObject)
			}
		},
		300,
		[customHeaders, apiConfiguration?.openAiHeaders, setApiConfigurationField],
	)
	const apiModelIdKey = apiConfiguration.apiProvider === "zgsm" ? "zgsmModelId" : "apiModelId"
	const [isDescriptionExpanded, setIsDescriptionExpanded] = useState(false)
	const [isAdvancedSettingsOpen, setIsAdvancedSettingsOpen] = useState(false)
	const [showProviderChangeWarning, setShowProviderChangeWarning] = useState(false)
	const [pendingProviderChange, setPendingProviderChange] = useState<ProviderName | null>(null)

	const handleInputChange = useCallback(
		<K extends keyof ProviderSettings, E>(
			field: K,
			transform: (event: E) => ProviderSettings[K] = inputEventTransform,
		) =>
			(event: E | Event) => {
				setApiConfigurationField(field, transform(event as E))
			},
		[setApiConfigurationField],
	)

	const {
		provider: selectedProvider,
		id: selectedModelId,
		info: selectedModelInfo,
	} = useSelectedModel(apiConfiguration)

	const { data: routerModels, refetch: refetchRouterModels } = useRouterModels()

	const { data: openRouterModelProviders } = useOpenRouterModelProviders(
		apiConfiguration?.openRouterModelId,
		apiConfiguration?.openRouterBaseUrl,
		{
			enabled:
				!!apiConfiguration?.openRouterModelId &&
				routerModels?.openrouter &&
				Object.keys(routerModels.openrouter).length > 1 &&
				apiConfiguration.openRouterModelId in routerModels.openrouter,
		},
	)

	// Update `apiModelId` whenever `selectedModelId` changes.
	useEffect(() => {
		if (selectedModelId && apiConfiguration[apiModelIdKey] !== selectedModelId) {
			setApiConfigurationField(apiModelIdKey, selectedModelId, false)
		}
	}, [apiConfiguration, apiModelIdKey, selectedModelId, setApiConfigurationField])

	// Debounced refresh model updates, only executed 250ms after the user
	// stops typing.
	useDebounce(
		() => {
			if (selectedProvider === "zgsm") {
				// Use our custom headers state to build the headers object.
				const headerObject = convertHeadersToObject(customHeaders)
				vscode.postMessage({
					type: "requestRouterModels",
					values: {
						baseUrl: apiConfiguration?.zgsmBaseUrl?.trim(),
						apiKey: apiConfiguration?.zgsmAccessToken,
						customHeaders: {}, // Reserved for any additional headers
						openAiHeaders: headerObject,
					},
				})
			} else if (selectedProvider === "openai") {
				// Use our custom headers state to build the headers object.
				const headerObject = convertHeadersToObject(customHeaders)

				vscode.postMessage({
					type: "requestOpenAiModels",
					values: {
						baseUrl: apiConfiguration?.openAiBaseUrl,
						apiKey: apiConfiguration?.openAiApiKey,
						customHeaders: {}, // Reserved for any additional headers.
						openAiHeaders: headerObject,
					},
				})
			} else if (selectedProvider === "ollama") {
				vscode.postMessage({ type: "requestOllamaModels" })
			} else if (selectedProvider === "lmstudio") {
				vscode.postMessage({ type: "requestLmStudioModels" })
			} else if (selectedProvider === "vscode-lm") {
				vscode.postMessage({ type: "requestVsCodeLmModels" })
			} else if (
				selectedProvider === "litellm" ||
				selectedProvider === "deepinfra"
				// selectedProvider === "roo"
			) {
				vscode.postMessage({ type: "requestRouterModels" })
			}
		},
		250,
		[
			selectedProvider,
			apiConfiguration?.requestyApiKey,
			apiConfiguration?.openAiBaseUrl,
			apiConfiguration?.openAiApiKey,
			apiConfiguration?.ollamaBaseUrl,
			apiConfiguration?.lmStudioBaseUrl,
			apiConfiguration?.litellmBaseUrl,
			apiConfiguration?.litellmApiKey,
			apiConfiguration?.deepInfraApiKey,
			apiConfiguration?.deepInfraBaseUrl,
			customHeaders,
		],
	)

	useEffect(() => {
		const apiValidationResult = validateApiConfigurationExcludingModelErrors(
			apiConfiguration,
			routerModels,
			organizationAllowList,
		)
		setErrorMessage(apiValidationResult)
	}, [apiConfiguration, routerModels, organizationAllowList, setErrorMessage])

	const selectedProviderModels = useMemo(() => {
		const models = MODELS_BY_PROVIDER[selectedProvider]

		if (!models) return []

		const filteredModels = filterModels(models, selectedProvider, organizationAllowList)

		// Include the currently selected model even if deprecated (so users can see what they have selected)
		// But filter out other deprecated models from being newly selectable
		const availableModels = filteredModels
			? Object.entries(filteredModels)
					.filter(([modelId, modelInfo]) => {
						// Always include the currently selected model
						if (modelId === selectedModelId) return true
						// Filter out deprecated models that aren't currently selected
						return !modelInfo.deprecated
					})
					.map(([modelId]) => ({
						value: modelId,
						label: modelId,
					}))
			: []

		return availableModels
	}, [selectedProvider, organizationAllowList, selectedModelId])

	const onProviderChange = useCallback(
		(value: ProviderName) => {
			setApiConfigurationField("apiProvider", value)

			// It would be much easier to have a single attribute that stores
			// the modelId, but we have a separate attribute for each of
			// OpenRouter, Glama, Unbound, and Requesty.
			// If you switch to one of these providers and the corresponding
			// modelId is not set then you immediately end up in an error state.
			// To address that we set the modelId to the default value for th
			// provider if it's not already set.
			const validateAndResetModel = (
				modelId: string | undefined,
				field: keyof ProviderSettings,
				defaultValue?: string,
			) => {
				// in case we haven't set a default value for a provider
				if (!defaultValue) return

				// only set default if no model is set, but don't reset invalid models
				// let users see and decide what to do with invalid model selections
				const shouldSetDefault = !modelId

				if (shouldSetDefault) {
					setApiConfigurationField(field, defaultValue, false)
				}
			}

			// Define a mapping object that associates each provider with its model configuration
			const PROVIDER_MODEL_CONFIG: Partial<
				Record<
					ProviderName,
					{
						field: keyof ProviderSettings
						default?: string
					}
				>
			> = {
				deepinfra: { field: "deepInfraModelId", default: deepInfraDefaultModelId },
				openrouter: { field: "openRouterModelId", default: openRouterDefaultModelId },
				glama: { field: "glamaModelId", default: glamaDefaultModelId },
				unbound: { field: "unboundModelId", default: unboundDefaultModelId },
				requesty: { field: "requestyModelId", default: requestyDefaultModelId },
				litellm: { field: "litellmModelId", default: litellmDefaultModelId },
				anthropic: { field: "apiModelId", default: anthropicDefaultModelId },
				cerebras: { field: "apiModelId", default: cerebrasDefaultModelId },
				"claude-code": { field: "apiModelId", default: claudeCodeDefaultModelId },
				"qwen-code": { field: "apiModelId", default: qwenCodeDefaultModelId },
				"openai-native": { field: "apiModelId", default: openAiNativeDefaultModelId },
				gemini: { field: "apiModelId", default: geminiDefaultModelId },
				"gemini-cli": { field: "apiModelId", default: geminiCliDefaultModelId },
				deepseek: { field: "apiModelId", default: deepSeekDefaultModelId },
				doubao: { field: "apiModelId", default: doubaoDefaultModelId },
				moonshot: { field: "apiModelId", default: moonshotDefaultModelId },
				minimax: { field: "apiModelId", default: minimaxDefaultModelId },
				mistral: { field: "apiModelId", default: mistralDefaultModelId },
				xai: { field: "apiModelId", default: xaiDefaultModelId },
				groq: { field: "apiModelId", default: groqDefaultModelId },
				chutes: { field: "apiModelId", default: chutesDefaultModelId },
				baseten: { field: "apiModelId", default: basetenDefaultModelId },
				bedrock: { field: "apiModelId", default: bedrockDefaultModelId },
				vertex: { field: "apiModelId", default: vertexDefaultModelId },
				sambanova: { field: "apiModelId", default: sambaNovaDefaultModelId },
				zai: {
					field: "apiModelId",
					default:
						apiConfiguration.zaiApiLine === "china_coding"
							? mainlandZAiDefaultModelId
							: internationalZAiDefaultModelId,
				},
				fireworks: { field: "apiModelId", default: fireworksDefaultModelId },
				featherless: { field: "apiModelId", default: featherlessDefaultModelId },
				"io-intelligence": { field: "ioIntelligenceModelId", default: ioIntelligenceDefaultModelId },
				roo: { field: "apiModelId", default: rooDefaultModelId },
				"vercel-ai-gateway": { field: "vercelAiGatewayModelId", default: vercelAiGatewayDefaultModelId },
				openai: { field: "openAiModelId" },
				zgsm: { field: "zgsmModelId", default: zgsmDefaultModelId },
				ollama: { field: "ollamaModelId" },
				lmstudio: { field: "lmStudioModelId" },
			}

			const config = PROVIDER_MODEL_CONFIG[value]
			if (config) {
				validateAndResetModel(
					apiConfiguration[config.field] as string | undefined,
					config.field,
					config.default,
				)
			}
		},
		[setApiConfigurationField, apiConfiguration],
	)

	const executeProviderChange = useCallback(
		async (value: ProviderName) => {
			// Show confirmation dialog when switching from zgsm to other providers
			if (!fromWelcomeView && selectedProvider === "zgsm" && value !== "zgsm") {
				setPendingProviderChange(value)
				setShowProviderChangeWarning(true)
				return
			}

			// Execute the actual provider switching logic
			onProviderChange(value)
		},
		[selectedProvider, fromWelcomeView, onProviderChange],
	)

	const handleProviderChangeConfirm = useCallback(() => {
		if (pendingProviderChange) {
			onProviderChange(pendingProviderChange)
			setZgsmCodeMode("vibe")
			vscode.postMessage({
				type: "zgsmCodeMode",
				text: "vibe",
			})
			vscode.postMessage({
				type: "mode",
				text: "code",
			})
			setPendingProviderChange(null)
			setShowProviderChangeWarning(false)
		}
	}, [pendingProviderChange, onProviderChange, setZgsmCodeMode])

	const modelValidationError = useMemo(() => {
		return getModelValidationError(apiConfiguration, routerModels, organizationAllowList)
	}, [apiConfiguration, routerModels, organizationAllowList])

	// const docs = useMemo(() => {
	// 	const provider = PROVIDERS.find(({ value }) => value === selectedProvider)
	// 	const name = provider?.label

	// 	if (!name) {
	// 		return undefined
	// 	}

	// 	// Get the URL slug - use custom mapping if available, otherwise use the provider key.
	// 	const slugs: Record<string, string> = {
	// 		"openai-native": "openai",
	// 		openai: "openai-compatible",
	// 	}

	// 	const slug = slugs[selectedProvider] || selectedProvider
	// 	return {
	// 		url: buildDocLink(`providers/${slug}`, "provider_docs"),
	// 		name,
	// 	}
	// }, [selectedProvider])

	// Calculate the default protocol that would be used if toolProtocol is not set
	// Mirrors the simplified logic in resolveToolProtocol.ts:
	// 1. User preference (toolProtocol) - handled by the select value binding
	// 2. Model default - use if available
	// 3. Native fallback
	const defaultProtocol = selectedModelInfo?.defaultToolProtocol || TOOL_PROTOCOL.NATIVE

	// Show the tool protocol selector when model supports native tools
	const showToolProtocolSelector =
		selectedModelInfo?.supportsNativeTools === true || apiConfiguration.apiProvider === "zgsm"

	// Convert providers to SearchableSelect options
	const providerOptions = useMemo(() => {
		// First filter by organization allow list
		const allowedProviders = filterProviders(PROVIDERS, organizationAllowList)

		// Then filter out static providers that have no models (unless currently selected)
		const providersWithModels = allowedProviders.filter(({ value }) => {
			// Always show the currently selected provider to avoid breaking existing configurations
			// Use apiConfiguration.apiProvider directly since that's what's actually selected
			if (value === apiConfiguration.apiProvider) {
				return true
			}

			// Check if this is a static provider (has models in MODELS_BY_PROVIDER)
			const staticModels = MODELS_BY_PROVIDER[value as ProviderName]

			// If it's a static provider, check if it has any models after filtering
			if (staticModels) {
				const filteredModels = filterModels(staticModels, value as ProviderName, organizationAllowList)
				// Hide the provider if it has no models after filtering
				return filteredModels && Object.keys(filteredModels).length > 0
			}

			// If it's a dynamic provider (not in MODELS_BY_PROVIDER), always show it
			// to avoid race conditions with async model fetching
			return true
		})

		const options = providersWithModels.map(({ value, label }) => ({
			value,
			label,
		}))

		// Pin "costrict" to the top if not on welcome screen
		if (!fromWelcomeView) {
			const costrictIndex = options.findIndex((opt) => opt.value === "zgsm")
			if (costrictIndex > 0) {
				const [rooOption] = options.splice(costrictIndex, 1)
				options.unshift(rooOption)
			}
		} else {
			const openRouterIndex = options.findIndex((opt) => opt.value === "openrouter")
			const zgsmIndex = options.findIndex((opt) => opt.value === "zgsm")
			if (openRouterIndex > 0) {
				options.splice(zgsmIndex, 1)
			}
			if (openRouterIndex > 0) {
				const [openRouterOption] = options.splice(openRouterIndex, 1)
				options.unshift(openRouterOption)
			}
		}

		return options
	}, [organizationAllowList, apiConfiguration.apiProvider, fromWelcomeView])

	return (
		<div className="flex flex-col gap-3">
			<div className="flex flex-col gap-1 relative">
				<div className="flex justify-between items-center">
					<label className="block font-medium mb-1">{t("settings:providers.apiProvider")}</label>
					{/* {docs && (
						<div className="text-xs text-vscode-descriptionForeground">
							<VSCodeLink href={docs.url} className="hover:text-vscode-foreground" target="_blank">
								{t("settings:providers.providerDocumentation", { provider: docs.name })}
							</VSCodeLink>
						</div>
					)} */}
				</div>
				<SearchableSelect
					value={selectedProvider}
					onValueChange={(value) => executeProviderChange(value as ProviderName)}
					options={providerOptions}
					placeholder={t("settings:common.select")}
					searchPlaceholder={t("settings:providers.searchProviderPlaceholder")}
					emptyMessage={t("settings:providers.noProviderMatchFound")}
					className="w-full"
					data-testid="provider-select"
				/>
			</div>

			{errorMessage && <ApiErrorMessage errorMessage={errorMessage} />}
			{!fromWelcomeView && selectedProvider === "zgsm" && (
				<ZgsmAI
					fromWelcomeView={fromWelcomeView}
					apiConfiguration={apiConfiguration}
					setApiConfigurationField={setApiConfigurationField}
					organizationAllowList={organizationAllowList}
					modelValidationError={modelValidationError}
					useZgsmCustomConfig={useZgsmCustomConfig}
					setCachedStateField={setCachedStateField}
					refetchRouterModels={refetchRouterModels}
				/>
			)}
			{selectedProvider === "openrouter" && (
				<OpenRouter
					apiConfiguration={apiConfiguration}
					setApiConfigurationField={setApiConfigurationField}
					routerModels={routerModels}
					selectedModelId={selectedModelId}
					uriScheme={uriScheme}
					simplifySettings={fromWelcomeView}
					organizationAllowList={organizationAllowList}
					modelValidationError={modelValidationError}
				/>
			)}

			{selectedProvider === "requesty" && (
				<Requesty
					uriScheme={uriScheme}
					apiConfiguration={apiConfiguration}
					setApiConfigurationField={setApiConfigurationField}
					routerModels={routerModels}
					refetchRouterModels={refetchRouterModels}
					organizationAllowList={organizationAllowList}
					modelValidationError={modelValidationError}
					simplifySettings={fromWelcomeView}
				/>
			)}

			{selectedProvider === "glama" && (
				<Glama
					apiConfiguration={apiConfiguration}
					setApiConfigurationField={setApiConfigurationField}
					routerModels={routerModels}
					uriScheme={uriScheme}
					organizationAllowList={organizationAllowList}
					modelValidationError={modelValidationError}
					simplifySettings={fromWelcomeView}
				/>
			)}

			{selectedProvider === "unbound" && (
				<Unbound
					apiConfiguration={apiConfiguration}
					setApiConfigurationField={setApiConfigurationField}
					routerModels={routerModels}
					organizationAllowList={organizationAllowList}
					modelValidationError={modelValidationError}
					simplifySettings={fromWelcomeView}
				/>
			)}

			{selectedProvider === "deepinfra" && (
				<DeepInfra
					apiConfiguration={apiConfiguration}
					setApiConfigurationField={setApiConfigurationField}
					routerModels={routerModels}
					refetchRouterModels={refetchRouterModels}
					organizationAllowList={organizationAllowList}
					modelValidationError={modelValidationError}
					simplifySettings={fromWelcomeView}
				/>
			)}

			{selectedProvider === "anthropic" && (
				<Anthropic
					apiConfiguration={apiConfiguration}
					setApiConfigurationField={setApiConfigurationField}
					simplifySettings={fromWelcomeView}
				/>
			)}

			{selectedProvider === "claude-code" && (
				<ClaudeCode
					apiConfiguration={apiConfiguration}
					setApiConfigurationField={setApiConfigurationField}
					simplifySettings={fromWelcomeView}
				/>
			)}

			{selectedProvider === "openai-native" && (
				<OpenAI
					apiConfiguration={apiConfiguration}
					setApiConfigurationField={setApiConfigurationField}
					selectedModelInfo={selectedModelInfo}
					simplifySettings={fromWelcomeView}
				/>
			)}

			{selectedProvider === "mistral" && (
				<Mistral
					apiConfiguration={apiConfiguration}
					setApiConfigurationField={setApiConfigurationField}
					simplifySettings={fromWelcomeView}
				/>
			)}

			{selectedProvider === "baseten" && (
				<Baseten
					apiConfiguration={apiConfiguration}
					setApiConfigurationField={setApiConfigurationField}
					simplifySettings={fromWelcomeView}
				/>
			)}

			{selectedProvider === "bedrock" && (
				<Bedrock
					apiConfiguration={apiConfiguration}
					setApiConfigurationField={setApiConfigurationField}
					selectedModelInfo={selectedModelInfo}
					simplifySettings={fromWelcomeView}
				/>
			)}

			{selectedProvider === "vertex" && (
				<Vertex
					apiConfiguration={apiConfiguration}
					setApiConfigurationField={setApiConfigurationField}
					simplifySettings={fromWelcomeView}
				/>
			)}

			{selectedProvider === "gemini" && (
				<Gemini
					apiConfiguration={apiConfiguration}
					setApiConfigurationField={setApiConfigurationField}
					simplifySettings={fromWelcomeView}
				/>
			)}

			{selectedProvider === "gemini-cli" && (
				<GeminiCli apiConfiguration={apiConfiguration} setApiConfigurationField={setApiConfigurationField} />
			)}

			{selectedProvider === "openai" && (
				<OpenAICompatible
					apiConfiguration={apiConfiguration}
					setApiConfigurationField={setApiConfigurationField}
					organizationAllowList={organizationAllowList}
					modelValidationError={modelValidationError}
					simplifySettings={fromWelcomeView}
				/>
			)}

			{selectedProvider === "lmstudio" && (
				<LMStudio
					apiConfiguration={apiConfiguration}
					setApiConfigurationField={setApiConfigurationField}
					simplifySettings={fromWelcomeView}
				/>
			)}

			{selectedProvider === "deepseek" && (
				<DeepSeek
					apiConfiguration={apiConfiguration}
					setApiConfigurationField={setApiConfigurationField}
					simplifySettings={fromWelcomeView}
				/>
			)}

			{selectedProvider === "doubao" && (
				<Doubao
					apiConfiguration={apiConfiguration}
					setApiConfigurationField={setApiConfigurationField}
					simplifySettings={fromWelcomeView}
				/>
			)}

			{selectedProvider === "qwen-code" && (
				<QwenCode
					apiConfiguration={apiConfiguration}
					setApiConfigurationField={setApiConfigurationField}
					simplifySettings={fromWelcomeView}
				/>
			)}

			{selectedProvider === "moonshot" && (
				<Moonshot
					apiConfiguration={apiConfiguration}
					setApiConfigurationField={setApiConfigurationField}
					simplifySettings={fromWelcomeView}
				/>
			)}

			{selectedProvider === "minimax" && (
				<MiniMax apiConfiguration={apiConfiguration} setApiConfigurationField={setApiConfigurationField} />
			)}

			{selectedProvider === "vscode-lm" && (
				<VSCodeLM apiConfiguration={apiConfiguration} setApiConfigurationField={setApiConfigurationField} />
			)}

			{selectedProvider === "ollama" && (
				<Ollama apiConfiguration={apiConfiguration} setApiConfigurationField={setApiConfigurationField} />
			)}

			{selectedProvider === "xai" && (
				<XAI apiConfiguration={apiConfiguration} setApiConfigurationField={setApiConfigurationField} />
			)}

			{selectedProvider === "groq" && (
				<Groq apiConfiguration={apiConfiguration} setApiConfigurationField={setApiConfigurationField} />
			)}

			{selectedProvider === "huggingface" && (
				<HuggingFace apiConfiguration={apiConfiguration} setApiConfigurationField={setApiConfigurationField} />
			)}

			{selectedProvider === "cerebras" && (
				<Cerebras apiConfiguration={apiConfiguration} setApiConfigurationField={setApiConfigurationField} />
			)}

			{selectedProvider === "chutes" && (
				<Chutes
					apiConfiguration={apiConfiguration}
					setApiConfigurationField={setApiConfigurationField}
					routerModels={routerModels}
					organizationAllowList={organizationAllowList}
					modelValidationError={modelValidationError}
					simplifySettings={fromWelcomeView}
				/>
			)}

			{selectedProvider === "litellm" && (
				<LiteLLM
					apiConfiguration={apiConfiguration}
					setApiConfigurationField={setApiConfigurationField}
					organizationAllowList={organizationAllowList}
					modelValidationError={modelValidationError}
					simplifySettings={fromWelcomeView}
				/>
			)}

			{selectedProvider === "sambanova" && (
				<SambaNova apiConfiguration={apiConfiguration} setApiConfigurationField={setApiConfigurationField} />
			)}

			{selectedProvider === "zai" && (
				<ZAi apiConfiguration={apiConfiguration} setApiConfigurationField={setApiConfigurationField} />
			)}

			{selectedProvider === "io-intelligence" && (
				<IOIntelligence
					apiConfiguration={apiConfiguration}
					setApiConfigurationField={setApiConfigurationField}
					organizationAllowList={organizationAllowList}
					modelValidationError={modelValidationError}
					simplifySettings={fromWelcomeView}
				/>
			)}

			{selectedProvider === "vercel-ai-gateway" && (
				<VercelAiGateway
					apiConfiguration={apiConfiguration}
					setApiConfigurationField={setApiConfigurationField}
					routerModels={routerModels}
					organizationAllowList={organizationAllowList}
					modelValidationError={modelValidationError}
					simplifySettings={fromWelcomeView}
				/>
			)}

			{selectedProvider === "human-relay" && (
				<>
					<div className="text-sm text-vscode-descriptionForeground">
						{t("settings:providers.humanRelay.description")}
					</div>
					<div className="text-sm text-vscode-descriptionForeground">
						{t("settings:providers.humanRelay.instructions")}
					</div>
				</>
			)}

			{selectedProvider === "fireworks" && (
				<Fireworks apiConfiguration={apiConfiguration} setApiConfigurationField={setApiConfigurationField} />
			)}

			{/* {selectedProvider === "roo" && (
				<Roo
					apiConfiguration={apiConfiguration}
					setApiConfigurationField={setApiConfigurationField}
					routerModels={routerModels}
					cloudIsAuthenticated={cloudIsAuthenticated}
					organizationAllowList={organizationAllowList}
					modelValidationError={modelValidationError}
					simplifySettings={fromWelcomeView}
				/>
			)} */}

			{selectedProvider === "featherless" && (
				<Featherless apiConfiguration={apiConfiguration} setApiConfigurationField={setApiConfigurationField} />
			)}

			{selectedProviderModels.length > 0 && (
				<>
					<div>
						<label className="block font-medium mb-1">{t("settings:providers.model")}</label>
						<Select
							value={selectedModelId === "custom-arn" ? "custom-arn" : selectedModelId}
							onValueChange={(value) => {
								setApiConfigurationField(apiModelIdKey, value)

								// Clear custom ARN if not using custom ARN option.
								if (value !== "custom-arn" && selectedProvider === "bedrock") {
									setApiConfigurationField("awsCustomArn", "")
								}

								// Clear reasoning effort when switching models to allow the new model's default to take effect
								// This is especially important for GPT-5 models which default to "medium"
								if (selectedProvider === "openai-native") {
									setApiConfigurationField("reasoningEffort", undefined)
								}
							}}>
							<SelectTrigger className="w-full">
								<SelectValue placeholder={t("settings:common.select")} />
							</SelectTrigger>
							<SelectContent>
								{selectedProviderModels.map((option) => (
									<SelectItem key={option.value} value={option.value}>
										{option.label}
									</SelectItem>
								))}
								{selectedProvider === "bedrock" && (
									<SelectItem value="custom-arn">{t("settings:labels.useCustomArn")}</SelectItem>
								)}
							</SelectContent>
						</Select>
					</div>

					{/* Show error if a deprecated model is selected */}
					{selectedModelInfo?.deprecated && (
						<ApiErrorMessage errorMessage={t("settings:validation.modelDeprecated")} />
					)}

					{selectedProvider === "bedrock" && selectedModelId === "custom-arn" && (
						<BedrockCustomArn
							apiConfiguration={apiConfiguration}
							setApiConfigurationField={setApiConfigurationField}
						/>
					)}

					{/* Only show model info if not deprecated */}
					{!selectedModelInfo?.deprecated && (
						<ModelInfoView
							apiProvider={selectedProvider}
							selectedModelId={selectedModelId}
							modelInfo={selectedModelInfo}
							isDescriptionExpanded={isDescriptionExpanded}
							setIsDescriptionExpanded={setIsDescriptionExpanded}
						/>
					)}
				</>
			)}

<<<<<<< HEAD
			<ThinkingBudget
				key={`${selectedProvider}-${selectedModelId}`}
				apiConfiguration={apiConfiguration}
				setApiConfigurationField={setApiConfigurationField}
				modelInfo={selectedModelInfo}
			/>
			{/* {selectedProvider === "roo" ? (
				<SimpleThinkingBudget
					key={`${selectedProvider}-${selectedModelId}`}
					apiConfiguration={apiConfiguration}
					setApiConfigurationField={setApiConfigurationField}
					modelInfo={selectedModelInfo}
				/>
			) : (
=======
			{!fromWelcomeView && (
>>>>>>> c103a4a6
				<ThinkingBudget
					key={`${selectedProvider}-${selectedModelId}`}
					apiConfiguration={apiConfiguration}
					setApiConfigurationField={setApiConfigurationField}
					modelInfo={selectedModelInfo}
				/>
<<<<<<< HEAD
			)} */}
=======
			)}

>>>>>>> c103a4a6
			{/* Gate Verbosity UI by capability flag */}
			{!fromWelcomeView && selectedModelInfo?.supportsVerbosity && (
				<Verbosity
					apiConfiguration={apiConfiguration}
					setApiConfigurationField={setApiConfigurationField}
					modelInfo={selectedModelInfo}
				/>
			)}

			{!fromWelcomeView && (
				<Collapsible open={isAdvancedSettingsOpen} onOpenChange={setIsAdvancedSettingsOpen}>
					<CollapsibleTrigger className="flex items-center gap-1 w-full cursor-pointer hover:opacity-80 mb-2">
						<span className={`codicon codicon-chevron-${isAdvancedSettingsOpen ? "down" : "right"}`}></span>
						<span className="font-medium">{t("settings:advancedSettings.title")}</span>
					</CollapsibleTrigger>
					<CollapsibleContent className="space-y-3">
						<TodoListSettingsControl
							todoListEnabled={apiConfiguration.todoListEnabled}
							onChange={(field, value) => setApiConfigurationField(field, value)}
						/>
						<DiffSettingsControl
							diffEnabled={apiConfiguration.diffEnabled}
							fuzzyMatchThreshold={apiConfiguration.fuzzyMatchThreshold}
							onChange={(field, value) => setApiConfigurationField(field, value)}
						/>
						{selectedModelInfo?.supportsTemperature !== false && (
							<TemperatureControl
								value={apiConfiguration.modelTemperature}
								onChange={handleInputChange("modelTemperature", noTransform)}
								maxValue={2}
								defaultValue={selectedModelInfo?.defaultTemperature}
							/>
						)}
						<RateLimitSecondsControl
							value={apiConfiguration.rateLimitSeconds ?? 1}
							onChange={(value) => setApiConfigurationField("rateLimitSeconds", value ?? 1)}
						/>
						<ConsecutiveMistakeLimitControl
							value={
								apiConfiguration.consecutiveMistakeLimit !== undefined
									? apiConfiguration.consecutiveMistakeLimit
									: DEFAULT_CONSECUTIVE_MISTAKE_LIMIT
							}
							onChange={(value) => setApiConfigurationField("consecutiveMistakeLimit", value)}
						/>
						{selectedProvider === "openrouter" &&
							openRouterModelProviders &&
							Object.keys(openRouterModelProviders).length > 0 && (
								<div>
									<div className="flex items-center gap-1">
										<label className="block font-medium mb-1">
											{t("settings:providers.openRouter.providerRouting.title")}
										</label>
										<a href={`https://openrouter.ai/${selectedModelId}/providers`}>
											<ExternalLinkIcon className="w-4 h-4" />
										</a>
									</div>
									<Select
										value={
											apiConfiguration?.openRouterSpecificProvider ||
											OPENROUTER_DEFAULT_PROVIDER_NAME
										}
										onValueChange={(value) =>
											setApiConfigurationField("openRouterSpecificProvider", value)
										}>
										<SelectTrigger className="w-full">
											<SelectValue placeholder={t("settings:common.select")} />
										</SelectTrigger>
										<SelectContent>
											<SelectItem value={OPENROUTER_DEFAULT_PROVIDER_NAME}>
												{OPENROUTER_DEFAULT_PROVIDER_NAME}
											</SelectItem>
											{Object.entries(openRouterModelProviders).map(([value, { label }]) => (
												<SelectItem key={value} value={value}>
													{label}
												</SelectItem>
											))}
										</SelectContent>
									</Select>
									<div className="text-sm text-vscode-descriptionForeground mt-1">
										{t("settings:providers.openRouter.providerRouting.description")}{" "}
										<a href="https://openrouter.ai/docs/features/provider-routing">
											{t("settings:providers.openRouter.providerRouting.learnMore")}.
										</a>
									</div>
								</div>
							)}
						{showToolProtocolSelector && (
							<div>
								<label className="block font-medium mb-1">{t("settings:toolProtocol.label")}</label>
								<Select
									value={apiConfiguration.toolProtocol || "default"}
									onValueChange={(value) => {
										const newValue = value === "default" ? undefined : (value as ToolProtocol)
										setApiConfigurationField("toolProtocol", newValue)
									}}>
									<SelectTrigger className="w-full">
										<SelectValue placeholder={t("settings:common.select")} />
									</SelectTrigger>
									<SelectContent>
										<SelectItem value="default">
											{t("settings:toolProtocol.default")} (
											{defaultProtocol === TOOL_PROTOCOL.NATIVE
												? t("settings:toolProtocol.native")
												: t("settings:toolProtocol.xml")}
											)
										</SelectItem>
										<SelectItem value={TOOL_PROTOCOL.XML}>
											{t("settings:toolProtocol.xml")}
										</SelectItem>
										<SelectItem value={TOOL_PROTOCOL.NATIVE}>
											{t("settings:toolProtocol.native")}
										</SelectItem>
									</SelectContent>
								</Select>
								<div className="text-sm text-vscode-descriptionForeground mt-1">
									{t("settings:toolProtocol.description")}
								</div>
							</div>
						)}
					</CollapsibleContent>
				</Collapsible>
			)}
			<ProviderChangeWarningDialog
				open={showProviderChangeWarning}
				onOpenChange={setShowProviderChangeWarning}
				onConfirm={handleProviderChangeConfirm}
			/>
		</div>
	)
}

export default memo(ApiOptions)<|MERGE_RESOLUTION|>--- conflicted
+++ resolved
@@ -114,10 +114,6 @@
 import { ModelInfoView } from "./ModelInfoView"
 import { ApiErrorMessage } from "./ApiErrorMessage"
 import { ThinkingBudget } from "./ThinkingBudget"
-<<<<<<< HEAD
-// import { SimpleThinkingBudget } from "./SimpleThinkingBudget"
-=======
->>>>>>> c103a4a6
 import { Verbosity } from "./Verbosity"
 import { DiffSettingsControl } from "./DiffSettingsControl"
 import { TodoListSettingsControl } from "./TodoListSettingsControl"
@@ -934,36 +930,12 @@
 				</>
 			)}
 
-<<<<<<< HEAD
 			<ThinkingBudget
 				key={`${selectedProvider}-${selectedModelId}`}
 				apiConfiguration={apiConfiguration}
 				setApiConfigurationField={setApiConfigurationField}
 				modelInfo={selectedModelInfo}
 			/>
-			{/* {selectedProvider === "roo" ? (
-				<SimpleThinkingBudget
-					key={`${selectedProvider}-${selectedModelId}`}
-					apiConfiguration={apiConfiguration}
-					setApiConfigurationField={setApiConfigurationField}
-					modelInfo={selectedModelInfo}
-				/>
-			) : (
-=======
-			{!fromWelcomeView && (
->>>>>>> c103a4a6
-				<ThinkingBudget
-					key={`${selectedProvider}-${selectedModelId}`}
-					apiConfiguration={apiConfiguration}
-					setApiConfigurationField={setApiConfigurationField}
-					modelInfo={selectedModelInfo}
-				/>
-<<<<<<< HEAD
-			)} */}
-=======
-			)}
-
->>>>>>> c103a4a6
 			{/* Gate Verbosity UI by capability flag */}
 			{!fromWelcomeView && selectedModelInfo?.supportsVerbosity && (
 				<Verbosity
