import React, { memo, useCallback, useEffect, useMemo, useState } from "react"
import { convertHeadersToObject } from "./utils/headers"
import { useDebounce } from "react-use"
// import { VSCodeLink, VSCodeButton } from "@vscode/webview-ui-toolkit/react"
import { ExternalLinkIcon } from "@radix-ui/react-icons"

import {
	type ProviderName,
	type ProviderSettings,
	DEFAULT_CONSECUTIVE_MISTAKE_LIMIT,
	openRouterDefaultModelId,
	requestyDefaultModelId,
	glamaDefaultModelId,
	unboundDefaultModelId,
	litellmDefaultModelId,
	openAiNativeDefaultModelId,
	anthropicDefaultModelId,
	doubaoDefaultModelId,
	claudeCodeDefaultModelId,
	qwenCodeDefaultModelId,
	geminiDefaultModelId,
	deepSeekDefaultModelId,
	moonshotDefaultModelId,
	mistralDefaultModelId,
	xaiDefaultModelId,
	groqDefaultModelId,
	cerebrasDefaultModelId,
	chutesDefaultModelId,
	basetenDefaultModelId,
	bedrockDefaultModelId,
	vertexDefaultModelId,
	zgsmDefaultModelId,
	geminiCliDefaultModelId,
	sambaNovaDefaultModelId,
	internationalZAiDefaultModelId,
	mainlandZAiDefaultModelId,
	fireworksDefaultModelId,
	featherlessDefaultModelId,
	ioIntelligenceDefaultModelId,
	rooDefaultModelId,
	vercelAiGatewayDefaultModelId,
	deepInfraDefaultModelId,
	minimaxDefaultModelId,
	type ToolProtocol,
	TOOL_PROTOCOL,
} from "@roo-code/types"

import { vscode } from "@src/utils/vscode"
import { validateApiConfigurationExcludingModelErrors, getModelValidationError } from "@src/utils/validate"
import { useAppTranslation } from "@src/i18n/TranslationContext"
import { useRouterModels } from "@src/components/ui/hooks/useRouterModels"
import { useSelectedModel } from "@src/components/ui/hooks/useSelectedModel"
import { useExtensionState } from "@src/context/ExtensionStateContext"
import {
	useOpenRouterModelProviders,
	OPENROUTER_DEFAULT_PROVIDER_NAME,
} from "@src/components/ui/hooks/useOpenRouterModelProviders"
import { filterProviders, filterModels } from "./utils/organizationFilters"
import {
	Select,
	SelectTrigger,
	SelectValue,
	SelectContent,
	SelectItem,
	SearchableSelect,
	Collapsible,
	CollapsibleTrigger,
	CollapsibleContent,
} from "@src/components/ui"
import { ProviderChangeWarningDialog } from "./ProviderChangeWarningDialog"

import {
	Anthropic,
	Baseten,
	Bedrock,
	Cerebras,
	Chutes,
	ClaudeCode,
	DeepSeek,
	Doubao,
	Gemini,
	Glama,
	Groq,
	HuggingFace,
	IOIntelligence,
	LMStudio,
	LiteLLM,
	Mistral,
	Moonshot,
	Ollama,
	OpenAI,
	OpenAICompatible,
	OpenRouter,
	QwenCode,
	Requesty,
	// Roo,
	SambaNova,
	Unbound,
	Vertex,
	VSCodeLM,
	XAI,
	ZgsmAI,
	ZAi,
	Fireworks,
	Featherless,
	VercelAiGateway,
	DeepInfra,
	GeminiCli,
	MiniMax,
} from "./providers"

import { MODELS_BY_PROVIDER, PROVIDERS } from "./constants"
import { inputEventTransform, noTransform } from "./transforms"
import { ModelInfoView } from "./ModelInfoView"
import { ApiErrorMessage } from "./ApiErrorMessage"
import { ThinkingBudget } from "./ThinkingBudget"
// import { SimpleThinkingBudget } from "./SimpleThinkingBudget"
import { Verbosity } from "./Verbosity"
import { DiffSettingsControl } from "./DiffSettingsControl"
import { TodoListSettingsControl } from "./TodoListSettingsControl"
import { TemperatureControl } from "./TemperatureControl"
import { RateLimitSecondsControl } from "./RateLimitSecondsControl"
import { ConsecutiveMistakeLimitControl } from "./ConsecutiveMistakeLimitControl"
import { BedrockCustomArn } from "./providers/BedrockCustomArn"
// import { buildDocLink } from "@src/utils/docLinks"
import { SetCachedStateField } from "./types"
// import { RooBalanceDisplay } from "./providers/RooBalanceDisplay"
// import { buildDocLink } from "@src/utils/docLinks"

export interface ApiOptionsProps {
	uriScheme: string | undefined
	apiConfiguration: ProviderSettings
	setApiConfigurationField: <K extends keyof ProviderSettings>(
		field: K,
		value: ProviderSettings[K],
		isUserAction?: boolean,
	) => void
	fromWelcomeView?: boolean
	errorMessage: string | undefined
	setErrorMessage: React.Dispatch<React.SetStateAction<string | undefined>>
	useZgsmCustomConfig?: boolean
	setCachedStateField: SetCachedStateField<"useZgsmCustomConfig">
}

const ApiOptions = ({
	uriScheme,
	apiConfiguration,
	setApiConfigurationField,
	fromWelcomeView,
	errorMessage,
	setErrorMessage,
	useZgsmCustomConfig,
	setCachedStateField,
}: ApiOptionsProps) => {
	const { t } = useAppTranslation()
	const { setZgsmCodeMode, organizationAllowList /* cloudIsAuthenticated */ } = useExtensionState()

	const [customHeaders, setCustomHeaders] = useState<[string, string][]>(() => {
		const headers = apiConfiguration?.openAiHeaders || {}
		return Object.entries(headers)
	})

	useEffect(() => {
		const propHeaders = apiConfiguration?.openAiHeaders || {}

		if (JSON.stringify(customHeaders) !== JSON.stringify(Object.entries(propHeaders))) {
			setCustomHeaders(Object.entries(propHeaders))
		}
	}, [apiConfiguration?.openAiHeaders, customHeaders])

	// Helper to convert array of tuples to object (filtering out empty keys).

	// Debounced effect to update the main configuration when local
	// customHeaders state stabilizes.
	useDebounce(
		() => {
			const currentConfigHeaders = apiConfiguration?.openAiHeaders || {}
			const newHeadersObject = convertHeadersToObject(customHeaders)

			// Only update if the processed object is different from the current config.
			if (JSON.stringify(currentConfigHeaders) !== JSON.stringify(newHeadersObject)) {
				setApiConfigurationField("openAiHeaders", newHeadersObject)
			}
		},
		300,
		[customHeaders, apiConfiguration?.openAiHeaders, setApiConfigurationField],
	)
	const apiModelIdKey = apiConfiguration.apiProvider === "zgsm" ? "zgsmModelId" : "apiModelId"
	const [isDescriptionExpanded, setIsDescriptionExpanded] = useState(false)
	const [isAdvancedSettingsOpen, setIsAdvancedSettingsOpen] = useState(false)
	const [showProviderChangeWarning, setShowProviderChangeWarning] = useState(false)
	const [pendingProviderChange, setPendingProviderChange] = useState<ProviderName | null>(null)

	const handleInputChange = useCallback(
		<K extends keyof ProviderSettings, E>(
			field: K,
			transform: (event: E) => ProviderSettings[K] = inputEventTransform,
		) =>
			(event: E | Event) => {
				setApiConfigurationField(field, transform(event as E))
			},
		[setApiConfigurationField],
	)

	const {
		provider: selectedProvider,
		id: selectedModelId,
		info: selectedModelInfo,
	} = useSelectedModel(apiConfiguration)

	const { data: routerModels, refetch: refetchRouterModels } = useRouterModels()

	const { data: openRouterModelProviders } = useOpenRouterModelProviders(
		apiConfiguration?.openRouterModelId,
		apiConfiguration?.openRouterBaseUrl,
		{
			enabled:
				!!apiConfiguration?.openRouterModelId &&
				routerModels?.openrouter &&
				Object.keys(routerModels.openrouter).length > 1 &&
				apiConfiguration.openRouterModelId in routerModels.openrouter,
		},
	)

	// Update `apiModelId` whenever `selectedModelId` changes.
	useEffect(() => {
		if (selectedModelId && apiConfiguration[apiModelIdKey] !== selectedModelId) {
			setApiConfigurationField(apiModelIdKey, selectedModelId, false)
		}
	}, [apiConfiguration, apiModelIdKey, selectedModelId, setApiConfigurationField])

	// Debounced refresh model updates, only executed 250ms after the user
	// stops typing.
	useDebounce(
		() => {
			if (selectedProvider === "zgsm") {
				// Use our custom headers state to build the headers object.
				const headerObject = convertHeadersToObject(customHeaders)
				vscode.postMessage({
					type: "requestRouterModels",
					values: {
						baseUrl: apiConfiguration?.zgsmBaseUrl?.trim(),
						apiKey: apiConfiguration?.zgsmAccessToken,
						customHeaders: {}, // Reserved for any additional headers
						openAiHeaders: headerObject,
					},
				})
			} else if (selectedProvider === "openai") {
				// Use our custom headers state to build the headers object.
				const headerObject = convertHeadersToObject(customHeaders)

				vscode.postMessage({
					type: "requestOpenAiModels",
					values: {
						baseUrl: apiConfiguration?.openAiBaseUrl,
						apiKey: apiConfiguration?.openAiApiKey,
						customHeaders: {}, // Reserved for any additional headers.
						openAiHeaders: headerObject,
					},
				})
			} else if (selectedProvider === "ollama") {
				vscode.postMessage({ type: "requestOllamaModels" })
			} else if (selectedProvider === "lmstudio") {
				vscode.postMessage({ type: "requestLmStudioModels" })
			} else if (selectedProvider === "vscode-lm") {
				vscode.postMessage({ type: "requestVsCodeLmModels" })
			} else if (
				selectedProvider === "litellm" ||
				selectedProvider === "deepinfra" ||
				selectedProvider === "roo"
			) {
				vscode.postMessage({ type: "requestRouterModels" })
			}
		},
		250,
		[
			selectedProvider,
			apiConfiguration?.requestyApiKey,
			apiConfiguration?.openAiBaseUrl,
			apiConfiguration?.openAiApiKey,
			apiConfiguration?.ollamaBaseUrl,
			apiConfiguration?.lmStudioBaseUrl,
			apiConfiguration?.litellmBaseUrl,
			apiConfiguration?.litellmApiKey,
			apiConfiguration?.deepInfraApiKey,
			apiConfiguration?.deepInfraBaseUrl,
			customHeaders,
		],
	)

	useEffect(() => {
		const apiValidationResult = validateApiConfigurationExcludingModelErrors(
			apiConfiguration,
			routerModels,
			organizationAllowList,
		)
		setErrorMessage(apiValidationResult)
	}, [apiConfiguration, routerModels, organizationAllowList, setErrorMessage])

	const selectedProviderModels = useMemo(() => {
		const models = MODELS_BY_PROVIDER[selectedProvider]

		if (!models) return []

		const filteredModels = filterModels(models, selectedProvider, organizationAllowList)

		// Include the currently selected model even if deprecated (so users can see what they have selected)
		// But filter out other deprecated models from being newly selectable
		const availableModels = filteredModels
			? Object.entries(filteredModels)
					.filter(([modelId, modelInfo]) => {
						// Always include the currently selected model
						if (modelId === selectedModelId) return true
						// Filter out deprecated models that aren't currently selected
						return !modelInfo.deprecated
					})
					.map(([modelId]) => ({
						value: modelId,
						label: modelId,
					}))
			: []

		return availableModels
	}, [selectedProvider, organizationAllowList, selectedModelId])

	const onProviderChange = useCallback(
		(value: ProviderName) => {
			setApiConfigurationField("apiProvider", value)

			// It would be much easier to have a single attribute that stores
			// the modelId, but we have a separate attribute for each of
			// OpenRouter, Glama, Unbound, and Requesty.
			// If you switch to one of these providers and the corresponding
			// modelId is not set then you immediately end up in an error state.
			// To address that we set the modelId to the default value for th
			// provider if it's not already set.
			const validateAndResetModel = (
				modelId: string | undefined,
				field: keyof ProviderSettings,
				defaultValue?: string,
			) => {
				// in case we haven't set a default value for a provider
				if (!defaultValue) return

				// only set default if no model is set, but don't reset invalid models
				// let users see and decide what to do with invalid model selections
				const shouldSetDefault = !modelId

				if (shouldSetDefault) {
					setApiConfigurationField(field, defaultValue, false)
				}
			}

			// Define a mapping object that associates each provider with its model configuration
			const PROVIDER_MODEL_CONFIG: Partial<
				Record<
					ProviderName,
					{
						field: keyof ProviderSettings
						default?: string
					}
				>
			> = {
				deepinfra: { field: "deepInfraModelId", default: deepInfraDefaultModelId },
				openrouter: { field: "openRouterModelId", default: openRouterDefaultModelId },
				glama: { field: "glamaModelId", default: glamaDefaultModelId },
				unbound: { field: "unboundModelId", default: unboundDefaultModelId },
				requesty: { field: "requestyModelId", default: requestyDefaultModelId },
				litellm: { field: "litellmModelId", default: litellmDefaultModelId },
				anthropic: { field: "apiModelId", default: anthropicDefaultModelId },
				cerebras: { field: "apiModelId", default: cerebrasDefaultModelId },
				"claude-code": { field: "apiModelId", default: claudeCodeDefaultModelId },
				"qwen-code": { field: "apiModelId", default: qwenCodeDefaultModelId },
				"openai-native": { field: "apiModelId", default: openAiNativeDefaultModelId },
				gemini: { field: "apiModelId", default: geminiDefaultModelId },
				"gemini-cli": { field: "apiModelId", default: geminiCliDefaultModelId },
				deepseek: { field: "apiModelId", default: deepSeekDefaultModelId },
				doubao: { field: "apiModelId", default: doubaoDefaultModelId },
				moonshot: { field: "apiModelId", default: moonshotDefaultModelId },
				minimax: { field: "apiModelId", default: minimaxDefaultModelId },
				mistral: { field: "apiModelId", default: mistralDefaultModelId },
				xai: { field: "apiModelId", default: xaiDefaultModelId },
				groq: { field: "apiModelId", default: groqDefaultModelId },
				chutes: { field: "apiModelId", default: chutesDefaultModelId },
				baseten: { field: "apiModelId", default: basetenDefaultModelId },
				bedrock: { field: "apiModelId", default: bedrockDefaultModelId },
				vertex: { field: "apiModelId", default: vertexDefaultModelId },
				sambanova: { field: "apiModelId", default: sambaNovaDefaultModelId },
				zai: {
					field: "apiModelId",
					default:
						apiConfiguration.zaiApiLine === "china_coding"
							? mainlandZAiDefaultModelId
							: internationalZAiDefaultModelId,
				},
				fireworks: { field: "apiModelId", default: fireworksDefaultModelId },
				featherless: { field: "apiModelId", default: featherlessDefaultModelId },
				"io-intelligence": { field: "ioIntelligenceModelId", default: ioIntelligenceDefaultModelId },
				roo: { field: "apiModelId", default: rooDefaultModelId },
				"vercel-ai-gateway": { field: "vercelAiGatewayModelId", default: vercelAiGatewayDefaultModelId },
				openai: { field: "openAiModelId" },
				zgsm: { field: "zgsmModelId", default: zgsmDefaultModelId },
				ollama: { field: "ollamaModelId" },
				lmstudio: { field: "lmStudioModelId" },
			}

			const config = PROVIDER_MODEL_CONFIG[value]
			if (config) {
				validateAndResetModel(
					apiConfiguration[config.field] as string | undefined,
					config.field,
					config.default,
				)
			}
		},
		[setApiConfigurationField, apiConfiguration],
	)

	const executeProviderChange = useCallback(
		async (value: ProviderName) => {
			// Show confirmation dialog when switching from zgsm to other providers
			if (!fromWelcomeView && selectedProvider === "zgsm" && value !== "zgsm") {
				setPendingProviderChange(value)
				setShowProviderChangeWarning(true)
				return
			}

			// Execute the actual provider switching logic
			onProviderChange(value)
		},
		[selectedProvider, fromWelcomeView, onProviderChange],
	)

	const handleProviderChangeConfirm = useCallback(() => {
		if (pendingProviderChange) {
			onProviderChange(pendingProviderChange)
			setZgsmCodeMode("vibe")
			vscode.postMessage({
				type: "zgsmCodeMode",
				text: "vibe",
			})
			vscode.postMessage({
				type: "mode",
				text: "code",
			})
			setPendingProviderChange(null)
			setShowProviderChangeWarning(false)
		}
	}, [pendingProviderChange, onProviderChange, setZgsmCodeMode])

	const modelValidationError = useMemo(() => {
		return getModelValidationError(apiConfiguration, routerModels, organizationAllowList)
	}, [apiConfiguration, routerModels, organizationAllowList])

	// const docs = useMemo(() => {
	// 	const provider = PROVIDERS.find(({ value }) => value === selectedProvider)
	// 	const name = provider?.label

	// 	if (!name) {
	// 		return undefined
	// 	}

	// 	// Get the URL slug - use custom mapping if available, otherwise use the provider key.
	// 	const slugs: Record<string, string> = {
	// 		"openai-native": "openai",
	// 		openai: "openai-compatible",
	// 	}

	// 	const slug = slugs[selectedProvider] || selectedProvider
	// 	return {
	// 		url: buildDocLink(`providers/${slug}`, "provider_docs"),
	// 		name,
	// 	}
	// }, [selectedProvider])

	// Calculate the default protocol that would be used if toolProtocol is not set
	// Mirrors the simplified logic in resolveToolProtocol.ts:
	// 1. User preference (toolProtocol) - handled by the select value binding
	// 2. Model default - use if available
	// 3. XML fallback
	const defaultProtocol = selectedModelInfo?.defaultToolProtocol || TOOL_PROTOCOL.XML

	// Show the tool protocol selector when model supports native tools
	const showToolProtocolSelector = selectedModelInfo?.supportsNativeTools === true

	// Convert providers to SearchableSelect options
	const providerOptions = useMemo(() => {
		// First filter by organization allow list
		const allowedProviders = filterProviders(PROVIDERS, organizationAllowList)

		// Then filter out static providers that have no models (unless currently selected)
		const providersWithModels = allowedProviders.filter(({ value }) => {
			// Always show the currently selected provider to avoid breaking existing configurations
			// Use apiConfiguration.apiProvider directly since that's what's actually selected
			if (value === apiConfiguration.apiProvider) {
				return true
			}

			// Check if this is a static provider (has models in MODELS_BY_PROVIDER)
			const staticModels = MODELS_BY_PROVIDER[value as ProviderName]

			// If it's a static provider, check if it has any models after filtering
			if (staticModels) {
				const filteredModels = filterModels(staticModels, value as ProviderName, organizationAllowList)
				// Hide the provider if it has no models after filtering
				return filteredModels && Object.keys(filteredModels).length > 0
			}

			// If it's a dynamic provider (not in MODELS_BY_PROVIDER), always show it
			// to avoid race conditions with async model fetching
			return true
		})

		const options = providersWithModels.map(({ value, label }) => ({
			value,
			label,
		}))

<<<<<<< HEAD
		// Pin "roo" to the top if not on welcome screen
		if (!fromWelcomeView) {
			const rooIndex = options.findIndex((opt) => opt.value === "roo")
			if (rooIndex > 0) {
				const [rooOption] = options.splice(rooIndex, 1)
=======
		// Pin "costrict" to the top if not on welcome screen
		if (!fromWelcomeView) {
			const costrictIndex = options.findIndex((opt) => opt.value === "zgsm")
			if (costrictIndex > 0) {
				const [rooOption] = options.splice(costrictIndex, 1)
>>>>>>> bea742e6
				options.unshift(rooOption)
			}
		}

		return options
	}, [organizationAllowList, apiConfiguration.apiProvider, fromWelcomeView])

	return (
		<div className="flex flex-col gap-3">
			<div className="flex flex-col gap-1 relative">
				<div className="flex justify-between items-center">
					<label className="block font-medium mb-1">{t("settings:providers.apiProvider")}</label>
					{/* {docs && (
						<div className="text-xs text-vscode-descriptionForeground">
							<VSCodeLink href={docs.url} className="hover:text-vscode-foreground" target="_blank">
								{t("settings:providers.providerDocumentation", { provider: docs.name })}
							</VSCodeLink>
						</div>
					)} */}
				</div>
				<SearchableSelect
					value={selectedProvider}
					onValueChange={(value) => executeProviderChange(value as ProviderName)}
					options={providerOptions}
					placeholder={t("settings:common.select")}
					searchPlaceholder={t("settings:providers.searchProviderPlaceholder")}
					emptyMessage={t("settings:providers.noProviderMatchFound")}
					className="w-full"
					data-testid="provider-select"
				/>
			</div>

			{errorMessage && <ApiErrorMessage errorMessage={errorMessage} />}
			{selectedProvider === "zgsm" && (
				<ZgsmAI
					fromWelcomeView={fromWelcomeView}
					apiConfiguration={apiConfiguration}
					setApiConfigurationField={setApiConfigurationField}
					organizationAllowList={organizationAllowList}
					modelValidationError={modelValidationError}
					useZgsmCustomConfig={useZgsmCustomConfig}
					setCachedStateField={setCachedStateField}
					refetchRouterModels={refetchRouterModels}
				/>
			)}
			{selectedProvider === "openrouter" && (
				<OpenRouter
					apiConfiguration={apiConfiguration}
					setApiConfigurationField={setApiConfigurationField}
					routerModels={routerModels}
					selectedModelId={selectedModelId}
					uriScheme={uriScheme}
					fromWelcomeView={fromWelcomeView}
					organizationAllowList={organizationAllowList}
					modelValidationError={modelValidationError}
				/>
			)}

			{selectedProvider === "requesty" && (
				<Requesty
					uriScheme={uriScheme}
					apiConfiguration={apiConfiguration}
					setApiConfigurationField={setApiConfigurationField}
					routerModels={routerModels}
					refetchRouterModels={refetchRouterModels}
					organizationAllowList={organizationAllowList}
					modelValidationError={modelValidationError}
				/>
			)}

			{selectedProvider === "glama" && (
				<Glama
					apiConfiguration={apiConfiguration}
					setApiConfigurationField={setApiConfigurationField}
					routerModels={routerModels}
					uriScheme={uriScheme}
					organizationAllowList={organizationAllowList}
					modelValidationError={modelValidationError}
				/>
			)}

			{selectedProvider === "unbound" && (
				<Unbound
					apiConfiguration={apiConfiguration}
					setApiConfigurationField={setApiConfigurationField}
					routerModels={routerModels}
					organizationAllowList={organizationAllowList}
					modelValidationError={modelValidationError}
				/>
			)}

			{selectedProvider === "deepinfra" && (
				<DeepInfra
					apiConfiguration={apiConfiguration}
					setApiConfigurationField={setApiConfigurationField}
					routerModels={routerModels}
					refetchRouterModels={refetchRouterModels}
					organizationAllowList={organizationAllowList}
					modelValidationError={modelValidationError}
				/>
			)}

			{selectedProvider === "anthropic" && (
				<Anthropic apiConfiguration={apiConfiguration} setApiConfigurationField={setApiConfigurationField} />
			)}

			{selectedProvider === "claude-code" && (
				<ClaudeCode apiConfiguration={apiConfiguration} setApiConfigurationField={setApiConfigurationField} />
			)}

			{selectedProvider === "openai-native" && (
				<OpenAI
					apiConfiguration={apiConfiguration}
					setApiConfigurationField={setApiConfigurationField}
					selectedModelInfo={selectedModelInfo}
				/>
			)}

			{selectedProvider === "mistral" && (
				<Mistral apiConfiguration={apiConfiguration} setApiConfigurationField={setApiConfigurationField} />
			)}

			{selectedProvider === "baseten" && (
				<Baseten apiConfiguration={apiConfiguration} setApiConfigurationField={setApiConfigurationField} />
			)}

			{selectedProvider === "bedrock" && (
				<Bedrock
					apiConfiguration={apiConfiguration}
					setApiConfigurationField={setApiConfigurationField}
					selectedModelInfo={selectedModelInfo}
				/>
			)}

			{selectedProvider === "vertex" && (
				<Vertex
					apiConfiguration={apiConfiguration}
					setApiConfigurationField={setApiConfigurationField}
					fromWelcomeView={fromWelcomeView}
				/>
			)}

			{selectedProvider === "gemini" && (
				<Gemini
					apiConfiguration={apiConfiguration}
					setApiConfigurationField={setApiConfigurationField}
					fromWelcomeView={fromWelcomeView}
				/>
			)}

			{selectedProvider === "gemini-cli" && (
				<GeminiCli apiConfiguration={apiConfiguration} setApiConfigurationField={setApiConfigurationField} />
			)}

			{selectedProvider === "openai" && (
				<OpenAICompatible
					apiConfiguration={apiConfiguration}
					setApiConfigurationField={setApiConfigurationField}
					organizationAllowList={organizationAllowList}
					modelValidationError={modelValidationError}
				/>
			)}

			{selectedProvider === "lmstudio" && (
				<LMStudio apiConfiguration={apiConfiguration} setApiConfigurationField={setApiConfigurationField} />
			)}

			{selectedProvider === "deepseek" && (
				<DeepSeek apiConfiguration={apiConfiguration} setApiConfigurationField={setApiConfigurationField} />
			)}

			{selectedProvider === "doubao" && (
				<Doubao apiConfiguration={apiConfiguration} setApiConfigurationField={setApiConfigurationField} />
			)}

			{selectedProvider === "qwen-code" && (
				<QwenCode apiConfiguration={apiConfiguration} setApiConfigurationField={setApiConfigurationField} />
			)}

			{selectedProvider === "moonshot" && (
				<Moonshot apiConfiguration={apiConfiguration} setApiConfigurationField={setApiConfigurationField} />
			)}

			{selectedProvider === "minimax" && (
				<MiniMax apiConfiguration={apiConfiguration} setApiConfigurationField={setApiConfigurationField} />
			)}

			{selectedProvider === "vscode-lm" && (
				<VSCodeLM apiConfiguration={apiConfiguration} setApiConfigurationField={setApiConfigurationField} />
			)}

			{selectedProvider === "ollama" && (
				<Ollama apiConfiguration={apiConfiguration} setApiConfigurationField={setApiConfigurationField} />
			)}

			{selectedProvider === "xai" && (
				<XAI apiConfiguration={apiConfiguration} setApiConfigurationField={setApiConfigurationField} />
			)}

			{selectedProvider === "groq" && (
				<Groq apiConfiguration={apiConfiguration} setApiConfigurationField={setApiConfigurationField} />
			)}

			{selectedProvider === "huggingface" && (
				<HuggingFace apiConfiguration={apiConfiguration} setApiConfigurationField={setApiConfigurationField} />
			)}

			{selectedProvider === "cerebras" && (
				<Cerebras apiConfiguration={apiConfiguration} setApiConfigurationField={setApiConfigurationField} />
			)}

			{selectedProvider === "chutes" && (
				<Chutes
					apiConfiguration={apiConfiguration}
					setApiConfigurationField={setApiConfigurationField}
					routerModels={routerModels}
					organizationAllowList={organizationAllowList}
					modelValidationError={modelValidationError}
				/>
			)}

			{selectedProvider === "litellm" && (
				<LiteLLM
					apiConfiguration={apiConfiguration}
					setApiConfigurationField={setApiConfigurationField}
					organizationAllowList={organizationAllowList}
					modelValidationError={modelValidationError}
				/>
			)}

			{selectedProvider === "sambanova" && (
				<SambaNova apiConfiguration={apiConfiguration} setApiConfigurationField={setApiConfigurationField} />
			)}

			{selectedProvider === "zai" && (
				<ZAi apiConfiguration={apiConfiguration} setApiConfigurationField={setApiConfigurationField} />
			)}

			{selectedProvider === "io-intelligence" && (
				<IOIntelligence
					apiConfiguration={apiConfiguration}
					setApiConfigurationField={setApiConfigurationField}
					organizationAllowList={organizationAllowList}
					modelValidationError={modelValidationError}
				/>
			)}

			{selectedProvider === "vercel-ai-gateway" && (
				<VercelAiGateway
					apiConfiguration={apiConfiguration}
					setApiConfigurationField={setApiConfigurationField}
					routerModels={routerModels}
					organizationAllowList={organizationAllowList}
					modelValidationError={modelValidationError}
				/>
			)}

			{selectedProvider === "human-relay" && (
				<>
					<div className="text-sm text-vscode-descriptionForeground">
						{t("settings:providers.humanRelay.description")}
					</div>
					<div className="text-sm text-vscode-descriptionForeground">
						{t("settings:providers.humanRelay.instructions")}
					</div>
				</>
			)}

			{selectedProvider === "fireworks" && (
				<Fireworks apiConfiguration={apiConfiguration} setApiConfigurationField={setApiConfigurationField} />
			)}

			{/* {selectedProvider === "roo" && (
				<Roo
					apiConfiguration={apiConfiguration}
					setApiConfigurationField={setApiConfigurationField}
					routerModels={routerModels}
					cloudIsAuthenticated={cloudIsAuthenticated}
					organizationAllowList={organizationAllowList}
					modelValidationError={modelValidationError}
				/>
			)} */}

			{selectedProvider === "featherless" && (
				<Featherless apiConfiguration={apiConfiguration} setApiConfigurationField={setApiConfigurationField} />
			)}

			{selectedProviderModels.length > 0 && (
				<>
					<div>
						<label className="block font-medium mb-1">{t("settings:providers.model")}</label>
						<Select
							value={selectedModelId === "custom-arn" ? "custom-arn" : selectedModelId}
							onValueChange={(value) => {
								setApiConfigurationField(apiModelIdKey, value)

								// Clear custom ARN if not using custom ARN option.
								if (value !== "custom-arn" && selectedProvider === "bedrock") {
									setApiConfigurationField("awsCustomArn", "")
								}

								// Clear reasoning effort when switching models to allow the new model's default to take effect
								// This is especially important for GPT-5 models which default to "medium"
								if (selectedProvider === "openai-native") {
									setApiConfigurationField("reasoningEffort", undefined)
								}
							}}>
							<SelectTrigger className="w-full">
								<SelectValue placeholder={t("settings:common.select")} />
							</SelectTrigger>
							<SelectContent>
								{selectedProviderModels.map((option) => (
									<SelectItem key={option.value} value={option.value}>
										{option.label}
									</SelectItem>
								))}
								{selectedProvider === "bedrock" && (
									<SelectItem value="custom-arn">{t("settings:labels.useCustomArn")}</SelectItem>
								)}
							</SelectContent>
						</Select>
					</div>

					{/* Show error if a deprecated model is selected */}
					{selectedModelInfo?.deprecated && (
						<ApiErrorMessage errorMessage={t("settings:validation.modelDeprecated")} />
					)}

					{selectedProvider === "bedrock" && selectedModelId === "custom-arn" && (
						<BedrockCustomArn
							apiConfiguration={apiConfiguration}
							setApiConfigurationField={setApiConfigurationField}
						/>
					)}

					{/* Only show model info if not deprecated */}
					{!selectedModelInfo?.deprecated && (
						<ModelInfoView
							apiProvider={selectedProvider}
							selectedModelId={selectedModelId}
							modelInfo={selectedModelInfo}
							isDescriptionExpanded={isDescriptionExpanded}
							setIsDescriptionExpanded={setIsDescriptionExpanded}
						/>
					)}
				</>
			)}

			<ThinkingBudget
				key={`${selectedProvider}-${selectedModelId}`}
				apiConfiguration={apiConfiguration}
				setApiConfigurationField={setApiConfigurationField}
				modelInfo={selectedModelInfo}
			/>
			{/* {selectedProvider === "roo" ? (
				<SimpleThinkingBudget
					key={`${selectedProvider}-${selectedModelId}`}
					apiConfiguration={apiConfiguration}
					setApiConfigurationField={setApiConfigurationField}
					modelInfo={selectedModelInfo}
				/>
			) : (
				<ThinkingBudget
					key={`${selectedProvider}-${selectedModelId}`}
					apiConfiguration={apiConfiguration}
					setApiConfigurationField={setApiConfigurationField}
					modelInfo={selectedModelInfo}
				/>
			)} */}
			{/* Gate Verbosity UI by capability flag */}
			{selectedModelInfo?.supportsVerbosity && (
				<Verbosity
					apiConfiguration={apiConfiguration}
					setApiConfigurationField={setApiConfigurationField}
					modelInfo={selectedModelInfo}
				/>
			)}

			{!fromWelcomeView && (
				<Collapsible open={isAdvancedSettingsOpen} onOpenChange={setIsAdvancedSettingsOpen}>
					<CollapsibleTrigger className="flex items-center gap-1 w-full cursor-pointer hover:opacity-80 mb-2">
						<span className={`codicon codicon-chevron-${isAdvancedSettingsOpen ? "down" : "right"}`}></span>
						<span className="font-medium">{t("settings:advancedSettings.title")}</span>
					</CollapsibleTrigger>
					<CollapsibleContent className="space-y-3">
						<TodoListSettingsControl
							todoListEnabled={apiConfiguration.todoListEnabled}
							onChange={(field, value) => setApiConfigurationField(field, value)}
						/>
						<DiffSettingsControl
							diffEnabled={apiConfiguration.diffEnabled}
							fuzzyMatchThreshold={apiConfiguration.fuzzyMatchThreshold}
							onChange={(field, value) => setApiConfigurationField(field, value)}
						/>
						{selectedModelInfo?.supportsTemperature !== false && (
							<TemperatureControl
								value={apiConfiguration.modelTemperature}
								onChange={handleInputChange("modelTemperature", noTransform)}
								maxValue={2}
								defaultValue={selectedModelInfo?.defaultTemperature}
							/>
						)}
						<RateLimitSecondsControl
							value={apiConfiguration.rateLimitSeconds || 0}
							onChange={(value) => setApiConfigurationField("rateLimitSeconds", value || 0)}
						/>
						<ConsecutiveMistakeLimitControl
							value={
								apiConfiguration.consecutiveMistakeLimit !== undefined
									? apiConfiguration.consecutiveMistakeLimit
									: DEFAULT_CONSECUTIVE_MISTAKE_LIMIT
							}
							onChange={(value) => setApiConfigurationField("consecutiveMistakeLimit", value)}
						/>
						{selectedProvider === "openrouter" &&
							openRouterModelProviders &&
							Object.keys(openRouterModelProviders).length > 0 && (
								<div>
									<div className="flex items-center gap-1">
										<label className="block font-medium mb-1">
											{t("settings:providers.openRouter.providerRouting.title")}
										</label>
										<a href={`https://openrouter.ai/${selectedModelId}/providers`}>
											<ExternalLinkIcon className="w-4 h-4" />
										</a>
									</div>
									<Select
										value={
											apiConfiguration?.openRouterSpecificProvider ||
											OPENROUTER_DEFAULT_PROVIDER_NAME
										}
										onValueChange={(value) =>
											setApiConfigurationField("openRouterSpecificProvider", value)
										}>
										<SelectTrigger className="w-full">
											<SelectValue placeholder={t("settings:common.select")} />
										</SelectTrigger>
										<SelectContent>
											<SelectItem value={OPENROUTER_DEFAULT_PROVIDER_NAME}>
												{OPENROUTER_DEFAULT_PROVIDER_NAME}
											</SelectItem>
											{Object.entries(openRouterModelProviders).map(([value, { label }]) => (
												<SelectItem key={value} value={value}>
													{label}
												</SelectItem>
											))}
										</SelectContent>
									</Select>
									<div className="text-sm text-vscode-descriptionForeground mt-1">
										{t("settings:providers.openRouter.providerRouting.description")}{" "}
										<a href="https://openrouter.ai/docs/features/provider-routing">
											{t("settings:providers.openRouter.providerRouting.learnMore")}.
										</a>
									</div>
								</div>
							)}
						{showToolProtocolSelector && (
							<div>
								<label className="block font-medium mb-1">{t("settings:toolProtocol.label")}</label>
								<Select
									value={apiConfiguration.toolProtocol || "default"}
									onValueChange={(value) => {
										const newValue = value === "default" ? undefined : (value as ToolProtocol)
										setApiConfigurationField("toolProtocol", newValue)
									}}>
									<SelectTrigger className="w-full">
										<SelectValue placeholder={t("settings:common.select")} />
									</SelectTrigger>
									<SelectContent>
										<SelectItem value="default">
											{t("settings:toolProtocol.default")} (
											{defaultProtocol === TOOL_PROTOCOL.NATIVE
												? t("settings:toolProtocol.native")
												: t("settings:toolProtocol.xml")}
											)
										</SelectItem>
										<SelectItem value={TOOL_PROTOCOL.XML}>
											{t("settings:toolProtocol.xml")}
										</SelectItem>
										<SelectItem value={TOOL_PROTOCOL.NATIVE}>
											{t("settings:toolProtocol.native")}
										</SelectItem>
									</SelectContent>
								</Select>
								<div className="text-sm text-vscode-descriptionForeground mt-1">
									{t("settings:toolProtocol.description")}
								</div>
							</div>
						)}
					</CollapsibleContent>
				</Collapsible>
			)}
			<ProviderChangeWarningDialog
				open={showProviderChangeWarning}
				onOpenChange={setShowProviderChangeWarning}
				onConfirm={handleProviderChangeConfirm}
			/>
		</div>
	)
}

export default memo(ApiOptions)<|MERGE_RESOLUTION|>--- conflicted
+++ resolved
@@ -516,19 +516,11 @@
 			label,
 		}))
 
-<<<<<<< HEAD
-		// Pin "roo" to the top if not on welcome screen
-		if (!fromWelcomeView) {
-			const rooIndex = options.findIndex((opt) => opt.value === "roo")
-			if (rooIndex > 0) {
-				const [rooOption] = options.splice(rooIndex, 1)
-=======
 		// Pin "costrict" to the top if not on welcome screen
 		if (!fromWelcomeView) {
 			const costrictIndex = options.findIndex((opt) => opt.value === "zgsm")
 			if (costrictIndex > 0) {
 				const [rooOption] = options.splice(costrictIndex, 1)
->>>>>>> bea742e6
 				options.unshift(rooOption)
 			}
 		}
