--- conflicted
+++ resolved
@@ -153,11 +153,8 @@
 	setCachedStateField,
 }: ApiOptionsProps) => {
 	const { t } = useAppTranslation()
-<<<<<<< HEAD
-	const { setZgsmCodeMode, organizationAllowList /* cloudIsAuthenticated */ } = useExtensionState()
-=======
-	const { organizationAllowList, cloudIsAuthenticated, claudeCodeIsAuthenticated } = useExtensionState()
->>>>>>> f899de1f
+	const { setZgsmCodeMode, organizationAllowList, claudeCodeIsAuthenticated /* cloudIsAuthenticated */ } =
+		useExtensionState()
 
 	const [customHeaders, setCustomHeaders] = useState<[string, string][]>(() => {
 		const headers = apiConfiguration?.openAiHeaders || {}
