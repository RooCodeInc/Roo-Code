import React, { memo, useCallback, useEffect, useMemo, useState } from "react"
import { convertHeadersToObject } from "./utils/headers"
import { useDebounce } from "react-use"
import { VSCodeLink } from "@vscode/webview-ui-toolkit/react"

import {
	type ProviderName,
	type ProviderSettings,
	openRouterDefaultModelId,
	requestyDefaultModelId,
	glamaDefaultModelId,
	unboundDefaultModelId,
	litellmDefaultModelId,
} from "@roo/shared/api"

import { vscode } from "@src/utils/vscode"
import { validateApiConfiguration, validateModelId } from "@src/utils/validate"
import { useAppTranslation } from "@src/i18n/TranslationContext"
import { useRouterModels } from "@src/components/ui/hooks/useRouterModels"
import { useSelectedModel } from "@src/components/ui/hooks/useSelectedModel"
import { Select, SelectContent, SelectItem, SelectTrigger, SelectValue } from "@src/components/ui"

import {
	Anthropic,
	Bedrock,
	Chutes,
	DeepSeek,
	Gemini,
	Glama,
	Groq,
	LMStudio,
	LiteLLM,
	Mistral,
	Ollama,
	OpenAI,
	OpenAICompatible,
	OpenRouter,
	Requesty,
	Unbound,
	Vertex,
	VSCodeLM,
	XAI,
} from "./providers"

import { MODELS_BY_PROVIDER, PROVIDERS, REASONING_MODELS } from "./constants"
import { inputEventTransform, noTransform } from "./transforms"
import { ModelInfoView } from "./ModelInfoView"
import { ApiErrorMessage } from "./ApiErrorMessage"
import { ThinkingBudget } from "./ThinkingBudget"
import { ReasoningEffort } from "./ReasoningEffort"
import { DiffSettingsControl } from "./DiffSettingsControl"
import { TemperatureControl } from "./TemperatureControl"
import { RateLimitSecondsControl } from "./RateLimitSecondsControl"
import { BedrockCustomArn } from "./providers/BedrockCustomArn"
import { buildDocLink } from "@src/utils/docLinks"

export interface ApiOptionsProps {
	uriScheme: string | undefined
	apiConfiguration: ProviderSettings
	setApiConfigurationField: <K extends keyof ProviderSettings>(field: K, value: ProviderSettings[K]) => void
	fromWelcomeView?: boolean
	errorMessage: string | undefined
	setErrorMessage: React.Dispatch<React.SetStateAction<string | undefined>>
}

const ApiOptions = ({
	uriScheme,
	apiConfiguration,
	setApiConfigurationField,
	fromWelcomeView,
	errorMessage,
	setErrorMessage,
}: ApiOptionsProps) => {
	const { t } = useAppTranslation()

	const [customHeaders, setCustomHeaders] = useState<[string, string][]>(() => {
		const headers = apiConfiguration?.openAiHeaders || {}
		return Object.entries(headers)
	})

	useEffect(() => {
		const propHeaders = apiConfiguration?.openAiHeaders || {}

		if (JSON.stringify(customHeaders) !== JSON.stringify(Object.entries(propHeaders))) {
			setCustomHeaders(Object.entries(propHeaders))
		}
	}, [apiConfiguration?.openAiHeaders, customHeaders])

	// Helper to convert array of tuples to object (filtering out empty keys).

	// Debounced effect to update the main configuration when local
	// customHeaders state stabilizes.
	useDebounce(
		() => {
			const currentConfigHeaders = apiConfiguration?.openAiHeaders || {}
			const newHeadersObject = convertHeadersToObject(customHeaders)

			// Only update if the processed object is different from the current config.
			if (JSON.stringify(currentConfigHeaders) !== JSON.stringify(newHeadersObject)) {
				setApiConfigurationField("openAiHeaders", newHeadersObject)
			}
		},
		300,
		[customHeaders, apiConfiguration?.openAiHeaders, setApiConfigurationField],
	)

	const [isDescriptionExpanded, setIsDescriptionExpanded] = useState(false)

	const handleInputChange = useCallback(
		<K extends keyof ProviderSettings, E>(
			field: K,
			transform: (event: E) => ProviderSettings[K] = inputEventTransform,
		) =>
			(event: E | Event) => {
				setApiConfigurationField(field, transform(event as E))
			},
		[setApiConfigurationField],
	)

	const {
		provider: selectedProvider,
		id: selectedModelId,
		info: selectedModelInfo,
	} = useSelectedModel(apiConfiguration)

	const { data: routerModels, refetch: refetchRouterModels } = useRouterModels()

	// Update `apiModelId` whenever `selectedModelId` changes.
	useEffect(() => {
		if (selectedModelId) {
			setApiConfigurationField("apiModelId", selectedModelId)
		}
	}, [selectedModelId, setApiConfigurationField])

	// Debounced refresh model updates, only executed 250ms after the user
	// stops typing.
	useDebounce(
		() => {
			if (selectedProvider === "openai") {
				// Use our custom headers state to build the headers object.
				const headerObject = convertHeadersToObject(customHeaders)

				vscode.postMessage({
					type: "requestOpenAiModels",
					values: {
						baseUrl: apiConfiguration?.openAiBaseUrl,
						apiKey: apiConfiguration?.openAiApiKey,
						customHeaders: {}, // Reserved for any additional headers
						openAiHeaders: headerObject,
					},
				})
			} else if (selectedProvider === "ollama") {
				vscode.postMessage({ type: "requestOllamaModels", text: apiConfiguration?.ollamaBaseUrl })
			} else if (selectedProvider === "lmstudio") {
				vscode.postMessage({ type: "requestLmStudioModels", text: apiConfiguration?.lmStudioBaseUrl })
			} else if (selectedProvider === "vscode-lm") {
				vscode.postMessage({ type: "requestVsCodeLmModels" })
			} else if (selectedProvider === "litellm") {
				vscode.postMessage({ type: "requestRouterModels" })
			}
		},
		250,
		[
			selectedProvider,
			apiConfiguration?.requestyApiKey,
			apiConfiguration?.openAiBaseUrl,
			apiConfiguration?.openAiApiKey,
			apiConfiguration?.ollamaBaseUrl,
			apiConfiguration?.lmStudioBaseUrl,
			apiConfiguration?.litellmBaseUrl,
			apiConfiguration?.litellmApiKey,
			customHeaders,
		],
	)

	useEffect(() => {
		const apiValidationResult =
			validateApiConfiguration(apiConfiguration) || validateModelId(apiConfiguration, routerModels)

		setErrorMessage(apiValidationResult)
	}, [apiConfiguration, routerModels, setErrorMessage])

	const selectedProviderModels = useMemo(
		() =>
			MODELS_BY_PROVIDER[selectedProvider]
				? Object.keys(MODELS_BY_PROVIDER[selectedProvider]).map((modelId) => ({
						value: modelId,
						label: modelId,
					}))
				: [],
		[selectedProvider],
	)

	const onProviderChange = useCallback(
		(value: ProviderName) => {
			// It would be much easier to have a single attribute that stores
			// the modelId, but we have a separate attribute for each of
			// OpenRouter, Glama, Unbound, and Requesty.
			// If you switch to one of these providers and the corresponding
			// modelId is not set then you immediately end up in an error state.
			// To address that we set the modelId to the default value for th
			// provider if it's not already set.
			switch (value) {
				case "openrouter":
					if (!apiConfiguration.openRouterModelId) {
						setApiConfigurationField("openRouterModelId", openRouterDefaultModelId)
					}
					break
				case "glama":
					if (!apiConfiguration.glamaModelId) {
						setApiConfigurationField("glamaModelId", glamaDefaultModelId)
					}
					break
				case "unbound":
					if (!apiConfiguration.unboundModelId) {
						setApiConfigurationField("unboundModelId", unboundDefaultModelId)
					}
					break
				case "requesty":
					if (!apiConfiguration.requestyModelId) {
						setApiConfigurationField("requestyModelId", requestyDefaultModelId)
					}
					break
				case "litellm":
					if (!apiConfiguration.litellmModelId) {
						setApiConfigurationField("litellmModelId", litellmDefaultModelId)
					}
					break
			}

			setApiConfigurationField("apiProvider", value)
		},
		[
			setApiConfigurationField,
			apiConfiguration.openRouterModelId,
			apiConfiguration.glamaModelId,
			apiConfiguration.unboundModelId,
			apiConfiguration.requestyModelId,
			apiConfiguration.litellmModelId,
		],
	)

	const docs = useMemo(() => {
		const provider = PROVIDERS.find(({ value }) => value === selectedProvider)
		const name = provider?.label

		if (!name) {
			return undefined
		}

		// Get the URL slug - use custom mapping if available, otherwise use the provider key.
		const slugs: Record<string, string> = {
			"openai-native": "openai",
			openai: "openai-compatible",
		}

		const slug = slugs[selectedProvider] || selectedProvider
		return {
			url: buildDocLink(`providers/${slug}`, "provider_docs"),
			name,
		}
	}, [selectedProvider])

	return (
		<div className="flex flex-col gap-3">
			<div className="flex flex-col gap-1 relative">
				<div className="flex justify-between items-center">
					<label className="block font-medium mb-1">{t("settings:providers.apiProvider")}</label>
					{docs && (
						<div className="text-xs text-vscode-descriptionForeground">
							<VSCodeLink href={docs.url} className="hover:text-vscode-foreground" target="_blank">
								{t("settings:providers.providerDocumentation", { provider: docs.name })}
							</VSCodeLink>
						</div>
					)}
				</div>
				<Select value={selectedProvider} onValueChange={(value) => onProviderChange(value as ProviderName)}>
					<SelectTrigger className="w-full">
						<SelectValue placeholder={t("settings:common.select")} />
					</SelectTrigger>
					<SelectContent>
						{PROVIDERS.map(({ value, label }) => (
							<SelectItem key={value} value={value}>
								{label}
							</SelectItem>
						))}
					</SelectContent>
				</Select>
			</div>

			{errorMessage && <ApiErrorMessage errorMessage={errorMessage} />}

			{selectedProvider === "openrouter" && (
				<OpenRouter
					apiConfiguration={apiConfiguration}
					setApiConfigurationField={setApiConfigurationField}
					routerModels={routerModels}
					selectedModelId={selectedModelId}
					uriScheme={uriScheme}
					fromWelcomeView={fromWelcomeView}
				/>
			)}

			{selectedProvider === "requesty" && (
				<Requesty
					apiConfiguration={apiConfiguration}
					setApiConfigurationField={setApiConfigurationField}
					routerModels={routerModels}
					refetchRouterModels={refetchRouterModels}
				/>
			)}

			{selectedProvider === "glama" && (
				<Glama
					apiConfiguration={apiConfiguration}
					setApiConfigurationField={setApiConfigurationField}
					routerModels={routerModels}
					uriScheme={uriScheme}
				/>
			)}

			{selectedProvider === "unbound" && (
				<Unbound
					apiConfiguration={apiConfiguration}
					setApiConfigurationField={setApiConfigurationField}
					routerModels={routerModels}
				/>
			)}

			{selectedProvider === "anthropic" && (
				<Anthropic apiConfiguration={apiConfiguration} setApiConfigurationField={setApiConfigurationField} />
			)}

			{selectedProvider === "openai-native" && (
				<OpenAI apiConfiguration={apiConfiguration} setApiConfigurationField={setApiConfigurationField} />
			)}

			{selectedProvider === "mistral" && (
				<Mistral apiConfiguration={apiConfiguration} setApiConfigurationField={setApiConfigurationField} />
			)}

			{selectedProvider === "bedrock" && (
				<Bedrock
					apiConfiguration={apiConfiguration}
					setApiConfigurationField={setApiConfigurationField}
					selectedModelInfo={selectedModelInfo}
				/>
			)}

			{selectedProvider === "vertex" && (
				<Vertex apiConfiguration={apiConfiguration} setApiConfigurationField={setApiConfigurationField} />
			)}

			{selectedProvider === "gemini" && (
				<Gemini apiConfiguration={apiConfiguration} setApiConfigurationField={setApiConfigurationField} />
			)}

			{selectedProvider === "openai" && (
				<OpenAICompatible
					apiConfiguration={apiConfiguration}
					setApiConfigurationField={setApiConfigurationField}
				/>
			)}

			{selectedProvider === "lmstudio" && (
				<LMStudio apiConfiguration={apiConfiguration} setApiConfigurationField={setApiConfigurationField} />
			)}

			{selectedProvider === "deepseek" && (
				<DeepSeek apiConfiguration={apiConfiguration} setApiConfigurationField={setApiConfigurationField} />
			)}

			{selectedProvider === "vscode-lm" && (
				<VSCodeLM apiConfiguration={apiConfiguration} setApiConfigurationField={setApiConfigurationField} />
			)}

			{selectedProvider === "ollama" && (
				<Ollama apiConfiguration={apiConfiguration} setApiConfigurationField={setApiConfigurationField} />
			)}

			{selectedProvider === "xai" && (
				<XAI apiConfiguration={apiConfiguration} setApiConfigurationField={setApiConfigurationField} />
			)}

			{selectedProvider === "groq" && (
				<Groq apiConfiguration={apiConfiguration} setApiConfigurationField={setApiConfigurationField} />
			)}

			{selectedProvider === "chutes" && (
				<Chutes apiConfiguration={apiConfiguration} setApiConfigurationField={setApiConfigurationField} />
			)}

			{selectedProvider === "litellm" && (
				<LiteLLM
					apiConfiguration={apiConfiguration}
					setApiConfigurationField={setApiConfigurationField}
					routerModels={routerModels}
				/>
			)}

			{selectedProvider === "human-relay" && (
				<>
					<div className="text-sm text-vscode-descriptionForeground">
						{t("settings:providers.humanRelay.description")}
					</div>
					<div className="text-sm text-vscode-descriptionForeground">
						{t("settings:providers.humanRelay.instructions")}
					</div>
				</>
			)}

			{selectedProviderModels.length > 0 && (
				<>
					<div>
						<label className="block font-medium mb-1">{t("settings:providers.model")}</label>
						<Select
							value={selectedModelId === "custom-arn" ? "custom-arn" : selectedModelId}
							onValueChange={(value) => {
								setApiConfigurationField("apiModelId", value)

								// Clear custom ARN if not using custom ARN option.
								if (value !== "custom-arn" && selectedProvider === "bedrock") {
									setApiConfigurationField("awsCustomArn", "")
								}
							}}>
							<SelectTrigger className="w-full">
								<SelectValue placeholder={t("settings:common.select")} />
							</SelectTrigger>
							<SelectContent>
								{selectedProviderModels.map((option) => (
									<SelectItem key={option.value} value={option.value}>
										{option.label}
									</SelectItem>
								))}
								{selectedProvider === "bedrock" && (
									<SelectItem value="custom-arn">{t("settings:labels.useCustomArn")}</SelectItem>
								)}
							</SelectContent>
						</Select>
					</div>

					{selectedProvider === "bedrock" && selectedModelId === "custom-arn" && (
						<BedrockCustomArn
							apiConfiguration={apiConfiguration}
							setApiConfigurationField={setApiConfigurationField}
						/>
					)}

					<ModelInfoView
						apiProvider={selectedProvider}
						selectedModelId={selectedModelId}
						modelInfo={selectedModelInfo}
						isDescriptionExpanded={isDescriptionExpanded}
						setIsDescriptionExpanded={setIsDescriptionExpanded}
					/>

					<ThinkingBudget
						key={`${selectedProvider}-${selectedModelId}`}
						apiConfiguration={apiConfiguration}
						setApiConfigurationField={setApiConfigurationField}
						modelInfo={selectedModelInfo}
					/>
				</>
			)}

			{REASONING_MODELS.has(selectedModelId) && (
				<ReasoningEffort
					apiConfiguration={apiConfiguration}
					setApiConfigurationField={setApiConfigurationField}
				/>
			)}

			{!fromWelcomeView && (
				<>
					<DiffSettingsControl
						diffEnabled={apiConfiguration.diffEnabled}
						diffViewAutoFocus={apiConfiguration.diffViewAutoFocus}
						autoCloseRooTabs={apiConfiguration.autoCloseRooTabs}
<<<<<<< HEAD
=======
						autoCloseAllRooTabs={apiConfiguration.autoCloseAllRooTabs} // Pass new setting
>>>>>>> 0e4e21a5
						fuzzyMatchThreshold={apiConfiguration.fuzzyMatchThreshold}
						onChange={(field, value) => setApiConfigurationField(field, value)}
					/>
					<TemperatureControl
						value={apiConfiguration.modelTemperature}
						onChange={handleInputChange("modelTemperature", noTransform)}
						maxValue={2}
					/>
					<RateLimitSecondsControl
						value={apiConfiguration.rateLimitSeconds || 0}
						onChange={(value) => setApiConfigurationField("rateLimitSeconds", value)}
					/>
				</>
			)}
		</div>
	)
}

export default memo(ApiOptions)<|MERGE_RESOLUTION|>--- conflicted
+++ resolved
@@ -476,10 +476,7 @@
 						diffEnabled={apiConfiguration.diffEnabled}
 						diffViewAutoFocus={apiConfiguration.diffViewAutoFocus}
 						autoCloseRooTabs={apiConfiguration.autoCloseRooTabs}
-<<<<<<< HEAD
-=======
 						autoCloseAllRooTabs={apiConfiguration.autoCloseAllRooTabs} // Pass new setting
->>>>>>> 0e4e21a5
 						fuzzyMatchThreshold={apiConfiguration.fuzzyMatchThreshold}
 						onChange={(field, value) => setApiConfigurationField(field, value)}
 					/>
