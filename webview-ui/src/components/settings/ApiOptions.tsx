--- conflicted
+++ resolved
@@ -542,22 +542,11 @@
 		<div className="flex flex-col gap-3">
 			<div className="flex flex-col gap-1 relative">
 				<div className="flex justify-between items-center">
-<<<<<<< HEAD
 					<label className="block font-medium mb-1">{t("settings:providers.apiProvider")}</label>
 					{/* {docs && (
 						<div className="text-xs text-vscode-descriptionForeground">
 							<VSCodeLink href={docs.url} className="hover:text-vscode-foreground" target="_blank">
 								{t("settings:providers.providerDocumentation", { provider: docs.name })}
-=======
-					<label className="block font-medium">{t("settings:providers.apiProvider")}</label>
-					{selectedProvider === "roo" && cloudIsAuthenticated ? (
-						<RooBalanceDisplay />
-					) : (
-						docs && (
-							<VSCodeLink href={docs.url} target="_blank" className="flex gap-2">
-								{t("settings:providers.apiProviderDocs")}
-								<BookOpenText className="size-4 inline ml-2" />
->>>>>>> 1e71015e
 							</VSCodeLink>
 						</div>
 					)} */}
