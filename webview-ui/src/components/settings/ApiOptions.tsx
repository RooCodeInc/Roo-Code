import React, { memo, useCallback, useEffect, useMemo, useState } from "react"
import { convertHeadersToObject } from "./utils/headers"
import { useDebounce } from "react-use"
import { VSCodeLink, VSCodeButton } from "@vscode/webview-ui-toolkit/react"
import { ExternalLinkIcon } from "@radix-ui/react-icons"

import {
	type ProviderName,
	type ProviderSettings,
	DEFAULT_CONSECUTIVE_MISTAKE_LIMIT,
	openRouterDefaultModelId,
	requestyDefaultModelId,
	glamaDefaultModelId,
	unboundDefaultModelId,
	litellmDefaultModelId,
	openAiNativeDefaultModelId,
	anthropicDefaultModelId,
	doubaoDefaultModelId,
	claudeCodeDefaultModelId,
	geminiDefaultModelId,
	deepSeekDefaultModelId,
	moonshotDefaultModelId,
	mistralDefaultModelId,
	xaiDefaultModelId,
	groqDefaultModelId,
	cerebrasDefaultModelId,
	chutesDefaultModelId,
	bedrockDefaultModelId,
	vertexDefaultModelId,
	sambaNovaDefaultModelId,
	internationalZAiDefaultModelId,
	mainlandZAiDefaultModelId,
	fireworksDefaultModelId,
	featherlessDefaultModelId,
	ioIntelligenceDefaultModelId,
	rooDefaultModelId,
} from "@roo-code/types"

import { vscode } from "@src/utils/vscode"
import { validateApiConfigurationExcludingModelErrors, getModelValidationError } from "@src/utils/validate"
import { useAppTranslation } from "@src/i18n/TranslationContext"
import { useRouterModels } from "@src/components/ui/hooks/useRouterModels"
import { useSelectedModel } from "@src/components/ui/hooks/useSelectedModel"
import { useExtensionState } from "@src/context/ExtensionStateContext"
import {
	useOpenRouterModelProviders,
	OPENROUTER_DEFAULT_PROVIDER_NAME,
} from "@src/components/ui/hooks/useOpenRouterModelProviders"
import { filterProviders, filterModels } from "./utils/organizationFilters"
import {
	Select,
	SelectTrigger,
	SelectValue,
	SelectContent,
	SelectItem,
	SearchableSelect,
	Collapsible,
	CollapsibleTrigger,
	CollapsibleContent,
} from "@src/components/ui"

import {
	Anthropic,
	Bedrock,
	Cerebras,
	Chutes,
	ClaudeCode,
	DeepSeek,
	Doubao,
	Gemini,
	Glama,
	Groq,
	HuggingFace,
	IOIntelligence,
	LMStudio,
	LiteLLM,
	Mistral,
	Moonshot,
	Ollama,
	OpenAI,
	OpenAICompatible,
	OpenRouter,
	Requesty,
	SambaNova,
	Unbound,
	Vertex,
	VSCodeLM,
	XAI,
	ZAi,
	Fireworks,
	Featherless,
} from "./providers"

import { MODELS_BY_PROVIDER, PROVIDERS } from "./constants"
import { inputEventTransform, noTransform } from "./transforms"
import { ModelInfoView } from "./ModelInfoView"
import { ApiErrorMessage } from "./ApiErrorMessage"
import { ThinkingBudget } from "./ThinkingBudget"
import { Verbosity } from "./Verbosity"
import { DiffSettingsControl } from "./DiffSettingsControl"
import { TodoListSettingsControl } from "./TodoListSettingsControl"
import { TemperatureControl } from "./TemperatureControl"
import { RateLimitSecondsControl } from "./RateLimitSecondsControl"
import { ConsecutiveMistakeLimitControl } from "./ConsecutiveMistakeLimitControl"
import { BedrockCustomArn } from "./providers/BedrockCustomArn"
import { buildDocLink } from "@src/utils/docLinks"

export interface ApiOptionsProps {
	uriScheme: string | undefined
	apiConfiguration: ProviderSettings
	setApiConfigurationField: <K extends keyof ProviderSettings>(
		field: K,
		value: ProviderSettings[K],
		isUserAction?: boolean,
	) => void
	fromWelcomeView?: boolean
	errorMessage: string | undefined
	setErrorMessage: React.Dispatch<React.SetStateAction<string | undefined>>
}

const ApiOptions = ({
	uriScheme,
	apiConfiguration,
	setApiConfigurationField,
	fromWelcomeView,
	errorMessage,
	setErrorMessage,
}: ApiOptionsProps) => {
	const { t } = useAppTranslation()
	const { organizationAllowList, cloudIsAuthenticated } = useExtensionState()

	const [customHeaders, setCustomHeaders] = useState<[string, string][]>(() => {
		const headers = apiConfiguration?.openAiHeaders || {}
		return Object.entries(headers)
	})

	useEffect(() => {
		const propHeaders = apiConfiguration?.openAiHeaders || {}

		if (JSON.stringify(customHeaders) !== JSON.stringify(Object.entries(propHeaders))) {
			setCustomHeaders(Object.entries(propHeaders))
		}
	}, [apiConfiguration?.openAiHeaders, customHeaders])

	// Helper to convert array of tuples to object (filtering out empty keys).

	// Debounced effect to update the main configuration when local
	// customHeaders state stabilizes.
	useDebounce(
		() => {
			const currentConfigHeaders = apiConfiguration?.openAiHeaders || {}
			const newHeadersObject = convertHeadersToObject(customHeaders)

			// Only update if the processed object is different from the current config.
			if (JSON.stringify(currentConfigHeaders) !== JSON.stringify(newHeadersObject)) {
				setApiConfigurationField("openAiHeaders", newHeadersObject)
			}
		},
		300,
		[customHeaders, apiConfiguration?.openAiHeaders, setApiConfigurationField],
	)

	const [isDescriptionExpanded, setIsDescriptionExpanded] = useState(false)
	const [isAdvancedSettingsOpen, setIsAdvancedSettingsOpen] = useState(false)

	const handleInputChange = useCallback(
		<K extends keyof ProviderSettings, E>(
			field: K,
			transform: (event: E) => ProviderSettings[K] = inputEventTransform,
		) =>
			(event: E | Event) => {
				setApiConfigurationField(field, transform(event as E))
			},
		[setApiConfigurationField],
	)

	const {
		provider: selectedProvider,
		id: selectedModelId,
		info: selectedModelInfo,
	} = useSelectedModel(apiConfiguration)

	const { data: routerModels, refetch: refetchRouterModels } = useRouterModels()

	const { data: openRouterModelProviders } = useOpenRouterModelProviders(apiConfiguration?.openRouterModelId, {
		enabled:
			!!apiConfiguration?.openRouterModelId &&
			routerModels?.openrouter &&
			Object.keys(routerModels.openrouter).length > 1 &&
			apiConfiguration.openRouterModelId in routerModels.openrouter,
	})

	// Update `apiModelId` whenever `selectedModelId` changes.
	useEffect(() => {
		if (selectedModelId && apiConfiguration.apiModelId !== selectedModelId) {
			setApiConfigurationField("apiModelId", selectedModelId)
		}
	}, [selectedModelId, setApiConfigurationField, apiConfiguration.apiModelId])

	// Debounced refresh model updates, only executed 250ms after the user
	// stops typing.
	useDebounce(
		() => {
			if (selectedProvider === "openai") {
				// Use our custom headers state to build the headers object.
				const headerObject = convertHeadersToObject(customHeaders)

				vscode.postMessage({
					type: "requestOpenAiModels",
					values: {
						baseUrl: apiConfiguration?.openAiBaseUrl,
						apiKey: apiConfiguration?.openAiApiKey,
						customHeaders: {}, // Reserved for any additional headers
						openAiHeaders: headerObject,
					},
				})
			} else if (selectedProvider === "ollama") {
				vscode.postMessage({ type: "requestOllamaModels" })
			} else if (selectedProvider === "lmstudio") {
				vscode.postMessage({ type: "requestLmStudioModels" })
			} else if (selectedProvider === "vscode-lm") {
				vscode.postMessage({ type: "requestVsCodeLmModels" })
			} else if (selectedProvider === "litellm") {
				vscode.postMessage({ type: "requestRouterModels" })
			}
		},
		250,
		[
			selectedProvider,
			apiConfiguration?.requestyApiKey,
			apiConfiguration?.openAiBaseUrl,
			apiConfiguration?.openAiApiKey,
			apiConfiguration?.ollamaBaseUrl,
			apiConfiguration?.lmStudioBaseUrl,
			apiConfiguration?.litellmBaseUrl,
			apiConfiguration?.litellmApiKey,
			customHeaders,
		],
	)

	useEffect(() => {
		const apiValidationResult = validateApiConfigurationExcludingModelErrors(
			apiConfiguration,
			routerModels,
			organizationAllowList,
		)
		setErrorMessage(apiValidationResult)
	}, [apiConfiguration, routerModels, organizationAllowList, setErrorMessage])

	const selectedProviderModels = useMemo(() => {
		const models = MODELS_BY_PROVIDER[selectedProvider]
		if (!models) return []

		const filteredModels = filterModels(models, selectedProvider, organizationAllowList)

		const modelOptions = filteredModels
			? Object.keys(filteredModels).map((modelId) => ({
					value: modelId,
					label: modelId,
				}))
			: []

		return modelOptions
	}, [selectedProvider, organizationAllowList])

	const onProviderChange = useCallback(
		(value: ProviderName) => {
			setApiConfigurationField("apiProvider", value)

			// It would be much easier to have a single attribute that stores
			// the modelId, but we have a separate attribute for each of
			// OpenRouter, Glama, Unbound, and Requesty.
			// If you switch to one of these providers and the corresponding
			// modelId is not set then you immediately end up in an error state.
			// To address that we set the modelId to the default value for th
			// provider if it's not already set.
			const validateAndResetModel = (
				modelId: string | undefined,
				field: keyof ProviderSettings,
				defaultValue?: string,
			) => {
				// in case we haven't set a default value for a provider
				if (!defaultValue) return

				// only set default if no model is set, but don't reset invalid models
				// let users see and decide what to do with invalid model selections
				const shouldSetDefault = !modelId

				if (shouldSetDefault) {
					setApiConfigurationField(field, defaultValue, false)
				}
			}

			// Define a mapping object that associates each provider with its model configuration
			const PROVIDER_MODEL_CONFIG: Partial<
				Record<
					ProviderName,
					{
						field: keyof ProviderSettings
						default?: string
					}
				>
			> = {
				openrouter: { field: "openRouterModelId", default: openRouterDefaultModelId },
				glama: { field: "glamaModelId", default: glamaDefaultModelId },
				unbound: { field: "unboundModelId", default: unboundDefaultModelId },
				requesty: { field: "requestyModelId", default: requestyDefaultModelId },
				litellm: { field: "litellmModelId", default: litellmDefaultModelId },
				anthropic: { field: "apiModelId", default: anthropicDefaultModelId },
				cerebras: { field: "apiModelId", default: cerebrasDefaultModelId },
				"claude-code": { field: "apiModelId", default: claudeCodeDefaultModelId },
				"openai-native": { field: "apiModelId", default: openAiNativeDefaultModelId },
				gemini: { field: "apiModelId", default: geminiDefaultModelId },
				deepseek: { field: "apiModelId", default: deepSeekDefaultModelId },
				doubao: { field: "apiModelId", default: doubaoDefaultModelId },
				moonshot: { field: "apiModelId", default: moonshotDefaultModelId },
				mistral: { field: "apiModelId", default: mistralDefaultModelId },
				xai: { field: "apiModelId", default: xaiDefaultModelId },
				groq: { field: "apiModelId", default: groqDefaultModelId },
				chutes: { field: "apiModelId", default: chutesDefaultModelId },
				bedrock: { field: "apiModelId", default: bedrockDefaultModelId },
				vertex: { field: "apiModelId", default: vertexDefaultModelId },
				sambanova: { field: "apiModelId", default: sambaNovaDefaultModelId },
				zai: {
					field: "apiModelId",
					default:
						apiConfiguration.zaiApiLine === "china"
							? mainlandZAiDefaultModelId
							: internationalZAiDefaultModelId,
				},
				fireworks: { field: "apiModelId", default: fireworksDefaultModelId },
				featherless: { field: "apiModelId", default: featherlessDefaultModelId },
				"io-intelligence": { field: "ioIntelligenceModelId", default: ioIntelligenceDefaultModelId },
				roo: { field: "apiModelId", default: rooDefaultModelId },
				openai: { field: "openAiModelId" },
				ollama: { field: "ollamaModelId" },
				lmstudio: { field: "lmStudioModelId" },
			}

			const config = PROVIDER_MODEL_CONFIG[value]
			if (config) {
				validateAndResetModel(
					apiConfiguration[config.field] as string | undefined,
					config.field,
					config.default,
				)
			}
		},
		[setApiConfigurationField, apiConfiguration],
	)

	const modelValidationError = useMemo(() => {
		return getModelValidationError(apiConfiguration, routerModels, organizationAllowList)
	}, [apiConfiguration, routerModels, organizationAllowList])

	const docs = useMemo(() => {
		const provider = PROVIDERS.find(({ value }) => value === selectedProvider)
		const name = provider?.label

		if (!name) {
			return undefined
		}

		// Get the URL slug - use custom mapping if available, otherwise use the provider key.
		const slugs: Record<string, string> = {
			"openai-native": "openai",
			openai: "openai-compatible",
		}

		const slug = slugs[selectedProvider] || selectedProvider
		return {
			url: buildDocLink(`providers/${slug}`, "provider_docs"),
			name,
		}
	}, [selectedProvider])

	// Convert providers to SearchableSelect options
	const providerOptions = useMemo(() => {
		return filterProviders(PROVIDERS, organizationAllowList).map(({ value, label }) => ({
			value,
			label,
		}))
	}, [organizationAllowList])

	return (
		<div className="flex flex-col gap-3">
			<div className="flex flex-col gap-1 relative">
				<div className="flex justify-between items-center">
					<label className="block font-medium mb-1">{t("settings:providers.apiProvider")}</label>
					{docs && (
						<div className="text-xs text-vscode-descriptionForeground">
							<VSCodeLink href={docs.url} className="hover:text-vscode-foreground" target="_blank">
								{t("settings:providers.providerDocumentation", { provider: docs.name })}
							</VSCodeLink>
						</div>
					)}
				</div>
				<SearchableSelect
					value={selectedProvider}
					onValueChange={(value) => onProviderChange(value as ProviderName)}
					options={providerOptions}
					placeholder={t("settings:common.select")}
					searchPlaceholder={t("settings:providers.searchProviderPlaceholder")}
					emptyMessage={t("settings:providers.noProviderMatchFound")}
					className="w-full"
					data-testid="provider-select"
				/>
			</div>

			{errorMessage && <ApiErrorMessage errorMessage={errorMessage} />}

			{selectedProvider === "openrouter" && (
				<OpenRouter
					apiConfiguration={apiConfiguration}
					setApiConfigurationField={setApiConfigurationField}
					routerModels={routerModels}
					selectedModelId={selectedModelId}
					uriScheme={uriScheme}
					fromWelcomeView={fromWelcomeView}
					organizationAllowList={organizationAllowList}
					modelValidationError={modelValidationError}
				/>
			)}

			{selectedProvider === "requesty" && (
				<Requesty
					apiConfiguration={apiConfiguration}
					setApiConfigurationField={setApiConfigurationField}
					routerModels={routerModels}
					refetchRouterModels={refetchRouterModels}
					organizationAllowList={organizationAllowList}
					modelValidationError={modelValidationError}
				/>
			)}

			{selectedProvider === "glama" && (
				<Glama
					apiConfiguration={apiConfiguration}
					setApiConfigurationField={setApiConfigurationField}
					routerModels={routerModels}
					uriScheme={uriScheme}
					organizationAllowList={organizationAllowList}
					modelValidationError={modelValidationError}
				/>
			)}

			{selectedProvider === "unbound" && (
				<Unbound
					apiConfiguration={apiConfiguration}
					setApiConfigurationField={setApiConfigurationField}
					routerModels={routerModels}
					organizationAllowList={organizationAllowList}
					modelValidationError={modelValidationError}
				/>
			)}

			{selectedProvider === "anthropic" && (
				<Anthropic apiConfiguration={apiConfiguration} setApiConfigurationField={setApiConfigurationField} />
			)}

			{selectedProvider === "claude-code" && (
				<ClaudeCode apiConfiguration={apiConfiguration} setApiConfigurationField={setApiConfigurationField} />
			)}

			{selectedProvider === "openai-native" && (
				<OpenAI apiConfiguration={apiConfiguration} setApiConfigurationField={setApiConfigurationField} />
			)}

			{selectedProvider === "mistral" && (
				<Mistral apiConfiguration={apiConfiguration} setApiConfigurationField={setApiConfigurationField} />
			)}

			{selectedProvider === "bedrock" && (
				<Bedrock
					apiConfiguration={apiConfiguration}
					setApiConfigurationField={setApiConfigurationField}
					selectedModelInfo={selectedModelInfo}
				/>
			)}

			{selectedProvider === "vertex" && (
				<Vertex apiConfiguration={apiConfiguration} setApiConfigurationField={setApiConfigurationField} />
			)}

			{selectedProvider === "gemini" && (
				<Gemini
					apiConfiguration={apiConfiguration}
					setApiConfigurationField={setApiConfigurationField}
					fromWelcomeView={fromWelcomeView}
				/>
			)}

			{selectedProvider === "openai" && (
				<OpenAICompatible
					apiConfiguration={apiConfiguration}
					setApiConfigurationField={setApiConfigurationField}
					organizationAllowList={organizationAllowList}
					modelValidationError={modelValidationError}
				/>
			)}

			{selectedProvider === "lmstudio" && (
				<LMStudio apiConfiguration={apiConfiguration} setApiConfigurationField={setApiConfigurationField} />
			)}

			{selectedProvider === "deepseek" && (
				<DeepSeek apiConfiguration={apiConfiguration} setApiConfigurationField={setApiConfigurationField} />
			)}

			{selectedProvider === "doubao" && (
				<Doubao apiConfiguration={apiConfiguration} setApiConfigurationField={setApiConfigurationField} />
			)}

			{selectedProvider === "moonshot" && (
				<Moonshot apiConfiguration={apiConfiguration} setApiConfigurationField={setApiConfigurationField} />
			)}

			{selectedProvider === "vscode-lm" && (
				<VSCodeLM apiConfiguration={apiConfiguration} setApiConfigurationField={setApiConfigurationField} />
			)}

			{selectedProvider === "ollama" && (
				<Ollama apiConfiguration={apiConfiguration} setApiConfigurationField={setApiConfigurationField} />
			)}

			{selectedProvider === "xai" && (
				<XAI apiConfiguration={apiConfiguration} setApiConfigurationField={setApiConfigurationField} />
			)}

			{selectedProvider === "groq" && (
				<Groq apiConfiguration={apiConfiguration} setApiConfigurationField={setApiConfigurationField} />
			)}

			{selectedProvider === "huggingface" && (
				<HuggingFace apiConfiguration={apiConfiguration} setApiConfigurationField={setApiConfigurationField} />
			)}

			{selectedProvider === "cerebras" && (
				<Cerebras apiConfiguration={apiConfiguration} setApiConfigurationField={setApiConfigurationField} />
			)}

			{selectedProvider === "chutes" && (
				<Chutes apiConfiguration={apiConfiguration} setApiConfigurationField={setApiConfigurationField} />
			)}

			{selectedProvider === "litellm" && (
				<LiteLLM
					apiConfiguration={apiConfiguration}
					setApiConfigurationField={setApiConfigurationField}
					organizationAllowList={organizationAllowList}
					modelValidationError={modelValidationError}
				/>
			)}

			{selectedProvider === "sambanova" && (
				<SambaNova apiConfiguration={apiConfiguration} setApiConfigurationField={setApiConfigurationField} />
			)}

			{selectedProvider === "zai" && (
				<ZAi apiConfiguration={apiConfiguration} setApiConfigurationField={setApiConfigurationField} />
			)}

			{selectedProvider === "io-intelligence" && (
				<IOIntelligence
					apiConfiguration={apiConfiguration}
					setApiConfigurationField={setApiConfigurationField}
					organizationAllowList={organizationAllowList}
					modelValidationError={modelValidationError}
				/>
			)}

			{selectedProvider === "human-relay" && (
				<>
					<div className="text-sm text-vscode-descriptionForeground">
						{t("settings:providers.humanRelay.description")}
					</div>
					<div className="text-sm text-vscode-descriptionForeground">
						{t("settings:providers.humanRelay.instructions")}
					</div>
				</>
			)}

			{selectedProvider === "fireworks" && (
				<Fireworks apiConfiguration={apiConfiguration} setApiConfigurationField={setApiConfigurationField} />
			)}

<<<<<<< HEAD
			{selectedProvider === "featherless" && (
				<Featherless apiConfiguration={apiConfiguration} setApiConfigurationField={setApiConfigurationField} />
=======
			{selectedProvider === "roo" && (
				<div className="flex flex-col gap-3">
					{cloudIsAuthenticated ? (
						<div className="text-sm text-vscode-descriptionForeground">
							{t("settings:providers.roo.authenticatedMessage")}
						</div>
					) : (
						<div className="flex flex-col gap-2">
							<VSCodeButton
								appearance="primary"
								onClick={() => vscode.postMessage({ type: "rooCloudSignIn" })}
								className="w-fit">
								{t("settings:providers.roo.connectButton")}
							</VSCodeButton>
						</div>
					)}
				</div>
>>>>>>> 613abe08
			)}

			{selectedProviderModels.length > 0 && (
				<>
					<div>
						<label className="block font-medium mb-1">{t("settings:providers.model")}</label>
						<Select
							value={selectedModelId === "custom-arn" ? "custom-arn" : selectedModelId}
							onValueChange={(value) => {
								setApiConfigurationField("apiModelId", value)

								// Clear custom ARN if not using custom ARN option.
								if (value !== "custom-arn" && selectedProvider === "bedrock") {
									setApiConfigurationField("awsCustomArn", "")
								}

								// Clear reasoning effort when switching models to allow the new model's default to take effect
								// This is especially important for GPT-5 models which default to "medium"
								if (selectedProvider === "openai-native") {
									setApiConfigurationField("reasoningEffort", undefined)
								}
							}}>
							<SelectTrigger className="w-full">
								<SelectValue placeholder={t("settings:common.select")} />
							</SelectTrigger>
							<SelectContent>
								{selectedProviderModels.map((option) => (
									<SelectItem key={option.value} value={option.value}>
										{option.label}
									</SelectItem>
								))}
								{selectedProvider === "bedrock" && (
									<SelectItem value="custom-arn">{t("settings:labels.useCustomArn")}</SelectItem>
								)}
							</SelectContent>
						</Select>
					</div>

					{selectedProvider === "bedrock" && selectedModelId === "custom-arn" && (
						<BedrockCustomArn
							apiConfiguration={apiConfiguration}
							setApiConfigurationField={setApiConfigurationField}
						/>
					)}

					<ModelInfoView
						apiProvider={selectedProvider}
						selectedModelId={selectedModelId}
						modelInfo={selectedModelInfo}
						isDescriptionExpanded={isDescriptionExpanded}
						setIsDescriptionExpanded={setIsDescriptionExpanded}
					/>
				</>
			)}

			<ThinkingBudget
				key={`${selectedProvider}-${selectedModelId}`}
				apiConfiguration={apiConfiguration}
				setApiConfigurationField={setApiConfigurationField}
				modelInfo={selectedModelInfo}
			/>

			{/* Gate Verbosity UI by capability flag */}
			{selectedModelInfo?.supportsVerbosity && (
				<Verbosity
					apiConfiguration={apiConfiguration}
					setApiConfigurationField={setApiConfigurationField}
					modelInfo={selectedModelInfo}
				/>
			)}

			{!fromWelcomeView && (
				<Collapsible open={isAdvancedSettingsOpen} onOpenChange={setIsAdvancedSettingsOpen}>
					<CollapsibleTrigger className="flex items-center gap-1 w-full cursor-pointer hover:opacity-80 mb-2">
						<span className={`codicon codicon-chevron-${isAdvancedSettingsOpen ? "down" : "right"}`}></span>
						<span className="font-medium">{t("settings:advancedSettings.title")}</span>
					</CollapsibleTrigger>
					<CollapsibleContent className="space-y-3">
						<TodoListSettingsControl
							todoListEnabled={apiConfiguration.todoListEnabled}
							onChange={(field, value) => setApiConfigurationField(field, value)}
						/>
						<DiffSettingsControl
							diffEnabled={apiConfiguration.diffEnabled}
							fuzzyMatchThreshold={apiConfiguration.fuzzyMatchThreshold}
							onChange={(field, value) => setApiConfigurationField(field, value)}
						/>
						<TemperatureControl
							value={apiConfiguration.modelTemperature}
							onChange={handleInputChange("modelTemperature", noTransform)}
							maxValue={2}
						/>
						<RateLimitSecondsControl
							value={apiConfiguration.rateLimitSeconds || 0}
							onChange={(value) => setApiConfigurationField("rateLimitSeconds", value)}
						/>
						<ConsecutiveMistakeLimitControl
							value={
								apiConfiguration.consecutiveMistakeLimit !== undefined
									? apiConfiguration.consecutiveMistakeLimit
									: DEFAULT_CONSECUTIVE_MISTAKE_LIMIT
							}
							onChange={(value) => setApiConfigurationField("consecutiveMistakeLimit", value)}
						/>
						{selectedProvider === "openrouter" &&
							openRouterModelProviders &&
							Object.keys(openRouterModelProviders).length > 0 && (
								<div>
									<div className="flex items-center gap-1">
										<label className="block font-medium mb-1">
											{t("settings:providers.openRouter.providerRouting.title")}
										</label>
										<a href={`https://openrouter.ai/${selectedModelId}/providers`}>
											<ExternalLinkIcon className="w-4 h-4" />
										</a>
									</div>
									<Select
										value={
											apiConfiguration?.openRouterSpecificProvider ||
											OPENROUTER_DEFAULT_PROVIDER_NAME
										}
										onValueChange={(value) =>
											setApiConfigurationField("openRouterSpecificProvider", value)
										}>
										<SelectTrigger className="w-full">
											<SelectValue placeholder={t("settings:common.select")} />
										</SelectTrigger>
										<SelectContent>
											<SelectItem value={OPENROUTER_DEFAULT_PROVIDER_NAME}>
												{OPENROUTER_DEFAULT_PROVIDER_NAME}
											</SelectItem>
											{Object.entries(openRouterModelProviders).map(([value, { label }]) => (
												<SelectItem key={value} value={value}>
													{label}
												</SelectItem>
											))}
										</SelectContent>
									</Select>
									<div className="text-sm text-vscode-descriptionForeground mt-1">
										{t("settings:providers.openRouter.providerRouting.description")}{" "}
										<a href="https://openrouter.ai/docs/features/provider-routing">
											{t("settings:providers.openRouter.providerRouting.learnMore")}.
										</a>
									</div>
								</div>
							)}
					</CollapsibleContent>
				</Collapsible>
			)}
		</div>
	)
}

export default memo(ApiOptions)<|MERGE_RESOLUTION|>--- conflicted
+++ resolved
@@ -584,10 +584,6 @@
 				<Fireworks apiConfiguration={apiConfiguration} setApiConfigurationField={setApiConfigurationField} />
 			)}
 
-<<<<<<< HEAD
-			{selectedProvider === "featherless" && (
-				<Featherless apiConfiguration={apiConfiguration} setApiConfigurationField={setApiConfigurationField} />
-=======
 			{selectedProvider === "roo" && (
 				<div className="flex flex-col gap-3">
 					{cloudIsAuthenticated ? (
@@ -605,7 +601,10 @@
 						</div>
 					)}
 				</div>
->>>>>>> 613abe08
+			)}
+
+			{selectedProvider === "featherless" && (
+				<Featherless apiConfiguration={apiConfiguration} setApiConfigurationField={setApiConfigurationField} />
 			)}
 
 			{selectedProviderModels.length > 0 && (
