--- conflicted
+++ resolved
@@ -120,13 +120,10 @@
 import { RateLimitSecondsControl } from "./RateLimitSecondsControl"
 import { ConsecutiveMistakeLimitControl } from "./ConsecutiveMistakeLimitControl"
 import { BedrockCustomArn } from "./providers/BedrockCustomArn"
-<<<<<<< HEAD
 // import { buildDocLink } from "@src/utils/docLinks"
 import { SetCachedStateField } from "./types"
-=======
-import { RooBalanceDisplay } from "./providers/RooBalanceDisplay"
-import { buildDocLink } from "@src/utils/docLinks"
->>>>>>> f1bf4360
+// import { RooBalanceDisplay } from "./providers/RooBalanceDisplay"
+// import { buildDocLink } from "@src/utils/docLinks"
 
 export interface ApiOptionsProps {
 	uriScheme: string | undefined
@@ -521,7 +518,6 @@
 			<div className="flex flex-col gap-1 relative">
 				<div className="flex justify-between items-center">
 					<label className="block font-medium mb-1">{t("settings:providers.apiProvider")}</label>
-<<<<<<< HEAD
 					{/* {docs && (
 						<div className="text-xs text-vscode-descriptionForeground">
 							<VSCodeLink href={docs.url} className="hover:text-vscode-foreground" target="_blank">
@@ -529,19 +525,6 @@
 							</VSCodeLink>
 						</div>
 					)} */}
-=======
-					{selectedProvider === "roo" && cloudIsAuthenticated ? (
-						<RooBalanceDisplay />
-					) : (
-						docs && (
-							<div className="text-xs text-vscode-descriptionForeground">
-								<VSCodeLink href={docs.url} className="hover:text-vscode-foreground" target="_blank">
-									{t("settings:providers.providerDocumentation", { provider: docs.name })}
-								</VSCodeLink>
-							</div>
-						)
-					)}
->>>>>>> f1bf4360
 				</div>
 				<SearchableSelect
 					value={selectedProvider}
