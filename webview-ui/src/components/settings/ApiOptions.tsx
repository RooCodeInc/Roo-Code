import React, { memo, useCallback, useEffect, useMemo, useState } from "react"
import { convertHeadersToObject } from "./utils/headers"
import { useDebounce } from "react-use"
import { VSCodeLink, VSCodeButton } from "@vscode/webview-ui-toolkit/react"
import { ExternalLinkIcon } from "@radix-ui/react-icons"

import {
	type ProviderName,
	type ProviderSettings,
	DEFAULT_CONSECUTIVE_MISTAKE_LIMIT,
	openRouterDefaultModelId,
	requestyDefaultModelId,
	glamaDefaultModelId,
	unboundDefaultModelId,
	litellmDefaultModelId,
	openAiNativeDefaultModelId,
	anthropicDefaultModelId,
	doubaoDefaultModelId,
	claudeCodeDefaultModelId,
	qwenCodeDefaultModelId,
	geminiDefaultModelId,
	deepSeekDefaultModelId,
	moonshotDefaultModelId,
	mistralDefaultModelId,
	xaiDefaultModelId,
	groqDefaultModelId,
	cerebrasDefaultModelId,
	chutesDefaultModelId,
	bedrockDefaultModelId,
	vertexDefaultModelId,
	watsonxAiDefaultModelId,
	sambaNovaDefaultModelId,
	internationalZAiDefaultModelId,
	mainlandZAiDefaultModelId,
	fireworksDefaultModelId,
	featherlessDefaultModelId,
	ioIntelligenceDefaultModelId,
	rooDefaultModelId,
	vercelAiGatewayDefaultModelId,
	deepInfraDefaultModelId,
} from "@roo-code/types"

import { vscode } from "@src/utils/vscode"
import { validateApiConfigurationExcludingModelErrors, getModelValidationError } from "@src/utils/validate"
import { useAppTranslation } from "@src/i18n/TranslationContext"
import { useRouterModels } from "@src/components/ui/hooks/useRouterModels"
import { useSelectedModel } from "@src/components/ui/hooks/useSelectedModel"
import { useExtensionState } from "@src/context/ExtensionStateContext"
import {
	useOpenRouterModelProviders,
	OPENROUTER_DEFAULT_PROVIDER_NAME,
} from "@src/components/ui/hooks/useOpenRouterModelProviders"
import { filterProviders, filterModels } from "./utils/organizationFilters"
import {
	Select,
	SelectTrigger,
	SelectValue,
	SelectContent,
	SelectItem,
	SearchableSelect,
	Collapsible,
	CollapsibleTrigger,
	CollapsibleContent,
} from "@src/components/ui"

import {
	Anthropic,
	Bedrock,
	Cerebras,
	Chutes,
	ClaudeCode,
	DeepSeek,
	Doubao,
	Gemini,
	Glama,
	Groq,
	HuggingFace,
	IOIntelligence,
	LMStudio,
	LiteLLM,
	Mistral,
	Moonshot,
	Ollama,
	OpenAI,
	OpenAICompatible,
	OpenRouter,
	QwenCode,
	Requesty,
	SambaNova,
	Unbound,
	Vertex,
	VSCodeLM,
	WatsonxAI,
	XAI,
	ZAi,
	Fireworks,
	Featherless,
	VercelAiGateway,
	DeepInfra,
} from "./providers"

import { MODELS_BY_PROVIDER, PROVIDERS } from "./constants"
import { inputEventTransform, noTransform } from "./transforms"
import { ModelInfoView } from "./ModelInfoView"
import { ApiErrorMessage } from "./ApiErrorMessage"
import { ThinkingBudget } from "./ThinkingBudget"
import { Verbosity } from "./Verbosity"
import { DiffSettingsControl } from "./DiffSettingsControl"
import { TodoListSettingsControl } from "./TodoListSettingsControl"
import { TemperatureControl } from "./TemperatureControl"
import { RateLimitSecondsControl } from "./RateLimitSecondsControl"
import { ConsecutiveMistakeLimitControl } from "./ConsecutiveMistakeLimitControl"
import { BedrockCustomArn } from "./providers/BedrockCustomArn"
import { buildDocLink } from "@src/utils/docLinks"

export interface ApiOptionsProps {
	uriScheme: string | undefined
	apiConfiguration: ProviderSettings
	setApiConfigurationField: <K extends keyof ProviderSettings>(
		field: K,
		value: ProviderSettings[K],
		isUserAction?: boolean,
	) => void
	fromWelcomeView?: boolean
	errorMessage: string | undefined
	setErrorMessage: React.Dispatch<React.SetStateAction<string | undefined>>
}

const ApiOptions = ({
	uriScheme,
	apiConfiguration,
	setApiConfigurationField,
	fromWelcomeView,
	errorMessage,
	setErrorMessage,
}: ApiOptionsProps) => {
	const { t } = useAppTranslation()
	const { organizationAllowList, cloudIsAuthenticated } = useExtensionState()

	const [customHeaders, setCustomHeaders] = useState<[string, string][]>(() => {
		const headers = apiConfiguration?.openAiHeaders || {}
		return Object.entries(headers)
	})

	useEffect(() => {
		const propHeaders = apiConfiguration?.openAiHeaders || {}

		if (JSON.stringify(customHeaders) !== JSON.stringify(Object.entries(propHeaders))) {
			setCustomHeaders(Object.entries(propHeaders))
		}
	}, [apiConfiguration?.openAiHeaders, customHeaders])

	// Helper to convert array of tuples to object (filtering out empty keys).

	// Debounced effect to update the main configuration when local
	// customHeaders state stabilizes.
	useDebounce(
		() => {
			const currentConfigHeaders = apiConfiguration?.openAiHeaders || {}
			const newHeadersObject = convertHeadersToObject(customHeaders)

			// Only update if the processed object is different from the current config.
			if (JSON.stringify(currentConfigHeaders) !== JSON.stringify(newHeadersObject)) {
				setApiConfigurationField("openAiHeaders", newHeadersObject)
			}
		},
		300,
		[customHeaders, apiConfiguration?.openAiHeaders, setApiConfigurationField],
	)

	const [isDescriptionExpanded, setIsDescriptionExpanded] = useState(false)
	const [isAdvancedSettingsOpen, setIsAdvancedSettingsOpen] = useState(false)

	const handleInputChange = useCallback(
		<K extends keyof ProviderSettings, E>(
			field: K,
			transform: (event: E) => ProviderSettings[K] = inputEventTransform,
		) =>
			(event: E | Event) => {
				setApiConfigurationField(field, transform(event as E))
			},
		[setApiConfigurationField],
	)

	const {
		provider: selectedProvider,
		id: selectedModelId,
		info: selectedModelInfo,
	} = useSelectedModel(apiConfiguration)

	const { data: routerModels, refetch: refetchRouterModels } = useRouterModels()

	const { data: openRouterModelProviders } = useOpenRouterModelProviders(apiConfiguration?.openRouterModelId, {
		enabled:
			!!apiConfiguration?.openRouterModelId &&
			routerModels?.openrouter &&
			Object.keys(routerModels.openrouter).length > 1 &&
			apiConfiguration.openRouterModelId in routerModels.openrouter,
	})

	// Update `apiModelId` whenever `selectedModelId` changes.
	useEffect(() => {
		if (selectedModelId && apiConfiguration.apiModelId !== selectedModelId) {
			setApiConfigurationField("apiModelId", selectedModelId)
		}
	}, [selectedModelId, setApiConfigurationField, apiConfiguration.apiModelId])

	// Debounced refresh model updates, only executed 250ms after the user
	// stops typing.
	useDebounce(
		() => {
			if (selectedProvider === "openai") {
				// Use our custom headers state to build the headers object.
				const headerObject = convertHeadersToObject(customHeaders)

				vscode.postMessage({
					type: "requestOpenAiModels",
					values: {
						baseUrl: apiConfiguration?.openAiBaseUrl,
						apiKey: apiConfiguration?.openAiApiKey,
						customHeaders: {}, // Reserved for any additional headers
						openAiHeaders: headerObject,
					},
				})
			} else if (selectedProvider === "ollama") {
				vscode.postMessage({ type: "requestOllamaModels" })
			} else if (selectedProvider === "lmstudio") {
				vscode.postMessage({ type: "requestLmStudioModels" })
			} else if (selectedProvider === "vscode-lm") {
				vscode.postMessage({ type: "requestVsCodeLmModels" })
			} else if (selectedProvider === "litellm") {
				vscode.postMessage({ type: "requestRouterModels" })
<<<<<<< HEAD
			} else if (selectedProvider === "watsonx") {
				vscode.postMessage({ type: "requestWatsonxModels" })
=======
			} else if (selectedProvider === "deepinfra") {
				vscode.postMessage({ type: "requestRouterModels" })
>>>>>>> c837025d
			}
		},
		250,
		[
			selectedProvider,
			apiConfiguration?.requestyApiKey,
			apiConfiguration?.openAiBaseUrl,
			apiConfiguration?.openAiApiKey,
			apiConfiguration?.ollamaBaseUrl,
			apiConfiguration?.lmStudioBaseUrl,
			apiConfiguration?.litellmBaseUrl,
			apiConfiguration?.litellmApiKey,
<<<<<<< HEAD
			apiConfiguration.watsonxApiKey,
			apiConfiguration.watsonxProjectId,
			apiConfiguration.watsonxBaseUrl,
=======
			apiConfiguration?.deepInfraApiKey,
			apiConfiguration?.deepInfraBaseUrl,
>>>>>>> c837025d
			customHeaders,
		],
	)

	useEffect(() => {
		const apiValidationResult = validateApiConfigurationExcludingModelErrors(
			apiConfiguration,
			routerModels,
			organizationAllowList,
		)
		setErrorMessage(apiValidationResult)
	}, [apiConfiguration, routerModels, organizationAllowList, setErrorMessage])

	const selectedProviderModels = useMemo(() => {
		const models = MODELS_BY_PROVIDER[selectedProvider]
		if (!models) return []

		const filteredModels = filterModels(models, selectedProvider, organizationAllowList)

		const modelOptions = filteredModels
			? Object.keys(filteredModels).map((modelId) => ({
					value: modelId,
					label: modelId,
				}))
			: []

		return modelOptions
	}, [selectedProvider, organizationAllowList])

	const onProviderChange = useCallback(
		(value: ProviderName) => {
			setApiConfigurationField("apiProvider", value)

			// It would be much easier to have a single attribute that stores
			// the modelId, but we have a separate attribute for each of
			// OpenRouter, Glama, Unbound, and Requesty.
			// If you switch to one of these providers and the corresponding
			// modelId is not set then you immediately end up in an error state.
			// To address that we set the modelId to the default value for th
			// provider if it's not already set.
			const validateAndResetModel = (
				modelId: string | undefined,
				field: keyof ProviderSettings,
				defaultValue?: string,
			) => {
				// in case we haven't set a default value for a provider
				if (!defaultValue) return

				// only set default if no model is set, but don't reset invalid models
				// let users see and decide what to do with invalid model selections
				const shouldSetDefault = !modelId

				if (shouldSetDefault) {
					setApiConfigurationField(field, defaultValue, false)
				}
			}

			// Define a mapping object that associates each provider with its model configuration
			const PROVIDER_MODEL_CONFIG: Partial<
				Record<
					ProviderName,
					{
						field: keyof ProviderSettings
						default?: string
					}
				>
			> = {
				deepinfra: { field: "deepInfraModelId", default: deepInfraDefaultModelId },
				openrouter: { field: "openRouterModelId", default: openRouterDefaultModelId },
				glama: { field: "glamaModelId", default: glamaDefaultModelId },
				unbound: { field: "unboundModelId", default: unboundDefaultModelId },
				requesty: { field: "requestyModelId", default: requestyDefaultModelId },
				litellm: { field: "litellmModelId", default: litellmDefaultModelId },
				anthropic: { field: "apiModelId", default: anthropicDefaultModelId },
				cerebras: { field: "apiModelId", default: cerebrasDefaultModelId },
				"claude-code": { field: "apiModelId", default: claudeCodeDefaultModelId },
				"qwen-code": { field: "apiModelId", default: qwenCodeDefaultModelId },
				"openai-native": { field: "apiModelId", default: openAiNativeDefaultModelId },
				gemini: { field: "apiModelId", default: geminiDefaultModelId },
				deepseek: { field: "apiModelId", default: deepSeekDefaultModelId },
				doubao: { field: "apiModelId", default: doubaoDefaultModelId },
				moonshot: { field: "apiModelId", default: moonshotDefaultModelId },
				mistral: { field: "apiModelId", default: mistralDefaultModelId },
				xai: { field: "apiModelId", default: xaiDefaultModelId },
				groq: { field: "apiModelId", default: groqDefaultModelId },
				chutes: { field: "apiModelId", default: chutesDefaultModelId },
				bedrock: { field: "apiModelId", default: bedrockDefaultModelId },
				vertex: { field: "apiModelId", default: vertexDefaultModelId },
				sambanova: { field: "apiModelId", default: sambaNovaDefaultModelId },
				zai: {
					field: "apiModelId",
					default:
						apiConfiguration.zaiApiLine === "china"
							? mainlandZAiDefaultModelId
							: internationalZAiDefaultModelId,
				},
				fireworks: { field: "apiModelId", default: fireworksDefaultModelId },
				featherless: { field: "apiModelId", default: featherlessDefaultModelId },
				"io-intelligence": { field: "ioIntelligenceModelId", default: ioIntelligenceDefaultModelId },
				roo: { field: "apiModelId", default: rooDefaultModelId },
				"vercel-ai-gateway": { field: "vercelAiGatewayModelId", default: vercelAiGatewayDefaultModelId },
				openai: { field: "openAiModelId" },
				ollama: { field: "ollamaModelId" },
				lmstudio: { field: "lmStudioModelId" },
				watsonx: { field: "watsonxModelId", default: watsonxAiDefaultModelId },
			}

			const config = PROVIDER_MODEL_CONFIG[value]
			if (config) {
				validateAndResetModel(
					apiConfiguration[config.field] as string | undefined,
					config.field,
					config.default,
				)
			}
		},
		[setApiConfigurationField, apiConfiguration],
	)

	const modelValidationError = useMemo(() => {
		return getModelValidationError(apiConfiguration, routerModels, organizationAllowList)
	}, [apiConfiguration, routerModels, organizationAllowList])

	const docs = useMemo(() => {
		const provider = PROVIDERS.find(({ value }) => value === selectedProvider)
		const name = provider?.label

		if (!name) {
			return undefined
		}

		// Get the URL slug - use custom mapping if available, otherwise use the provider key.
		const slugs: Record<string, string> = {
			"openai-native": "openai",
			openai: "openai-compatible",
		}

		const slug = slugs[selectedProvider] || selectedProvider
		return {
			url: buildDocLink(`providers/${slug}`, "provider_docs"),
			name,
		}
	}, [selectedProvider])

	// Convert providers to SearchableSelect options
	const providerOptions = useMemo(() => {
		// First filter by organization allow list
		const allowedProviders = filterProviders(PROVIDERS, organizationAllowList)

		// Then filter out static providers that have no models (unless currently selected)
		const providersWithModels = allowedProviders.filter(({ value }) => {
			// Always show the currently selected provider to avoid breaking existing configurations
			// Use apiConfiguration.apiProvider directly since that's what's actually selected
			if (value === apiConfiguration.apiProvider) {
				return true
			}

			// Check if this is a static provider (has models in MODELS_BY_PROVIDER)
			const staticModels = MODELS_BY_PROVIDER[value as ProviderName]

			// If it's a static provider, check if it has any models after filtering
			if (staticModels) {
				const filteredModels = filterModels(staticModels, value as ProviderName, organizationAllowList)
				// Hide the provider if it has no models after filtering
				return filteredModels && Object.keys(filteredModels).length > 0
			}

			// If it's a dynamic provider (not in MODELS_BY_PROVIDER), always show it
			// to avoid race conditions with async model fetching
			return true
		})

		return providersWithModels.map(({ value, label }) => ({
			value,
			label,
		}))
	}, [organizationAllowList, apiConfiguration.apiProvider])

	return (
		<div className="flex flex-col gap-3">
			<div className="flex flex-col gap-1 relative">
				<div className="flex justify-between items-center">
					<label className="block font-medium mb-1">{t("settings:providers.apiProvider")}</label>
					{docs && (
						<div className="text-xs text-vscode-descriptionForeground">
							<VSCodeLink href={docs.url} className="hover:text-vscode-foreground" target="_blank">
								{t("settings:providers.providerDocumentation", { provider: docs.name })}
							</VSCodeLink>
						</div>
					)}
				</div>
				<SearchableSelect
					value={selectedProvider}
					onValueChange={(value) => onProviderChange(value as ProviderName)}
					options={providerOptions}
					placeholder={t("settings:common.select")}
					searchPlaceholder={t("settings:providers.searchProviderPlaceholder")}
					emptyMessage={t("settings:providers.noProviderMatchFound")}
					className="w-full"
					data-testid="provider-select"
				/>
			</div>

			{errorMessage && <ApiErrorMessage errorMessage={errorMessage} />}

			{selectedProvider === "openrouter" && (
				<OpenRouter
					apiConfiguration={apiConfiguration}
					setApiConfigurationField={setApiConfigurationField}
					routerModels={routerModels}
					selectedModelId={selectedModelId}
					uriScheme={uriScheme}
					fromWelcomeView={fromWelcomeView}
					organizationAllowList={organizationAllowList}
					modelValidationError={modelValidationError}
				/>
			)}

			{selectedProvider === "requesty" && (
				<Requesty
					uriScheme={uriScheme}
					apiConfiguration={apiConfiguration}
					setApiConfigurationField={setApiConfigurationField}
					routerModels={routerModels}
					refetchRouterModels={refetchRouterModels}
					organizationAllowList={organizationAllowList}
					modelValidationError={modelValidationError}
				/>
			)}

			{selectedProvider === "glama" && (
				<Glama
					apiConfiguration={apiConfiguration}
					setApiConfigurationField={setApiConfigurationField}
					routerModels={routerModels}
					uriScheme={uriScheme}
					organizationAllowList={organizationAllowList}
					modelValidationError={modelValidationError}
				/>
			)}

			{selectedProvider === "unbound" && (
				<Unbound
					apiConfiguration={apiConfiguration}
					setApiConfigurationField={setApiConfigurationField}
					routerModels={routerModels}
					organizationAllowList={organizationAllowList}
					modelValidationError={modelValidationError}
				/>
			)}

			{selectedProvider === "deepinfra" && (
				<DeepInfra
					apiConfiguration={apiConfiguration}
					setApiConfigurationField={setApiConfigurationField}
					routerModels={routerModels}
					refetchRouterModels={refetchRouterModels}
					organizationAllowList={organizationAllowList}
					modelValidationError={modelValidationError}
				/>
			)}

			{selectedProvider === "anthropic" && (
				<Anthropic apiConfiguration={apiConfiguration} setApiConfigurationField={setApiConfigurationField} />
			)}

			{selectedProvider === "claude-code" && (
				<ClaudeCode apiConfiguration={apiConfiguration} setApiConfigurationField={setApiConfigurationField} />
			)}

			{selectedProvider === "openai-native" && (
				<OpenAI
					apiConfiguration={apiConfiguration}
					setApiConfigurationField={setApiConfigurationField}
					selectedModelInfo={selectedModelInfo}
				/>
			)}

			{selectedProvider === "mistral" && (
				<Mistral apiConfiguration={apiConfiguration} setApiConfigurationField={setApiConfigurationField} />
			)}

			{selectedProvider === "bedrock" && (
				<Bedrock
					apiConfiguration={apiConfiguration}
					setApiConfigurationField={setApiConfigurationField}
					selectedModelInfo={selectedModelInfo}
				/>
			)}

			{selectedProvider === "vertex" && (
				<Vertex
					apiConfiguration={apiConfiguration}
					setApiConfigurationField={setApiConfigurationField}
					fromWelcomeView={fromWelcomeView}
				/>
			)}

			{selectedProvider === "gemini" && (
				<Gemini
					apiConfiguration={apiConfiguration}
					setApiConfigurationField={setApiConfigurationField}
					fromWelcomeView={fromWelcomeView}
				/>
			)}

			{selectedProvider === "openai" && (
				<OpenAICompatible
					apiConfiguration={apiConfiguration}
					setApiConfigurationField={setApiConfigurationField}
					organizationAllowList={organizationAllowList}
					modelValidationError={modelValidationError}
				/>
			)}

			{selectedProvider === "lmstudio" && (
				<LMStudio apiConfiguration={apiConfiguration} setApiConfigurationField={setApiConfigurationField} />
			)}

			{selectedProvider === "deepseek" && (
				<DeepSeek apiConfiguration={apiConfiguration} setApiConfigurationField={setApiConfigurationField} />
			)}

			{selectedProvider === "doubao" && (
				<Doubao apiConfiguration={apiConfiguration} setApiConfigurationField={setApiConfigurationField} />
			)}

			{selectedProvider === "qwen-code" && (
				<QwenCode apiConfiguration={apiConfiguration} setApiConfigurationField={setApiConfigurationField} />
			)}

			{selectedProvider === "moonshot" && (
				<Moonshot apiConfiguration={apiConfiguration} setApiConfigurationField={setApiConfigurationField} />
			)}

			{selectedProvider === "vscode-lm" && (
				<VSCodeLM apiConfiguration={apiConfiguration} setApiConfigurationField={setApiConfigurationField} />
			)}

			{selectedProvider === "ollama" && (
				<Ollama apiConfiguration={apiConfiguration} setApiConfigurationField={setApiConfigurationField} />
			)}

			{selectedProvider === "xai" && (
				<XAI apiConfiguration={apiConfiguration} setApiConfigurationField={setApiConfigurationField} />
			)}

			{selectedProvider === "groq" && (
				<Groq apiConfiguration={apiConfiguration} setApiConfigurationField={setApiConfigurationField} />
			)}

			{selectedProvider === "huggingface" && (
				<HuggingFace apiConfiguration={apiConfiguration} setApiConfigurationField={setApiConfigurationField} />
			)}

			{selectedProvider === "cerebras" && (
				<Cerebras apiConfiguration={apiConfiguration} setApiConfigurationField={setApiConfigurationField} />
			)}

			{selectedProvider === "chutes" && (
				<Chutes apiConfiguration={apiConfiguration} setApiConfigurationField={setApiConfigurationField} />
			)}

			{selectedProvider === "litellm" && (
				<LiteLLM
					apiConfiguration={apiConfiguration}
					setApiConfigurationField={setApiConfigurationField}
					organizationAllowList={organizationAllowList}
					modelValidationError={modelValidationError}
				/>
			)}

			{selectedProvider === "watsonx" && (
				<WatsonxAI
					apiConfiguration={apiConfiguration}
					setApiConfigurationField={setApiConfigurationField}
					organizationAllowList={organizationAllowList}
					modelValidationError={modelValidationError}
				/>
			)}

			{selectedProvider === "sambanova" && (
				<SambaNova apiConfiguration={apiConfiguration} setApiConfigurationField={setApiConfigurationField} />
			)}

			{selectedProvider === "zai" && (
				<ZAi apiConfiguration={apiConfiguration} setApiConfigurationField={setApiConfigurationField} />
			)}

			{selectedProvider === "io-intelligence" && (
				<IOIntelligence
					apiConfiguration={apiConfiguration}
					setApiConfigurationField={setApiConfigurationField}
					organizationAllowList={organizationAllowList}
					modelValidationError={modelValidationError}
				/>
			)}

			{selectedProvider === "vercel-ai-gateway" && (
				<VercelAiGateway
					apiConfiguration={apiConfiguration}
					setApiConfigurationField={setApiConfigurationField}
					routerModels={routerModels}
					organizationAllowList={organizationAllowList}
					modelValidationError={modelValidationError}
				/>
			)}

			{selectedProvider === "human-relay" && (
				<>
					<div className="text-sm text-vscode-descriptionForeground">
						{t("settings:providers.humanRelay.description")}
					</div>
					<div className="text-sm text-vscode-descriptionForeground">
						{t("settings:providers.humanRelay.instructions")}
					</div>
				</>
			)}

			{selectedProvider === "fireworks" && (
				<Fireworks apiConfiguration={apiConfiguration} setApiConfigurationField={setApiConfigurationField} />
			)}

			{selectedProvider === "roo" && (
				<div className="flex flex-col gap-3">
					{cloudIsAuthenticated ? (
						<div className="text-sm text-vscode-descriptionForeground">
							{t("settings:providers.roo.authenticatedMessage")}
						</div>
					) : (
						<div className="flex flex-col gap-2">
							<VSCodeButton
								appearance="primary"
								onClick={() => vscode.postMessage({ type: "rooCloudSignIn" })}
								className="w-fit">
								{t("settings:providers.roo.connectButton")}
							</VSCodeButton>
						</div>
					)}
				</div>
			)}

			{selectedProvider === "featherless" && (
				<Featherless apiConfiguration={apiConfiguration} setApiConfigurationField={setApiConfigurationField} />
			)}

			{selectedProviderModels.length > 0 && selectedProvider !== "watsonx" && (
				<>
					<div>
						<label className="block font-medium mb-1">{t("settings:providers.model")}</label>
						<Select
							value={selectedModelId === "custom-arn" ? "custom-arn" : selectedModelId}
							onValueChange={(value) => {
								setApiConfigurationField("apiModelId", value)

								// Clear custom ARN if not using custom ARN option.
								if (value !== "custom-arn" && selectedProvider === "bedrock") {
									setApiConfigurationField("awsCustomArn", "")
								}

								// Clear reasoning effort when switching models to allow the new model's default to take effect
								// This is especially important for GPT-5 models which default to "medium"
								if (selectedProvider === "openai-native") {
									setApiConfigurationField("reasoningEffort", undefined)
								}
							}}>
							<SelectTrigger className="w-full">
								<SelectValue placeholder={t("settings:common.select")} />
							</SelectTrigger>
							<SelectContent>
								{selectedProviderModels.map((option) => (
									<SelectItem key={option.value} value={option.value}>
										{option.label}
									</SelectItem>
								))}
								{selectedProvider === "bedrock" && (
									<SelectItem value="custom-arn">{t("settings:labels.useCustomArn")}</SelectItem>
								)}
							</SelectContent>
						</Select>
					</div>

					{selectedProvider === "bedrock" && selectedModelId === "custom-arn" && (
						<BedrockCustomArn
							apiConfiguration={apiConfiguration}
							setApiConfigurationField={setApiConfigurationField}
						/>
					)}

					<ModelInfoView
						apiProvider={selectedProvider}
						selectedModelId={selectedModelId}
						modelInfo={selectedModelInfo}
						isDescriptionExpanded={isDescriptionExpanded}
						setIsDescriptionExpanded={setIsDescriptionExpanded}
					/>
				</>
			)}

			<ThinkingBudget
				key={`${selectedProvider}-${selectedModelId}`}
				apiConfiguration={apiConfiguration}
				setApiConfigurationField={setApiConfigurationField}
				modelInfo={selectedModelInfo}
			/>

			{/* Gate Verbosity UI by capability flag */}
			{selectedModelInfo?.supportsVerbosity && (
				<Verbosity
					apiConfiguration={apiConfiguration}
					setApiConfigurationField={setApiConfigurationField}
					modelInfo={selectedModelInfo}
				/>
			)}

			{!fromWelcomeView && (
				<Collapsible open={isAdvancedSettingsOpen} onOpenChange={setIsAdvancedSettingsOpen}>
					<CollapsibleTrigger className="flex items-center gap-1 w-full cursor-pointer hover:opacity-80 mb-2">
						<span className={`codicon codicon-chevron-${isAdvancedSettingsOpen ? "down" : "right"}`}></span>
						<span className="font-medium">{t("settings:advancedSettings.title")}</span>
					</CollapsibleTrigger>
					<CollapsibleContent className="space-y-3">
						<TodoListSettingsControl
							todoListEnabled={apiConfiguration.todoListEnabled}
							onChange={(field, value) => setApiConfigurationField(field, value)}
						/>
						<DiffSettingsControl
							diffEnabled={apiConfiguration.diffEnabled}
							fuzzyMatchThreshold={apiConfiguration.fuzzyMatchThreshold}
							onChange={(field, value) => setApiConfigurationField(field, value)}
						/>
						{selectedModelInfo?.supportsTemperature !== false && (
							<TemperatureControl
								value={apiConfiguration.modelTemperature}
								onChange={handleInputChange("modelTemperature", noTransform)}
								maxValue={2}
							/>
						)}
						<RateLimitSecondsControl
							value={apiConfiguration.rateLimitSeconds || 0}
							onChange={(value) => setApiConfigurationField("rateLimitSeconds", value)}
						/>
						<ConsecutiveMistakeLimitControl
							value={
								apiConfiguration.consecutiveMistakeLimit !== undefined
									? apiConfiguration.consecutiveMistakeLimit
									: DEFAULT_CONSECUTIVE_MISTAKE_LIMIT
							}
							onChange={(value) => setApiConfigurationField("consecutiveMistakeLimit", value)}
						/>
						{selectedProvider === "openrouter" &&
							openRouterModelProviders &&
							Object.keys(openRouterModelProviders).length > 0 && (
								<div>
									<div className="flex items-center gap-1">
										<label className="block font-medium mb-1">
											{t("settings:providers.openRouter.providerRouting.title")}
										</label>
										<a href={`https://openrouter.ai/${selectedModelId}/providers`}>
											<ExternalLinkIcon className="w-4 h-4" />
										</a>
									</div>
									<Select
										value={
											apiConfiguration?.openRouterSpecificProvider ||
											OPENROUTER_DEFAULT_PROVIDER_NAME
										}
										onValueChange={(value) =>
											setApiConfigurationField("openRouterSpecificProvider", value)
										}>
										<SelectTrigger className="w-full">
											<SelectValue placeholder={t("settings:common.select")} />
										</SelectTrigger>
										<SelectContent>
											<SelectItem value={OPENROUTER_DEFAULT_PROVIDER_NAME}>
												{OPENROUTER_DEFAULT_PROVIDER_NAME}
											</SelectItem>
											{Object.entries(openRouterModelProviders).map(([value, { label }]) => (
												<SelectItem key={value} value={value}>
													{label}
												</SelectItem>
											))}
										</SelectContent>
									</Select>
									<div className="text-sm text-vscode-descriptionForeground mt-1">
										{t("settings:providers.openRouter.providerRouting.description")}{" "}
										<a href="https://openrouter.ai/docs/features/provider-routing">
											{t("settings:providers.openRouter.providerRouting.learnMore")}.
										</a>
									</div>
								</div>
							)}
					</CollapsibleContent>
				</Collapsible>
			)}
		</div>
	)
}

export default memo(ApiOptions)<|MERGE_RESOLUTION|>--- conflicted
+++ resolved
@@ -230,13 +230,10 @@
 				vscode.postMessage({ type: "requestVsCodeLmModels" })
 			} else if (selectedProvider === "litellm") {
 				vscode.postMessage({ type: "requestRouterModels" })
-<<<<<<< HEAD
+			} else if (selectedProvider === "deepinfra") {
+				vscode.postMessage({ type: "requestRouterModels" })
 			} else if (selectedProvider === "watsonx") {
 				vscode.postMessage({ type: "requestWatsonxModels" })
-=======
-			} else if (selectedProvider === "deepinfra") {
-				vscode.postMessage({ type: "requestRouterModels" })
->>>>>>> c837025d
 			}
 		},
 		250,
@@ -249,14 +246,11 @@
 			apiConfiguration?.lmStudioBaseUrl,
 			apiConfiguration?.litellmBaseUrl,
 			apiConfiguration?.litellmApiKey,
-<<<<<<< HEAD
+			apiConfiguration?.deepInfraApiKey,
+			apiConfiguration?.deepInfraBaseUrl,
 			apiConfiguration.watsonxApiKey,
 			apiConfiguration.watsonxProjectId,
 			apiConfiguration.watsonxBaseUrl,
-=======
-			apiConfiguration?.deepInfraApiKey,
-			apiConfiguration?.deepInfraBaseUrl,
->>>>>>> c837025d
 			customHeaders,
 		],
 	)
