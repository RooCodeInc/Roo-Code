import React, { memo, useCallback, useEffect, useMemo, useState } from "react"
import { convertHeadersToObject } from "./utils/headers"
import { useDebounce } from "react-use"
// import { VSCodeLink, VSCodeButton } from "@vscode/webview-ui-toolkit/react"
import { ExternalLinkIcon } from "@radix-ui/react-icons"

import {
	type ProviderName,
	type ProviderSettings,
	DEFAULT_CONSECUTIVE_MISTAKE_LIMIT,
	openRouterDefaultModelId,
	requestyDefaultModelId,
	glamaDefaultModelId,
	unboundDefaultModelId,
	litellmDefaultModelId,
	openAiNativeDefaultModelId,
	anthropicDefaultModelId,
	doubaoDefaultModelId,
	claudeCodeDefaultModelId,
	qwenCodeDefaultModelId,
	geminiDefaultModelId,
	deepSeekDefaultModelId,
	moonshotDefaultModelId,
	mistralDefaultModelId,
	xaiDefaultModelId,
	groqDefaultModelId,
	cerebrasDefaultModelId,
	chutesDefaultModelId,
	bedrockDefaultModelId,
	vertexDefaultModelId,
	zgsmDefaultModelId,
	geminiCliDefaultModelId,
	sambaNovaDefaultModelId,
	internationalZAiDefaultModelId,
	mainlandZAiDefaultModelId,
	fireworksDefaultModelId,
	featherlessDefaultModelId,
	ioIntelligenceDefaultModelId,
	rooDefaultModelId,
	vercelAiGatewayDefaultModelId,
	deepInfraDefaultModelId,
	minimaxDefaultModelId,
} from "@roo-code/types"

import { vscode } from "@src/utils/vscode"
import { validateApiConfigurationExcludingModelErrors, getModelValidationError } from "@src/utils/validate"
import { useAppTranslation } from "@src/i18n/TranslationContext"
import { useRouterModels } from "@src/components/ui/hooks/useRouterModels"
import { useSelectedModel } from "@src/components/ui/hooks/useSelectedModel"
import { useExtensionState } from "@src/context/ExtensionStateContext"
import {
	useOpenRouterModelProviders,
	OPENROUTER_DEFAULT_PROVIDER_NAME,
} from "@src/components/ui/hooks/useOpenRouterModelProviders"
import { filterProviders, filterModels } from "./utils/organizationFilters"
import {
	Select,
	SelectTrigger,
	SelectValue,
	SelectContent,
	SelectItem,
	SearchableSelect,
	Collapsible,
	CollapsibleTrigger,
	CollapsibleContent,
} from "@src/components/ui"
import { ProviderChangeWarningDialog } from "./ProviderChangeWarningDialog"

import {
	Anthropic,
	Bedrock,
	Cerebras,
	Chutes,
	ClaudeCode,
	DeepSeek,
	Doubao,
	Gemini,
	Glama,
	Groq,
	HuggingFace,
	IOIntelligence,
	LMStudio,
	LiteLLM,
	Mistral,
	Moonshot,
	Ollama,
	OpenAI,
	OpenAICompatible,
	OpenRouter,
	QwenCode,
	Requesty,
	// Roo,
	SambaNova,
	Unbound,
	Vertex,
	VSCodeLM,
	XAI,
	ZgsmAI,
	ZAi,
	Fireworks,
	Featherless,
	VercelAiGateway,
	DeepInfra,
<<<<<<< HEAD
	GeminiCli,
=======
	MiniMax,
>>>>>>> ff0c65af
} from "./providers"

import { MODELS_BY_PROVIDER, PROVIDERS } from "./constants"
import { inputEventTransform, noTransform } from "./transforms"
import { ModelInfoView } from "./ModelInfoView"
import { ApiErrorMessage } from "./ApiErrorMessage"
import { ThinkingBudget } from "./ThinkingBudget"
// import { SimpleThinkingBudget } from "./SimpleThinkingBudget"
import { Verbosity } from "./Verbosity"
import { DiffSettingsControl } from "./DiffSettingsControl"
import { TodoListSettingsControl } from "./TodoListSettingsControl"
import { TemperatureControl } from "./TemperatureControl"
import { RateLimitSecondsControl } from "./RateLimitSecondsControl"
import { ConsecutiveMistakeLimitControl } from "./ConsecutiveMistakeLimitControl"
import { BedrockCustomArn } from "./providers/BedrockCustomArn"
// import { buildDocLink } from "@src/utils/docLinks"
import { SetCachedStateField } from "./types"

export interface ApiOptionsProps {
	uriScheme: string | undefined
	apiConfiguration: ProviderSettings
	setApiConfigurationField: <K extends keyof ProviderSettings>(
		field: K,
		value: ProviderSettings[K],
		isUserAction?: boolean,
	) => void
	fromWelcomeView?: boolean
	errorMessage: string | undefined
	setErrorMessage: React.Dispatch<React.SetStateAction<string | undefined>>
	useZgsmCustomConfig?: boolean
	setCachedStateField: SetCachedStateField<"useZgsmCustomConfig">
}

const ApiOptions = ({
	uriScheme,
	apiConfiguration,
	setApiConfigurationField,
	fromWelcomeView,
	errorMessage,
	setErrorMessage,
	useZgsmCustomConfig,
	setCachedStateField,
}: ApiOptionsProps) => {
	const { t } = useAppTranslation()
	const { organizationAllowList /* cloudIsAuthenticated */ } = useExtensionState()

	const [customHeaders, setCustomHeaders] = useState<[string, string][]>(() => {
		const headers = apiConfiguration?.openAiHeaders || {}
		return Object.entries(headers)
	})

	useEffect(() => {
		const propHeaders = apiConfiguration?.openAiHeaders || {}

		if (JSON.stringify(customHeaders) !== JSON.stringify(Object.entries(propHeaders))) {
			setCustomHeaders(Object.entries(propHeaders))
		}
	}, [apiConfiguration?.openAiHeaders, customHeaders])

	// Helper to convert array of tuples to object (filtering out empty keys).

	// Debounced effect to update the main configuration when local
	// customHeaders state stabilizes.
	useDebounce(
		() => {
			const currentConfigHeaders = apiConfiguration?.openAiHeaders || {}
			const newHeadersObject = convertHeadersToObject(customHeaders)

			// Only update if the processed object is different from the current config.
			if (JSON.stringify(currentConfigHeaders) !== JSON.stringify(newHeadersObject)) {
				setApiConfigurationField("openAiHeaders", newHeadersObject)
			}
		},
		300,
		[customHeaders, apiConfiguration?.openAiHeaders, setApiConfigurationField],
	)
	const apiModelIdKey = apiConfiguration.apiProvider === "zgsm" ? "zgsmModelId" : "apiModelId"
	const [isDescriptionExpanded, setIsDescriptionExpanded] = useState(false)
	const [isAdvancedSettingsOpen, setIsAdvancedSettingsOpen] = useState(false)
	const [showProviderChangeWarning, setShowProviderChangeWarning] = useState(false)
	const [pendingProviderChange, setPendingProviderChange] = useState<ProviderName | null>(null)

	const handleInputChange = useCallback(
		<K extends keyof ProviderSettings, E>(
			field: K,
			transform: (event: E) => ProviderSettings[K] = inputEventTransform,
		) =>
			(event: E | Event) => {
				setApiConfigurationField(field, transform(event as E))
			},
		[setApiConfigurationField],
	)

	const {
		provider: selectedProvider,
		id: selectedModelId,
		info: selectedModelInfo,
	} = useSelectedModel(apiConfiguration)

	const { data: routerModels, refetch: refetchRouterModels } = useRouterModels()

	const { data: openRouterModelProviders } = useOpenRouterModelProviders(apiConfiguration?.openRouterModelId, {
		enabled:
			!!apiConfiguration?.openRouterModelId &&
			routerModels?.openrouter &&
			Object.keys(routerModels.openrouter).length > 1 &&
			apiConfiguration.openRouterModelId in routerModels.openrouter,
	})

	// Update `apiModelId` whenever `selectedModelId` changes.
	useEffect(() => {
		if (selectedModelId && apiConfiguration[apiModelIdKey] !== selectedModelId) {
			setApiConfigurationField(apiModelIdKey, selectedModelId, false)
		}
	}, [apiConfiguration, apiModelIdKey, selectedModelId, setApiConfigurationField])

	// Debounced refresh model updates, only executed 250ms after the user
	// stops typing.
	useDebounce(
		() => {
			if (selectedProvider === "zgsm") {
				// Use our custom headers state to build the headers object.
				const headerObject = convertHeadersToObject(customHeaders)
				vscode.postMessage({
					type: "requestRouterModels",
					values: {
						baseUrl: apiConfiguration?.zgsmBaseUrl?.trim(),
						apiKey: apiConfiguration?.zgsmAccessToken,
						customHeaders: {}, // Reserved for any additional headers
						openAiHeaders: headerObject,
					},
				})
			} else if (selectedProvider === "openai") {
				// Use our custom headers state to build the headers object.
				const headerObject = convertHeadersToObject(customHeaders)

				vscode.postMessage({
					type: "requestOpenAiModels",
					values: {
						baseUrl: apiConfiguration?.openAiBaseUrl,
						apiKey: apiConfiguration?.openAiApiKey,
						customHeaders: {}, // Reserved for any additional headers.
						openAiHeaders: headerObject,
					},
				})
			} else if (selectedProvider === "ollama") {
				vscode.postMessage({ type: "requestOllamaModels" })
			} else if (selectedProvider === "lmstudio") {
				vscode.postMessage({ type: "requestLmStudioModels" })
			} else if (selectedProvider === "vscode-lm") {
				vscode.postMessage({ type: "requestVsCodeLmModels" })
			} else if (
				selectedProvider === "litellm" ||
				selectedProvider === "deepinfra" ||
				selectedProvider === "roo"
			) {
				vscode.postMessage({ type: "requestRouterModels" })
			}
		},
		250,
		[
			selectedProvider,
			apiConfiguration?.requestyApiKey,
			apiConfiguration?.openAiBaseUrl,
			apiConfiguration?.openAiApiKey,
			apiConfiguration?.ollamaBaseUrl,
			apiConfiguration?.lmStudioBaseUrl,
			apiConfiguration?.litellmBaseUrl,
			apiConfiguration?.litellmApiKey,
			apiConfiguration?.deepInfraApiKey,
			apiConfiguration?.deepInfraBaseUrl,
			customHeaders,
		],
	)

	useEffect(() => {
		const apiValidationResult = validateApiConfigurationExcludingModelErrors(
			apiConfiguration,
			routerModels,
			organizationAllowList,
		)
		setErrorMessage(apiValidationResult)
	}, [apiConfiguration, routerModels, organizationAllowList, setErrorMessage])

	const selectedProviderModels = useMemo(() => {
		const models = MODELS_BY_PROVIDER[selectedProvider]
		if (!models) return []

		const filteredModels = filterModels(models, selectedProvider, organizationAllowList)

		// Include the currently selected model even if deprecated (so users can see what they have selected)
		// But filter out other deprecated models from being newly selectable
		const availableModels = filteredModels
			? Object.entries(filteredModels)
					.filter(([modelId, modelInfo]) => {
						// Always include the currently selected model
						if (modelId === selectedModelId) return true
						// Filter out deprecated models that aren't currently selected
						return !modelInfo.deprecated
					})
					.map(([modelId]) => ({
						value: modelId,
						label: modelId,
					}))
			: []

		return availableModels
	}, [selectedProvider, organizationAllowList, selectedModelId])

	const onProviderChange = useCallback(
		(value: ProviderName) => {
			setApiConfigurationField("apiProvider", value)

			// It would be much easier to have a single attribute that stores
			// the modelId, but we have a separate attribute for each of
			// OpenRouter, Glama, Unbound, and Requesty.
			// If you switch to one of these providers and the corresponding
			// modelId is not set then you immediately end up in an error state.
			// To address that we set the modelId to the default value for th
			// provider if it's not already set.
			const validateAndResetModel = (
				modelId: string | undefined,
				field: keyof ProviderSettings,
				defaultValue?: string,
			) => {
				// in case we haven't set a default value for a provider
				if (!defaultValue) return

				// only set default if no model is set, but don't reset invalid models
				// let users see and decide what to do with invalid model selections
				const shouldSetDefault = !modelId

				if (shouldSetDefault) {
					setApiConfigurationField(field, defaultValue, false)
				}
			}

			// Define a mapping object that associates each provider with its model configuration
			const PROVIDER_MODEL_CONFIG: Partial<
				Record<
					ProviderName,
					{
						field: keyof ProviderSettings
						default?: string
					}
				>
			> = {
				deepinfra: { field: "deepInfraModelId", default: deepInfraDefaultModelId },
				openrouter: { field: "openRouterModelId", default: openRouterDefaultModelId },
				glama: { field: "glamaModelId", default: glamaDefaultModelId },
				unbound: { field: "unboundModelId", default: unboundDefaultModelId },
				requesty: { field: "requestyModelId", default: requestyDefaultModelId },
				litellm: { field: "litellmModelId", default: litellmDefaultModelId },
				anthropic: { field: "apiModelId", default: anthropicDefaultModelId },
				cerebras: { field: "apiModelId", default: cerebrasDefaultModelId },
				"claude-code": { field: "apiModelId", default: claudeCodeDefaultModelId },
				"qwen-code": { field: "apiModelId", default: qwenCodeDefaultModelId },
				"openai-native": { field: "apiModelId", default: openAiNativeDefaultModelId },
				gemini: { field: "apiModelId", default: geminiDefaultModelId },
				"gemini-cli": { field: "apiModelId", default: geminiCliDefaultModelId },
				deepseek: { field: "apiModelId", default: deepSeekDefaultModelId },
				doubao: { field: "apiModelId", default: doubaoDefaultModelId },
				moonshot: { field: "apiModelId", default: moonshotDefaultModelId },
				minimax: { field: "apiModelId", default: minimaxDefaultModelId },
				mistral: { field: "apiModelId", default: mistralDefaultModelId },
				xai: { field: "apiModelId", default: xaiDefaultModelId },
				groq: { field: "apiModelId", default: groqDefaultModelId },
				chutes: { field: "apiModelId", default: chutesDefaultModelId },
				bedrock: { field: "apiModelId", default: bedrockDefaultModelId },
				vertex: { field: "apiModelId", default: vertexDefaultModelId },
				sambanova: { field: "apiModelId", default: sambaNovaDefaultModelId },
				zai: {
					field: "apiModelId",
					default:
						apiConfiguration.zaiApiLine === "china_coding"
							? mainlandZAiDefaultModelId
							: internationalZAiDefaultModelId,
				},
				fireworks: { field: "apiModelId", default: fireworksDefaultModelId },
				featherless: { field: "apiModelId", default: featherlessDefaultModelId },
				"io-intelligence": { field: "ioIntelligenceModelId", default: ioIntelligenceDefaultModelId },
				roo: { field: "apiModelId", default: rooDefaultModelId },
				"vercel-ai-gateway": { field: "vercelAiGatewayModelId", default: vercelAiGatewayDefaultModelId },
				openai: { field: "openAiModelId" },
				zgsm: { field: "zgsmModelId", default: zgsmDefaultModelId },
				ollama: { field: "ollamaModelId" },
				lmstudio: { field: "lmStudioModelId" },
			}

			const config = PROVIDER_MODEL_CONFIG[value]
			if (config) {
				validateAndResetModel(
					apiConfiguration[config.field] as string | undefined,
					config.field,
					config.default,
				)
			}
		},
		[setApiConfigurationField, apiConfiguration],
	)

	const executeProviderChange = useCallback(
		async (value: ProviderName) => {
			// Show confirmation dialog when switching from zgsm to other providers
			if (!fromWelcomeView && selectedProvider === "zgsm" && value !== "zgsm") {
				setPendingProviderChange(value)
				setShowProviderChangeWarning(true)
				return
			}

			// Execute the actual provider switching logic
			onProviderChange(value)
		},
		[selectedProvider, fromWelcomeView, onProviderChange],
	)

	const handleProviderChangeConfirm = useCallback(() => {
		if (pendingProviderChange) {
			onProviderChange(pendingProviderChange)
			setPendingProviderChange(null)
			setShowProviderChangeWarning(false)
		}
	}, [pendingProviderChange, onProviderChange])

	const modelValidationError = useMemo(() => {
		return getModelValidationError(apiConfiguration, routerModels, organizationAllowList)
	}, [apiConfiguration, routerModels, organizationAllowList])

	// const docs = useMemo(() => {
	// 	const provider = PROVIDERS.find(({ value }) => value === selectedProvider)
	// 	const name = provider?.label

	// 	if (!name) {
	// 		return undefined
	// 	}

	// 	// Get the URL slug - use custom mapping if available, otherwise use the provider key.
	// 	const slugs: Record<string, string> = {
	// 		"openai-native": "openai",
	// 		openai: "openai-compatible",
	// 	}

	// 	const slug = slugs[selectedProvider] || selectedProvider
	// 	return {
	// 		url: buildDocLink(`providers/${slug}`, "provider_docs"),
	// 		name,
	// 	}
	// }, [selectedProvider])

	// Convert providers to SearchableSelect options
	const providerOptions = useMemo(() => {
		// First filter by organization allow list
		const allowedProviders = filterProviders(PROVIDERS, organizationAllowList)

		// Then filter out static providers that have no models (unless currently selected)
		const providersWithModels = allowedProviders.filter(({ value }) => {
			// Always show the currently selected provider to avoid breaking existing configurations
			// Use apiConfiguration.apiProvider directly since that's what's actually selected
			if (value === apiConfiguration.apiProvider) {
				return true
			}

			// Check if this is a static provider (has models in MODELS_BY_PROVIDER)
			const staticModels = MODELS_BY_PROVIDER[value as ProviderName]

			// If it's a static provider, check if it has any models after filtering
			if (staticModels) {
				const filteredModels = filterModels(staticModels, value as ProviderName, organizationAllowList)
				// Hide the provider if it has no models after filtering
				return filteredModels && Object.keys(filteredModels).length > 0
			}

			// If it's a dynamic provider (not in MODELS_BY_PROVIDER), always show it
			// to avoid race conditions with async model fetching
			return true
		})

		return providersWithModels.map(({ value, label }) => ({
			value,
			label,
		}))
	}, [organizationAllowList, apiConfiguration.apiProvider])

	return (
		<div className="flex flex-col gap-3">
			<div className="flex flex-col gap-1 relative">
				<div className="flex justify-between items-center">
					<label className="block font-medium mb-1">{t("settings:providers.apiProvider")}</label>
					{/* {docs && (
						<div className="text-xs text-vscode-descriptionForeground">
							<VSCodeLink href={docs.url} className="hover:text-vscode-foreground" target="_blank">
								{t("settings:providers.providerDocumentation", { provider: docs.name })}
							</VSCodeLink>
						</div>
					)} */}
				</div>
				<SearchableSelect
					value={selectedProvider}
					onValueChange={(value) => executeProviderChange(value as ProviderName)}
					options={providerOptions}
					placeholder={t("settings:common.select")}
					searchPlaceholder={t("settings:providers.searchProviderPlaceholder")}
					emptyMessage={t("settings:providers.noProviderMatchFound")}
					className="w-full"
					data-testid="provider-select"
				/>
			</div>

			{errorMessage && <ApiErrorMessage errorMessage={errorMessage} />}
			{selectedProvider === "zgsm" && (
				<ZgsmAI
					fromWelcomeView={fromWelcomeView}
					apiConfiguration={apiConfiguration}
					setApiConfigurationField={setApiConfigurationField}
					organizationAllowList={organizationAllowList}
					modelValidationError={modelValidationError}
					useZgsmCustomConfig={useZgsmCustomConfig}
					setCachedStateField={setCachedStateField}
					refetchRouterModels={refetchRouterModels}
				/>
			)}
			{selectedProvider === "openrouter" && (
				<OpenRouter
					apiConfiguration={apiConfiguration}
					setApiConfigurationField={setApiConfigurationField}
					routerModels={routerModels}
					selectedModelId={selectedModelId}
					uriScheme={uriScheme}
					fromWelcomeView={fromWelcomeView}
					organizationAllowList={organizationAllowList}
					modelValidationError={modelValidationError}
				/>
			)}

			{selectedProvider === "requesty" && (
				<Requesty
					uriScheme={uriScheme}
					apiConfiguration={apiConfiguration}
					setApiConfigurationField={setApiConfigurationField}
					routerModels={routerModels}
					refetchRouterModels={refetchRouterModels}
					organizationAllowList={organizationAllowList}
					modelValidationError={modelValidationError}
				/>
			)}

			{selectedProvider === "glama" && (
				<Glama
					apiConfiguration={apiConfiguration}
					setApiConfigurationField={setApiConfigurationField}
					routerModels={routerModels}
					uriScheme={uriScheme}
					organizationAllowList={organizationAllowList}
					modelValidationError={modelValidationError}
				/>
			)}

			{selectedProvider === "unbound" && (
				<Unbound
					apiConfiguration={apiConfiguration}
					setApiConfigurationField={setApiConfigurationField}
					routerModels={routerModels}
					organizationAllowList={organizationAllowList}
					modelValidationError={modelValidationError}
				/>
			)}

			{selectedProvider === "deepinfra" && (
				<DeepInfra
					apiConfiguration={apiConfiguration}
					setApiConfigurationField={setApiConfigurationField}
					routerModels={routerModels}
					refetchRouterModels={refetchRouterModels}
					organizationAllowList={organizationAllowList}
					modelValidationError={modelValidationError}
				/>
			)}

			{selectedProvider === "anthropic" && (
				<Anthropic apiConfiguration={apiConfiguration} setApiConfigurationField={setApiConfigurationField} />
			)}

			{selectedProvider === "claude-code" && (
				<ClaudeCode apiConfiguration={apiConfiguration} setApiConfigurationField={setApiConfigurationField} />
			)}

			{selectedProvider === "openai-native" && (
				<OpenAI
					apiConfiguration={apiConfiguration}
					setApiConfigurationField={setApiConfigurationField}
					selectedModelInfo={selectedModelInfo}
				/>
			)}

			{selectedProvider === "mistral" && (
				<Mistral apiConfiguration={apiConfiguration} setApiConfigurationField={setApiConfigurationField} />
			)}

			{selectedProvider === "bedrock" && (
				<Bedrock
					apiConfiguration={apiConfiguration}
					setApiConfigurationField={setApiConfigurationField}
					selectedModelInfo={selectedModelInfo}
				/>
			)}

			{selectedProvider === "vertex" && (
				<Vertex
					apiConfiguration={apiConfiguration}
					setApiConfigurationField={setApiConfigurationField}
					fromWelcomeView={fromWelcomeView}
				/>
			)}

			{selectedProvider === "gemini" && (
				<Gemini
					apiConfiguration={apiConfiguration}
					setApiConfigurationField={setApiConfigurationField}
					fromWelcomeView={fromWelcomeView}
				/>
			)}

			{selectedProvider === "gemini-cli" && (
				<GeminiCli apiConfiguration={apiConfiguration} setApiConfigurationField={setApiConfigurationField} />
			)}

			{selectedProvider === "openai" && (
				<OpenAICompatible
					apiConfiguration={apiConfiguration}
					setApiConfigurationField={setApiConfigurationField}
					organizationAllowList={organizationAllowList}
					modelValidationError={modelValidationError}
				/>
			)}

			{selectedProvider === "lmstudio" && (
				<LMStudio apiConfiguration={apiConfiguration} setApiConfigurationField={setApiConfigurationField} />
			)}

			{selectedProvider === "deepseek" && (
				<DeepSeek apiConfiguration={apiConfiguration} setApiConfigurationField={setApiConfigurationField} />
			)}

			{selectedProvider === "doubao" && (
				<Doubao apiConfiguration={apiConfiguration} setApiConfigurationField={setApiConfigurationField} />
			)}

			{selectedProvider === "qwen-code" && (
				<QwenCode apiConfiguration={apiConfiguration} setApiConfigurationField={setApiConfigurationField} />
			)}

			{selectedProvider === "moonshot" && (
				<Moonshot apiConfiguration={apiConfiguration} setApiConfigurationField={setApiConfigurationField} />
			)}

			{selectedProvider === "minimax" && (
				<MiniMax apiConfiguration={apiConfiguration} setApiConfigurationField={setApiConfigurationField} />
			)}

			{selectedProvider === "vscode-lm" && (
				<VSCodeLM apiConfiguration={apiConfiguration} setApiConfigurationField={setApiConfigurationField} />
			)}

			{selectedProvider === "ollama" && (
				<Ollama apiConfiguration={apiConfiguration} setApiConfigurationField={setApiConfigurationField} />
			)}

			{selectedProvider === "xai" && (
				<XAI apiConfiguration={apiConfiguration} setApiConfigurationField={setApiConfigurationField} />
			)}

			{selectedProvider === "groq" && (
				<Groq apiConfiguration={apiConfiguration} setApiConfigurationField={setApiConfigurationField} />
			)}

			{selectedProvider === "huggingface" && (
				<HuggingFace apiConfiguration={apiConfiguration} setApiConfigurationField={setApiConfigurationField} />
			)}

			{selectedProvider === "cerebras" && (
				<Cerebras apiConfiguration={apiConfiguration} setApiConfigurationField={setApiConfigurationField} />
			)}

			{selectedProvider === "chutes" && (
				<Chutes apiConfiguration={apiConfiguration} setApiConfigurationField={setApiConfigurationField} />
			)}

			{selectedProvider === "litellm" && (
				<LiteLLM
					apiConfiguration={apiConfiguration}
					setApiConfigurationField={setApiConfigurationField}
					organizationAllowList={organizationAllowList}
					modelValidationError={modelValidationError}
				/>
			)}

			{selectedProvider === "sambanova" && (
				<SambaNova apiConfiguration={apiConfiguration} setApiConfigurationField={setApiConfigurationField} />
			)}

			{selectedProvider === "zai" && (
				<ZAi apiConfiguration={apiConfiguration} setApiConfigurationField={setApiConfigurationField} />
			)}

			{selectedProvider === "io-intelligence" && (
				<IOIntelligence
					apiConfiguration={apiConfiguration}
					setApiConfigurationField={setApiConfigurationField}
					organizationAllowList={organizationAllowList}
					modelValidationError={modelValidationError}
				/>
			)}

			{selectedProvider === "vercel-ai-gateway" && (
				<VercelAiGateway
					apiConfiguration={apiConfiguration}
					setApiConfigurationField={setApiConfigurationField}
					routerModels={routerModels}
					organizationAllowList={organizationAllowList}
					modelValidationError={modelValidationError}
				/>
			)}

			{selectedProvider === "human-relay" && (
				<>
					<div className="text-sm text-vscode-descriptionForeground">
						{t("settings:providers.humanRelay.description")}
					</div>
					<div className="text-sm text-vscode-descriptionForeground">
						{t("settings:providers.humanRelay.instructions")}
					</div>
				</>
			)}

			{selectedProvider === "fireworks" && (
				<Fireworks apiConfiguration={apiConfiguration} setApiConfigurationField={setApiConfigurationField} />
			)}

			{/* {selectedProvider === "roo" && (
				<Roo
					apiConfiguration={apiConfiguration}
					setApiConfigurationField={setApiConfigurationField}
					routerModels={routerModels}
					cloudIsAuthenticated={cloudIsAuthenticated}
					organizationAllowList={organizationAllowList}
					modelValidationError={modelValidationError}
				/>
			)} */}

			{selectedProvider === "featherless" && (
				<Featherless apiConfiguration={apiConfiguration} setApiConfigurationField={setApiConfigurationField} />
			)}

			{selectedProviderModels.length > 0 && (
				<>
					<div>
						<label className="block font-medium mb-1">{t("settings:providers.model")}</label>
						<Select
							value={selectedModelId === "custom-arn" ? "custom-arn" : selectedModelId}
							onValueChange={(value) => {
								setApiConfigurationField(apiModelIdKey, value)

								// Clear custom ARN if not using custom ARN option.
								if (value !== "custom-arn" && selectedProvider === "bedrock") {
									setApiConfigurationField("awsCustomArn", "")
								}

								// Clear reasoning effort when switching models to allow the new model's default to take effect
								// This is especially important for GPT-5 models which default to "medium"
								if (selectedProvider === "openai-native") {
									setApiConfigurationField("reasoningEffort", undefined)
								}
							}}>
							<SelectTrigger className="w-full">
								<SelectValue placeholder={t("settings:common.select")} />
							</SelectTrigger>
							<SelectContent>
								{selectedProviderModels.map((option) => (
									<SelectItem key={option.value} value={option.value}>
										{option.label}
									</SelectItem>
								))}
								{selectedProvider === "bedrock" && (
									<SelectItem value="custom-arn">{t("settings:labels.useCustomArn")}</SelectItem>
								)}
							</SelectContent>
						</Select>
					</div>

					{/* Show error if a deprecated model is selected */}
					{selectedModelInfo?.deprecated && (
						<ApiErrorMessage errorMessage={t("settings:validation.modelDeprecated")} />
					)}

					{selectedProvider === "bedrock" && selectedModelId === "custom-arn" && (
						<BedrockCustomArn
							apiConfiguration={apiConfiguration}
							setApiConfigurationField={setApiConfigurationField}
						/>
					)}

					{/* Only show model info if not deprecated */}
					{!selectedModelInfo?.deprecated && (
						<ModelInfoView
							apiProvider={selectedProvider}
							selectedModelId={selectedModelId}
							modelInfo={selectedModelInfo}
							isDescriptionExpanded={isDescriptionExpanded}
							setIsDescriptionExpanded={setIsDescriptionExpanded}
						/>
					)}
				</>
			)}

			<ThinkingBudget
				key={`${selectedProvider}-${selectedModelId}`}
				apiConfiguration={apiConfiguration}
				setApiConfigurationField={setApiConfigurationField}
				modelInfo={selectedModelInfo}
			/>
			{/* {selectedProvider === "roo" ? (
				<SimpleThinkingBudget
					key={`${selectedProvider}-${selectedModelId}`}
					apiConfiguration={apiConfiguration}
					setApiConfigurationField={setApiConfigurationField}
					modelInfo={selectedModelInfo}
				/>
			) : (
				<ThinkingBudget
					key={`${selectedProvider}-${selectedModelId}`}
					apiConfiguration={apiConfiguration}
					setApiConfigurationField={setApiConfigurationField}
					modelInfo={selectedModelInfo}
				/>
			)} */}
			{/* Gate Verbosity UI by capability flag */}
			{selectedModelInfo?.supportsVerbosity && (
				<Verbosity
					apiConfiguration={apiConfiguration}
					setApiConfigurationField={setApiConfigurationField}
					modelInfo={selectedModelInfo}
				/>
			)}

			{!fromWelcomeView && (
				<Collapsible open={isAdvancedSettingsOpen} onOpenChange={setIsAdvancedSettingsOpen}>
					<CollapsibleTrigger className="flex items-center gap-1 w-full cursor-pointer hover:opacity-80 mb-2">
						<span className={`codicon codicon-chevron-${isAdvancedSettingsOpen ? "down" : "right"}`}></span>
						<span className="font-medium">{t("settings:advancedSettings.title")}</span>
					</CollapsibleTrigger>
					<CollapsibleContent className="space-y-3">
						<TodoListSettingsControl
							todoListEnabled={apiConfiguration.todoListEnabled}
							onChange={(field, value) => setApiConfigurationField(field, value)}
						/>
						<DiffSettingsControl
							diffEnabled={apiConfiguration.diffEnabled}
							fuzzyMatchThreshold={apiConfiguration.fuzzyMatchThreshold}
							onChange={(field, value) => setApiConfigurationField(field, value)}
						/>
						{selectedModelInfo?.supportsTemperature !== false && (
							<TemperatureControl
								value={apiConfiguration.modelTemperature}
								onChange={handleInputChange("modelTemperature", noTransform)}
								maxValue={2}
							/>
						)}
						<RateLimitSecondsControl
							value={apiConfiguration.rateLimitSeconds || 0}
							onChange={(value) => setApiConfigurationField("rateLimitSeconds", value || 0)}
						/>
						<ConsecutiveMistakeLimitControl
							value={
								apiConfiguration.consecutiveMistakeLimit !== undefined
									? apiConfiguration.consecutiveMistakeLimit
									: DEFAULT_CONSECUTIVE_MISTAKE_LIMIT
							}
							onChange={(value) => setApiConfigurationField("consecutiveMistakeLimit", value)}
						/>
						{selectedProvider === "openrouter" &&
							openRouterModelProviders &&
							Object.keys(openRouterModelProviders).length > 0 && (
								<div>
									<div className="flex items-center gap-1">
										<label className="block font-medium mb-1">
											{t("settings:providers.openRouter.providerRouting.title")}
										</label>
										<a href={`https://openrouter.ai/${selectedModelId}/providers`}>
											<ExternalLinkIcon className="w-4 h-4" />
										</a>
									</div>
									<Select
										value={
											apiConfiguration?.openRouterSpecificProvider ||
											OPENROUTER_DEFAULT_PROVIDER_NAME
										}
										onValueChange={(value) =>
											setApiConfigurationField("openRouterSpecificProvider", value)
										}>
										<SelectTrigger className="w-full">
											<SelectValue placeholder={t("settings:common.select")} />
										</SelectTrigger>
										<SelectContent>
											<SelectItem value={OPENROUTER_DEFAULT_PROVIDER_NAME}>
												{OPENROUTER_DEFAULT_PROVIDER_NAME}
											</SelectItem>
											{Object.entries(openRouterModelProviders).map(([value, { label }]) => (
												<SelectItem key={value} value={value}>
													{label}
												</SelectItem>
											))}
										</SelectContent>
									</Select>
									<div className="text-sm text-vscode-descriptionForeground mt-1">
										{t("settings:providers.openRouter.providerRouting.description")}{" "}
										<a href="https://openrouter.ai/docs/features/provider-routing">
											{t("settings:providers.openRouter.providerRouting.learnMore")}.
										</a>
									</div>
								</div>
							)}
					</CollapsibleContent>
				</Collapsible>
			)}
			<ProviderChangeWarningDialog
				open={showProviderChangeWarning}
				onOpenChange={setShowProviderChangeWarning}
				onConfirm={handleProviderChangeConfirm}
			/>
		</div>
	)
}

export default memo(ApiOptions)<|MERGE_RESOLUTION|>--- conflicted
+++ resolved
@@ -101,11 +101,8 @@
 	Featherless,
 	VercelAiGateway,
 	DeepInfra,
-<<<<<<< HEAD
 	GeminiCli,
-=======
 	MiniMax,
->>>>>>> ff0c65af
 } from "./providers"
 
 import { MODELS_BY_PROVIDER, PROVIDERS } from "./constants"
