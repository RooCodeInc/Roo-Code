--- conflicted
+++ resolved
@@ -11,12 +11,9 @@
 	glamaDefaultModelId,
 	unboundDefaultModelId,
 	litellmDefaultModelId,
-<<<<<<< HEAD
 	makehubDefaultModelId,
 } from "@roo/api"
-=======
-} from "@roo-code/types"
->>>>>>> c6735699
+
 
 import { vscode } from "@src/utils/vscode"
 import { validateApiConfiguration } from "@src/utils/validate"
