--- conflicted
+++ resolved
@@ -13,26 +13,13 @@
 import { Section } from "./Section"
 
 type AdvancedSettingsProps = HTMLAttributes<HTMLDivElement> & {
-<<<<<<< HEAD
-	terminalShellIntegrationTimeout: number | undefined
 	diffEnabled?: boolean
 	fuzzyMatchThreshold?: number
-	setCachedStateField: SetCachedStateField<"diffEnabled" | "fuzzyMatchThreshold" | "terminalShellIntegrationTimeout">
-=======
-	rateLimitSeconds: number
-	diffEnabled?: boolean
-	fuzzyMatchThreshold?: number
-	setCachedStateField: SetCachedStateField<"rateLimitSeconds" | "diffEnabled" | "fuzzyMatchThreshold">
->>>>>>> a15691dc
+	setCachedStateField: SetCachedStateField<"diffEnabled" | "fuzzyMatchThreshold">
 	experiments: Record<ExperimentId, boolean>
 	setExperimentEnabled: SetExperimentEnabled
 }
 export const AdvancedSettings = ({
-<<<<<<< HEAD
-	terminalShellIntegrationTimeout,
-=======
-	rateLimitSeconds,
->>>>>>> a15691dc
 	diffEnabled,
 	fuzzyMatchThreshold,
 	setCachedStateField,
@@ -55,48 +42,6 @@
 			<Section>
 				<div>
 					<div className="flex flex-col gap-2">
-<<<<<<< HEAD
-						<span className="font-medium">Terminal shell integration timeout</span>
-						<div className="flex items-center gap-2">
-							<input
-								type="range"
-								min="1000"
-								max="60000"
-								step="1000"
-								value={terminalShellIntegrationTimeout}
-								onChange={(e) =>
-									setCachedStateField(
-										"terminalShellIntegrationTimeout",
-										Math.min(60000, Math.max(1000, parseInt(e.target.value))),
-									)
-								}
-								className="h-2 focus:outline-0 w-4/5 accent-vscode-button-background"
-							/>
-							<span style={{ ...sliderLabelStyle }}>
-								{(terminalShellIntegrationTimeout ?? 4000) / 1000}s
-							</span>
-						</div>
-						<p className="text-vscode-descriptionForeground text-sm mt-0">
-							Maximum time to wait for shell integration to initialize before executing commands. For
-							users with long shell startup times, this value may need to be increased if you see "Shell
-							Integration Unavailable" errors in the terminal.
-						</p>
-=======
-						<span className="font-medium">{t("settings:advanced.rateLimit.label")}</span>
-						<div className="flex items-center gap-2">
-							<Slider
-								min={0}
-								max={60}
-								step={1}
-								value={[rateLimitSeconds]}
-								onValueChange={([value]) => setCachedStateField("rateLimitSeconds", value)}
-							/>
-							<span className="w-10">{rateLimitSeconds}s</span>
-						</div>
-					</div>
-					<div className="text-vscode-descriptionForeground text-sm mt-1">
-						{t("settings:advanced.rateLimit.description")}
->>>>>>> a15691dc
 					</div>
 				</div>
 
