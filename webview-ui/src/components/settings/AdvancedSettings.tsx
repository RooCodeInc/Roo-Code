--- conflicted
+++ resolved
@@ -13,28 +13,17 @@
 import { Section } from "./Section"
 
 type AdvancedSettingsProps = HTMLAttributes<HTMLDivElement> & {
-<<<<<<< HEAD
-	diffEnabled?: boolean
-	fuzzyMatchThreshold?: number
-	setCachedStateField: SetCachedStateField<"diffEnabled" | "fuzzyMatchThreshold">
-=======
-	rateLimitSeconds: number
 	terminalShellIntegrationTimeout: number | undefined
 	diffEnabled?: boolean
 	fuzzyMatchThreshold?: number
 	setCachedStateField: SetCachedStateField<
 		"rateLimitSeconds" | "diffEnabled" | "fuzzyMatchThreshold" | "terminalShellIntegrationTimeout"
 	>
->>>>>>> 6301e904
 	experiments: Record<ExperimentId, boolean>
 	setExperimentEnabled: SetExperimentEnabled
 }
 export const AdvancedSettings = ({
-<<<<<<< HEAD
-=======
-	rateLimitSeconds,
 	terminalShellIntegrationTimeout,
->>>>>>> 6301e904
 	diffEnabled,
 	fuzzyMatchThreshold,
 	setCachedStateField,
@@ -55,60 +44,6 @@
 
 			<Section>
 				<div>
-<<<<<<< HEAD
-=======
-					<div className="flex flex-col gap-2">
-						<span className="font-medium">{t("settings:advanced.rateLimit.label")}</span>
-						<div className="flex items-center gap-2">
-							<input
-								type="range"
-								min="0"
-								max="60"
-								step="1"
-								value={rateLimitSeconds}
-								onChange={(e) => setCachedStateField("rateLimitSeconds", parseInt(e.target.value))}
-								className="h-2 focus:outline-0 w-4/5 accent-vscode-button-background"
-							/>
-							<span style={{ ...sliderLabelStyle }}>{rateLimitSeconds}s</span>
-						</div>
-					</div>
-					<p className="text-vscode-descriptionForeground text-sm mt-0">
-						{t("settings:advanced.rateLimit.description")}
-					</p>
-				</div>
-
-				<div>
-					<div className="flex flex-col gap-2">
-						<span className="font-medium">Terminal shell integration timeout</span>
-						<div className="flex items-center gap-2">
-							<input
-								type="range"
-								min="1000"
-								max="60000"
-								step="1000"
-								value={terminalShellIntegrationTimeout}
-								onChange={(e) =>
-									setCachedStateField(
-										"terminalShellIntegrationTimeout",
-										Math.min(60000, Math.max(1000, parseInt(e.target.value))),
-									)
-								}
-								className="h-2 focus:outline-0 w-4/5 accent-vscode-button-background"
-							/>
-							<span style={{ ...sliderLabelStyle }}>
-								{(terminalShellIntegrationTimeout ?? 4000) / 1000}s
-							</span>
-						</div>
-						<p className="text-vscode-descriptionForeground text-sm mt-0">
-							Maximum time to wait for shell integration to initialize before executing commands. For
-							users with long shell startup times, this value may need to be increased if you see "Shell
-							Integration Unavailable" errors in the terminal.
-						</p>
-					</div>
-				</div>
-
-				<div>
->>>>>>> 6301e904
 					<VSCodeCheckbox
 						checked={diffEnabled}
 						onChange={(e: any) => {
