--- conflicted
+++ resolved
@@ -25,10 +25,7 @@
 import { Brain, ChevronUp } from "lucide-react"
 import { cn } from "@/lib/utils"
 export interface ProviderRendererProps {
-<<<<<<< HEAD
-=======
 	isEditMode?: boolean
->>>>>>> dccadc09
 	className?: string
 	selectedProvider: string
 	apiConfiguration: ProviderSettings
@@ -39,10 +36,7 @@
 }
 
 const ProviderRenderer: React.FC<ProviderRendererProps> = ({
-<<<<<<< HEAD
-=======
 	isEditMode = false,
->>>>>>> dccadc09
 	className = "",
 	apiConfiguration,
 	setApiConfigurationField,
@@ -214,42 +208,6 @@
 	const defaultModelId =
 		(apiConfiguration.apiProvider === "zgsm" ? apiConfiguration.zgsmModelId : apiConfiguration.apiModelId) ||
 		config.defaultModelId
-<<<<<<< HEAD
-
-	return (
-		<div className={cn(className)}>
-			{config?.modelIdKey ? (
-				<ModelPicker
-					apiConfiguration={apiConfiguration}
-					setApiConfigurationField={setApiConfigurationField}
-					defaultModelId={defaultModelId}
-					models={config?.models ?? {}}
-					modelIdKey={config.modelIdKey as any}
-					serviceName={config.serviceName}
-					serviceUrl={config.serviceUrl}
-					organizationAllowList={organizationAllowList}
-					showInfoView={false}
-					showLabel={false}
-					triggerClassName="rounded-md max-w-80 px-[6px] text-xs h-6 opacity-90 hover:opacity-100 hover:bg-[rgba(255,255,255,0.03)] hover:border-[rgba(255,255,255,0.15)] cursor-pointer transition-all duration-150"
-					popoverContentClassName="min-w-80 max-w-9/10 overflow-hidden text-xs"
-					PopoverTriggerContentClassName="w-[80%] overflow-hidden truncate whitespace-nowrap"
-					buttonIconType="up"
-					tooltip={defaultModelId || t("chat:selectModel")}
-				/>
-			) : (
-				selectedProviderModels.length > 0 && (
-					<StandardTooltip content={defaultModelId || t("chat:selectModel")}>
-						<div>
-							<Select
-								open={showSelect}
-								value={selectedModelId === "custom-arn" ? "custom-arn" : selectedModelId}
-								onValueChange={(value) => {
-									setApiConfigurationField(
-										apiConfiguration.apiProvider === "zgsm" ? "zgsmModelId" : "apiModelId",
-										value,
-									)
-
-=======
 	const tooltip = showSelect
 		? ""
 		: defaultModelId
@@ -288,7 +246,6 @@
 										value,
 									)
 
->>>>>>> dccadc09
 									// Clear custom ARN if not using custom ARN option.
 									if (value !== "custom-arn" && selectedProvider === "bedrock") {
 										setApiConfigurationField("awsCustomArn", "")
@@ -296,20 +253,11 @@
 								}}
 								onOpenChange={(open) => {
 									setShowSelect(open)
-<<<<<<< HEAD
-									if (open) {
-										document.body.style.padding = "0 20px"
-									}
-								}}>
-								<SelectTrigger
-									className="rounded-md w-30 h-6 opacity-90 hover:opacity-100 hover:bg-[rgba(255,255,255,0.03)] hover:border-[rgba(255,255,255,0.15)] cursor-pointer transition-all duration-150"
-=======
 								}}>
 								<SelectTrigger
 									className={cn(
 										"rounded-md max-w-30 h-6 px-[6px] opacity-90 hover:opacity-100 hover:bg-[rgba(255,255,255,0.03)] hover:border-[rgba(255,255,255,0.15)] cursor-pointer transition-all duration-150",
 									)}
->>>>>>> dccadc09
 									icon={
 										<ChevronUp
 											className={cn(
@@ -317,20 +265,9 @@
 												showSelect && "rotate-180",
 											)}
 										/>
-<<<<<<< HEAD
-									}
-									onMouseDown={() => {
-										document.body.style.padding = "0 20px"
-									}}>
-									<Brain />
-									<div className="w-[80%] overflow-hidden truncate whitespace-nowrap">
-										<SelectValue placeholder={t("settings:common.select")} />
-									</div>
-=======
 									}>
 									<Brain className="inline-block mr-[4px]" />
 									<SelectValue placeholder={t("settings:common.select")} />
->>>>>>> dccadc09
 								</SelectTrigger>
 								<SelectContent className="min-w-80 max-w-9/10 overflow-hidden">
 									{selectedProviderModels.map((option) => (
