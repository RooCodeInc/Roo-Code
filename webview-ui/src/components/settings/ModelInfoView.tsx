--- conflicted
+++ resolved
@@ -72,23 +72,7 @@
 			supportsLabel={t("settings:modelInfo.supportsPromptCache")}
 			doesNotSupportLabel={t("settings:modelInfo.noPromptCache")}
 		/>,
-<<<<<<< HEAD
-		typeof modelInfo?.contextWindow === "number" && modelInfo.contextWindow > 0 && (
-			<>
-				<span className="font-medium">{t("settings:modelInfo.contextWindow")}</span>{" "}
-				{modelInfo.contextWindow?.toLocaleString()} tokens
-			</>
-		),
-		typeof modelInfo?.maxTokens === "number" && modelInfo.maxTokens > 0 && (
-			<>
-				<span className="font-medium">{t("settings:modelInfo.maxOutput")}:</span>{" "}
-				{modelInfo.maxTokens?.toLocaleString()} tokens
-			</>
-		),
 		effectiveModelInfo?.inputPrice !== undefined && effectiveModelInfo.inputPrice > 0 && (
-=======
-		modelInfo?.inputPrice !== undefined && modelInfo.inputPrice > 0 && (
->>>>>>> 6fd261d3
 			<>
 				<span className="font-medium">{t("settings:modelInfo.inputPrice")}:</span>{" "}
 				{formatPrice(effectiveModelInfo.inputPrice)} / 1M tokens
