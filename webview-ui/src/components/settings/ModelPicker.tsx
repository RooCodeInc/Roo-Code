import { useMemo, useState, useCallback, useEffect, useRef, useLayoutEffect } from "react"
import { VSCodeLink } from "@vscode/webview-ui-toolkit/react"
import { Trans } from "react-i18next"
<<<<<<< HEAD
import { Check, X, Brain } from "lucide-react"
// import { ChevronsUpDown, Check, X, Info } from "lucide-react"
=======
import { ChevronsUpDown, Check, X, Info } from "lucide-react"
>>>>>>> 906c6f0d

import type { ProviderSettings, ModelInfo, OrganizationAllowList } from "@roo-code/types"

import { useAppTranslation } from "@src/i18n/TranslationContext"
import { useSelectedModel } from "@/components/ui/hooks/useSelectedModel"
import { filterModels } from "./utils/organizationFilters"
import { cn } from "@src/lib/utils"
import {
	Command,
	CommandEmpty,
	CommandGroup,
	CommandInput,
	CommandItem,
	CommandList,
	Popover,
	PopoverContent,
	PopoverTrigger,
	Button,
} from "@src/components/ui"
import { useEscapeKey } from "@src/hooks/useEscapeKey"
import { StandardTooltip } from "@/components/ui"

import { ModelInfoView } from "./ModelInfoView"
import { ApiErrorMessage } from "./ApiErrorMessage"

type ModelIdKey = keyof Pick<
	ProviderSettings,
	| "glamaModelId"
	| "openRouterModelId"
	| "unboundModelId"
	| "requestyModelId"
	| "openAiModelId"
	| "litellmModelId"
	| "zgsmModelId"
	| "apiModelId"
	| "ollamaModelId"
	| "lmStudioModelId"
	| "vsCodeLmModelSelector"
	| "deepInfraModelId"
	| "ioIntelligenceModelId"
	| "vercelAiGatewayModelId"
	| "apiModelId"
>

interface ModelPickerProps {
	defaultModelId: string
	modelPickerId?: string
	models: Record<string, ModelInfo> | null
	modelIdKey: ModelIdKey
	serviceName: string
	serviceUrl: string
	apiConfiguration: ProviderSettings
	setApiConfigurationField: <K extends keyof ProviderSettings>(
		field: K,
		value: ProviderSettings[K],
		isUserAction?: boolean,
	) => void
	organizationAllowList: OrganizationAllowList
	errorMessage?: string
<<<<<<< HEAD
	showInfoView?: boolean
	showLabel?: boolean
	triggerClassName?: string
	popoverContentClassName?: string
	PopoverTriggerContentClassName?: string
	tooltip?: string
=======
>>>>>>> 906c6f0d
	simplifySettings?: boolean
}

export const ModelPicker = ({
	modelPickerId = "",
	defaultModelId,
	models,
	modelIdKey,
	serviceName,
	serviceUrl,
	apiConfiguration,
	setApiConfigurationField,
	organizationAllowList,
	errorMessage,
<<<<<<< HEAD
	showInfoView = true,
	showLabel = true,
	triggerClassName = "",
	popoverContentClassName = "",
	PopoverTriggerContentClassName = "",
	tooltip,
	// simplifySettings,
=======
	simplifySettings,
>>>>>>> 906c6f0d
}: ModelPickerProps) => {
	const { t } = useAppTranslation()

	const [open, setOpen] = useState(false)
	const [isDescriptionExpanded, setIsDescriptionExpanded] = useState(false)
	const isInitialized = useRef(false)
	const searchInputRef = useRef<HTMLInputElement>(null)
	const selectTimeoutRef = useRef<NodeJS.Timeout | null>(null)
	const closeTimeoutRef = useRef<NodeJS.Timeout | null>(null)

	const { id: selectedModelId, info: selectedModelInfo } = useSelectedModel(apiConfiguration)

	const modelIds = useMemo(() => {
		const filteredModels = filterModels(models, apiConfiguration.apiProvider, organizationAllowList)

		// Include the currently selected model even if deprecated (so users can see what they have selected)
		// But filter out other deprecated models from being newly selectable
		const availableModels = Object.entries(filteredModels ?? {})
			.filter(([modelId, modelInfo]) => {
				// Always include the currently selected model
				if (modelId === selectedModelId) return true
				// Filter out deprecated models that aren't currently selected
				return !modelInfo.deprecated
			})
			.reduce(
				(acc, [modelId, modelInfo]) => {
					acc[modelId] = modelInfo
					return acc
				},
				{} as Record<string, ModelInfo>,
			)

		return Object.keys(availableModels).sort((a, b) => a.localeCompare(b))
	}, [models, apiConfiguration.apiProvider, organizationAllowList, selectedModelId])

	const [searchValue, setSearchValue] = useState(
		(apiConfiguration.apiProvider === "zgsm" ? "" : selectedModelId) || "",
	)

	const onSelect = useCallback(
		(modelId: string) => {
			if (!modelId) {
				return
			}

			setOpen(false)
			setApiConfigurationField(modelIdKey, modelId)

			// Clear any existing timeout
			if (selectTimeoutRef.current) {
				clearTimeout(selectTimeoutRef.current)
			}

			// Delay to ensure the popover is closed before setting the search value.
			selectTimeoutRef.current = setTimeout(
				() => setSearchValue(apiConfiguration.apiProvider === "zgsm" ? "" : modelId),
				100,
			)
		},
		[apiConfiguration.apiProvider, modelIdKey, setApiConfigurationField],
	)

	const onOpenChange = useCallback(
		(open: boolean) => {
			setOpen(open)

			// Abandon the current search if the popover is closed.
			if (!open) {
				// Clear any existing timeout
				if (closeTimeoutRef.current) {
					clearTimeout(closeTimeoutRef.current)
				}

				// Clear the search value when closing instead of prefilling it
				closeTimeoutRef.current = setTimeout(
					() => () => setSearchValue(apiConfiguration.apiProvider === "zgsm" ? "" : selectedModelId),
					100,
				)
			}
		},
		[apiConfiguration.apiProvider, selectedModelId],
	)

	const onClearSearch = useCallback(() => {
		setSearchValue("")
		searchInputRef.current?.focus()
	}, [])

	useEffect(() => {
		if (!selectedModelId && !isInitialized.current) {
			const initialValue = modelIds.includes(selectedModelId) ? selectedModelId : defaultModelId
			setApiConfigurationField(modelIdKey, initialValue, false) // false = automatic initialization
		}

		isInitialized.current = true
	}, [modelIds, setApiConfigurationField, modelIdKey, selectedModelId, defaultModelId])

	// Cleanup timeouts on unmount to prevent test flakiness
	useEffect(() => {
		return () => {
			if (selectTimeoutRef.current) {
				clearTimeout(selectTimeoutRef.current)
			}
			if (closeTimeoutRef.current) {
				clearTimeout(closeTimeoutRef.current)
			}
		}
	}, [])

	// Close dropdown when clicking anywhere outside or on page change
	useLayoutEffect(() => {
		const handleClickAnywhere = (event: MouseEvent) => {
			if (!open) {
				return
			}

			const popoverElement = document.querySelector(`[data-testid="model-picker-content${modelPickerId}"]`)
			if (popoverElement && !popoverElement.contains(event.target as Node)) {
				const triggerButton = document.querySelector(`[data-testid="model-picker-button${modelPickerId}"]`)
				if (triggerButton && !triggerButton.contains(event.target as Node)) {
					setOpen(false)
				}
			}
		}

		const handlePageChange = (event: MessageEvent) => {
			// check messsage type only close with action
			if (event.data && event.data.type === "action") {
				if (open) {
					setOpen(false)
				}
			}
		}

		document.addEventListener("click", handleClickAnywhere)
		window.addEventListener("message", handlePageChange)

		return () => {
			document.removeEventListener("click", handleClickAnywhere)
			window.removeEventListener("message", handlePageChange)
		}
	}, [modelPickerId, open])

	// Use the shared ESC key handler hook
	useEscapeKey(open, () => setOpen(false))

	return (
		<>
			<div>
				{showLabel && <label className="block font-medium mb-1">{t("settings:modelPicker.label")}</label>}
				<Popover open={open} onOpenChange={onOpenChange}>
					{tooltip ? (
						<StandardTooltip content={tooltip}>
							<PopoverTrigger asChild>
								<Button
									variant="combobox"
									role="combobox"
									aria-expanded={open}
									className={cn("w-full", "justify-between", triggerClassName)}
									data-testid={`model-picker-button${modelPickerId}`}>
									<div className={`truncate ${PopoverTriggerContentClassName}`}>
										<Brain className="inline-block mr-1" />
										{selectedModelId ?? t("settings:common.select")}
									</div>
								</Button>
							</PopoverTrigger>
						</StandardTooltip>
					) : (
						<PopoverTrigger asChild>
							<Button
								variant="combobox"
								role="combobox"
								aria-expanded={open}
								className={cn("w-full", "justify-between", triggerClassName)}
								data-testid={`model-picker-button${modelPickerId}`}>
								<div className={PopoverTriggerContentClassName}>
									{selectedModelId ?? t("settings:common.select")}
								</div>
							</Button>
						</PopoverTrigger>
					)}
					<PopoverContent
						className={cn(
							"p-0",
							"w-(--radix-popover-trigger-width)",
							!open && "invisible",
							popoverContentClassName,
						)}
						align="start"
						data-testid={`model-picker-content${modelPickerId}`}>
						<Command>
							<div className="relative">
								<CommandInput
									ref={searchInputRef}
									value={searchValue}
									onValueChange={setSearchValue}
									placeholder={t("settings:modelPicker.searchPlaceholder")}
									className="h-9 mr-4"
									data-testid="model-input"
								/>
								{searchValue.length > 0 && (
									<div className="absolute right-2 top-0 bottom-0 flex items-center justify-center">
										<X
											className="text-vscode-input-foreground opacity-50 hover:opacity-100 size-4 p-0.5 cursor-pointer"
											onClick={onClearSearch}
										/>
									</div>
								)}
							</div>
							<CommandList>
								<CommandEmpty>
									{searchValue && (
										<div className="py-2 px-1 text-sm">
											{t("settings:modelPicker.noMatchFound")}
										</div>
									)}
								</CommandEmpty>
								<CommandGroup>
									{modelIds.map((model) => {
										const modelInfo = models?.[model]
										const creditConsumption = modelInfo?.creditConsumption
										const creditDiscount = modelInfo?.creditDiscount

										return (
											<CommandItem
												key={model}
												value={model}
												onSelect={onSelect}
												data-testid={`model-option-${model}`}
												className={cn(
													model === "Auto" ? "border-b border-vscode-dropdown-border" : "",
												)}>
												<Check
													className={cn(
														"size-4 p-0.5",
														model === selectedModelId ? "opacity-100" : "opacity-0",
													)}
												/>
												<span className="truncate" title={model}>
													{model}
												</span>
												{model === "Auto"
													? creditDiscount && (
															<span
																className="ml-auto text-xs text-vscode-foreground bg-vscode-statusBarItem-prominentBackground px-1.5 py-0.5 rounded border border-vscode-button-border"
																title={t("settings:autoMode.discountTitle")}>
																{t("settings:autoMode.discount", {
																	discount: `🎯 ${creditDiscount * 100}%`,
																})}
															</span>
														)
													: creditConsumption &&
														creditConsumption !== -1 && (
															<span
																className="ml-auto text-sm text-vscode-descriptionForeground"
																title={t("settings:autoMode.consumptionTitle")}>
																{creditConsumption}x credit
															</span>
														)}
											</CommandItem>
										)
									})}
								</CommandGroup>
							</CommandList>
							{searchValue && !modelIds.includes(searchValue) && (
								<div className="p-1 border-t border-vscode-input-border">
									<CommandItem data-testid="use-custom-model" value={searchValue} onSelect={onSelect}>
										{t("settings:modelPicker.useCustomModel", { modelId: searchValue })}
									</CommandItem>
								</div>
							)}
						</Command>
					</PopoverContent>
				</Popover>
			</div>
			{errorMessage && <ApiErrorMessage errorMessage={errorMessage} />}
			{selectedModelInfo?.deprecated && showInfoView && (
				<ApiErrorMessage errorMessage={t("settings:validation.modelDeprecated")} />
			)}
<<<<<<< HEAD
			{selectedModelId && selectedModelInfo && !selectedModelInfo.deprecated && showInfoView && (
				<ModelInfoView
					apiProvider={apiConfiguration.apiProvider}
					selectedModelId={selectedModelId}
					modelInfo={selectedModelInfo}
					isDescriptionExpanded={isDescriptionExpanded}
					setIsDescriptionExpanded={setIsDescriptionExpanded}
				/>
			)}
			{apiConfiguration.apiProvider !== "zgsm" && showInfoView && (
				<div className="text-sm text-vscode-descriptionForeground">
					<Trans
						i18nKey="settings:modelPicker.automaticFetch"
						components={{
							serviceLink: <VSCodeLink href={serviceUrl} className="text-sm" />,
							defaultModelLink: (
								<VSCodeLink onClick={() => onSelect(defaultModelId)} className="text-sm" />
							),
						}}
						values={{ serviceName, defaultModelId }}
					/>
				</div>
			)}
=======

			{simplifySettings ? (
				<p className="text-xs text-vscode-descriptionForeground m-0">
					<Info className="size-3 inline mr-1" />
					{t("settings:modelPicker.simplifiedExplanation")}
				</p>
			) : (
				<div>
					{selectedModelId && selectedModelInfo && !selectedModelInfo.deprecated && (
						<ModelInfoView
							apiProvider={apiConfiguration.apiProvider}
							selectedModelId={selectedModelId}
							modelInfo={selectedModelInfo}
							isDescriptionExpanded={isDescriptionExpanded}
							setIsDescriptionExpanded={setIsDescriptionExpanded}
						/>
					)}
					<div className="text-sm text-vscode-descriptionForeground">
						<Trans
							i18nKey="settings:modelPicker.automaticFetch"
							components={{
								serviceLink: <VSCodeLink href={serviceUrl} className="text-sm" />,
								defaultModelLink: (
									<VSCodeLink onClick={() => onSelect(defaultModelId)} className="text-sm" />
								),
							}}
							values={{ serviceName, defaultModelId }}
						/>
					</div>
				</div>
			)}
>>>>>>> 906c6f0d
		</>
	)
}<|MERGE_RESOLUTION|>--- conflicted
+++ resolved
@@ -1,12 +1,7 @@
 import { useMemo, useState, useCallback, useEffect, useRef, useLayoutEffect } from "react"
 import { VSCodeLink } from "@vscode/webview-ui-toolkit/react"
 import { Trans } from "react-i18next"
-<<<<<<< HEAD
 import { Check, X, Brain } from "lucide-react"
-// import { ChevronsUpDown, Check, X, Info } from "lucide-react"
-=======
-import { ChevronsUpDown, Check, X, Info } from "lucide-react"
->>>>>>> 906c6f0d
 
 import type { ProviderSettings, ModelInfo, OrganizationAllowList } from "@roo-code/types"
 
@@ -66,15 +61,12 @@
 	) => void
 	organizationAllowList: OrganizationAllowList
 	errorMessage?: string
-<<<<<<< HEAD
 	showInfoView?: boolean
 	showLabel?: boolean
 	triggerClassName?: string
 	popoverContentClassName?: string
 	PopoverTriggerContentClassName?: string
 	tooltip?: string
-=======
->>>>>>> 906c6f0d
 	simplifySettings?: boolean
 }
 
@@ -89,7 +81,6 @@
 	setApiConfigurationField,
 	organizationAllowList,
 	errorMessage,
-<<<<<<< HEAD
 	showInfoView = true,
 	showLabel = true,
 	triggerClassName = "",
@@ -97,9 +88,6 @@
 	PopoverTriggerContentClassName = "",
 	tooltip,
 	// simplifySettings,
-=======
-	simplifySettings,
->>>>>>> 906c6f0d
 }: ModelPickerProps) => {
 	const { t } = useAppTranslation()
 
@@ -379,7 +367,6 @@
 			{selectedModelInfo?.deprecated && showInfoView && (
 				<ApiErrorMessage errorMessage={t("settings:validation.modelDeprecated")} />
 			)}
-<<<<<<< HEAD
 			{selectedModelId && selectedModelInfo && !selectedModelInfo.deprecated && showInfoView && (
 				<ModelInfoView
 					apiProvider={apiConfiguration.apiProvider}
@@ -403,39 +390,6 @@
 					/>
 				</div>
 			)}
-=======
-
-			{simplifySettings ? (
-				<p className="text-xs text-vscode-descriptionForeground m-0">
-					<Info className="size-3 inline mr-1" />
-					{t("settings:modelPicker.simplifiedExplanation")}
-				</p>
-			) : (
-				<div>
-					{selectedModelId && selectedModelInfo && !selectedModelInfo.deprecated && (
-						<ModelInfoView
-							apiProvider={apiConfiguration.apiProvider}
-							selectedModelId={selectedModelId}
-							modelInfo={selectedModelInfo}
-							isDescriptionExpanded={isDescriptionExpanded}
-							setIsDescriptionExpanded={setIsDescriptionExpanded}
-						/>
-					)}
-					<div className="text-sm text-vscode-descriptionForeground">
-						<Trans
-							i18nKey="settings:modelPicker.automaticFetch"
-							components={{
-								serviceLink: <VSCodeLink href={serviceUrl} className="text-sm" />,
-								defaultModelLink: (
-									<VSCodeLink onClick={() => onSelect(defaultModelId)} className="text-sm" />
-								),
-							}}
-							values={{ serviceName, defaultModelId }}
-						/>
-					</div>
-				</div>
-			)}
->>>>>>> 906c6f0d
 		</>
 	)
 }