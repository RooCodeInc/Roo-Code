--- conflicted
+++ resolved
@@ -34,15 +34,10 @@
 	| "openRouterModelId"
 	| "unboundModelId"
 	| "requestyModelId"
-<<<<<<< HEAD
 	| "tarsModelId"
 	| "openAiModelId"
 	| "litellmModelId"
-=======
-	| "openAiModelId"
-	| "litellmModelId"
 	| "ioIntelligenceModelId"
->>>>>>> 87c42c1f
 >
 
 interface ModelPickerProps {
