--- conflicted
+++ resolved
@@ -1,4 +1,4 @@
-import { HTMLAttributes } from "react"
+import { HTMLAttributes, useState } from "react"
 import { useAppTranslation } from "@/i18n/TranslationContext"
 import { Trans } from "react-i18next"
 import {
@@ -32,7 +32,10 @@
 
 export const About = ({ telemetrySetting, setTelemetrySetting, className, ...props }: AboutProps) => {
 	const { t } = useAppTranslation()
-
+	const [imagesBaseUri] = useState(() => {
+		const w = window as any
+		return w.COSTRICT_BASE_URI || ""
+	})
 	return (
 		<div className={cn("flex flex-col gap-2", className)} {...props}>
 			<SectionHeader
@@ -68,18 +71,6 @@
 				</div>
 			</Section>
 
-<<<<<<< HEAD
-				<div>
-					<Trans
-						i18nKey="settings:footer.feedback"
-						components={{
-							zgsmGithubLink: <VSCodeLink href="https://github.com/zgsm-ai/costrict" />,
-							githubLink: <VSCodeLink href="https://github.com/zgsm-ai/costrict" />,
-							// redditLink: <VSCodeLink href="https://reddit.com/r/RooCode" />,
-							// discordLink: <VSCodeLink href="https://discord.gg/roocode" />,
-						}}
-					/>
-=======
 			<Section className="space-y-0">
 				<h3>{t("settings:about.contactAndCommunity")}</h3>
 				<div className="flex flex-col gap-3">
@@ -87,7 +78,7 @@
 						<Bug className="size-4 text-vscode-descriptionForeground shrink-0" />
 						<span>
 							{t("settings:about.bugReport.label")}{" "}
-							<VSCodeLink href="https://github.com/RooCodeInc/Roo-Code/issues/new?template=bug_report.yml">
+							<VSCodeLink href="https://github.com/zgsm-ai/costrict/issues/new?template=bug_report.yml">
 								{t("settings:about.bugReport.link")}
 							</VSCodeLink>
 						</span>
@@ -96,7 +87,7 @@
 						<Lightbulb className="size-4 text-vscode-descriptionForeground shrink-0" />
 						<span>
 							{t("settings:about.featureRequest.label")}{" "}
-							<VSCodeLink href="https://github.com/RooCodeInc/Roo-Code/issues/new?template=feature_request.yml">
+							<VSCodeLink href="https://github.com/zgsm-ai/costrict/issues/new?template=feature_request.yml">
 								{t("settings:about.featureRequest.link")}
 							</VSCodeLink>
 						</span>
@@ -105,7 +96,7 @@
 						<Shield className="size-4 text-vscode-descriptionForeground shrink-0" />
 						<span>
 							{t("settings:about.securityIssue.label")}{" "}
-							<VSCodeLink href="https://github.com/RooCodeInc/Roo-Code/security/policy">
+							<VSCodeLink href="https://github.com/zgsm-ai/costrict/security/policy">
 								{t("settings:about.securityIssue.link")}
 							</VSCodeLink>
 						</span>
@@ -114,22 +105,16 @@
 						<MessageCircle className="size-4 text-vscode-descriptionForeground shrink-0" />
 						<span>
 							{t("settings:about.contact.label")}{" "}
-							<VSCodeLink href="mailto:support@roocode.com">support@roocode.com</VSCodeLink>
+							<VSCodeLink href="mailto:support@roocode.com">zgsm@sangfor.com.cn</VSCodeLink>
 						</span>
 					</div>
 					<div className="flex items-start gap-2">
 						<MessagesSquare className="size-4 text-vscode-descriptionForeground shrink-0" />
 						<span>
-							<Trans
-								i18nKey="settings:about.community"
-								components={{
-									redditLink: <VSCodeLink href="https://reddit.com/r/RooCode" />,
-									discordLink: <VSCodeLink href="https://discord.gg/roocode" />,
-								}}
-							/>
+							{t("settings:about.community")}
+							<img src={imagesBaseUri + "/wechat.png"} alt="CoStrict logo" className="mt-4 h-24" />
 						</span>
 					</div>
->>>>>>> ed91271e
 				</div>
 			</Section>
 
