--- conflicted
+++ resolved
@@ -112,11 +112,7 @@
 						<MessagesSquare className="size-4 text-vscode-descriptionForeground shrink-0" />
 						<span>
 							{t("settings:about.community")}
-<<<<<<< HEAD
-							<img src={imagesBaseUri + "/wechat.png"} alt="CoStrict logo" className="mt-4 h-24" />
-=======
-							<img src={imagesBaseUri + "/wechat.png"} alt="CoStrict logo" className="mt-4 h-32" />
->>>>>>> a4bcd1d4
+							<img src={imagesBaseUri + "/wechat.png"} alt="wechat qrcode" className="mt-4 h-32" />
 						</span>
 					</div>
 				</div>
