--- conflicted
+++ resolved
@@ -1,4 +1,3 @@
-import { cn } from "@/lib/utils"
 import { t } from "i18next"
 import { ArrowRight, Check, ListChecks, SquareDashed } from "lucide-react"
 
@@ -26,32 +25,6 @@
 	}
 }
 
-<<<<<<< HEAD
-function TodoList({ todos, status, keyPrefix, className }: TodoGroup) {
-	if (todos.length === 0) return null
-
-	return (
-		<ul className="list-none space-y-1 my-1">
-			{todos.map((todo) => {
-				const icon = getTodoIcon(status)
-				return (
-					<li
-						key={`${keyPrefix}-${todo.id || todo.content}`}
-						className={cn(
-							`flex flex-row gap-2 items-start ${className || ""}`,
-							todo.status === "completed" ? "text-vscode-charts-green" : "",
-						)}>
-						{icon}
-						<span className={cn(todo.status === "completed" ? "line-through" : "")}>{todo.content}</span>
-					</li>
-				)
-			})}
-		</ul>
-	)
-}
-
-=======
->>>>>>> a1d3a43a
 export function TodoChangeDisplay({ previousTodos, newTodos }: TodoChangeDisplayProps) {
 	const isInitialState = previousTodos.length === 0
 
