import { render, fireEvent, screen } from "@/utils/test-utils"

import { defaultModeSlug } from "@roo/modes"

import { useExtensionState } from "@src/context/ExtensionStateContext"
import { vscode } from "@src/utils/vscode"
import * as pathMentions from "@src/utils/path-mentions"

import ChatTextArea from "../ChatTextArea"

vi.mock("@src/utils/vscode", () => ({
	vscode: {
		postMessage: vi.fn(),
	},
}))

vi.mock("@src/components/common/CodeBlock")
vi.mock("@src/components/common/MarkdownBlock")
vi.mock("@src/utils/path-mentions", () => ({
	convertToMentionPath: vi.fn((path, cwd) => {
		// Simple mock implementation that mimics the real function's behavior
		if (cwd && path.toLowerCase().startsWith(cwd.toLowerCase())) {
			const relativePath = path.substring(cwd.length)
			return "@" + (relativePath.startsWith("/") ? relativePath : "/" + relativePath)
		}
		return path
	}),
}))

// Get the mocked postMessage function
const mockPostMessage = vscode.postMessage as ReturnType<typeof vi.fn>
const mockConvertToMentionPath = pathMentions.convertToMentionPath as ReturnType<typeof vi.fn>

// Mock ExtensionStateContext
vi.mock("@src/context/ExtensionStateContext")

// Custom query function to get the enhance prompt button
const getEnhancePromptButton = () => {
	return screen.getByRole("button", {
		name: (_, element) => {
			// Find the button with the wand sparkles icon (Lucide React)
			return element.querySelector(".lucide-wand-sparkles") !== null
		},
	})
}

describe("ChatTextArea", () => {
	const defaultProps = {
		inputValue: "",
		setInputValue: vi.fn(),
		onSend: vi.fn(),
		sendingDisabled: false,
		selectApiConfigDisabled: false,
		onSelectImages: vi.fn(),
		shouldDisableImages: false,
		placeholderText: "Type a message...",
		selectedImages: [],
		setSelectedImages: vi.fn(),
		onHeightChange: vi.fn(),
		mode: defaultModeSlug,
		setMode: vi.fn(),
		modeShortcutText: "(⌘. for next mode)",
	}

	beforeEach(() => {
		vi.clearAllMocks()
		// Default mock implementation for useExtensionState
		;(useExtensionState as ReturnType<typeof vi.fn>).mockReturnValue({
			filePaths: [],
			openedTabs: [],
			apiConfiguration: {
				apiProvider: "anthropic",
			},
			taskHistory: [],
			cwd: "/test/workspace",
		})
	})

	describe("enhance prompt button", () => {
		it("should be disabled when sendingDisabled is true", () => {
			;(useExtensionState as ReturnType<typeof vi.fn>).mockReturnValue({
				filePaths: [],
				openedTabs: [],
				taskHistory: [],
				cwd: "/test/workspace",
			})
			render(<ChatTextArea {...defaultProps} sendingDisabled={true} />)
			const enhanceButton = getEnhancePromptButton()
			expect(enhanceButton).toHaveClass("cursor-not-allowed")
		})
	})

	describe("handleEnhancePrompt", () => {
		it("should send message with correct configuration when clicked", () => {
			const apiConfiguration = {
				apiProvider: "openrouter",
				apiKey: "test-key",
			}

			;(useExtensionState as ReturnType<typeof vi.fn>).mockReturnValue({
				filePaths: [],
				openedTabs: [],
				apiConfiguration,
				taskHistory: [],
				cwd: "/test/workspace",
			})

			render(<ChatTextArea {...defaultProps} inputValue="Test prompt" />)

			const enhanceButton = getEnhancePromptButton()
			fireEvent.click(enhanceButton)

			expect(mockPostMessage).toHaveBeenCalledWith({
				type: "enhancePrompt",
				text: "Test prompt",
			})
		})

		it("should not send message when input is empty", () => {
			;(useExtensionState as ReturnType<typeof vi.fn>).mockReturnValue({
				filePaths: [],
				openedTabs: [],
				apiConfiguration: {
					apiProvider: "openrouter",
				},
				taskHistory: [],
				cwd: "/test/workspace",
			})

			render(<ChatTextArea {...defaultProps} inputValue="" />)

			// Clear any calls from component initialization (e.g., IndexingStatusBadge)
			mockPostMessage.mockClear()

			const enhanceButton = getEnhancePromptButton()
			fireEvent.click(enhanceButton)

			expect(mockPostMessage).not.toHaveBeenCalled()
		})

		it("should show loading state while enhancing", () => {
			;(useExtensionState as ReturnType<typeof vi.fn>).mockReturnValue({
				filePaths: [],
				openedTabs: [],
				apiConfiguration: {
					apiProvider: "openrouter",
				},
				taskHistory: [],
				cwd: "/test/workspace",
			})

			render(<ChatTextArea {...defaultProps} inputValue="Test prompt" />)

			const enhanceButton = getEnhancePromptButton()
			fireEvent.click(enhanceButton)

			// Check if the WandSparkles icon has the animate-spin class
			const animatingIcon = enhanceButton.querySelector(".animate-spin")
			expect(animatingIcon).toBeInTheDocument()
		})
	})

	describe("effect dependencies", () => {
		it("should update when apiConfiguration changes", () => {
			const { rerender } = render(<ChatTextArea {...defaultProps} />)

			// Update apiConfiguration
			;(useExtensionState as ReturnType<typeof vi.fn>).mockReturnValue({
				filePaths: [],
				openedTabs: [],
				apiConfiguration: {
					apiProvider: "openrouter",
					newSetting: "test",
				},
				taskHistory: [],
				cwd: "/test/workspace",
			})

			rerender(<ChatTextArea {...defaultProps} />)

			// Verify the enhance button appears after apiConfiguration changes
			expect(getEnhancePromptButton()).toBeInTheDocument()
		})
	})

	describe("enhanced prompt response", () => {
		it("should update input value using native browser methods when receiving enhanced prompt", () => {
			const setInputValue = vi.fn()

			// Mock document.execCommand
			const mockExecCommand = vi.fn().mockReturnValue(true)
			Object.defineProperty(document, "execCommand", {
				value: mockExecCommand,
				writable: true,
			})

			const { container } = render(
				<ChatTextArea {...defaultProps} setInputValue={setInputValue} inputValue="Original prompt" />,
			)

			const textarea = container.querySelector("textarea")!

			// Mock textarea methods
			const mockSelect = vi.fn()
			const mockFocus = vi.fn()
			textarea.select = mockSelect
			textarea.focus = mockFocus

			// Simulate receiving enhanced prompt message
			window.dispatchEvent(
				new MessageEvent("message", {
					data: {
						type: "enhancedPrompt",
						text: "Enhanced test prompt",
					},
				}),
			)

			// Verify native browser methods were used
			expect(mockFocus).toHaveBeenCalled()
			expect(mockSelect).toHaveBeenCalled()
			expect(mockExecCommand).toHaveBeenCalledWith("insertText", false, "Enhanced test prompt")
		})

		it("should fallback to setInputValue when execCommand is not available", () => {
			const setInputValue = vi.fn()

			// Mock document.execCommand to be undefined (not available)
			Object.defineProperty(document, "execCommand", {
				value: undefined,
				writable: true,
			})

			render(<ChatTextArea {...defaultProps} setInputValue={setInputValue} inputValue="Original prompt" />)

			// Simulate receiving enhanced prompt message
			window.dispatchEvent(
				new MessageEvent("message", {
					data: {
						type: "enhancedPrompt",
						text: "Enhanced test prompt",
					},
				}),
			)

			// Verify fallback to setInputValue was used
			expect(setInputValue).toHaveBeenCalledWith("Enhanced test prompt")
		})

		it("should not crash when textarea ref is not available", () => {
			const setInputValue = vi.fn()

			render(<ChatTextArea {...defaultProps} setInputValue={setInputValue} />)

			// Simulate receiving enhanced prompt message when textarea ref might not be ready
			expect(() => {
				window.dispatchEvent(
					new MessageEvent("message", {
						data: {
							type: "enhancedPrompt",
							text: "Enhanced test prompt",
						},
					}),
				)
			}).not.toThrow()
		})
	})

	describe("multi-file drag and drop", () => {
		const mockCwd = "/Users/test/project"

		beforeEach(() => {
			vi.clearAllMocks()
			;(useExtensionState as ReturnType<typeof vi.fn>).mockReturnValue({
				filePaths: [],
				openedTabs: [],
				cwd: mockCwd,
			})
			mockConvertToMentionPath.mockClear()
		})

		it("should process multiple file paths separated by newlines", () => {
			const setInputValue = vi.fn()

			const { container } = render(
				<ChatTextArea {...defaultProps} setInputValue={setInputValue} inputValue="Initial text" />,
			)

			// Create a mock dataTransfer object with text data containing multiple file paths
			const dataTransfer = {
				getData: vi.fn().mockReturnValue("/Users/test/project/file1.js\n/Users/test/project/file2.js"),
				files: [],
			}

			// Simulate drop event
			fireEvent.drop(container.querySelector(".chat-text-area")!, {
				dataTransfer,
				preventDefault: vi.fn(),
			})

			// Verify convertToMentionPath was called for each file path
			expect(mockConvertToMentionPath).toHaveBeenCalledTimes(2)
			expect(mockConvertToMentionPath).toHaveBeenCalledWith("/Users/test/project/file1.js", mockCwd)
			expect(mockConvertToMentionPath).toHaveBeenCalledWith("/Users/test/project/file2.js", mockCwd)

			// Verify setInputValue was called with the correct value
			// The mock implementation of convertToMentionPath will convert the paths to @/file1.js and @/file2.js
			expect(setInputValue).toHaveBeenCalledWith("@/file1.js @/file2.js Initial text")
		})

		it("should filter out empty lines in the dragged text", () => {
			const setInputValue = vi.fn()

			const { container } = render(
				<ChatTextArea {...defaultProps} setInputValue={setInputValue} inputValue="Initial text" />,
			)

			// Create a mock dataTransfer object with text data containing empty lines
			const dataTransfer = {
				getData: vi.fn().mockReturnValue("/Users/test/project/file1.js\n\n/Users/test/project/file2.js\n\n"),
				files: [],
			}

			// Simulate drop event
			fireEvent.drop(container.querySelector(".chat-text-area")!, {
				dataTransfer,
				preventDefault: vi.fn(),
			})

			// Verify convertToMentionPath was called only for non-empty lines
			expect(mockConvertToMentionPath).toHaveBeenCalledTimes(2)

			// Verify setInputValue was called with the correct value
			expect(setInputValue).toHaveBeenCalledWith("@/file1.js @/file2.js Initial text")
		})

		it("should correctly update cursor position after adding multiple mentions", () => {
			const setInputValue = vi.fn()
			const initialCursorPosition = 5

			const { container } = render(
				<ChatTextArea {...defaultProps} setInputValue={setInputValue} inputValue="Hello world" />,
			)

			// Set the cursor position manually
			const textArea = container.querySelector("textarea")
			if (textArea) {
				textArea.selectionStart = initialCursorPosition
				textArea.selectionEnd = initialCursorPosition
			}

			// Create a mock dataTransfer object with text data
			const dataTransfer = {
				getData: vi.fn().mockReturnValue("/Users/test/project/file1.js\n/Users/test/project/file2.js"),
				files: [],
			}

			// Simulate drop event
			fireEvent.drop(container.querySelector(".chat-text-area")!, {
				dataTransfer,
				preventDefault: vi.fn(),
			})

			// The cursor position should be updated based on the implementation in the component
			expect(setInputValue).toHaveBeenCalledWith("@/file1.js @/file2.js Hello world")
		})

		it("should handle very long file paths correctly", () => {
			const setInputValue = vi.fn()

			const { container } = render(<ChatTextArea {...defaultProps} setInputValue={setInputValue} inputValue="" />)

			// Create a very long file path
			const longPath =
				"/Users/test/project/very/long/path/with/many/nested/directories/and/a/very/long/filename/with/extension.typescript"

			// Create a mock dataTransfer object with the long path
			const dataTransfer = {
				getData: vi.fn().mockReturnValue(longPath),
				files: [],
			}

			// Simulate drop event
			fireEvent.drop(container.querySelector(".chat-text-area")!, {
				dataTransfer,
				preventDefault: vi.fn(),
			})

			// Verify convertToMentionPath was called with the long path
			expect(mockConvertToMentionPath).toHaveBeenCalledWith(longPath, mockCwd)

			// The mock implementation will convert it to @/very/long/path/...
			expect(setInputValue).toHaveBeenCalledWith(
				"@/very/long/path/with/many/nested/directories/and/a/very/long/filename/with/extension.typescript ",
			)
		})

		it("should handle paths with special characters correctly", () => {
			const setInputValue = vi.fn()

			const { container } = render(<ChatTextArea {...defaultProps} setInputValue={setInputValue} inputValue="" />)

			// Create paths with special characters
			const specialPath1 = "/Users/test/project/file with spaces.js"
			const specialPath2 = "/Users/test/project/file-with-dashes.js"
			const specialPath3 = "/Users/test/project/file_with_underscores.js"
			const specialPath4 = "/Users/test/project/file.with.dots.js"

			// Create a mock dataTransfer object with the special paths
			const dataTransfer = {
				getData: vi.fn().mockReturnValue(`${specialPath1}\n${specialPath2}\n${specialPath3}\n${specialPath4}`),
				files: [],
			}

			// Simulate drop event
			fireEvent.drop(container.querySelector(".chat-text-area")!, {
				dataTransfer,
				preventDefault: vi.fn(),
			})

			// Verify convertToMentionPath was called for each path
			expect(mockConvertToMentionPath).toHaveBeenCalledTimes(4)
			expect(mockConvertToMentionPath).toHaveBeenCalledWith(specialPath1, mockCwd)
			expect(mockConvertToMentionPath).toHaveBeenCalledWith(specialPath2, mockCwd)
			expect(mockConvertToMentionPath).toHaveBeenCalledWith(specialPath3, mockCwd)
			expect(mockConvertToMentionPath).toHaveBeenCalledWith(specialPath4, mockCwd)

			// Verify setInputValue was called with the correct value
			expect(setInputValue).toHaveBeenCalledWith(
				"@/file with spaces.js @/file-with-dashes.js @/file_with_underscores.js @/file.with.dots.js ",
			)
		})

		it("should handle paths outside the current working directory", () => {
			const setInputValue = vi.fn()

			const { container } = render(<ChatTextArea {...defaultProps} setInputValue={setInputValue} inputValue="" />)

			// Create paths outside the current working directory
			const outsidePath = "/Users/other/project/file.js"

			// Mock the convertToMentionPath function to return the original path for paths outside cwd
			mockConvertToMentionPath.mockImplementationOnce((path, _cwd) => {
				return path // Return original path for this test
			})

			// Create a mock dataTransfer object with the outside path
			const dataTransfer = {
				getData: vi.fn().mockReturnValue(outsidePath),
				files: [],
			}

			// Simulate drop event
			fireEvent.drop(container.querySelector(".chat-text-area")!, {
				dataTransfer,
				preventDefault: vi.fn(),
			})

			// Verify convertToMentionPath was called with the outside path
			expect(mockConvertToMentionPath).toHaveBeenCalledWith(outsidePath, mockCwd)

			// Verify setInputValue was called with the original path
			expect(setInputValue).toHaveBeenCalledWith("/Users/other/project/file.js ")
		})

		it("should do nothing when dropped text is empty", () => {
			const setInputValue = vi.fn()

			const { container } = render(
				<ChatTextArea {...defaultProps} setInputValue={setInputValue} inputValue="Initial text" />,
			)

			// Create a mock dataTransfer object with empty text
			const dataTransfer = {
				getData: vi.fn().mockReturnValue(""),
				files: [],
			}

			// Simulate drop event
			fireEvent.drop(container.querySelector(".chat-text-area")!, {
				dataTransfer,
				preventDefault: vi.fn(),
			})

			// Verify convertToMentionPath was not called
			expect(mockConvertToMentionPath).not.toHaveBeenCalled()

			// Verify setInputValue was not called
			expect(setInputValue).not.toHaveBeenCalled()
		})

		describe("prompt history navigation", () => {
			const mockClineMessages = [
				{ type: "say", say: "user_feedback", text: "First prompt", ts: 1000 },
				{ type: "say", say: "user_feedback", text: "Second prompt", ts: 2000 },
				{ type: "say", say: "user_feedback", text: "Third prompt", ts: 3000 },
			]

			beforeEach(() => {
				;(useExtensionState as ReturnType<typeof vi.fn>).mockReturnValue({
					filePaths: [],
					openedTabs: [],
					apiConfiguration: {
						apiProvider: "anthropic",
					},
					taskHistory: [],
					clineMessages: mockClineMessages,
					cwd: "/test/workspace",
				})
			})

			it("should navigate to previous prompt on arrow up when cursor is at beginning", () => {
				const setInputValue = vi.fn()
				const { container } = render(
					<ChatTextArea {...defaultProps} setInputValue={setInputValue} inputValue="" />,
				)

				const textarea = container.querySelector("textarea")!
				// Ensure cursor is at the beginning
				textarea.setSelectionRange(0, 0)

				// Simulate arrow up key press
				fireEvent.keyDown(textarea, { key: "ArrowUp" })

				// Should set the newest conversation message (first in reversed array)
				expect(setInputValue).toHaveBeenCalledWith("Third prompt")
			})

			it("should navigate through history with multiple arrow up presses", () => {
				const setInputValue = vi.fn()
				const { container } = render(
					<ChatTextArea {...defaultProps} setInputValue={setInputValue} inputValue="" />,
				)

				const textarea = container.querySelector("textarea")!

				// First arrow up - newest conversation message
				fireEvent.keyDown(textarea, { key: "ArrowUp" })
				expect(setInputValue).toHaveBeenCalledWith("Third prompt")

				// Update input value to simulate the state change
				setInputValue.mockClear()

				// Second arrow up - previous conversation message
				fireEvent.keyDown(textarea, { key: "ArrowUp" })
				expect(setInputValue).toHaveBeenCalledWith("Second prompt")
			})

			it("should navigate forward with arrow down", () => {
				const setInputValue = vi.fn()
				const { container } = render(
					<ChatTextArea {...defaultProps} setInputValue={setInputValue} inputValue="" />,
				)

				const textarea = container.querySelector("textarea")!

				// Go back in history first (index 0 -> "Third prompt", then index 1 -> "Second prompt")
				fireEvent.keyDown(textarea, { key: "ArrowUp" })
				fireEvent.keyDown(textarea, { key: "ArrowUp" })
				setInputValue.mockClear()

				// Navigate forward (from index 1 back to index 0)
				fireEvent.keyDown(textarea, { key: "ArrowDown" })
				expect(setInputValue).toHaveBeenCalledWith("Third prompt")
			})

			it("should preserve current input when starting navigation", () => {
				const setInputValue = vi.fn()
				const { container } = render(
					<ChatTextArea {...defaultProps} setInputValue={setInputValue} inputValue="Current input" />,
				)

				const textarea = container.querySelector("textarea")!

				// Navigate to history
				fireEvent.keyDown(textarea, { key: "ArrowUp" })
				expect(setInputValue).toHaveBeenCalledWith("Third prompt")

				setInputValue.mockClear()

				// Navigate back to current input
				fireEvent.keyDown(textarea, { key: "ArrowDown" })
				expect(setInputValue).toHaveBeenCalledWith("Current input")
			})

			it("should reset history navigation when user types", () => {
				const setInputValue = vi.fn()
				const { container } = render(
					<ChatTextArea {...defaultProps} setInputValue={setInputValue} inputValue="" />,
				)

				const textarea = container.querySelector("textarea")!

				// Navigate to history
				fireEvent.keyDown(textarea, { key: "ArrowUp" })
				setInputValue.mockClear()

				// Type something
				fireEvent.change(textarea, { target: { value: "New input", selectionStart: 9 } })

				// Should reset history navigation
				expect(setInputValue).toHaveBeenCalledWith("New input")
			})

			it("should reset history navigation when sending message", () => {
				const onSend = vi.fn()
				const setInputValue = vi.fn()
				const { container } = render(
					<ChatTextArea
						{...defaultProps}
						onSend={onSend}
						setInputValue={setInputValue}
						inputValue="Test message"
					/>,
				)

				const textarea = container.querySelector("textarea")!

				// Navigate to history first
				fireEvent.keyDown(textarea, { key: "ArrowUp" })
				setInputValue.mockClear()

				// Send message
				fireEvent.keyDown(textarea, { key: "Enter" })

				expect(onSend).toHaveBeenCalled()
			})

			it("should navigate history when cursor is at first line", () => {
				const setInputValue = vi.fn()
				const { container } = render(
					<ChatTextArea {...defaultProps} setInputValue={setInputValue} inputValue="" />,
				)

				const textarea = container.querySelector("textarea")!

				// Clear any calls from initial render
				setInputValue.mockClear()

				// With empty input, cursor is at first line by default
				// Arrow up should navigate history
				fireEvent.keyDown(textarea, { key: "ArrowUp" })
				expect(setInputValue).toHaveBeenCalledWith("Third prompt")
			})

			it("should filter history by current workspace", () => {
				const mixedClineMessages = [
					{ type: "say", say: "user_feedback", text: "Workspace 1 prompt", ts: 1000 },
					{ type: "say", say: "user_feedback", text: "Other workspace prompt", ts: 2000 },
					{ type: "say", say: "user_feedback", text: "Workspace 1 prompt 2", ts: 3000 },
				]

				;(useExtensionState as ReturnType<typeof vi.fn>).mockReturnValue({
					filePaths: [],
					openedTabs: [],
					apiConfiguration: {
						apiProvider: "anthropic",
					},
					taskHistory: [],
					clineMessages: mixedClineMessages,
					cwd: "/test/workspace",
				})

				const setInputValue = vi.fn()
				const { container } = render(
					<ChatTextArea {...defaultProps} setInputValue={setInputValue} inputValue="" />,
				)

				const textarea = container.querySelector("textarea")!

				// Should show conversation messages newest first (after reverse)
				fireEvent.keyDown(textarea, { key: "ArrowUp" })
				expect(setInputValue).toHaveBeenCalledWith("Workspace 1 prompt 2")

				setInputValue.mockClear()
				fireEvent.keyDown(textarea, { key: "ArrowUp" })
				expect(setInputValue).toHaveBeenCalledWith("Other workspace prompt")
			})

			it("should handle empty conversation history gracefully", () => {
				;(useExtensionState as ReturnType<typeof vi.fn>).mockReturnValue({
					filePaths: [],
					openedTabs: [],
					apiConfiguration: {
						apiProvider: "anthropic",
					},
					taskHistory: [],
					clineMessages: [],
					cwd: "/test/workspace",
				})

				const setInputValue = vi.fn()
				const { container } = render(
					<ChatTextArea {...defaultProps} setInputValue={setInputValue} inputValue="" />,
				)

				const textarea = container.querySelector("textarea")!

				// Should not crash or call setInputValue
				fireEvent.keyDown(textarea, { key: "ArrowUp" })
				expect(setInputValue).not.toHaveBeenCalled()
			})

			it("should ignore empty or whitespace-only messages", () => {
				const clineMessagesWithEmpty = [
					{ type: "say", say: "user_feedback", text: "Valid prompt", ts: 1000 },
					{ type: "say", say: "user_feedback", text: "", ts: 2000 },
					{ type: "say", say: "user_feedback", text: "   ", ts: 3000 },
					{ type: "say", say: "user_feedback", text: "Another valid prompt", ts: 4000 },
				]

				;(useExtensionState as ReturnType<typeof vi.fn>).mockReturnValue({
					filePaths: [],
					openedTabs: [],
					apiConfiguration: {
						apiProvider: "anthropic",
					},
					taskHistory: [],
					clineMessages: clineMessagesWithEmpty,
					cwd: "/test/workspace",
				})

				const setInputValue = vi.fn()
				const { container } = render(
					<ChatTextArea {...defaultProps} setInputValue={setInputValue} inputValue="" />,
				)

				const textarea = container.querySelector("textarea")!

				// Should skip empty messages, newest first for conversation
				fireEvent.keyDown(textarea, { key: "ArrowUp" })
				expect(setInputValue).toHaveBeenCalledWith("Another valid prompt")

				setInputValue.mockClear()
				fireEvent.keyDown(textarea, { key: "ArrowUp" })
				expect(setInputValue).toHaveBeenCalledWith("Valid prompt")
			})

			it("should use task history (oldest first) when no conversation messages exist", () => {
				const mockTaskHistory = [
					{ task: "First task", workspace: "/test/workspace" },
					{ task: "Second task", workspace: "/test/workspace" },
					{ task: "Third task", workspace: "/test/workspace" },
				]

				;(useExtensionState as ReturnType<typeof vi.fn>).mockReturnValue({
					filePaths: [],
					openedTabs: [],
					apiConfiguration: {
						apiProvider: "anthropic",
					},
					taskHistory: mockTaskHistory,
					clineMessages: [], // No conversation messages
					cwd: "/test/workspace",
				})

				const setInputValue = vi.fn()
				const { container } = render(
					<ChatTextArea {...defaultProps} setInputValue={setInputValue} inputValue="" />,
				)

				const textarea = container.querySelector("textarea")!

				// Should show task history oldest first (chronological order)
				fireEvent.keyDown(textarea, { key: "ArrowUp" })
				expect(setInputValue).toHaveBeenCalledWith("First task")

				setInputValue.mockClear()
				fireEvent.keyDown(textarea, { key: "ArrowUp" })
				expect(setInputValue).toHaveBeenCalledWith("Second task")
			})

			it("should reset navigation position when switching between history sources", () => {
				const setInputValue = vi.fn()
				const { rerender } = render(
					<ChatTextArea {...defaultProps} setInputValue={setInputValue} inputValue="" />,
				)

				// Start with task history
				;(useExtensionState as ReturnType<typeof vi.fn>).mockReturnValue({
					filePaths: [],
					openedTabs: [],
					apiConfiguration: {
						apiProvider: "anthropic",
					},
					taskHistory: [
						{ task: "Task 1", workspace: "/test/workspace" },
						{ task: "Task 2", workspace: "/test/workspace" },
					],
					clineMessages: [],
					cwd: "/test/workspace",
				})

				rerender(<ChatTextArea {...defaultProps} setInputValue={setInputValue} inputValue="" />)

				const textarea = document.querySelector("textarea")!

				// Navigate in task history
				fireEvent.keyDown(textarea, { key: "ArrowUp" })
				expect(setInputValue).toHaveBeenCalledWith("Task 1")

				// Switch to conversation messages
				;(useExtensionState as ReturnType<typeof vi.fn>).mockReturnValue({
					filePaths: [],
					openedTabs: [],
					apiConfiguration: {
						apiProvider: "anthropic",
					},
					taskHistory: [],
					clineMessages: [
						{ type: "say", say: "user_feedback", text: "Message 1", ts: 1000 },
						{ type: "say", say: "user_feedback", text: "Message 2", ts: 2000 },
					],
					cwd: "/test/workspace",
				})

				setInputValue.mockClear()
				rerender(<ChatTextArea {...defaultProps} setInputValue={setInputValue} inputValue="" />)

				// Should start from beginning of conversation history (newest first)
				fireEvent.keyDown(textarea, { key: "ArrowUp" })
				expect(setInputValue).toHaveBeenCalledWith("Message 2")
			})

			it("should not navigate history with arrow up when cursor is not at beginning", () => {
				const setInputValue = vi.fn()
				const { container } = render(
					<ChatTextArea {...defaultProps} setInputValue={setInputValue} inputValue="Some text here" />,
				)

				const textarea = container.querySelector("textarea")!
				// Set cursor to middle of text (not at beginning)
				textarea.setSelectionRange(5, 5)

				// Clear any calls from initial render
				setInputValue.mockClear()

				// Simulate arrow up key press
				fireEvent.keyDown(textarea, { key: "ArrowUp" })

				// Should not navigate history, allowing default behavior (move cursor to start)
				expect(setInputValue).not.toHaveBeenCalled()
			})

			it("should navigate history with arrow up when cursor is at beginning", () => {
				const setInputValue = vi.fn()
				const { container } = render(
					<ChatTextArea {...defaultProps} setInputValue={setInputValue} inputValue="Some text here" />,
				)

				const textarea = container.querySelector("textarea")!
				// Set cursor to beginning of text
				textarea.setSelectionRange(0, 0)

				// Clear any calls from initial render
				setInputValue.mockClear()

				// Simulate arrow up key press
				fireEvent.keyDown(textarea, { key: "ArrowUp" })

				// Should navigate to history since cursor is at beginning
				expect(setInputValue).toHaveBeenCalledWith("Third prompt")
			})

			it("should navigate history with Command+Up when cursor is at beginning", () => {
				const setInputValue = vi.fn()
				const { container } = render(
					<ChatTextArea {...defaultProps} setInputValue={setInputValue} inputValue="Some text here" />,
				)

				const textarea = container.querySelector("textarea")!
				// Set cursor to beginning of text
				textarea.setSelectionRange(0, 0)

				// Clear any calls from initial render
				setInputValue.mockClear()

				// Simulate Command+Up key press
				fireEvent.keyDown(textarea, { key: "ArrowUp", metaKey: true })

				// Should navigate to history since cursor is at beginning (same as regular Up)
				expect(setInputValue).toHaveBeenCalledWith("Third prompt")
			})

			it("should not navigate history with Command+Up when cursor is not at beginning", () => {
				const setInputValue = vi.fn()
				const { container } = render(
					<ChatTextArea {...defaultProps} setInputValue={setInputValue} inputValue="Some text here" />,
				)

				const textarea = container.querySelector("textarea")!
				// Set cursor to middle of text (not at beginning)
				textarea.setSelectionRange(5, 5)

				// Clear any calls from initial render
				setInputValue.mockClear()

				// Simulate Command+Up key press
				fireEvent.keyDown(textarea, { key: "ArrowUp", metaKey: true })

				// Should not navigate history, allowing default behavior (same as regular Up)
				expect(setInputValue).not.toHaveBeenCalled()
			})
		})
	})

	describe("selectApiConfig", () => {
		// Helper function to get the API config dropdown
		const getApiConfigDropdown = () => {
			return screen.getByTestId("dropdown-trigger")
		}
		it("should be enabled independently of sendingDisabled", () => {
			render(<ChatTextArea {...defaultProps} sendingDisabled={true} selectApiConfigDisabled={false} />)
			const apiConfigDropdown = getApiConfigDropdown()
			expect(apiConfigDropdown).not.toHaveAttribute("disabled")
		})
		it("should be disabled when selectApiConfigDisabled is true", () => {
			render(<ChatTextArea {...defaultProps} sendingDisabled={true} selectApiConfigDisabled={true} />)
			const apiConfigDropdown = getApiConfigDropdown()
			expect(apiConfigDropdown).toHaveAttribute("disabled")
		})
	})
<<<<<<< HEAD
	describe("edit mode functionality", () => {
		it("should show edit button instead of send button when isEditMode is true", () => {
=======
	describe("edit mode integration", () => {
		it("should render edit mode UI when isEditMode is true", () => {
>>>>>>> fb374b3e
			;(useExtensionState as ReturnType<typeof vi.fn>).mockReturnValue({
				filePaths: [],
				openedTabs: [],
				taskHistory: [],
				cwd: "/test/workspace",
<<<<<<< HEAD
=======
				customModes: [],
				customModePrompts: {},
>>>>>>> fb374b3e
			})

			render(<ChatTextArea {...defaultProps} isEditMode={true} />)

<<<<<<< HEAD
			// Should show save button in edit mode
			const saveButton = screen.getByRole("button", {
				name: /save/i,
			})
			expect(saveButton).toBeInTheDocument()

			// Should not show send button in edit mode
			const sendButton = screen.queryByRole("button", {
				name: /send/i,
			})
			expect(sendButton).not.toBeInTheDocument()
		})

		it("should show send button when isEditMode is false", () => {
=======
			// The edit mode UI should be rendered
			// We can verify this by checking for the presence of elements that are unique to edit mode
			const cancelButton = screen.getByRole("button", { name: /cancel/i })
			expect(cancelButton).toBeInTheDocument()

			// Should show save button instead of send button
			const saveButton = screen.getByRole("button", { name: /save/i })
			expect(saveButton).toBeInTheDocument()

			// Should not show send button in edit mode
			const sendButton = screen.queryByRole("button", { name: /send.*message/i })
			expect(sendButton).not.toBeInTheDocument()
		})

		it("should not render edit mode UI when isEditMode is false", () => {
>>>>>>> fb374b3e
			;(useExtensionState as ReturnType<typeof vi.fn>).mockReturnValue({
				filePaths: [],
				openedTabs: [],
				taskHistory: [],
				cwd: "/test/workspace",
			})

			render(<ChatTextArea {...defaultProps} isEditMode={false} />)

<<<<<<< HEAD
			// Should show send button when not in edit mode
			const sendButton = screen.getByRole("button", {
				name: /send/i,
			})
			expect(sendButton).toBeInTheDocument()

			// Should not show save button when not in edit mode
			const saveButton = screen.queryByRole("button", {
				name: /save/i,
			})
			expect(saveButton).not.toBeInTheDocument()
		})

		it("should show cancel button in edit mode", () => {
			;(useExtensionState as ReturnType<typeof vi.fn>).mockReturnValue({
				filePaths: [],
				openedTabs: [],
				taskHistory: [],
				cwd: "/test/workspace",
			})

			render(<ChatTextArea {...defaultProps} isEditMode={true} />)

			// Should show cancel button with text "Cancel"
			const cancelButton = screen.getByRole("button", { name: /cancel/i })
			expect(cancelButton).toBeInTheDocument()
			expect(cancelButton).toHaveTextContent("Cancel")
		})

		it("should not show cancel button when not in edit mode", () => {
			;(useExtensionState as ReturnType<typeof vi.fn>).mockReturnValue({
				filePaths: [],
				openedTabs: [],
				taskHistory: [],
				cwd: "/test/workspace",
			})

			render(<ChatTextArea {...defaultProps} isEditMode={false} />)

			// Should not show cancel button
			const cancelButton = screen.queryByRole("button", { name: /cancel/i })
			expect(cancelButton).not.toBeInTheDocument()
		})

		it("should call onSend when save button is clicked", () => {
			const onSend = vi.fn()
			;(useExtensionState as ReturnType<typeof vi.fn>).mockReturnValue({
				filePaths: [],
				openedTabs: [],
				taskHistory: [],
				cwd: "/test/workspace",
			})

			render(<ChatTextArea {...defaultProps} isEditMode={true} onSend={onSend} />)

			const saveButton = screen.getByRole("button", {
				name: /save/i,
			})

			fireEvent.click(saveButton)
			expect(onSend).toHaveBeenCalledTimes(1)
		})

		it("should call onCancel when cancel button is clicked", () => {
			const onCancel = vi.fn()
			;(useExtensionState as ReturnType<typeof vi.fn>).mockReturnValue({
				filePaths: [],
				openedTabs: [],
				taskHistory: [],
				cwd: "/test/workspace",
			})

			render(<ChatTextArea {...defaultProps} isEditMode={true} onCancel={onCancel} />)

			const cancelButton = screen.getByRole("button", { name: /cancel/i })

			fireEvent.click(cancelButton)
			expect(onCancel).toHaveBeenCalledTimes(1)
		})

		it("should disable save button when sendingDisabled is true", () => {
			;(useExtensionState as ReturnType<typeof vi.fn>).mockReturnValue({
				filePaths: [],
				openedTabs: [],
				taskHistory: [],
				cwd: "/test/workspace",
			})

			render(<ChatTextArea {...defaultProps} isEditMode={true} sendingDisabled={true} />)

			const saveButton = screen.getByRole("button", {
				name: /save/i,
			})

			expect(saveButton).toBeDisabled()
		})

		it("should disable cancel button when sendingDisabled is true", () => {
			;(useExtensionState as ReturnType<typeof vi.fn>).mockReturnValue({
				filePaths: [],
				openedTabs: [],
				taskHistory: [],
				cwd: "/test/workspace",
			})

			render(<ChatTextArea {...defaultProps} isEditMode={true} sendingDisabled={true} />)

			const cancelButton = screen.getByRole("button", { name: /cancel/i })
			expect(cancelButton).toBeDisabled()
		})

		it("should have correct tooltip for save button", () => {
			;(useExtensionState as ReturnType<typeof vi.fn>).mockReturnValue({
				filePaths: [],
				openedTabs: [],
				taskHistory: [],
				cwd: "/test/workspace",
			})

			render(<ChatTextArea {...defaultProps} isEditMode={true} />)

			// Look for the save button by its aria-label
			const saveButton = screen.getByRole("button", {
				name: /save/i,
			})

			// Check that the button has the correct aria-label (which is used for tooltip)
			expect(saveButton).toHaveAttribute("aria-label", expect.stringMatching(/save/i))
		})

		it("should position cancel button correctly relative to image button", () => {
			;(useExtensionState as ReturnType<typeof vi.fn>).mockReturnValue({
				filePaths: [],
				openedTabs: [],
				taskHistory: [],
				cwd: "/test/workspace",
			})

			const { container } = render(<ChatTextArea {...defaultProps} isEditMode={true} />)

			const cancelButton = screen.getByRole("button", { name: /cancel/i })
			// Look for the image button by its aria-label
			const imageButton = screen.getByRole("button", {
				name: /add.*images/i,
			})

			// Both buttons should be in the same container (bottom toolbar)
			const bottomToolbar = container.querySelector(".flex.items-center.gap-0\\.5.shrink-0")
			expect(bottomToolbar).toContainElement(cancelButton)
			expect(bottomToolbar).toContainElement(imageButton)

			// Cancel button should come before image button in DOM order
			const buttons = bottomToolbar?.querySelectorAll("button")
			const cancelIndex = Array.from(buttons || []).indexOf(cancelButton as HTMLButtonElement)
			const imageIndex = Array.from(buttons || []).indexOf(imageButton as HTMLButtonElement)
			expect(cancelIndex).toBeLessThan(imageIndex)
		})
=======
			// The edit mode UI should not be rendered
			const cancelButton = screen.queryByRole("button", { name: /cancel/i })
			expect(cancelButton).not.toBeInTheDocument()

			// Should show send button when not in edit mode
			const sendButton = screen.getByRole("button", { name: /send.*message/i })
			expect(sendButton).toBeInTheDocument()

			// Should not show save button when not in edit mode
			const saveButton = screen.queryByRole("button", { name: /save/i })
			expect(saveButton).not.toBeInTheDocument()
		})
>>>>>>> fb374b3e
	})
})<|MERGE_RESOLUTION|>--- conflicted
+++ resolved
@@ -920,43 +920,19 @@
 			expect(apiConfigDropdown).toHaveAttribute("disabled")
 		})
 	})
-<<<<<<< HEAD
-	describe("edit mode functionality", () => {
-		it("should show edit button instead of send button when isEditMode is true", () => {
-=======
 	describe("edit mode integration", () => {
 		it("should render edit mode UI when isEditMode is true", () => {
->>>>>>> fb374b3e
 			;(useExtensionState as ReturnType<typeof vi.fn>).mockReturnValue({
 				filePaths: [],
 				openedTabs: [],
 				taskHistory: [],
 				cwd: "/test/workspace",
-<<<<<<< HEAD
-=======
 				customModes: [],
 				customModePrompts: {},
->>>>>>> fb374b3e
 			})
 
 			render(<ChatTextArea {...defaultProps} isEditMode={true} />)
 
-<<<<<<< HEAD
-			// Should show save button in edit mode
-			const saveButton = screen.getByRole("button", {
-				name: /save/i,
-			})
-			expect(saveButton).toBeInTheDocument()
-
-			// Should not show send button in edit mode
-			const sendButton = screen.queryByRole("button", {
-				name: /send/i,
-			})
-			expect(sendButton).not.toBeInTheDocument()
-		})
-
-		it("should show send button when isEditMode is false", () => {
-=======
 			// The edit mode UI should be rendered
 			// We can verify this by checking for the presence of elements that are unique to edit mode
 			const cancelButton = screen.getByRole("button", { name: /cancel/i })
@@ -972,7 +948,6 @@
 		})
 
 		it("should not render edit mode UI when isEditMode is false", () => {
->>>>>>> fb374b3e
 			;(useExtensionState as ReturnType<typeof vi.fn>).mockReturnValue({
 				filePaths: [],
 				openedTabs: [],
@@ -982,165 +957,6 @@
 
 			render(<ChatTextArea {...defaultProps} isEditMode={false} />)
 
-<<<<<<< HEAD
-			// Should show send button when not in edit mode
-			const sendButton = screen.getByRole("button", {
-				name: /send/i,
-			})
-			expect(sendButton).toBeInTheDocument()
-
-			// Should not show save button when not in edit mode
-			const saveButton = screen.queryByRole("button", {
-				name: /save/i,
-			})
-			expect(saveButton).not.toBeInTheDocument()
-		})
-
-		it("should show cancel button in edit mode", () => {
-			;(useExtensionState as ReturnType<typeof vi.fn>).mockReturnValue({
-				filePaths: [],
-				openedTabs: [],
-				taskHistory: [],
-				cwd: "/test/workspace",
-			})
-
-			render(<ChatTextArea {...defaultProps} isEditMode={true} />)
-
-			// Should show cancel button with text "Cancel"
-			const cancelButton = screen.getByRole("button", { name: /cancel/i })
-			expect(cancelButton).toBeInTheDocument()
-			expect(cancelButton).toHaveTextContent("Cancel")
-		})
-
-		it("should not show cancel button when not in edit mode", () => {
-			;(useExtensionState as ReturnType<typeof vi.fn>).mockReturnValue({
-				filePaths: [],
-				openedTabs: [],
-				taskHistory: [],
-				cwd: "/test/workspace",
-			})
-
-			render(<ChatTextArea {...defaultProps} isEditMode={false} />)
-
-			// Should not show cancel button
-			const cancelButton = screen.queryByRole("button", { name: /cancel/i })
-			expect(cancelButton).not.toBeInTheDocument()
-		})
-
-		it("should call onSend when save button is clicked", () => {
-			const onSend = vi.fn()
-			;(useExtensionState as ReturnType<typeof vi.fn>).mockReturnValue({
-				filePaths: [],
-				openedTabs: [],
-				taskHistory: [],
-				cwd: "/test/workspace",
-			})
-
-			render(<ChatTextArea {...defaultProps} isEditMode={true} onSend={onSend} />)
-
-			const saveButton = screen.getByRole("button", {
-				name: /save/i,
-			})
-
-			fireEvent.click(saveButton)
-			expect(onSend).toHaveBeenCalledTimes(1)
-		})
-
-		it("should call onCancel when cancel button is clicked", () => {
-			const onCancel = vi.fn()
-			;(useExtensionState as ReturnType<typeof vi.fn>).mockReturnValue({
-				filePaths: [],
-				openedTabs: [],
-				taskHistory: [],
-				cwd: "/test/workspace",
-			})
-
-			render(<ChatTextArea {...defaultProps} isEditMode={true} onCancel={onCancel} />)
-
-			const cancelButton = screen.getByRole("button", { name: /cancel/i })
-
-			fireEvent.click(cancelButton)
-			expect(onCancel).toHaveBeenCalledTimes(1)
-		})
-
-		it("should disable save button when sendingDisabled is true", () => {
-			;(useExtensionState as ReturnType<typeof vi.fn>).mockReturnValue({
-				filePaths: [],
-				openedTabs: [],
-				taskHistory: [],
-				cwd: "/test/workspace",
-			})
-
-			render(<ChatTextArea {...defaultProps} isEditMode={true} sendingDisabled={true} />)
-
-			const saveButton = screen.getByRole("button", {
-				name: /save/i,
-			})
-
-			expect(saveButton).toBeDisabled()
-		})
-
-		it("should disable cancel button when sendingDisabled is true", () => {
-			;(useExtensionState as ReturnType<typeof vi.fn>).mockReturnValue({
-				filePaths: [],
-				openedTabs: [],
-				taskHistory: [],
-				cwd: "/test/workspace",
-			})
-
-			render(<ChatTextArea {...defaultProps} isEditMode={true} sendingDisabled={true} />)
-
-			const cancelButton = screen.getByRole("button", { name: /cancel/i })
-			expect(cancelButton).toBeDisabled()
-		})
-
-		it("should have correct tooltip for save button", () => {
-			;(useExtensionState as ReturnType<typeof vi.fn>).mockReturnValue({
-				filePaths: [],
-				openedTabs: [],
-				taskHistory: [],
-				cwd: "/test/workspace",
-			})
-
-			render(<ChatTextArea {...defaultProps} isEditMode={true} />)
-
-			// Look for the save button by its aria-label
-			const saveButton = screen.getByRole("button", {
-				name: /save/i,
-			})
-
-			// Check that the button has the correct aria-label (which is used for tooltip)
-			expect(saveButton).toHaveAttribute("aria-label", expect.stringMatching(/save/i))
-		})
-
-		it("should position cancel button correctly relative to image button", () => {
-			;(useExtensionState as ReturnType<typeof vi.fn>).mockReturnValue({
-				filePaths: [],
-				openedTabs: [],
-				taskHistory: [],
-				cwd: "/test/workspace",
-			})
-
-			const { container } = render(<ChatTextArea {...defaultProps} isEditMode={true} />)
-
-			const cancelButton = screen.getByRole("button", { name: /cancel/i })
-			// Look for the image button by its aria-label
-			const imageButton = screen.getByRole("button", {
-				name: /add.*images/i,
-			})
-
-			// Both buttons should be in the same container (bottom toolbar)
-			const bottomToolbar = container.querySelector(".flex.items-center.gap-0\\.5.shrink-0")
-			expect(bottomToolbar).toContainElement(cancelButton)
-			expect(bottomToolbar).toContainElement(imageButton)
-
-			// Cancel button should come before image button in DOM order
-			const buttons = bottomToolbar?.querySelectorAll("button")
-			const cancelIndex = Array.from(buttons || []).indexOf(cancelButton as HTMLButtonElement)
-			const imageIndex = Array.from(buttons || []).indexOf(imageButton as HTMLButtonElement)
-			expect(cancelIndex).toBeLessThan(imageIndex)
-		})
-=======
 			// The edit mode UI should not be rendered
 			const cancelButton = screen.queryByRole("button", { name: /cancel/i })
 			expect(cancelButton).not.toBeInTheDocument()
@@ -1153,6 +969,5 @@
 			const saveButton = screen.queryByRole("button", { name: /save/i })
 			expect(saveButton).not.toBeInTheDocument()
 		})
->>>>>>> fb374b3e
 	})
 })