--- conflicted
+++ resolved
@@ -675,7 +675,6 @@
 	})
 })
 
-<<<<<<< HEAD
 // describe("ChatView - DismissibleUpsell Display Tests", () => {
 // 	beforeEach(() => vi.clearAllMocks())
 
@@ -896,482 +895,4 @@
 // 		const input = chatTextArea.querySelector("input")!
 // 		expect(input.getAttribute("data-sending-disabled")).toBe("false")
 // 	})
-// })
-=======
-describe("ChatView - DismissibleUpsell Display Tests", () => {
-	beforeEach(() => vi.clearAllMocks())
-
-	it("does not show DismissibleUpsell when user is authenticated to Cloud", () => {
-		const { queryByTestId } = renderChatView()
-
-		// Hydrate state with user authenticated to cloud
-		mockPostMessage({
-			cloudIsAuthenticated: true,
-			taskHistory: [
-				{ id: "1", ts: Date.now() - 3000 },
-				{ id: "2", ts: Date.now() - 2000 },
-				{ id: "3", ts: Date.now() - 1000 },
-				{ id: "4", ts: Date.now() },
-			],
-			clineMessages: [], // No active task
-		})
-
-		// Should not show DismissibleUpsell when authenticated
-		expect(queryByTestId("dismissible-upsell")).not.toBeInTheDocument()
-	})
-
-	it("does not show DismissibleUpsell when user has only run 3 tasks in their history", () => {
-		const { queryByTestId } = renderChatView()
-
-		// Hydrate state with user not authenticated but only 3 tasks
-		mockPostMessage({
-			cloudIsAuthenticated: false,
-			taskHistory: [
-				{ id: "1", ts: Date.now() - 2000 },
-				{ id: "2", ts: Date.now() - 1000 },
-				{ id: "3", ts: Date.now() },
-			],
-			clineMessages: [], // No active task
-		})
-
-		// Should not show DismissibleUpsell with less than 4 tasks
-		expect(queryByTestId("dismissible-upsell")).not.toBeInTheDocument()
-	})
-
-	it("shows DismissibleUpsell when user is not authenticated and has run 6 or more tasks", async () => {
-		const { getByTestId } = renderChatView()
-
-		// Hydrate state with user not authenticated and 4 tasks
-		mockPostMessage({
-			cloudIsAuthenticated: false,
-			taskHistory: [
-				{ id: "1", ts: Date.now() - 6000 },
-				{ id: "2", ts: Date.now() - 5000 },
-				{ id: "3", ts: Date.now() - 4000 },
-				{ id: "4", ts: Date.now() - 3000 },
-				{ id: "5", ts: Date.now() - 2000 },
-				{ id: "6", ts: Date.now() - 1000 },
-				{ id: "7", ts: Date.now() },
-			],
-			clineMessages: [], // No active task
-		})
-
-		// Wait for component to render and show DismissibleUpsell
-		await waitFor(() => {
-			expect(getByTestId("dismissible-upsell")).toBeInTheDocument()
-		})
-	})
-
-	it("does not show DismissibleUpsell when there is an active task (regardless of auth status)", async () => {
-		const { queryByTestId } = renderChatView()
-
-		// Hydrate state with active task
-		mockPostMessage({
-			cloudIsAuthenticated: false,
-			taskHistory: [
-				{ id: "1", ts: Date.now() - 3000 },
-				{ id: "2", ts: Date.now() - 2000 },
-				{ id: "3", ts: Date.now() - 1000 },
-				{ id: "4", ts: Date.now() },
-			],
-			clineMessages: [
-				{
-					type: "say",
-					say: "task",
-					ts: Date.now(),
-					text: "Active task",
-				},
-			],
-		})
-
-		// Wait for component to render with active task
-		await waitFor(() => {
-			// Should not show DismissibleUpsell during active task
-			expect(queryByTestId("dismissible-upsell")).not.toBeInTheDocument()
-			// Should not show RooTips either since the entire welcome screen is hidden during active tasks
-			expect(queryByTestId("roo-tips")).not.toBeInTheDocument()
-			// Should not show RooHero either since the entire welcome screen is hidden during active tasks
-			expect(queryByTestId("roo-hero")).not.toBeInTheDocument()
-		})
-	})
-
-	it("shows RooTips when user is authenticated (instead of DismissibleUpsell)", () => {
-		const { queryByTestId, getByTestId } = renderChatView()
-
-		// Hydrate state with user authenticated to cloud
-		mockPostMessage({
-			cloudIsAuthenticated: true,
-			taskHistory: [
-				{ id: "1", ts: Date.now() - 3000 },
-				{ id: "2", ts: Date.now() - 2000 },
-				{ id: "3", ts: Date.now() - 1000 },
-				{ id: "4", ts: Date.now() },
-			],
-			clineMessages: [], // No active task
-		})
-
-		// Should not show DismissibleUpsell but should show RooTips
-		expect(queryByTestId("dismissible-upsell")).not.toBeInTheDocument()
-		expect(getByTestId("roo-tips")).toBeInTheDocument()
-	})
-
-	it("shows RooTips when user has fewer than 6 tasks (instead of DismissibleUpsell)", () => {
-		const { queryByTestId, getByTestId } = renderChatView()
-
-		// Hydrate state with user not authenticated but fewer than 4 tasks
-		mockPostMessage({
-			cloudIsAuthenticated: false,
-			taskHistory: [
-				{ id: "1", ts: Date.now() - 2000 },
-				{ id: "2", ts: Date.now() - 1000 },
-				{ id: "3", ts: Date.now() },
-			],
-			clineMessages: [], // No active task
-		})
-
-		// Should not show DismissibleUpsell but should show RooTips
-		expect(queryByTestId("dismissible-upsell")).not.toBeInTheDocument()
-		expect(getByTestId("roo-tips")).toBeInTheDocument()
-	})
-})
-
-describe("ChatView - Message Queueing Tests", () => {
-	beforeEach(() => {
-		vi.clearAllMocks()
-		// Reset the mock to clear any initial calls
-		vi.mocked(vscode.postMessage).mockClear()
-	})
-
-	it("shows sending is disabled when task is active", async () => {
-		const { getByTestId } = renderChatView()
-
-		// Hydrate state with active task that should disable sending
-		mockPostMessage({
-			clineMessages: [
-				{
-					type: "say",
-					say: "task",
-					ts: Date.now() - 1000,
-					text: "Task in progress",
-				},
-				{
-					type: "ask",
-					ask: "tool",
-					ts: Date.now(),
-					text: JSON.stringify({ tool: "readFile", path: "test.txt" }),
-					partial: true, // Partial messages disable sending
-				},
-			],
-		})
-
-		// Wait for state to be updated and check that sending is disabled
-		await waitFor(() => {
-			const chatTextArea = getByTestId("chat-textarea")
-			const input = chatTextArea.querySelector("input")!
-			expect(input.getAttribute("data-sending-disabled")).toBe("true")
-		})
-	})
-
-	it("shows sending is enabled when no task is active", async () => {
-		const { getByTestId } = renderChatView()
-
-		// Hydrate state with completed task
-		mockPostMessage({
-			clineMessages: [
-				{
-					type: "ask",
-					ask: "completion_result",
-					ts: Date.now(),
-					text: "Task completed",
-					partial: false,
-				},
-			],
-		})
-
-		// Wait for state to be updated
-		await waitFor(() => {
-			expect(getByTestId("chat-textarea")).toBeInTheDocument()
-		})
-
-		// Check that sending is enabled
-		const chatTextArea = getByTestId("chat-textarea")
-		const input = chatTextArea.querySelector("input")!
-		expect(input.getAttribute("data-sending-disabled")).toBe("false")
-	})
-
-	it("queues messages when API request is in progress (spinner visible)", async () => {
-		const { getByTestId } = renderChatView()
-
-		// First hydrate state with initial task
-		mockPostMessage({
-			clineMessages: [
-				{
-					type: "say",
-					say: "task",
-					ts: Date.now() - 2000,
-					text: "Initial task",
-				},
-			],
-		})
-
-		// Clear any initial calls
-		vi.mocked(vscode.postMessage).mockClear()
-
-		// Add api_req_started without cost (spinner state - API request in progress)
-		mockPostMessage({
-			clineMessages: [
-				{
-					type: "say",
-					say: "task",
-					ts: Date.now() - 2000,
-					text: "Initial task",
-				},
-				{
-					type: "say",
-					say: "api_req_started",
-					ts: Date.now(),
-					text: JSON.stringify({ apiProtocol: "anthropic" }), // No cost = still streaming
-				},
-			],
-		})
-
-		// Wait for state to be updated
-		await waitFor(() => {
-			expect(getByTestId("chat-textarea")).toBeInTheDocument()
-		})
-
-		// Clear message calls before simulating user input
-		vi.mocked(vscode.postMessage).mockClear()
-
-		// Simulate user typing and sending a message during the spinner
-		const chatTextArea = getByTestId("chat-textarea")
-		const input = chatTextArea.querySelector("input")! as HTMLInputElement
-
-		// Trigger message send by simulating typing and Enter key press
-		await act(async () => {
-			// Use fireEvent to properly trigger React's onChange handler
-			fireEvent.change(input, { target: { value: "follow-up question during spinner" } })
-
-			// Simulate pressing Enter to send
-			fireEvent.keyDown(input, { key: "Enter", code: "Enter" })
-		})
-
-		// Verify that the message was queued, not sent as askResponse
-		await waitFor(() => {
-			expect(vscode.postMessage).toHaveBeenCalledWith({
-				type: "queueMessage",
-				text: "follow-up question during spinner",
-				images: [],
-			})
-		})
-
-		// Verify it was NOT sent as a direct askResponse (which would get lost)
-		expect(vscode.postMessage).not.toHaveBeenCalledWith(
-			expect.objectContaining({
-				type: "askResponse",
-				askResponse: "messageResponse",
-			}),
-		)
-	})
-
-	it("sends messages normally when API request is complete (cost present)", async () => {
-		const { getByTestId } = renderChatView()
-
-		// Hydrate state with completed API request (cost present)
-		mockPostMessage({
-			clineMessages: [
-				{
-					type: "say",
-					say: "task",
-					ts: Date.now() - 2000,
-					text: "Initial task",
-				},
-				{
-					type: "say",
-					say: "api_req_started",
-					ts: Date.now(),
-					text: JSON.stringify({
-						apiProtocol: "anthropic",
-						cost: 0.05, // Cost present = streaming complete
-						tokensIn: 100,
-						tokensOut: 50,
-					}),
-				},
-				{
-					type: "say",
-					say: "text",
-					ts: Date.now(),
-					text: "Response from API",
-				},
-			],
-		})
-
-		// Wait for state to be updated
-		await waitFor(() => {
-			expect(getByTestId("chat-textarea")).toBeInTheDocument()
-		})
-
-		// Clear message calls before simulating user input
-		vi.mocked(vscode.postMessage).mockClear()
-
-		// Simulate user sending a message when API is done
-		const chatTextArea = getByTestId("chat-textarea")
-		const input = chatTextArea.querySelector("input")! as HTMLInputElement
-
-		await act(async () => {
-			// Use fireEvent to properly trigger React's onChange handler
-			fireEvent.change(input, { target: { value: "follow-up after completion" } })
-
-			// Simulate pressing Enter to send
-			fireEvent.keyDown(input, { key: "Enter", code: "Enter" })
-		})
-
-		// Verify that the message was sent as askResponse, not queued
-		await waitFor(() => {
-			expect(vscode.postMessage).toHaveBeenCalledWith({
-				type: "askResponse",
-				askResponse: "messageResponse",
-				text: "follow-up after completion",
-				images: [],
-			})
-		})
-
-		// Verify it was NOT queued
-		expect(vscode.postMessage).not.toHaveBeenCalledWith(
-			expect.objectContaining({
-				type: "queueMessage",
-			}),
-		)
-	})
-
-	it("preserves message order when messages sent during queue drain", async () => {
-		const { getByTestId } = renderChatView()
-
-		// Hydrate state with API request in progress and existing queue
-		mockPostMessage({
-			clineMessages: [
-				{
-					type: "say",
-					say: "task",
-					ts: Date.now() - 2000,
-					text: "Initial task",
-				},
-				{
-					type: "say",
-					say: "api_req_started",
-					ts: Date.now(),
-					text: JSON.stringify({ apiProtocol: "anthropic" }), // No cost = still streaming
-				},
-			],
-			messageQueue: [
-				{ id: "msg1", text: "queued message 1", images: [] },
-				{ id: "msg2", text: "queued message 2", images: [] },
-			],
-		})
-
-		// Wait for state to be updated
-		await waitFor(() => {
-			expect(getByTestId("chat-textarea")).toBeInTheDocument()
-		})
-
-		// Clear message calls before simulating user input
-		vi.mocked(vscode.postMessage).mockClear()
-
-		// Simulate user sending a new message while queue has items
-		const chatTextArea = getByTestId("chat-textarea")
-		const input = chatTextArea.querySelector("input")! as HTMLInputElement
-
-		await act(async () => {
-			fireEvent.change(input, { target: { value: "message during queue drain" } })
-			fireEvent.keyDown(input, { key: "Enter", code: "Enter" })
-		})
-
-		// Verify that the new message was queued (not sent directly) to preserve order
-		await waitFor(() => {
-			expect(vscode.postMessage).toHaveBeenCalledWith({
-				type: "queueMessage",
-				text: "message during queue drain",
-				images: [],
-			})
-		})
-
-		// Verify it was NOT sent as askResponse (which would break ordering)
-		expect(vscode.postMessage).not.toHaveBeenCalledWith(
-			expect.objectContaining({
-				type: "askResponse",
-				askResponse: "messageResponse",
-			}),
-		)
-	})
-})
-
-describe("ChatView - Context Condensing Indicator Tests", () => {
-	beforeEach(() => {
-		vi.clearAllMocks()
-	})
-
-	it("should add a condensing message to groupedMessages when isCondensing is true", async () => {
-		// This test verifies that when the condenseTaskContextStarted message is received,
-		// the isCondensing state is set to true and a synthetic condensing message is added
-		// to the grouped messages list
-		const { getByTestId, container } = renderChatView()
-
-		// First hydrate state with an active task
-		mockPostMessage({
-			clineMessages: [
-				{
-					type: "say",
-					say: "task",
-					ts: Date.now() - 2000,
-					text: "Initial task",
-				},
-				{
-					type: "say",
-					say: "api_req_started",
-					ts: Date.now() - 1000,
-					text: JSON.stringify({ apiProtocol: "anthropic" }),
-				},
-			],
-		})
-
-		// Wait for component to render
-		await waitFor(() => {
-			expect(getByTestId("chat-view")).toBeInTheDocument()
-		})
-
-		// Allow time for useEvent hook to register message listener
-		await act(async () => {
-			await new Promise((resolve) => setTimeout(resolve, 10))
-		})
-
-		// Dispatch a MessageEvent directly to trigger the message handler
-		// This simulates the VSCode extension sending a message to the webview
-		await act(async () => {
-			const event = new MessageEvent("message", {
-				data: {
-					type: "condenseTaskContextStarted",
-					text: "test-task-id",
-				},
-			})
-			window.dispatchEvent(event)
-			// Wait for React state updates
-			await new Promise((resolve) => setTimeout(resolve, 0))
-		})
-
-		// Check that groupedMessages now includes a condensing message
-		// With Virtuoso mocked, items render directly and we can find the ChatRow with partial condense_context message
-		await waitFor(
-			() => {
-				const rows = container.querySelectorAll('[data-testid="chat-row"]')
-				// Check for the actual message structure: partial condense_context message
-				const condensingRow = Array.from(rows).find((row) => {
-					const text = row.textContent || ""
-					return text.includes('"say":"condense_context"') && text.includes('"partial":true')
-				})
-				expect(condensingRow).toBeTruthy()
-			},
-			{ timeout: 2000 },
-		)
-	})
-})
->>>>>>> 1f7e1ee6
+// })