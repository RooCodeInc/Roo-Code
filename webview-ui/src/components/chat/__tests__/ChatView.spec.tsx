--- conflicted
+++ resolved
@@ -1275,7 +1275,6 @@
 	})
 })
 
-<<<<<<< HEAD
 // describe("ChatView - DismissibleUpsell Display Tests", () => {
 // 	beforeEach(() => vi.clearAllMocks())
 
@@ -1496,190 +1495,4 @@
 // 		const input = chatTextArea.querySelector("input")!
 // 		expect(input.getAttribute("data-sending-disabled")).toBe("false")
 // 	})
-// })
-=======
-describe("ChatView - DismissibleUpsell and RooTips Display Tests", () => {
-	beforeEach(() => vi.clearAllMocks())
-
-	it("does not show DismissibleUpsell when user is authenticated to Cloud", async () => {
-		const { queryByTestId } = renderChatView()
-
-		// Hydrate state with user authenticated to cloud
-		mockPostMessage({
-			cloudIsAuthenticated: true,
-			taskHistory: [
-				{ id: "1", ts: Date.now() - 3000 },
-				{ id: "2", ts: Date.now() - 2000 },
-				{ id: "3", ts: Date.now() - 1000 },
-				{ id: "4", ts: Date.now() },
-			],
-			clineMessages: [], // No active task
-		})
-
-		// Wait for the state to be updated and component to re-render
-		await waitFor(() => {
-			// CloudAgents should be shown instead of DismissibleUpsell when authenticated
-			expect(queryByTestId("cloud-agents")).toBeInTheDocument()
-			// Should not show DismissibleUpsell when authenticated
-			expect(queryByTestId("dismissible-upsell")).not.toBeInTheDocument()
-		})
-	})
-
-	it("shows DismissibleUpsell when user is not authenticated", async () => {
-		const { getByTestId } = renderChatView()
-
-		// Hydrate state with user not authenticated and 4 tasks
-		mockPostMessage({
-			cloudIsAuthenticated: false,
-			taskHistory: [
-				{ id: "1", ts: Date.now() - 3000 },
-				{ id: "2", ts: Date.now() - 2000 },
-				{ id: "3", ts: Date.now() - 1000 },
-				{ id: "4", ts: Date.now() },
-			],
-			clineMessages: [], // No active task
-		})
-
-		// Wait for component to render and show DismissibleUpsell
-		await waitFor(() => {
-			expect(getByTestId("dismissible-upsell")).toBeInTheDocument()
-		})
-	})
-
-	it("does not show any home screen elements when there is an active task (regardless of auth status)", async () => {
-		const { queryByTestId } = renderChatView()
-
-		// Hydrate state with active task
-		mockPostMessage({
-			cloudIsAuthenticated: false,
-			taskHistory: [
-				{ id: "1", ts: Date.now() - 3000 },
-				{ id: "2", ts: Date.now() - 2000 },
-				{ id: "3", ts: Date.now() - 1000 },
-				{ id: "4", ts: Date.now() },
-			],
-			clineMessages: [
-				{
-					type: "say",
-					say: "task",
-					ts: Date.now(),
-					text: "Active task",
-				},
-			],
-		})
-
-		// Wait for component to render with active task
-		await waitFor(() => {
-			// Should not show DismissibleUpsell during active task
-			expect(queryByTestId("dismissible-upsell")).not.toBeInTheDocument()
-			// Should not show RooTips either since the entire welcome screen is hidden during active tasks
-			expect(queryByTestId("roo-tips")).not.toBeInTheDocument()
-			// Should not show RooHero either since the entire welcome screen is hidden during active tasks
-			expect(queryByTestId("roo-hero")).not.toBeInTheDocument()
-		})
-	})
-
-	it("shows RooTips when the user has less than 4 tasks", () => {
-		const { queryByTestId } = renderChatView()
-
-		// Hydrate state with user authenticated to cloud
-		mockPostMessage({
-			cloudIsAuthenticated: true,
-			taskHistory: [
-				{ id: "2", ts: Date.now() - 2000 },
-				{ id: "3", ts: Date.now() - 1000 },
-				{ id: "4", ts: Date.now() },
-			],
-			clineMessages: [], // No active task
-		})
-
-		// Should not show DismissibleUpsell but should show RooTips
-		expect(queryByTestId("roo-tips")).toBeInTheDocument()
-	})
-
-	it("does not show RooTips when the user has more than 4 tasks", () => {
-		const { queryByTestId } = renderChatView()
-
-		// Hydrate state with user authenticated to cloud
-		mockPostMessage({
-			cloudIsAuthenticated: true,
-			taskHistory: [
-				{ id: "0", ts: Date.now() - 4000 },
-				{ id: "1", ts: Date.now() - 3000 },
-				{ id: "2", ts: Date.now() - 2000 },
-				{ id: "3", ts: Date.now() - 1000 },
-				{ id: "4", ts: Date.now() },
-			],
-			clineMessages: [], // No active task
-		})
-
-		// Should not show DismissibleUpsell but should show RooTips
-		expect(queryByTestId("roo-tips")).toBeInTheDocument()
-	})
-})
-
-describe("ChatView - Message Queueing Tests", () => {
-	beforeEach(() => {
-		vi.clearAllMocks()
-		// Reset the mock to clear any initial calls
-		vi.mocked(vscode.postMessage).mockClear()
-	})
-
-	it("shows sending is disabled when task is active", async () => {
-		const { getByTestId } = renderChatView()
-
-		// Hydrate state with active task that should disable sending
-		mockPostMessage({
-			clineMessages: [
-				{
-					type: "say",
-					say: "task",
-					ts: Date.now() - 1000,
-					text: "Task in progress",
-				},
-				{
-					type: "ask",
-					ask: "tool",
-					ts: Date.now(),
-					text: JSON.stringify({ tool: "readFile", path: "test.txt" }),
-					partial: true, // Partial messages disable sending
-				},
-			],
-		})
-
-		// Wait for state to be updated and check that sending is disabled
-		await waitFor(() => {
-			const chatTextArea = getByTestId("chat-textarea")
-			const input = chatTextArea.querySelector("input")!
-			expect(input.getAttribute("data-sending-disabled")).toBe("true")
-		})
-	})
-
-	it("shows sending is enabled when no task is active", async () => {
-		const { getByTestId } = renderChatView()
-
-		// Hydrate state with completed task
-		mockPostMessage({
-			clineMessages: [
-				{
-					type: "ask",
-					ask: "completion_result",
-					ts: Date.now(),
-					text: "Task completed",
-					partial: false,
-				},
-			],
-		})
-
-		// Wait for state to be updated
-		await waitFor(() => {
-			expect(getByTestId("chat-textarea")).toBeInTheDocument()
-		})
-
-		// Check that sending is enabled
-		const chatTextArea = getByTestId("chat-textarea")
-		const input = chatTextArea.querySelector("input")!
-		expect(input.getAttribute("data-sending-disabled")).toBe("false")
-	})
-})
->>>>>>> 0e7a878f
+// })