--- conflicted
+++ resolved
@@ -537,26 +537,11 @@
 			}
 			case "updateTodoList" as any: {
 				const todos = (tool as any).todos || []
-<<<<<<< HEAD
 
 				// Get previous todos from the latest todos in the task context
 				const previousTodos = getPreviousTodos(clineMessages, message.ts)
 
 				return <TodoChangeDisplay previousTodos={previousTodos} newTodos={todos} />
-=======
-				return (
-					<UpdateTodoListToolBlock
-						todos={todos}
-						content={tool.content}
-						onChange={(updatedTodos) => {
-							if (typeof vscode !== "undefined" && vscode?.postMessage) {
-								vscode.postMessage({ type: "updateTodoList", payload: { todos: updatedTodos } })
-							}
-						}}
-						editable={editable && isLast}
-					/>
-				)
->>>>>>> 47415fa1
 			}
 			case "newFileCreated":
 				return (
