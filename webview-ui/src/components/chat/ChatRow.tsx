--- conflicted
+++ resolved
@@ -1518,16 +1518,14 @@
 					}
 					return null
 				case "condense_context_error":
-<<<<<<< HEAD
-					return (
-						<ErrorRow
-							type="error"
-							apiConfiguration={apiConfiguration}
-							title={t("chat:contextCondense.errorHeader")}
-							message={message.text || ""}
-						/>
-					)
-=======
+					// return (
+					// 	<ErrorRow
+					// 		type="error"
+					// 		apiConfiguration={apiConfiguration}
+					// 		title={t("chat:contextCondense.errorHeader")}
+					// 		message={message.text || ""}
+					// 	/>
+					// )
 					return <CondensationErrorRow errorText={message.text} />
 				case "sliding_window_truncation":
 					// In-progress state
@@ -1539,7 +1537,6 @@
 						return <TruncationResultRow data={message.contextTruncation} />
 					}
 					return null
->>>>>>> 1f7e1ee6
 				case "codebase_search_result":
 					let parsed: {
 						content: {
