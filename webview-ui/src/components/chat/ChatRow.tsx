--- conflicted
+++ resolved
@@ -16,11 +16,8 @@
 import { findMatchingResourceOrTemplate } from "@src/utils/mcp"
 import { vscode } from "@src/utils/vscode"
 import { formatPathTooltip } from "@src/utils/formatPathTooltip"
-<<<<<<< HEAD
-import { getLanguageFromPath } from "@src/utils/getLanguageFromPath"
+// import { getLanguageFromPath } from "@src/utils/getLanguageFromPath"
 import { Button } from "@src/components/ui"
-=======
->>>>>>> 49e57ed0
 
 import { ToolUseBlock, ToolUseBlockHeader } from "../common/ToolUseBlock"
 import UpdateTodoListToolBlock from "./UpdateTodoListToolBlock"
@@ -610,28 +607,19 @@
 						<div className="pl-6">
 							<CodeAccordian
 								path={tool.path}
-<<<<<<< HEAD
-								code={tool.content}
-								language={getLanguageFromPath(tool.path || "") || "log"}
-								isLoading={message.partial && isLast}
+								code={unifiedDiff ?? ""}
+								language="diff"
+								isLoading={message.partial}
 								isExpanded={isExpanded}
 								onToggleExpand={handleToggleExpand}
-								onJumpToFile={() => {
+								onJumpToFile={() =>
 									vscode.postMessage({
 										type: "openFile",
 										text: "./" + tool.path,
 										values: { line: getJumpLine(tool)[0] || 0 },
 									})
-								}}
-=======
-								code={unifiedDiff ?? ""}
-								language="diff"
-								isLoading={message.partial}
-								isExpanded={isExpanded}
-								onToggleExpand={handleToggleExpand}
-								onJumpToFile={() => vscode.postMessage({ type: "openFile", text: "./" + tool.path })}
+								}
 								diffStats={tool.diffStats}
->>>>>>> 49e57ed0
 							/>
 						</div>
 					</>
