import React, { memo, useCallback, useEffect, useMemo, useRef, useState } from "react"
import { useSize } from "react-use"
import { useTranslation, Trans } from "react-i18next"
import deepEqual from "fast-deep-equal"
import { VSCodeBadge } from "@vscode/webview-ui-toolkit/react"
import { type SearchResult } from "./hooks/useChatSearch"
import type { ClineMessage, FollowUpData, SuggestionItem } from "@roo-code/types"
import { Mode } from "@roo/modes"

import { ClineApiReqInfo, ClineAskUseMcpServer, ClineSayTool } from "@roo/ExtensionMessage"
import { COMMAND_OUTPUT_STRING } from "@roo/combineCommandSequences"
import { safeJsonParse } from "@roo/safeJsonParse"

import { useCopyToClipboard } from "@src/utils/clipboard"
import { useExtensionState } from "@src/context/ExtensionStateContext"
import { findMatchingResourceOrTemplate } from "@src/utils/mcp"
import { vscode } from "@src/utils/vscode"
import { formatPathTooltip } from "@src/utils/formatPathTooltip"
// import { getLanguageFromPath } from "@src/utils/getLanguageFromPath"
import { Button } from "@src/components/ui"

import { ToolUseBlock, ToolUseBlockHeader } from "../common/ToolUseBlock"
import UpdateTodoListToolBlock from "./UpdateTodoListToolBlock"
import { TodoChangeDisplay } from "./TodoChangeDisplay"
import CodeAccordian from "../common/CodeAccordian"
import MarkdownBlock from "../common/MarkdownBlock"
import { ReasoningBlock } from "./ReasoningBlock"
import Thumbnails from "../common/Thumbnails"
import ImageBlock from "../common/ImageBlock"
import ErrorRow from "./ErrorRow"

import McpResourceRow from "../mcp/McpResourceRow"

import { Mention } from "./Mention"
import { CheckpointSaved } from "./checkpoints/CheckpointSaved"
import { FollowUpSuggest } from "./FollowUpSuggest"
import { BatchFilePermission } from "./BatchFilePermission"
import { BatchDiffApproval } from "./BatchDiffApproval"
import { ProgressIndicator } from "./ProgressIndicator"
import { Markdown } from "./Markdown"
import { CommandExecution } from "./CommandExecution"
// import { CommandExecutionError } from "./CommandExecutionError"
import { AutoApprovedRequestLimitWarning } from "./AutoApprovedRequestLimitWarning"
import { /* CondenseContextErrorRow, */ CondensingContextRow, ContextCondenseRow } from "./ContextCondenseRow"
import CodebaseSearchResultsDisplay from "./CodebaseSearchResultsDisplay"
import { appendImages } from "@src/utils/imageUtils"
import { McpExecution } from "./McpExecution"
import { ChatTextArea } from "./ChatTextArea"
import { MAX_IMAGES_PER_MESSAGE } from "./ChatView"
import { useSelectedModel } from "../ui/hooks/useSelectedModel"
import HighlightedPlainText from "../common/HighlightedPlainText"
import {
	ChevronRight,
	ChevronDown,
	ClipboardCheck,
	ClipboardCopy,
	Eye,
	FileDiff,
	ListTree,
	User,
	Trash2,
	MessageCircleQuestionMark,
	SquareArrowOutUpRight,
	FileCode2,
	PocketKnife,
	FolderTree,
	TerminalSquare,
	MessageCircle,
} from "lucide-react"
import { cn } from "@/lib/utils"
import { getJumpLine } from "@/utils/path-mentions"
import { useZgsmUserInfo } from "@/hooks/useZgsmUserInfo"
import { format } from "date-fns"
import { PathTooltip } from "../ui/PathTooltip"

// Helper function to get previous todos before a specific message
function getPreviousTodos(messages: ClineMessage[], currentMessageTs: number): any[] {
	// Find the previous updateTodoList message before the current one
	const previousUpdateIndex = messages
		.slice()
		.reverse()
		.findIndex((msg) => {
			if (msg.ts >= currentMessageTs) return false
			if (msg.type === "ask" && msg.ask === "tool") {
				try {
					const tool = JSON.parse(msg.text || "{}")
					return tool.tool === "updateTodoList"
				} catch {
					return false
				}
			}
			return false
		})

	if (previousUpdateIndex !== -1) {
		const previousMessage = messages.slice().reverse()[previousUpdateIndex]
		try {
			const tool = JSON.parse(previousMessage.text || "{}")
			return tool.todos || []
		} catch {
			return []
		}
	}

	// If no previous updateTodoList message, return empty array
	return []
}

interface ChatRowProps {
	message: ClineMessage
	lastModifiedMessage?: ClineMessage
	isExpanded: boolean
	isLast: boolean
	isStreaming: boolean
	onToggleExpand: (ts: number) => void
	onHeightChange: (isTaller: boolean) => void
	onSuggestionClick?: (suggestion: SuggestionItem, event?: React.MouseEvent) => void
	onBatchFileResponse?: (response: { [key: string]: boolean }) => void
	onFollowUpUnmount?: () => void
	// isFollowUpAnswered?: boolean
	isFollowUpAnswered?: boolean
	editable?: boolean
	shouldHighlight?: boolean
	searchResults?: SearchResult[]
	searchQuery?: string
	hasCheckpoint?: boolean
}

interface ChatRowContentProps extends Omit<ChatRowProps, "onHeightChange" | "searchResults" | "searchQuery"> {
	searchResults?: SearchResult[]
	searchQuery?: string
}
// eslint-disable-next-line @typescript-eslint/no-empty-object-type
interface ChatRowContentProps extends Omit<ChatRowProps, "onHeightChange"> {}

const ChatRow = memo(
	(props: ChatRowProps) => {
		const { isLast, onHeightChange, message } = props
		// Store the previous height to compare with the current height
		// This allows us to detect changes without causing re-renders
		const prevHeightRef = useRef(0)

		const [chatrow, { height }] = useSize(
			message?.metadata?.isRateLimitRetry ? (
				<></>
			) : (
				<div
					className={`px-[15px] py-2.5 transition-all duration-300 ease-in-out ${
						props.shouldHighlight
							? "bg-vscode-editor-findMatchHighlightBackground border-l-4 border-vscode-editor-findMatchBorder shadow-sm"
							: ""
					}`}>
					<ChatRowContent {...props} />
				</div>
			),
		)

		useEffect(() => {
			// used for partials, command output, etc.
			// NOTE: it's important we don't distinguish between partial or complete here since our scroll effects in chatview need to handle height change during partial -> complete
			const isInitialRender = prevHeightRef.current === 0 // prevents scrolling when new element is added since we already scroll for that
			// height starts off at Infinity
			if (isLast && height !== 0 && height !== Infinity && height !== prevHeightRef.current) {
				if (!isInitialRender) {
					onHeightChange(height > prevHeightRef.current)
				}
				prevHeightRef.current = height
			}
		}, [height, isLast, onHeightChange, message])

		// we cannot return null as virtuoso does not support it, so we use a separate visibleMessages array to filter out messages that should not be rendered
		return chatrow
	},
	// memo does shallow comparison of props, so we need to do deep comparison of arrays/objects whose properties might change
	deepEqual,
)

export default ChatRow

export const ChatRowContent = ({
	message,
	lastModifiedMessage,
	isExpanded,
	isLast,
	isStreaming,
	onToggleExpand,
	onSuggestionClick,
	onFollowUpUnmount,
	onBatchFileResponse,
<<<<<<< HEAD
	// isFollowUpAnswered,
=======
	editable,
>>>>>>> 529c6868
	isFollowUpAnswered,
	// editable,
	searchQuery,
}: ChatRowContentProps) => {
	const { t } = useTranslation()
	const {
		mcpServers,
		alwaysAllowMcp,
		currentCheckpoint,
		mode,
		apiConfiguration,
		clineMessages,
		apiRequestBlockHide,
	} = useExtensionState()
	const { logoPic, userInfo } = useZgsmUserInfo(apiConfiguration?.zgsmAccessToken)
	const { info: model } = useSelectedModel(apiConfiguration)
	const [showCopySuccess, setShowCopySuccess] = useState(false)
	const [isEditing, setIsEditing] = useState(false)
	const [editedContent, setEditedContent] = useState("")
	const [editMode, setEditMode] = useState<Mode>(mode || "code")
	const [editImages, setEditImages] = useState<string[]>([])
	const { copyWithFeedback } = useCopyToClipboard()
	const userEditRef = useRef<HTMLDivElement>(null)

	// Handle message events for image selection during edit mode
	useEffect(() => {
		const handleMessage = (event: MessageEvent) => {
			const msg = event.data
			if (msg.type === "selectedImages" && msg.context === "edit" && msg.messageTs === message.ts && isEditing) {
				setEditImages((prevImages) => appendImages(prevImages, msg.images, MAX_IMAGES_PER_MESSAGE))
			}
		}

		window.addEventListener("message", handleMessage)
		return () => window.removeEventListener("message", handleMessage)
	}, [isEditing, message.ts])

	// Memoized callback to prevent re-renders caused by inline arrow functions.
	const handleToggleExpand = useCallback(() => {
		onToggleExpand(message.ts)
	}, [onToggleExpand, message.ts])

	// Handle edit button click
	const handleEditClick = useCallback(() => {
		setIsEditing(true)
		setEditedContent(message.text || "")
		setEditImages(message.images || [])
		setEditMode(mode || "code")
		// Edit mode is now handled entirely in the frontend
		// No need to notify the backend
	}, [message.text, message.images, mode])

	// Handle cancel edit
	const handleCancelEdit = useCallback(() => {
		setIsEditing(false)
		setEditedContent(message.text || "")
		setEditImages(message.images || [])
		setEditMode(mode || "code")
	}, [message.text, message.images, mode])

	// Handle save edit
	const handleSaveEdit = useCallback(() => {
		setIsEditing(false)
		// Send edited message to backend
		vscode.postMessage({
			type: "submitEditedMessage",
			value: message.ts,
			editedMessageContent: editedContent,
			images: editImages,
		})
	}, [message.ts, editedContent, editImages])

	// Handle image selection for editing
	const handleSelectImages = useCallback(() => {
		vscode.postMessage({ type: "selectImages", context: "edit", messageTs: message.ts })
	}, [message.ts])

	const [cost, apiReqCancelReason, apiReqStreamingFailedMessage, selectedLLM, selectReason, isAuto, originModelId] =
		useMemo(() => {
			if (message.text !== null && message.text !== undefined && message.say === "api_req_started") {
				const info = safeJsonParse<ClineApiReqInfo>(message.text)
				return [
					info?.cost,
					info?.cancelReason,
					info?.streamingFailedMessage,
					info?.selectedLLM,
					info?.selectReason,
					info?.isAuto,
					info?.originModelId,
				]
			}

			return [undefined, undefined, undefined, undefined, undefined]
		}, [message.text, message.say])

	// When resuming task, last wont be api_req_failed but a resume_task
	// message, so api_req_started will show loading spinner. That's why we just
	// remove the last api_req_started that failed without streaming anything.
	const apiRequestFailedMessage =
		isLast && lastModifiedMessage?.ask === "api_req_failed" // if request is retried then the latest message is a api_req_retried
			? lastModifiedMessage?.text
			: undefined

	const isCommandExecuting =
		isLast && lastModifiedMessage?.ask === "command" && lastModifiedMessage?.text?.includes(COMMAND_OUTPUT_STRING)

	const isMcpServerResponding = isLast && lastModifiedMessage?.say === "mcp_server_request_started"

	const type = message.type === "ask" ? message.ask : message.say

	const normalColor = "var(--vscode-foreground)"
	const errorColor = "var(--vscode-errorForeground)"
	const successColor = "var(--vscode-charts-green)"
	const cancelledColor = "var(--vscode-descriptionForeground)"

	const [icon, title] = useMemo(() => {
		switch (type) {
			case "error":
			case "mistake_limit_reached":
				return [null, null] // These will be handled by ErrorRow component
			case "command":
				return [
					isCommandExecuting ? (
						<ProgressIndicator />
					) : (
						<TerminalSquare className="size-4" aria-label="Terminal icon" />
					),
					<span style={{ color: normalColor, fontWeight: "bold" }}>
						{t("chat:commandExecution.running")}
					</span>,
				]
			case "use_mcp_server":
				const mcpServerUse = safeJsonParse<ClineAskUseMcpServer>(message.text)
				if (mcpServerUse === undefined) {
					return [null, null]
				}
				return [
					isMcpServerResponding ? (
						<ProgressIndicator />
					) : (
						<span
							className="codicon codicon-server"
							style={{ color: normalColor, marginBottom: "-1.5px" }}></span>
					),
					<span style={{ color: normalColor, fontWeight: "bold" }}>
						{mcpServerUse.type === "use_mcp_tool"
							? t("chat:mcp.wantsToUseTool", { serverName: mcpServerUse.serverName })
							: t("chat:mcp.wantsToAccessResource", { serverName: mcpServerUse.serverName })}
					</span>,
				]
			case "completion_result":
				return [
					<span
						className="codicon codicon-check"
						style={{ color: successColor, marginBottom: "-1.5px" }}></span>,
					<span style={{ color: successColor, fontWeight: "bold" }}>{t("chat:taskCompleted")}</span>,
				]
			case "api_req_retry_delayed":
				return []
			case "api_req_started":
				const getIconSpan = (iconName: string, color: string) => (
					<div
						style={{
							width: 16,
							height: 16,
							display: "flex",
							alignItems: "center",
							justifyContent: "center",
						}}>
						<span
							className={`codicon codicon-${iconName}`}
							style={{ color, fontSize: 16, marginBottom: "-1.5px" }}
						/>
					</div>
				)
				return [
					apiReqCancelReason !== null && apiReqCancelReason !== undefined ? (
						apiReqCancelReason === "user_cancelled" ? (
							getIconSpan("error", cancelledColor)
						) : (
							getIconSpan("error", errorColor)
						)
					) : cost !== null && cost !== undefined ? (
						!apiRequestBlockHide ? (
							isExpanded ? (
								<ChevronDown className="w-4 shrink-0" />
							) : (
								<ChevronRight className="w-4 shrink-0" />
							)
						) : (
							getIconSpan("arrow-swap", normalColor)
						)
					) : apiRequestFailedMessage ? (
						getIconSpan("error", errorColor)
					) : (
						<ProgressIndicator />
					),
					apiReqCancelReason !== null && apiReqCancelReason !== undefined ? (
						apiReqCancelReason === "user_cancelled" ? (
							<span style={{ color: normalColor, fontWeight: "bold" }}>
								{t("chat:apiRequest.cancelled")}{" "}
								{message.ts ? format(new Date(message.ts), "yyyy-MM-dd HH:mm:ss") : ""}
							</span>
						) : (
							<span style={{ color: errorColor, fontWeight: "bold" }}>
								{t("chat:apiRequest.streamingFailed")}{" "}
								{message.ts ? format(new Date(message.ts), "yyyy-MM-dd HH:mm:ss") : ""}
							</span>
						)
					) : cost !== null && cost !== undefined ? (
						<span style={{ color: normalColor }}>
							{t("chat:apiRequest.title")}{" "}
							{message.ts ? format(new Date(message.ts), "yyyy-MM-dd HH:mm:ss") : ""}
						</span>
					) : apiRequestFailedMessage ? (
						<span style={{ color: errorColor }}>
							{t("chat:apiRequest.failed")}{" "}
							{message.ts ? format(new Date(message.ts), "yyyy-MM-dd HH:mm:ss") : ""}
						</span>
					) : (
						<span style={{ color: normalColor }}>{t("chat:apiRequest.streaming")}</span>
					),
				]
			case "followup":
				return [
					<MessageCircleQuestionMark className="w-4 shrink-0" aria-label="Question icon" />,
					<span style={{ color: normalColor, fontWeight: "bold" }}>{t("chat:questions.hasQuestion")}</span>,
				]
			default:
				return [null, null]
		}
	}, [
		type,
		isCommandExecuting,
		t,
		message.text,
		message.ts,
		isMcpServerResponding,
		apiReqCancelReason,
		cost,
		apiRequestBlockHide,
		isExpanded,
		apiRequestFailedMessage,
	])

	const headerStyle: React.CSSProperties = {
		display: "flex",
		alignItems: "center",
		gap: "10px",
		marginBottom: "10px",
		wordBreak: "break-word",
	}

	const tool = useMemo(
		() => (message.ask === "tool" ? safeJsonParse<ClineSayTool>(message.text) : null),
		[message.ask, message.text],
	)

	// Unified diff content (provided by backend when relevant)
	const unifiedDiff = useMemo(() => {
		if (!tool) return undefined
		return (tool.content ?? tool.diff) as string | undefined
	}, [tool])

	const followUpData = useMemo(() => {
		if (message.type === "ask" && message.ask === "followup" && !message.partial) {
			return safeJsonParse<FollowUpData>(message.text)
		}
		return null
	}, [message.type, message.ask, message.partial, message.text])

	const handleCopyErrorDetail = useCallback(
		(message: string) => {
			vscode.postMessage({
				type: "copyError",
				values: {
					message,
					originModelId,
					selectedLLM,
				},
			})
		},
		[originModelId, selectedLLM],
	)

	if (tool) {
		const toolIcon = (name: string) => (
			<span
				className={`codicon codicon-${name}`}
				style={{ color: "var(--vscode-foreground)", marginBottom: "-1.5px" }}></span>
		)

		switch (tool.tool as string) {
			case "editedExistingFile":
			case "appliedDiff":
				// Check if this is a batch diff request
				if (message.type === "ask" && tool.batchDiffs && Array.isArray(tool.batchDiffs)) {
					return (
						<>
							<div style={headerStyle}>
								<FileDiff className="w-4 shrink-0" aria-label="Batch diff icon" />
								<span style={{ fontWeight: "bold" }}>
									{t("chat:fileOperations.wantsToApplyBatchChanges")}
								</span>
							</div>
							<BatchDiffApproval files={tool.batchDiffs} ts={message.ts} />
						</>
					)
				}

				// Regular single file diff
				return (
					<>
						<div style={headerStyle}>
							{tool.isProtected ? (
								<span
									className="codicon codicon-lock"
									style={{ color: "var(--vscode-editorWarning-foreground)", marginBottom: "-1.5px" }}
								/>
							) : (
								toolIcon(tool.tool === "appliedDiff" ? "diff" : "edit")
							)}
							<span style={{ fontWeight: "bold" }}>
								{tool.isProtected
									? t("chat:fileOperations.wantsToEditProtected")
									: tool.isOutsideWorkspace
										? t("chat:fileOperations.wantsToEditOutsideWorkspace")
										: t("chat:fileOperations.wantsToEdit")}
							</span>
						</div>
						<div className="pl-6">
							<CodeAccordian
								path={tool.path}
								code={unifiedDiff ?? tool.content ?? tool.diff}
								language="diff"
								progressStatus={message.progressStatus}
								isLoading={message.partial && isLast}
								isExpanded={isExpanded}
								onToggleExpand={handleToggleExpand}
								diffStats={tool.diffStats}
							/>
						</div>
					</>
				)
			case "insertContent":
				return (
					<>
						<div style={headerStyle}>
							{tool.isProtected ? (
								<span
									className="codicon codicon-lock"
									style={{ color: "var(--vscode-editorWarning-foreground)", marginBottom: "-1.5px" }}
								/>
							) : (
								toolIcon("insert")
							)}
							<span style={{ fontWeight: "bold" }}>
								{tool.isProtected
									? t("chat:fileOperations.wantsToEditProtected")
									: tool.isOutsideWorkspace
										? t("chat:fileOperations.wantsToEditOutsideWorkspace")
										: tool.lineNumber === 0
											? t("chat:fileOperations.wantsToInsertAtEnd")
											: t("chat:fileOperations.wantsToInsertWithLineNumber", {
													lineNumber: tool.lineNumber,
												})}
							</span>
						</div>
						<div className="pl-6">
							<CodeAccordian
								path={tool.path}
								code={unifiedDiff ?? tool.diff}
								language="diff"
								progressStatus={message.progressStatus}
								isLoading={message.partial && isLast}
								isExpanded={isExpanded}
								onToggleExpand={handleToggleExpand}
								diffStats={tool.diffStats}
							/>
						</div>
					</>
				)
			case "searchAndReplace":
				return (
					<>
						<div style={headerStyle}>
							{tool.isProtected ? (
								<span
									className="codicon codicon-lock"
									style={{ color: "var(--vscode-editorWarning-foreground)", marginBottom: "-1.5px" }}
								/>
							) : (
								toolIcon("replace")
							)}
							<span style={{ fontWeight: "bold" }}>
								{tool.isProtected && message.type === "ask"
									? t("chat:fileOperations.wantsToEditProtected")
									: message.type === "ask"
										? t("chat:fileOperations.wantsToSearchReplace")
										: t("chat:fileOperations.didSearchReplace")}
							</span>
						</div>
						<div className="pl-6">
							<CodeAccordian
								path={tool.path}
								code={unifiedDiff ?? tool.diff}
								language="diff"
								progressStatus={message.progressStatus}
								isLoading={message.partial}
								isExpanded={isExpanded}
								onToggleExpand={handleToggleExpand}
								diffStats={tool.diffStats}
							/>
						</div>
					</>
				)
			case "codebaseSearch": {
				return (
					<div style={headerStyle}>
						{toolIcon("search")}
						<span style={{ fontWeight: "bold" }}>
							{tool.path ? (
								<Trans
									i18nKey="chat:codebaseSearch.wantsToSearchWithPath"
									components={{ code: <code></code> }}
									values={{ query: tool.query, path: tool.path }}
								/>
							) : (
								<Trans
									i18nKey="chat:codebaseSearch.wantsToSearch"
									components={{ code: <code></code> }}
									values={{ query: tool.query }}
								/>
							)}
						</span>
					</div>
				)
			}
			case "updateTodoList" as any: {
				const todos = (tool as any).todos || []
				// Get previous todos from the latest todos in the task context
				const previousTodos = getPreviousTodos(clineMessages, message.ts)

				return (
					<>
						<TodoChangeDisplay previousTodos={previousTodos} newTodos={todos} />
						<UpdateTodoListToolBlock
							todos={todos}
							content={(tool as any).content}
							onChange={(updatedTodos) => {
								if (typeof vscode !== "undefined" && vscode?.postMessage) {
									vscode.postMessage({ type: "updateTodoList", payload: { todos: updatedTodos } })
								}
							}}
							editable={!!(editable && isLast)}
						/>
					</>
				)
			}
			case "newFileCreated":
				return (
					<>
						<div style={headerStyle}>
							{tool.isProtected ? (
								<span
									className="codicon codicon-lock"
									style={{ color: "var(--vscode-editorWarning-foreground)", marginBottom: "-1.5px" }}
								/>
							) : (
								toolIcon("new-file")
							)}
							<span style={{ fontWeight: "bold" }}>
								{tool.isProtected
									? t("chat:fileOperations.wantsToEditProtected")
									: t("chat:fileOperations.wantsToCreate")}
							</span>
						</div>
						<div className="pl-6">
							<CodeAccordian
								path={tool.path}
								code={unifiedDiff ?? ""}
								language="diff"
								isLoading={message.partial}
								isExpanded={isExpanded}
								onToggleExpand={handleToggleExpand}
								onJumpToFile={() =>
									vscode.postMessage({
										type: "openFile",
										text: "./" + tool.path,
										values: { line: getJumpLine(tool)[0] || 0 },
									})
								}
								diffStats={tool.diffStats}
							/>
						</div>
					</>
				)
			case "readFile":
				// Check if this is a batch file permission request
				const isBatchRequest = message.type === "ask" && tool.batchFiles && Array.isArray(tool.batchFiles)

				if (isBatchRequest) {
					return (
						<>
							<div style={headerStyle}>
								<Eye className="w-4 shrink-0" aria-label="View files icon" />
								<span style={{ fontWeight: "bold" }}>
									{t("chat:fileOperations.wantsToReadMultiple")}
								</span>
							</div>
							<BatchFilePermission
								files={tool.batchFiles || []}
								onPermissionResponse={(response) => {
									onBatchFileResponse?.(response)
								}}
								ts={message?.ts}
							/>
						</>
					)
				}

				// Regular single file read request
				return (
					<>
						<div style={headerStyle}>
							<FileCode2 className="w-4 shrink-0" aria-label="Read file icon" />
							<span style={{ fontWeight: "bold" }}>
								{message.type === "ask"
									? tool.isOutsideWorkspace
										? t("chat:fileOperations.wantsToReadOutsideWorkspace")
										: tool.additionalFileCount && tool.additionalFileCount > 0
											? t("chat:fileOperations.wantsToReadAndXMore", {
													count: tool.additionalFileCount,
												})
											: t("chat:fileOperations.wantsToRead")
									: t("chat:fileOperations.didRead")}
							</span>
						</div>
						<div className="pl-6">
							<ToolUseBlock>
								<ToolUseBlockHeader
									className="group"
									onClick={() => {
										vscode.postMessage({
											type: "openFile",
											text: tool.content,
											values: { line: getJumpLine(tool)[0] || 0 },
										})
									}}>
									{tool.path?.startsWith(".") && <span>.</span>}
									<PathTooltip content={formatPathTooltip(tool.path, tool.reason)}>
										<span className="whitespace-nowrap overflow-hidden text-ellipsis text-left mr-2 rtl">
											{formatPathTooltip(tool.path, tool.reason)}
										</span>
									</PathTooltip>
									<div style={{ flexGrow: 1 }}></div>
									<SquareArrowOutUpRight
										className="w-4 shrink-0 codicon codicon-link-external opacity-0 group-hover:opacity-100 transition-opacity"
										style={{ fontSize: 13.5, margin: "1px 0" }}
									/>
								</ToolUseBlockHeader>
							</ToolUseBlock>
						</div>
					</>
				)
			case "fetchInstructions":
				return (
					<>
						<div style={headerStyle}>
							{toolIcon("file-code")}
							<span style={{ fontWeight: "bold" }}>{t("chat:instructions.wantsToFetch")}</span>
						</div>
						<div className="pl-6">
							<CodeAccordian
								code={tool.content}
								language="markdown"
								isLoading={message.partial && isLast}
								isExpanded={isExpanded}
								onToggleExpand={handleToggleExpand}
							/>
						</div>
					</>
				)
			case "listFilesTopLevel":
				return (
					<>
						<div style={headerStyle}>
							<ListTree className="w-4 shrink-0" aria-label="List files icon" />
							<span style={{ fontWeight: "bold" }}>
								{message.type === "ask"
									? tool.isOutsideWorkspace
										? t("chat:directoryOperations.wantsToViewTopLevelOutsideWorkspace")
										: t("chat:directoryOperations.wantsToViewTopLevel")
									: tool.isOutsideWorkspace
										? t("chat:directoryOperations.didViewTopLevelOutsideWorkspace")
										: t("chat:directoryOperations.didViewTopLevel")}
							</span>
						</div>
						<div className="pl-6">
							<CodeAccordian
								path={tool.path}
								code={tool.content}
								language="shell-session"
								isExpanded={isExpanded}
								onToggleExpand={handleToggleExpand}
							/>
						</div>
					</>
				)
			case "listFilesRecursive":
				return (
					<>
						<div style={headerStyle}>
							<FolderTree className="w-4 shrink-0" aria-label="Folder tree icon" />
							<span style={{ fontWeight: "bold" }}>
								{message.type === "ask"
									? tool.isOutsideWorkspace
										? t("chat:directoryOperations.wantsToViewRecursiveOutsideWorkspace")
										: t("chat:directoryOperations.wantsToViewRecursive")
									: tool.isOutsideWorkspace
										? t("chat:directoryOperations.didViewRecursiveOutsideWorkspace")
										: t("chat:directoryOperations.didViewRecursive")}
							</span>
						</div>
						<div className="pl-6">
							<CodeAccordian
								path={tool.path}
								code={tool.content}
								language="shellsession"
								isExpanded={isExpanded}
								onToggleExpand={handleToggleExpand}
							/>
						</div>
					</>
				)
			case "listCodeDefinitionNames":
				return (
					<>
						<div style={headerStyle}>
							{toolIcon("file-code")}
							<span style={{ fontWeight: "bold" }}>
								{message.type === "ask"
									? tool.isOutsideWorkspace
										? t("chat:directoryOperations.wantsToViewDefinitionsOutsideWorkspace")
										: t("chat:directoryOperations.wantsToViewDefinitions")
									: tool.isOutsideWorkspace
										? t("chat:directoryOperations.didViewDefinitionsOutsideWorkspace")
										: t("chat:directoryOperations.didViewDefinitions")}
							</span>
						</div>
						<div className="pl-6">
							<CodeAccordian
								path={tool.path}
								code={tool.content}
								language="markdown"
								isExpanded={isExpanded}
								onToggleExpand={handleToggleExpand}
							/>
						</div>
					</>
				)
			case "searchFiles":
				return (
					<>
						<div style={headerStyle}>
							{toolIcon("search")}
							<span style={{ fontWeight: "bold" }}>
								{message.type === "ask" ? (
									<Trans
										i18nKey={
											tool.isOutsideWorkspace
												? "chat:directoryOperations.wantsToSearchOutsideWorkspace"
												: "chat:directoryOperations.wantsToSearch"
										}
										components={{ code: <code className="font-medium">{tool.regex}</code> }}
										values={{ regex: tool.regex }}
									/>
								) : (
									<Trans
										i18nKey={
											tool.isOutsideWorkspace
												? "chat:directoryOperations.didSearchOutsideWorkspace"
												: "chat:directoryOperations.didSearch"
										}
										components={{ code: <code className="font-medium">{tool.regex}</code> }}
										values={{ regex: tool.regex }}
									/>
								)}
							</span>
						</div>
						<div className="pl-6">
							<CodeAccordian
								path={tool.path! + (tool.filePattern ? `/(${tool.filePattern})` : "")}
								code={tool.content}
								language="shellsession"
								isExpanded={isExpanded}
								onToggleExpand={handleToggleExpand}
							/>
						</div>
					</>
				)
			case "switchMode":
				return (
					<>
						<div style={headerStyle}>
							<PocketKnife className="w-4 shrink-0" aria-label="Switch mode icon" />
							<span style={{ fontWeight: "bold" }}>
								{message.type === "ask" ? (
									<>
										{tool.reason ? (
											<Trans
												i18nKey="chat:modes.wantsToSwitchWithReason"
												components={{ code: <code className="font-medium">{tool.mode}</code> }}
												values={{ mode: tool.mode, reason: tool.reason }}
											/>
										) : (
											<Trans
												i18nKey="chat:modes.wantsToSwitch"
												components={{ code: <code className="font-medium">{tool.mode}</code> }}
												values={{ mode: tool.mode }}
											/>
										)}
									</>
								) : (
									<>
										{tool.reason ? (
											<Trans
												i18nKey="chat:modes.didSwitchWithReason"
												components={{ code: <code className="font-medium">{tool.mode}</code> }}
												values={{ mode: tool.mode, reason: tool.reason }}
											/>
										) : (
											<Trans
												i18nKey="chat:modes.didSwitch"
												components={{ code: <code className="font-medium">{tool.mode}</code> }}
												values={{ mode: tool.mode }}
											/>
										)}
									</>
								)}
							</span>
						</div>
					</>
				)
			case "newTask":
				return (
					<>
						<div style={headerStyle}>
							{toolIcon("tasklist")}
							<span style={{ fontWeight: "bold" }}>
								<Trans
									i18nKey="chat:subtasks.wantsToCreate"
									components={{ code: <code>{tool.mode}</code> }}
									values={{ mode: tool.mode }}
								/>
							</span>
						</div>
						<div
							style={{
								marginTop: "4px",
								backgroundColor: "var(--vscode-badge-background)",
								border: "1px solid var(--vscode-badge-background)",
								borderRadius: "4px 4px 0 0",
								overflow: "hidden",
								marginBottom: "2px",
							}}>
							<div
								style={{
									padding: "9px 10px 9px 14px",
									backgroundColor: "var(--vscode-badge-background)",
									borderBottom: "1px solid var(--vscode-editorGroup-border)",
									fontWeight: "bold",
									fontSize: "var(--vscode-font-size)",
									color: "var(--vscode-badge-foreground)",
									display: "flex",
									alignItems: "center",
									gap: "6px",
								}}>
								<span className="codicon codicon-arrow-right"></span>
								{t("chat:subtasks.newTaskContent")}
							</div>
							<div style={{ padding: "12px 16px", backgroundColor: "var(--vscode-editor-background)" }}>
								<MarkdownBlock markdown={tool.content} />
							</div>
						</div>
					</>
				)
			case "finishTask":
				return (
					<>
						<div style={headerStyle}>
							{toolIcon("check-all")}
							<span style={{ fontWeight: "bold" }}>{t("chat:subtasks.wantsToFinish")}</span>
						</div>
						<div
							style={{
								marginTop: "4px",
								backgroundColor: "var(--vscode-editor-background)",
								border: "1px solid var(--vscode-badge-background)",
								borderRadius: "4px",
								overflow: "hidden",
								marginBottom: "8px",
							}}>
							<div
								style={{
									padding: "9px 10px 9px 14px",
									backgroundColor: "var(--vscode-badge-background)",
									borderBottom: "1px solid var(--vscode-editorGroup-border)",
									fontWeight: "bold",
									fontSize: "var(--vscode-font-size)",
									color: "var(--vscode-badge-foreground)",
									display: "flex",
									alignItems: "center",
									gap: "6px",
								}}>
								<span className="codicon codicon-check"></span>
								{t("chat:subtasks.completionContent")}
							</div>
							<div style={{ padding: "12px 16px", backgroundColor: "var(--vscode-editor-background)" }}>
								<MarkdownBlock markdown={t("chat:subtasks.completionInstructions")} />
							</div>
						</div>
					</>
				)
			case "runSlashCommand": {
				const slashCommandInfo = tool
				return (
					<>
						<div style={headerStyle}>
							{toolIcon("play")}
							<span style={{ fontWeight: "bold" }}>
								{message.type === "ask"
									? t("chat:slashCommand.wantsToRun")
									: t("chat:slashCommand.didRun")}
							</span>
						</div>
						<div
							style={{
								marginTop: "4px",
								backgroundColor: "var(--vscode-editor-background)",
								border: "1px solid var(--vscode-editorGroup-border)",
								borderRadius: "4px",
								overflow: "hidden",
								cursor: "pointer",
							}}
							onClick={handleToggleExpand}>
							<ToolUseBlockHeader
								className="group"
								style={{
									display: "flex",
									alignItems: "center",
									justifyContent: "space-between",
									padding: "10px 12px",
								}}>
								<div style={{ display: "flex", alignItems: "center", gap: "8px" }}>
									<span style={{ fontWeight: "500", fontSize: "var(--vscode-font-size)" }}>
										/{slashCommandInfo.command}
									</span>
									{slashCommandInfo.source && (
										<VSCodeBadge style={{ fontSize: "calc(var(--vscode-font-size) - 2px)" }}>
											{slashCommandInfo.source}
										</VSCodeBadge>
									)}
								</div>
								<span
									className={`codicon codicon-chevron-${isExpanded ? "up" : "down"} opacity-0 group-hover:opacity-100 transition-opacity duration-200`}></span>
							</ToolUseBlockHeader>
							{isExpanded && (slashCommandInfo.args || slashCommandInfo.description) && (
								<div
									style={{
										padding: "12px 16px",
										borderTop: "1px solid var(--vscode-editorGroup-border)",
										display: "flex",
										flexDirection: "column",
										gap: "8px",
									}}>
									{slashCommandInfo.args && (
										<div>
											<span style={{ fontWeight: "500" }}>Arguments: </span>
											<span style={{ color: "var(--vscode-descriptionForeground)" }}>
												{slashCommandInfo.args}
											</span>
										</div>
									)}
									{slashCommandInfo.description && (
										<div style={{ color: "var(--vscode-descriptionForeground)" }}>
											{slashCommandInfo.description}
										</div>
									)}
								</div>
							)}
						</div>
					</>
				)
			}
			case "generateImage":
				return (
					<>
						<div style={headerStyle}>
							{tool.isProtected ? (
								<span
									className="codicon codicon-lock"
									style={{ color: "var(--vscode-editorWarning-foreground)", marginBottom: "-1.5px" }}
								/>
							) : (
								toolIcon("file-media")
							)}
							<span style={{ fontWeight: "bold" }}>
								{message.type === "ask"
									? tool.isProtected
										? t("chat:fileOperations.wantsToGenerateImageProtected")
										: tool.isOutsideWorkspace
											? t("chat:fileOperations.wantsToGenerateImageOutsideWorkspace")
											: t("chat:fileOperations.wantsToGenerateImage")
									: t("chat:fileOperations.didGenerateImage")}
							</span>
						</div>
						{message.type === "ask" && (
							<div className="pl-6">
								<CodeAccordian
									path={tool.path}
									code={tool.content}
									language="text"
									isExpanded={isExpanded}
									onToggleExpand={handleToggleExpand}
								/>
							</div>
						)}
					</>
				)
			default:
				return null
		}
	}

	switch (message.type) {
		case "say":
			switch (message.say) {
				case "diff_error":
					return (
						<ErrorRow
							type="diff_error"
							message={message.text || ""}
							expandable={true}
							showCopyButton={true}
							apiConfiguration={apiConfiguration}
						/>
					)
				case "subtask_result":
					return (
						<div>
							<div
								style={{
									marginTop: "0px",
									backgroundColor: "var(--vscode-badge-background)",
									border: "1px solid var(--vscode-badge-background)",
									borderRadius: "0 0 4px 4px",
									overflow: "hidden",
									marginBottom: "8px",
								}}>
								<div
									style={{
										padding: "9px 10px 9px 14px",
										backgroundColor: "var(--vscode-badge-background)",
										borderBottom: "1px solid var(--vscode-editorGroup-border)",
										fontWeight: "bold",
										fontSize: "var(--vscode-font-size)",
										color: "var(--vscode-badge-foreground)",
										display: "flex",
										alignItems: "center",
										gap: "6px",
									}}>
									<span className="codicon codicon-arrow-left"></span>
									{t("chat:subtasks.resultContent")}
								</div>
								<div
									style={{
										padding: "12px 16px",
										backgroundColor: "var(--vscode-editor-background)",
									}}>
									<MarkdownBlock markdown={message.text} />
								</div>
							</div>
						</div>
					)
				case "reasoning":
					return (
						<ReasoningBlock
							content={message.text || ""}
							ts={message.ts}
							isStreaming={isStreaming}
							isLast={isLast}
						/>
					)
				case "api_req_started": {
					// Determine if the API request is in progress
					const isApiRequestInProgress =
						apiReqCancelReason === undefined && apiRequestFailedMessage === undefined && cost === undefined
					const apiReqStartedRequestText = safeJsonParse<any>(message.text)?.request
					return (
						<>
							<div
								className={`group text-sm transition-opacity ${
									isApiRequestInProgress ? "opacity-100" : "opacity-40 hover:opacity-100"
								}`}
								style={{
									...headerStyle,
									marginBottom:
										((cost === null || cost === undefined) && apiRequestFailedMessage) ||
										apiReqStreamingFailedMessage
											? 10
											: 0,
									justifyContent: "space-between",
									...(!apiRequestBlockHide && apiReqStartedRequestText
										? {
												cursor: "pointer",
												userSelect: "none",
												WebkitUserSelect: "none",
												MozUserSelect: "none",
												msUserSelect: "none",
											}
										: {}),
								}}
								onClick={
									!apiRequestBlockHide && apiReqStartedRequestText ? handleToggleExpand : () => {}
								}>
								<div style={{ display: "flex", alignItems: "center", gap: "10px", flexGrow: 1 }}>
									{icon}
									{title}
								</div>
								<div
									className="text-xs text-vscode-dropdown-foreground border-vscode-dropdown-border/50 border px-1.5 py-0.5 rounded-lg"
									style={{ opacity: cost !== null && cost !== undefined && cost > 0 ? 1 : 0 }}>
									${Number(cost || 0)?.toFixed(4)}
								</div>
							</div>
							<div className="mt-2 flex items-center flex-wrap gap-2">
								{(selectedLLM || originModelId) && (
									<div
										className="text-xs text-vscode-descriptionForeground border-vscode-dropdown-border/50 border px-1.5 py-0.5 rounded-lg"
										title="Selected Model">
										{isAuto ? t("chat:autoMode.selectedLLM", { selectedLLM }) : originModelId}
									</div>
								)}
								{selectReason && (
									<div
										className="text-xs text-vscode-descriptionForeground border-vscode-dropdown-border/50 border px-1.5 py-0.5 rounded-lg"
										title="Selection Reason">
										{t("chat:autoMode.selectReason", { selectReason })}
									</div>
								)}
							</div>
							{(((cost === null || cost === undefined) && apiRequestFailedMessage) ||
								apiReqStreamingFailedMessage) && (
								<ErrorRow
									type="api_failure"
									apiConfiguration={apiConfiguration}
									message={apiRequestFailedMessage || apiReqStreamingFailedMessage || ""}
									additionalContent={
										apiRequestFailedMessage?.toLowerCase().includes("powershell") ? (
											<>
												<br />
												<br />
												{t("chat:powershell.issues")}{" "}
												<a
													href="https://github.com/cline/cline/wiki/TroubleShooting-%E2%80%90-%22PowerShell-is-not-recognized-as-an-internal-or-external-command%22"
													style={{ color: "inherit", textDecoration: "underline" }}>
													troubleshooting guide
												</a>
												.
											</>
										) : (
											<>
												<br />
												<br />
												<Button
													size="sm"
													className="ml-6"
													onClick={() =>
														handleCopyErrorDetail(
															apiRequestFailedMessage ||
																apiReqStreamingFailedMessage ||
																"",
														)
													}>
													{t("chat:copy.errorDetail")}
												</Button>
											</>
										)
									}
								/>
							)}
							{!apiRequestBlockHide && isExpanded && apiReqStartedRequestText && (
								<div className="ml-6" style={{ marginTop: "10px" }}>
									<CodeAccordian
										code={apiReqStartedRequestText}
										language="markdown"
										isExpanded={true}
										onToggleExpand={handleToggleExpand}
									/>
								</div>
							)}
						</>
					)
				}
				case "api_req_finished":
					return null // we should never see this message type
				case "text":
					return (
						<div>
							<div style={headerStyle}>
								<MessageCircle className="w-4 shrink-0" aria-label="Speech bubble icon" />
								<span style={{ fontWeight: "bold" }}>{t("chat:text.rooSaid")}</span>
								{message.ts ? format(new Date(message.ts), "yyyy-MM-dd HH:mm:ss") : ""}
							</div>
							<div className="pl-6">
								<Markdown
									markdown={HighlightedPlainText({
										message: message || {},
										query: searchQuery,
										flag: t("settings:experimental.CHAT_SEARCH.placeholder"),
									})}
									partial={message.partial}
								/>
								{message.images && message.images.length > 0 && (
									<div style={{ marginTop: "10px" }}>
										{message.images.map((image, index) => (
											<ImageBlock key={index} imageData={image} />
										))}
									</div>
								)}
							</div>
						</div>
					)
				case "user_feedback":
					return (
						<div className="group">
							<div style={headerStyle}>
								{logoPic ? (
									<img
										src={logoPic}
										title={userInfo?.name || t("chat:feedback.defaultUserName")}
										alt={userInfo?.name || t("chat:feedback.defaultUserName")}
										className="w-6 h-6 rounded-full object-cover"
									/>
								) : (
									<User className="w-4 shrink-0" aria-label="User icon" />
								)}
								<span style={{ fontWeight: "bold" }}>
									{t("chat:feedback.youSaid", {
										username: userInfo?.name || t("chat:feedback.defaultUserName"),
									})}
								</span>
								{message.ts ? format(new Date(message.ts), "yyyy-MM-dd HH:mm:ss") : ""}
							</div>
							<div
								className={cn(
									"ml-6 border rounded-sm whitespace-pre-wrap",
									isEditing ? "" : "overflow-hidden",
									isEditing
										? "bg-vscode-editor-background text-vscode-editor-foreground"
										: "cursor-text p-1 bg-vscode-editor-foreground/50 text-vscode-editor-background",
								)}>
								{isEditing ? (
									<div className="flex flex-col gap-2">
										<ChatTextArea
											inputValue={editedContent}
											setInputValue={setEditedContent}
											sendingDisabled={false}
											selectApiConfigDisabled={true}
											placeholderText={t("chat:editMessage.placeholder")}
											selectedImages={editImages}
											setSelectedImages={setEditImages}
											onSend={handleSaveEdit}
											onSelectImages={handleSelectImages}
											shouldDisableImages={!model?.supportsImages}
											mode={editMode}
											setMode={setEditMode}
											modeShortcutText=""
											isEditMode={true}
											onCancel={handleCancelEdit}
										/>
									</div>
								) : (
									<div className="flex justify-between cursor-pointer">
										<div
											className="grow px-2 py-1 wrap-anywhere rounded-lg transition-colors"
											onClick={(e) => {
												e.stopPropagation()
												if (!isStreaming) {
													handleEditClick()
												}
											}}
											title={t("chat:queuedMessages.clickToEdit")}>
											<Mention text={message.text} withShadow />
										</div>
										<div className="flex gap-2 pr-1">
											<div
												className="cursor-pointer shrink-0 opacity-0 group-hover:opacity-100 transition-opacity"
												style={{ visibility: isStreaming ? "hidden" : "visible" }}
												title={t("history:copyPrompt")}
												onClick={(e) => {
													e.stopPropagation()
													// handleEditClick()
													copyWithFeedback(message.text || "").then((success) => {
														if (success) {
															// Show checkmark
															setShowCopySuccess(true)

															// Reset after a brief delay
															setTimeout(() => {
																setShowCopySuccess(false)
															}, 1000)
														}
													})
												}}>
												{showCopySuccess ? (
													<ClipboardCheck className="w-4" aria-label="Copy message icon" />
												) : (
													<ClipboardCopy className="w-4" aria-label="Copy message icon" />
												)}
											</div>
											<div
												className="cursor-pointer shrink-0 opacity-0 group-hover:opacity-100 transition-opacity"
												style={{ visibility: isStreaming ? "hidden" : "visible" }}
												title={t("common:confirmation.deleteMessage")}
												onClick={(e) => {
													e.stopPropagation()
													vscode.postMessage({ type: "deleteMessage", value: message.ts })
												}}>
												<Trash2 className="w-4 shrink-0" aria-label="Delete message icon" />
											</div>
										</div>
									</div>
								)}
								{!isEditing && message.images && message.images.length > 0 && (
									<Thumbnails images={message.images} style={{ marginTop: "8px" }} />
								)}
							</div>
						</div>
					)
				case "user_feedback_diff":
					const tool = safeJsonParse<ClineSayTool>(message.text)
					return (
						<div ref={userEditRef} style={{ marginTop: -10, width: "100%" }}>
							<CodeAccordian
								code={tool?.diff}
								language="diff"
								isFeedback={true}
								isExpanded={isExpanded}
								onToggleExpand={handleToggleExpand}
							/>
						</div>
					)
				case "error":
					return <ErrorRow type="error" message={message.text || ""} apiConfiguration={apiConfiguration} />
				case "completion_result":
					return (
						<>
							<div style={headerStyle}>
								{icon}
								{title}
							</div>
							<div className="border-l border-green-600/30 ml-2 pl-4 pb-1">
								<Markdown
									markdown={HighlightedPlainText({
										message: message || {},
										query: searchQuery,
										flag: t("settings:experimental.CHAT_SEARCH.placeholder"),
									})}
								/>
							</div>
						</>
					)
				case "shell_integration_warning":
					// console.log(t("chat:shellIntegration.title"), t("chat:shellIntegration.description"))

					return null
				// return <CommandExecutionError />
				case "checkpoint_saved":
					return (
						<CheckpointSaved
							ts={message.ts!}
							commitHash={message.text!}
							currentHash={currentCheckpoint}
							checkpoint={message.checkpoint}
						/>
					)
				case "condense_context":
					if (message.partial) {
						return <CondensingContextRow />
					}
					return message.contextCondense ? <ContextCondenseRow {...message.contextCondense} /> : null
				case "condense_context_error":
					// return <CondenseContextErrorRow errorText={message.text} />
					return null
				case "codebase_search_result":
					let parsed: {
						content: {
							query: string
							results: Array<{
								filePath: string
								score: number
								startLine: number
								endLine: number
								codeChunk: string
							}>
						}
					} | null = null

					try {
						if (message.text) {
							parsed = JSON.parse(message.text)
						}
					} catch (error) {
						console.error("Failed to parse codebaseSearch content:", error)
					}

					if (parsed && !parsed?.content) {
						console.error("Invalid codebaseSearch content structure:", parsed.content)
						return <div>Error displaying search results.</div>
					}

					const { results = [] } = parsed?.content || {}

					return <CodebaseSearchResultsDisplay results={results} />
				case "user_edit_todos":
					return <UpdateTodoListToolBlock userEdited onChange={() => {}} />
				case "api_req_retry_delayed":
					return message?.metadata?.isRateLimitRetry ? null : (
						<ErrorRow
							type="api_req_retry_delayed"
							message={message.text || ""}
							apiConfiguration={apiConfiguration}
							additionalContent={
								!message?.metadata?.isRateLimit && !message?.metadata?.isRateLimitRetry ? (
									<>
										<br />
										<br />
										<Button
											size="sm"
											className="ml-6"
											onClick={() => handleCopyErrorDetail(message.text || "")}>
											{t("chat:copy.errorDetail")}
										</Button>
									</>
								) : undefined
							}
						/>
					)
				case "tool" as any:
					// Handle say tool messages
					const sayTool = safeJsonParse<ClineSayTool>(message.text)
					if (!sayTool) return null

					switch (sayTool.tool) {
						case "runSlashCommand": {
							const slashCommandInfo = sayTool
							return (
								<>
									<div style={headerStyle}>
										<span
											className="codicon codicon-terminal-cmd"
											style={{
												color: "var(--vscode-foreground)",
												marginBottom: "-1.5px",
											}}></span>
										<span style={{ fontWeight: "bold" }}>{t("chat:slashCommand.didRun")}</span>
									</div>
									<div className="pl-6">
										<ToolUseBlock>
											<ToolUseBlockHeader
												style={{
													display: "flex",
													flexDirection: "column",
													alignItems: "flex-start",
													gap: "4px",
													padding: "10px 12px",
												}}>
												<div
													style={{
														display: "flex",
														alignItems: "center",
														gap: "8px",
														width: "100%",
													}}>
													<span
														style={{
															fontWeight: "500",
															fontSize: "var(--vscode-font-size)",
														}}>
														/{slashCommandInfo.command}
													</span>
													{slashCommandInfo.args && (
														<span
															style={{
																color: "var(--vscode-descriptionForeground)",
																fontSize: "var(--vscode-font-size)",
															}}>
															{slashCommandInfo.args}
														</span>
													)}
												</div>
												{slashCommandInfo.description && (
													<div
														style={{
															color: "var(--vscode-descriptionForeground)",
															fontSize: "calc(var(--vscode-font-size) - 1px)",
														}}>
														{slashCommandInfo.description}
													</div>
												)}
												{slashCommandInfo.source && (
													<div style={{ display: "flex", alignItems: "center", gap: "4px" }}>
														<VSCodeBadge
															style={{ fontSize: "calc(var(--vscode-font-size) - 2px)" }}>
															{slashCommandInfo.source}
														</VSCodeBadge>
													</div>
												)}
											</ToolUseBlockHeader>
										</ToolUseBlock>
									</div>
								</>
							)
						}
						default:
							return null
					}
				case "image":
					// Parse the JSON to get imageUri and imagePath
					const imageInfo = safeJsonParse<{ imageUri: string; imagePath: string }>(message.text || "{}")
					if (!imageInfo) {
						return null
					}
					return (
						<div style={{ marginTop: "10px" }}>
							<ImageBlock imageUri={imageInfo.imageUri} imagePath={imageInfo.imagePath} />
						</div>
					)
				case "browser_action":
				case "browser_action_result":
					// Handled by BrowserSessionRow; prevent raw JSON (action/result) from rendering here
					return null
				default:
					return (
						<>
							{title && (
								<div style={headerStyle}>
									{icon}
									{title}
								</div>
							)}
							<div style={{ paddingTop: 10 }}>
								<Markdown
									markdown={HighlightedPlainText({
										message: message || {},
										query: searchQuery,
										flag: t("settings:experimental.CHAT_SEARCH.placeholder"),
									})}
									partial={message.partial}
								/>
							</div>
						</>
					)
			}
		case "ask":
			switch (message.ask) {
				case "mistake_limit_reached":
					return (
						<ErrorRow
							type="mistake_limit"
							message={message.text || ""}
							apiConfiguration={apiConfiguration}
						/>
					)
				case "command":
					return (
						<CommandExecution
							executionId={message.ts.toString()}
							text={message.text}
							icon={icon}
							title={title}
						/>
					)
				case "use_mcp_server":
					// Parse the message text to get the MCP server request
					const messageJson = safeJsonParse<any>(message.text, {})

					// Extract the response field if it exists
					const { response, ...mcpServerRequest } = messageJson

					// Create the useMcpServer object with the response field
					const useMcpServer: ClineAskUseMcpServer = {
						...mcpServerRequest,
						response,
					}

					if (!useMcpServer) {
						return null
					}

					const server = mcpServers.find((server) => server.name === useMcpServer.serverName)

					return (
						<>
							<div style={headerStyle}>
								{icon}
								{title}
							</div>
							<div className="w-full bg-vscode-editor-background border border-vscode-border rounded-xs p-2 mt-2">
								{useMcpServer.type === "access_mcp_resource" && (
									<McpResourceRow
										item={{
											// Use the matched resource/template details, with fallbacks
											...(findMatchingResourceOrTemplate(
												useMcpServer.uri || "",
												server?.resources,
												server?.resourceTemplates,
											) || {
												name: "",
												mimeType: "",
												description: "",
											}),
											// Always use the actual URI from the request
											uri: useMcpServer.uri || "",
										}}
									/>
								)}
								{useMcpServer.type === "use_mcp_tool" && (
									<McpExecution
										executionId={message.ts.toString()}
										text={useMcpServer.arguments !== "{}" ? useMcpServer.arguments : undefined}
										serverName={useMcpServer.serverName}
										toolName={useMcpServer.toolName}
										isArguments={true}
										server={server}
										useMcpServer={useMcpServer}
										alwaysAllowMcp={alwaysAllowMcp}
									/>
								)}
							</div>
						</>
					)
				case "completion_result":
					if (message.text) {
						return (
							<div>
								<div style={headerStyle}>
									{icon}
									{title}
								</div>
								<div style={{ color: "var(--vscode-charts-green)", paddingTop: 10 }}>
									<Markdown
										markdown={HighlightedPlainText({
											message: message || {},
											query: searchQuery,
											flag: t("settings:experimental.CHAT_SEARCH.placeholder"),
										})}
										partial={message.partial}
									/>
								</div>
							</div>
						)
					} else {
						return null // Don't render anything when we get a completion_result ask without text
					}
				case "followup":
					return (
						<>
							{title && (
								<div style={headerStyle}>
									{icon}
									{title}
								</div>
							)}
							<div className="flex flex-col gap-2 ml-6">
								<Markdown
									markdown={message.partial === true ? message?.text : followUpData?.question}
								/>
								<FollowUpSuggest
									suggestions={followUpData?.suggest}
									onSuggestionClick={onSuggestionClick}
									ts={message?.ts}
									onCancelAutoApproval={onFollowUpUnmount}
									isAnswered={isFollowUpAnswered}
									// isAnswered={isFollowUpAnswered}
								/>
							</div>
						</>
					)
				case "auto_approval_max_req_reached": {
					return <AutoApprovedRequestLimitWarning message={message} />
				}
				default:
					return null
			}
	}
}<|MERGE_RESOLUTION|>--- conflicted
+++ resolved
@@ -187,11 +187,8 @@
 	onSuggestionClick,
 	onFollowUpUnmount,
 	onBatchFileResponse,
-<<<<<<< HEAD
 	// isFollowUpAnswered,
-=======
 	editable,
->>>>>>> 529c6868
 	isFollowUpAnswered,
 	// editable,
 	searchQuery,
