--- conflicted
+++ resolved
@@ -506,42 +506,6 @@
 						</div>
 					</>
 				)
-<<<<<<< HEAD
-			case "searchAndReplace":
-				return (
-					<>
-						<div style={headerStyle}>
-							{tool.isProtected ? (
-								<span
-									className="codicon codicon-lock"
-									style={{ color: "var(--vscode-editorWarning-foreground)", marginBottom: "-1.5px" }}
-								/>
-							) : (
-								toolIcon("replace")
-							)}
-							<span style={{ fontWeight: "bold" }}>
-								{tool.isProtected && message.type === "ask"
-									? t("chat:fileOperations.wantsToEditProtected")
-									: message.type === "ask"
-										? t("chat:fileOperations.wantsToSearchReplace")
-										: t("chat:fileOperations.didSearchReplace")}
-							</span>
-						</div>
-						<div className="pl-6">
-							<CodeAccordian
-								path={tool.path}
-								code={tool.diff}
-								language="diff"
-								progressStatus={message.progressStatus}
-								isLoading={message.partial && isLast}
-								isExpanded={isExpanded}
-								onToggleExpand={handleToggleExpand}
-							/>
-						</div>
-					</>
-				)
-=======
->>>>>>> 4a096e1c
 			case "codebaseSearch": {
 				return (
 					<div style={headerStyle}>
