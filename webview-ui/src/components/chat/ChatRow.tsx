--- conflicted
+++ resolved
@@ -189,20 +189,20 @@
 	onBatchFileResponse,
 	// isFollowUpAnswered,
 	isFollowUpAnswered,
-<<<<<<< HEAD
-	editable,
+	// editable,
 	searchQuery,
 }: ChatRowContentProps) => {
 	const { t } = useTranslation()
-	const { mcpServers, alwaysAllowMcp, currentCheckpoint, mode, apiConfiguration, apiRequestBlockHide } =
-		useExtensionState()
+	const {
+		mcpServers,
+		alwaysAllowMcp,
+		currentCheckpoint,
+		mode,
+		apiConfiguration,
+		clineMessages,
+		apiRequestBlockHide,
+	} = useExtensionState()
 	const { logoPic, userInfo } = useZgsmUserInfo(apiConfiguration?.zgsmAccessToken)
-=======
-}: ChatRowContentProps) => {
-	const { t } = useTranslation()
-
-	const { mcpServers, alwaysAllowMcp, currentCheckpoint, mode, apiConfiguration, clineMessages } = useExtensionState()
->>>>>>> e98f4b90
 	const { info: model } = useSelectedModel(apiConfiguration)
 	const [showCopySuccess, setShowCopySuccess] = useState(false)
 	const [isEditing, setIsEditing] = useState(false)
@@ -614,7 +614,6 @@
 			}
 			case "updateTodoList" as any: {
 				const todos = (tool as any).todos || []
-
 				// Get previous todos from the latest todos in the task context
 				const previousTodos = getPreviousTodos(clineMessages, message.ts)
 
