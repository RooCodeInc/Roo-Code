--- conflicted
+++ resolved
@@ -1298,15 +1298,6 @@
 								body = t("chat:apiRequest.errorMessage.unknown")
 								docsURL = "mailto:zgsm@sangfor.com.cn?subject=Unknown API Error"
 							}
-<<<<<<< HEAD
-						} else if (message.text.indexOf("Connection error") === 0) {
-							body = t("chat:apiRequest.errorMessage.connection")
-						} else {
-							// Non-HTTP-status-code error message - store full text as errorDetails
-							body = t("chat:apiRequest.errorMessage.unknown")
-							docsURL = "mailto:zgsm@sangfor.com.cn?subject=Unknown API Error"
-=======
->>>>>>> f899de1f
 						}
 
 						// This isn't pretty, but since the retry logic happens at a lower level
