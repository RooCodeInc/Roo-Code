--- conflicted
+++ resolved
@@ -1267,11 +1267,13 @@
 				case "api_req_retry_delayed":
 					let body = t(`chat:apiRequest.failed`)
 					let retryInfo, rawError, code, docsURL
+					docsURL = "costrict://settings?provider=claude-code"
+
 					if (message.text !== undefined) {
 						// Check for Claude Code authentication error first
 						if (message.text.includes("Not authenticated with Claude Code")) {
 							body = t("chat:apiRequest.errorMessage.claudeCodeNotAuthenticated")
-							docsURL = "roocode://settings?provider=claude-code"
+							docsURL = "costrict://settings?provider=claude-code"
 						} else {
 							// Try to show richer error message for that code, if available
 							const potentialCode = parseInt(message.text.substring(0, 3))
@@ -1289,7 +1291,7 @@
 									// }
 								} else {
 									body = t("chat:apiRequest.errorMessage.unknown")
-									docsURL = "mailto:support@roocode.com?subject=Unknown API Error"
+									docsURL = "mailto:zgsm@sangfor.com.cn?subject=Unknown API Error"
 								}
 							} else if (message.text.indexOf("Connection error") === 0) {
 								body = t("chat:apiRequest.errorMessage.connection")
@@ -1496,19 +1498,6 @@
 						</div>
 					)
 				case "error":
-<<<<<<< HEAD
-					{
-						/* return <ErrorRow type="error" message={message.text || ""} apiConfiguration={apiConfiguration} /> */
-					}
-					return (
-						<ErrorRow
-							type="error"
-							message={t("chat:error")}
-							errorDetails={message.text || undefined}
-							apiConfiguration={apiConfiguration}
-						/>
-					)
-=======
 					// Check if this is a model response error based on marker strings from backend
 					const isNoToolsUsedError = message.text === "MODEL_NO_TOOLS_USED"
 
@@ -1519,13 +1508,19 @@
 								title={t("chat:modelResponseIncomplete")}
 								message={t("chat:modelResponseErrors.noToolsUsed")}
 								errorDetails={t("chat:modelResponseErrors.noToolsUsedDetails")}
+								apiConfiguration={apiConfiguration}
 							/>
 						)
 					}
 
 					// Fallback for generic errors
-					return <ErrorRow type="error" message={message.text || t("chat:error")} />
->>>>>>> 3c05cae7
+					return (
+						<ErrorRow
+							type="error"
+							message={message.text || t("chat:error")}
+							apiConfiguration={apiConfiguration}
+						/>
+					)
 				case "completion_result":
 					return (
 						<>
