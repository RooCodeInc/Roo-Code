--- conflicted
+++ resolved
@@ -791,7 +791,6 @@
 						</div>
 					</>
 				)
-<<<<<<< HEAD
 			case "run_slash_command" as any: {
 				const slashCommandInfo = tool as any
 				return (
@@ -848,7 +847,6 @@
 					</>
 				)
 			}
-=======
 			case "generateImage":
 				return (
 					<>
@@ -882,7 +880,6 @@
 						)}
 					</>
 				)
->>>>>>> 2e59347a
 			default:
 				return null
 		}
@@ -1218,7 +1215,6 @@
 					return <CodebaseSearchResultsDisplay results={results} />
 				case "user_edit_todos":
 					return <UpdateTodoListToolBlock userEdited onChange={() => {}} />
-<<<<<<< HEAD
 				case "tool" as any:
 					// Handle say tool messages
 					const sayTool = safeJsonParse<ClineSayTool>(message.text)
@@ -1293,7 +1289,6 @@
 						default:
 							return null
 					}
-=======
 				case "image":
 					// Parse the JSON to get imageUri and imagePath
 					const imageInfo = safeJsonParse<{ imageUri: string; imagePath: string }>(message.text || "{}")
@@ -1305,7 +1300,6 @@
 							<ImageBlock imageUri={imageInfo.imageUri} imagePath={imageInfo.imagePath} />
 						</div>
 					)
->>>>>>> 2e59347a
 				default:
 					return (
 						<>
