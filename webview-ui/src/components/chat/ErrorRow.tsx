import React, { useState, useCallback, memo, useMemo } from "react"
import { useTranslation } from "react-i18next"
import { VSCodeButton } from "@vscode/webview-ui-toolkit/react"
import { BookOpenText, MessageCircleWarning, Info, Copy, Check } from "lucide-react"
import { useCopyToClipboard } from "@src/utils/clipboard"
import { vscode } from "@src/utils/vscode"
import CodeBlock from "../common/CodeBlock"
import { ProviderSettings } from "@roo-code/types"
import { Dialog, DialogContent, DialogHeader, DialogTitle, DialogFooter } from "@src/components/ui/dialog"
import { Button, Tooltip, TooltipContent, TooltipTrigger } from "../ui"
import { useExtensionState } from "@src/context/ExtensionStateContext"
import { useSelectedModel } from "@src/components/ui/hooks/useSelectedModel"

/**
 * Unified error display component for all error types in the chat.
 * Provides consistent styling, icons, and optional documentation links across all errors.
 *
 * @param type - Error type determines icon and default title
 * @param title - Optional custom title (overrides default for error type)
 * @param message - Error message text (required)
 * @param docsURL - Optional documentation link URL (shown as "Learn more" with book icon)
 * @param showCopyButton - Whether to show copy button for error message
 * @param expandable - Whether error content can be expanded/collapsed
 * @param defaultExpanded - Whether expandable content starts expanded
 * @param additionalContent - Optional React nodes to render after message
 * @param headerClassName - Custom CSS classes for header section
 * @param messageClassName - Custom CSS classes for message section
 *
 * @example
 * // Simple error
 * <ErrorRow type="error" message="File not found" />
 *
 * @example
 * // Error with documentation link
 * <ErrorRow
 *   type="api_failure"
 *   message="API key missing"
 *   docsURL="https://docs.example.com/api-setup"
 * />
 *
 * @example
 * // Expandable error with code
 * <ErrorRow
 *   type="diff_error"
 *   message="Patch failed to apply"
 *   expandable={true}
 *   defaultExpanded={false}
 *   additionalContent={<pre>{errorDetails}</pre>}
 * />
 */
export interface ErrorRowProps {
	type:
		| "error"
		| "mistake_limit"
		| "api_failure"
		| "diff_error"
		| "streaming_failed"
		| "cancelled"
		| "api_req_retry_delayed"
	title?: string
	message: string
	apiConfiguration: ProviderSettings
	showCopyButton?: boolean
	expandable?: boolean
	defaultExpanded?: boolean
	additionalContent?: React.ReactNode
	headerClassName?: string
	messageClassName?: string
	code?: number
	docsURL?: string // Optional documentation link
	errorDetails?: string // Optional detailed error message shown in modal
}

/**
 * Unified error display component for all error types in the chat
 */
export const ErrorRow = memo(
	({
		type,
		title,
		message,
		apiConfiguration,
		showCopyButton = false,
		expandable = false,
		defaultExpanded = false,
		additionalContent,
		headerClassName,
		messageClassName,
		docsURL,
		code,
		errorDetails,
	}: ErrorRowProps) => {
		const { t } = useTranslation()
		const [isExpanded, setIsExpanded] = useState(defaultExpanded)
		const [showCopySuccess, setShowCopySuccess] = useState(false)
		const [isDetailsDialogOpen, setIsDetailsDialogOpen] = useState(false)
		const [showDetailsCopySuccess, setShowDetailsCopySuccess] = useState(false)
		const { copyWithFeedback } = useCopyToClipboard()
		const { version, apiConfiguration } = useExtensionState()
		const { provider, id: modelId } = useSelectedModel(apiConfiguration)

		// Format error details with metadata prepended
		const formattedErrorDetails = useMemo(() => {
			if (!errorDetails) return undefined

			const metadata = [
				`Date/time: ${new Date().toISOString()}`,
				`Extension version: ${version}`,
				`Provider: ${provider}`,
				`Model: ${modelId}`,
				"",
				"",
			].join("\n")

			return metadata + errorDetails
		}, [errorDetails, version, provider, modelId])

		// Default titles for different error types
		const getDefaultTitle = () => {
			if (title) return title

			switch (type) {
				case "error":
					return t("chat:error")
				case "mistake_limit":
					return t("chat:troubleMessage")
				case "api_failure":
					return t("chat:apiRequest.failed")
				case "api_req_retry_delayed":
					return t("chat:apiRequest.errorTitle", { code: code ? ` · ${code}` : "" })
				case "streaming_failed":
					return t("chat:apiRequest.streamingFailed")
				case "cancelled":
					return t("chat:apiRequest.cancelled")
				case "diff_error":
					return t("chat:diffError.title")
				default:
					return null
			}
		}

		const handleToggleExpand = useCallback(() => {
			if (expandable) {
				setIsExpanded(!isExpanded)
			}
		}, [expandable, isExpanded])

		const handleCopy = useCallback(
			async (e: React.MouseEvent) => {
				e.stopPropagation()
				const success = await copyWithFeedback(message)
				if (success) {
					setShowCopySuccess(true)
					setTimeout(() => {
						setShowCopySuccess(false)
					}, 1000)
				}
			},
			[message, copyWithFeedback],
		)

		const handleCopyDetails = useCallback(
			async (e: React.MouseEvent) => {
				e.stopPropagation()
				if (formattedErrorDetails) {
					const success = await copyWithFeedback(formattedErrorDetails)
					if (success) {
						setShowDetailsCopySuccess(true)
						setTimeout(() => {
							setShowDetailsCopySuccess(false)
						}, 1000)
					}
				}
			},
			[formattedErrorDetails, copyWithFeedback],
		)

		const errorTitle = getDefaultTitle()

		// For diff_error type with expandable content
		if (type === "diff_error" && expandable) {
			return (
				<div className="mt-0 overflow-hidden mb-2 pr-1 group">
					<div
						className="font-sm text-vscode-editor-foreground flex items-center justify-between cursor-pointer"
						onClick={handleToggleExpand}>
						<div className="flex items-center gap-2 flex-grow  text-vscode-errorForeground">
							<MessageCircleWarning className="w-4" />
							<span className="text-vscode-errorForeground font-bold grow cursor-pointer">
								{errorTitle}
							</span>
						</div>
						<div className="flex items-center transition-opacity opacity-0 group-hover:opacity-100">
							{showCopyButton && (
								<VSCodeButton
									appearance="icon"
									className="p-0.75 h-6 mr-1 text-vscode-editor-foreground flex items-center justify-center bg-transparent"
									onClick={handleCopy}>
									<span className={`codicon codicon-${showCopySuccess ? "check" : "copy"}`} />
								</VSCodeButton>
							)}
							<span className={`codicon codicon-chevron-${isExpanded ? "up" : "down"}`} />
						</div>
					</div>
					{isExpanded && (
						<div className="px-2 py-1 mt-2 bg-vscode-editor-background ml-6 rounded-lg">
							<CodeBlock source={message} language="xml" />
						</div>
					)}
				</div>
			)
		}

		// Standard error display
		return (
			<>
				<div className="group pr-2">
					{errorTitle && (
						<div className={headerClassName || "flex items-center justify-between gap-2 break-words"}>
							<MessageCircleWarning
								className={`w-4 ${apiConfiguration.apiProvider !== "zgsm" ? "text-vscode-errorForeground" : "opacity-80"}`}
							/>
							<span
								className={
									apiConfiguration.apiProvider !== "zgsm"
										? "font-bold grow cursor-default"
										: "opacity-80 font-bold grow cursor-default"
								}>
								{errorTitle}
							</span>
							<div className="flex items-center gap-2">
								{apiConfiguration.apiProvider !== "zgsm" && docsURL && (
									<a
										href={docsURL}
										className="text-sm flex items-center gap-1 transition-opacity opacity-0 group-hover:opacity-100"
										onClick={(e) => {
											e.preventDefault()
											vscode.postMessage({ type: "openExternal", url: docsURL })
										}}>
										<BookOpenText className="size-3 mt-[3px]" />
										{t("chat:apiRequest.errorMessage.docs")}
									</a>
								)}
<<<<<<< HEAD
								{apiConfiguration.apiProvider !== "zgsm" && errorDetails && (
=======
								{formattedErrorDetails && (
>>>>>>> a6caa551
									<Tooltip>
										<TooltipTrigger asChild>
											<button
												onClick={() => setIsDetailsDialogOpen(true)}
												className="transition-opacity opacity-30 group-hover:opacity-100 cursor-pointer"
												aria-label={t("chat:errorDetails.title")}>
												<Info className="size-4" />
											</button>
										</TooltipTrigger>
										<TooltipContent>{t("chat:errorDetails.title")}</TooltipContent>
									</Tooltip>
								)}
							</div>
						</div>
					)}
					<div
						className={
							apiConfiguration.apiProvider !== "zgsm"
								? "ml-2 pl-4 mt-1 pt-1 border-l border-vscode-errorForeground/50"
								: ""
						}>
						<p
							className={
								messageClassName ||
								(apiConfiguration.apiProvider !== "zgsm"
									? "my-0 font-light whitespace-pre-wrap break-words text-vscode-descriptionForeground"
									: "ml-6 my-0 whitespace-pre-wrap break-words opacity-80")
							}
							dangerouslySetInnerHTML={
								apiConfiguration.apiProvider !== "zgsm"
									? undefined
									: {
											__html: message,
										}
							}>
							{apiConfiguration.apiProvider !== "zgsm" ? message : null}
						</p>
						{additionalContent}
					</div>
				</div>

				{/* Error Details Dialog */}
<<<<<<< HEAD
				{apiConfiguration.apiProvider !== "zgsm" && errorDetails && (
=======
				{formattedErrorDetails && (
>>>>>>> a6caa551
					<Dialog open={isDetailsDialogOpen} onOpenChange={setIsDetailsDialogOpen}>
						<DialogContent className="max-w-2xl">
							<DialogHeader>
								<DialogTitle>{t("chat:errorDetails.title")}</DialogTitle>
							</DialogHeader>
							<div className="max-h-96 overflow-auto px-3 bg-vscode-editor-background rounded-xl border border-vscode-editorGroup-border">
								<pre className="font-mono text-sm whitespace-pre-wrap break-words bg-transparent">
									{formattedErrorDetails}
								</pre>
							</div>
							<DialogFooter>
								<Button variant="secondary" onClick={handleCopyDetails}>
									{showDetailsCopySuccess ? (
										<>
											<Check className="size-3" />
											{t("chat:errorDetails.copied")}
										</>
									) : (
										<>
											<Copy className="size-3" />
											{t("chat:errorDetails.copyToClipboard")}
										</>
									)}
								</Button>
							</DialogFooter>
						</DialogContent>
					</Dialog>
				)}
			</>
		)
	},
)

export default ErrorRow<|MERGE_RESOLUTION|>--- conflicted
+++ resolved
@@ -79,7 +79,6 @@
 		type,
 		title,
 		message,
-		apiConfiguration,
 		showCopyButton = false,
 		expandable = false,
 		defaultExpanded = false,
@@ -241,11 +240,7 @@
 										{t("chat:apiRequest.errorMessage.docs")}
 									</a>
 								)}
-<<<<<<< HEAD
-								{apiConfiguration.apiProvider !== "zgsm" && errorDetails && (
-=======
-								{formattedErrorDetails && (
->>>>>>> a6caa551
+								{apiConfiguration.apiProvider !== "zgsm" && formattedErrorDetails && (
 									<Tooltip>
 										<TooltipTrigger asChild>
 											<button
@@ -288,11 +283,7 @@
 				</div>
 
 				{/* Error Details Dialog */}
-<<<<<<< HEAD
-				{apiConfiguration.apiProvider !== "zgsm" && errorDetails && (
-=======
-				{formattedErrorDetails && (
->>>>>>> a6caa551
+				{apiConfiguration.apiProvider !== "zgsm" && formattedErrorDetails && (
 					<Dialog open={isDetailsDialogOpen} onOpenChange={setIsDetailsDialogOpen}>
 						<DialogContent className="max-w-2xl">
 							<DialogHeader>
