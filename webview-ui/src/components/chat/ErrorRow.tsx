--- conflicted
+++ resolved
@@ -81,11 +81,8 @@
 		additionalContent,
 		headerClassName,
 		messageClassName,
-<<<<<<< HEAD
 		// docsURL,
-=======
 		docsURL,
->>>>>>> c10d1d9f
 		code,
 	}: ErrorRowProps) => {
 		const { t } = useTranslation()
@@ -177,10 +174,21 @@
 		return (
 			<div className="group pr-2">
 				{errorTitle && (
-<<<<<<< HEAD
-					<div className={headerClassName || "flex items-center gap-2 break-words"}>
+					<div className={headerClassName || "flex items-center justify-between gap-2 break-words"}>
 						<MessageCircleWarning className="w-4 opacity-80" />
-						<span className="font-bold opacity-80">{errorTitle}</span>
+						<span className="opacity-80 font-bold grow cursor-default">{errorTitle}</span>
+						{docsURL && (
+							<a
+								href={docsURL}
+								className="text-sm flex items-center gap-1 transition-opacity opacity-0 group-hover:opacity-100"
+								onClick={(e) => {
+									e.preventDefault()
+									vscode.postMessage({ type: "openExternal", url: docsURL })
+								}}>
+								<BookOpenText className="size-3 mt-[3px]" />
+								{t("chat:apiRequest.errorMessage.docs")}
+							</a>
+						)}
 					</div>
 				)}
 				{apiConfiguration.apiProvider !== "zgsm" ? (
@@ -195,35 +203,6 @@
 						}}></p>
 				)}
 				{additionalContent}
-=======
-					<div className={headerClassName || "flex items-center justify-between gap-2 break-words"}>
-						<MessageCircleWarning className="w-4 text-vscode-errorForeground" />
-						<span className="text-vscode-errorForeground font-bold grow cursor-default">{errorTitle}</span>
-						{docsURL && (
-							<a
-								href={docsURL}
-								className="text-sm flex items-center gap-1 transition-opacity opacity-0 group-hover:opacity-100"
-								onClick={(e) => {
-									e.preventDefault()
-									vscode.postMessage({ type: "openExternal", url: docsURL })
-								}}>
-								<BookOpenText className="size-3 mt-[3px]" />
-								{t("chat:apiRequest.errorMessage.docs")}
-							</a>
-						)}
-					</div>
-				)}
-				<div className="pl-6 py-1">
-					<p
-						className={
-							messageClassName ||
-							"my-0 font-light whitespace-pre-wrap break-words text-vscode-errorForeground"
-						}>
-						{message}
-					</p>
-					{additionalContent}
-				</div>
->>>>>>> c10d1d9f
 			</div>
 		)
 	},
