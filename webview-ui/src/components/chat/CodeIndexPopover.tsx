--- conflicted
+++ resolved
@@ -155,14 +155,17 @@
 					.min(1, t("settings:codeIndex.validation.modelSelectionRequired")),
 			})
 
-<<<<<<< HEAD
 		case "bedrock":
 			return baseSchema.extend({
 				codebaseIndexBedrockRegion: z.string().min(1, t("settings:codeIndex.validation.bedrockRegionRequired")),
 				codebaseIndexBedrockProfile: z
 					.string()
 					.min(1, t("settings:codeIndex.validation.bedrockProfileRequired")),
-=======
+				codebaseIndexEmbedderModelId: z
+					.string()
+					.min(1, t("settings:codeIndex.validation.modelSelectionRequired")),
+			})
+
 		case "openrouter":
 			return baseSchema.extend({
 				codebaseIndexOpenRouterApiKey: z
@@ -176,7 +179,6 @@
 		case "roo":
 			// Roo Code Cloud uses session token from CloudService - no API key required
 			return baseSchema.extend({
->>>>>>> 8949c2f6
 				codebaseIndexEmbedderModelId: z
 					.string()
 					.min(1, t("settings:codeIndex.validation.modelSelectionRequired")),
@@ -792,16 +794,14 @@
 												<SelectItem value="vercel-ai-gateway">
 													{t("settings:codeIndex.vercelAiGatewayProvider")}
 												</SelectItem>
-<<<<<<< HEAD
 												<SelectItem value="bedrock">
 													{t("settings:codeIndex.bedrockProvider")}
-=======
+												</SelectItem>
 												<SelectItem value="openrouter">
 													{t("settings:codeIndex.openRouterProvider")}
 												</SelectItem>
 												<SelectItem value="roo">
 													{t("settings:codeIndex.rooProvider")}
->>>>>>> 8949c2f6
 												</SelectItem>
 											</SelectContent>
 										</Select>
@@ -1397,7 +1397,7 @@
 													{getAvailableModels().map((modelId) => {
 														const model =
 															codebaseIndexModels?.[
-																currentSettings.codebaseIndexEmbedderProvider
+																currentSettings.codebaseIndexEmbedderProvider as keyof typeof codebaseIndexModels
 															]?.[modelId]
 														return (
 															<VSCodeOption key={modelId} value={modelId} className="p-2">
@@ -1446,7 +1446,7 @@
 													{getAvailableModels().map((modelId) => {
 														const model =
 															codebaseIndexModels?.[
-																currentSettings.codebaseIndexEmbedderProvider
+																currentSettings.codebaseIndexEmbedderProvider as keyof typeof codebaseIndexModels
 															]?.[modelId]
 														return (
 															<VSCodeOption key={modelId} value={modelId} className="p-2">
