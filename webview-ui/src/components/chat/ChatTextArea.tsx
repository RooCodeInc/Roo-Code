--- conflicted
+++ resolved
@@ -147,9 +147,10 @@
 			setMaterialIconsBaseUri(w.MATERIAL_ICONS_BASE_URI)
 		}, [])
 
+		// Memoized check for whether the input has content (text or images)
 		const hasInputContent = useMemo(() => {
-			return inputValue.trim().length > 0
-		}, [inputValue])
+			return inputValue.trim().length > 0 || selectedImages.length > 0
+		}, [inputValue, selectedImages])
 
 		const handleEnhancePrompt = useCallback(() => {
 			const trimmedInput = inputValue.trim()
@@ -319,65 +320,7 @@
 
 			window.addEventListener("message", messageHandler)
 			return () => window.removeEventListener("message", messageHandler)
-<<<<<<< HEAD
 		}, [searchRequestId, setInputValue])
-=======
-		}, [setInputValue, searchRequestId, inputValue])
-
-		const [isDraggingOver, setIsDraggingOver] = useState(false)
-		const [textAreaBaseHeight, setTextAreaBaseHeight] = useState<number | undefined>(undefined)
-		const [showContextMenu, setShowContextMenu] = useState(false)
-		const [cursorPosition, setCursorPosition] = useState(0)
-		const [searchQuery, setSearchQuery] = useState("")
-		const textAreaRef = useRef<HTMLTextAreaElement | null>(null)
-		const [isMouseDownOnMenu, setIsMouseDownOnMenu] = useState(false)
-		const highlightLayerRef = useRef<HTMLDivElement>(null)
-		const [selectedMenuIndex, setSelectedMenuIndex] = useState(-1)
-		const [selectedType, setSelectedType] = useState<ContextMenuOptionType | null>(null)
-		const [justDeletedSpaceAfterMention, setJustDeletedSpaceAfterMention] = useState(false)
-		const [intendedCursorPosition, setIntendedCursorPosition] = useState<number | null>(null)
-		const contextMenuContainerRef = useRef<HTMLDivElement>(null)
-		const [isEnhancingPrompt, setIsEnhancingPrompt] = useState(false)
-		const [isFocused, setIsFocused] = useState(false)
-
-		// Use custom hook for prompt history navigation
-		const { handleHistoryNavigation, resetHistoryNavigation, resetOnInputChange } = usePromptHistory({
-			clineMessages,
-			taskHistory,
-			cwd,
-			inputValue,
-			setInputValue,
-		})
-
-		// Fetch git commits when Git is selected or when typing a hash.
-		useEffect(() => {
-			if (selectedType === ContextMenuOptionType.Git || /^[a-f0-9]+$/i.test(searchQuery)) {
-				const message: WebviewMessage = {
-					type: "searchCommits",
-					query: searchQuery || "",
-				} as const
-				vscode.postMessage(message)
-			}
-		}, [selectedType, searchQuery])
-
-		const handleEnhancePrompt = useCallback(() => {
-			const trimmedInput = inputValue.trim()
-
-			if (trimmedInput) {
-				setIsEnhancingPrompt(true)
-				vscode.postMessage({ type: "enhancePrompt" as const, text: trimmedInput })
-			} else {
-				setInputValue(t("chat:enhancePromptDescription"))
-			}
-		}, [inputValue, setInputValue, t])
-
-		const allModes = useMemo(() => getAllModes(customModes), [customModes])
-
-		// Memoized check for whether the input has content (text or images)
-		const hasInputContent = useMemo(() => {
-			return inputValue.trim().length > 0 || selectedImages.length > 0
-		}, [inputValue, selectedImages])
->>>>>>> 13534cc8
 
 		const queryItems = useMemo(() => {
 			return [
