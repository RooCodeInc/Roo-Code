--- conflicted
+++ resolved
@@ -7,7 +7,6 @@
 import { WebviewMessage } from "@roo/WebviewMessage"
 import { Mode, getAllModes } from "@roo/modes"
 import { ExtensionMessage } from "@roo/ExtensionMessage"
-import { type ProviderSettings } from "@roo-code/types"
 
 import { vscode } from "@src/utils/vscode"
 import { useExtensionState } from "@src/context/ExtensionStateContext"
@@ -25,32 +24,20 @@
 import { StandardTooltip } from "@src/components/ui"
 
 import Thumbnails from "../common/Thumbnails"
-<<<<<<< HEAD
-import ModeSelector from "./ModeSelector"
+import { ModeSelector } from "./ModeSelector"
 // import { ApiConfigSelector } from "./ApiConfigSelector"
-import ProviderRenderer from "../settings/ProviderRenderer"
 import { MAX_IMAGES_PER_MESSAGE } from "./ChatView"
 import ContextMenu from "./ContextMenu"
-import { VolumeX, Image, WandSparkles, SendHorizontal } from "lucide-react"
-// eslint-disable-next-line @typescript-eslint/no-unused-vars
-=======
-import { ModeSelector } from "./ModeSelector"
-import { ApiConfigSelector } from "./ApiConfigSelector"
-import { MAX_IMAGES_PER_MESSAGE } from "./ChatView"
-import ContextMenu from "./ContextMenu"
->>>>>>> 1d46bd1b
-import { IndexingStatusBadge } from "./IndexingStatusBadge"
+// import { IndexingStatusBadge } from "./IndexingStatusBadge"
 import { SlashCommandsPopover } from "./SlashCommandsPopover"
 import { usePromptHistory } from "./hooks/usePromptHistory"
-<<<<<<< HEAD
-import { EditModeControls } from "./EditModeControls"
-import { useRouterModels } from "@/components/ui/hooks/useRouterModels"
-import { RouterModels } from "@roo/api"
+import { useHoverEvent } from "./hooks/useHoverEvent"
 import { MODELS_BY_PROVIDER } from "../settings/constants"
 import { filterModels } from "../settings/utils/organizationFilters"
-import { useHoverEvent } from "./hooks/useHoverEvent"
-=======
->>>>>>> 1d46bd1b
+import { useRouterModels } from "../ui/hooks/useRouterModels"
+import { ProviderSettings } from "@roo-code/types"
+import ProviderRenderer from "../settings/ProviderRenderer"
+import { RouterModels } from "@roo/api"
 
 interface ChatTextAreaProps {
 	inputValue: string
@@ -67,28 +54,15 @@
 	mode: Mode
 	setMode: (value: Mode) => void
 	modeShortcutText: string
-<<<<<<< HEAD
 	hoverPreviewMap?: Map<string, string>
-	// Edit mode props
-	isEditMode?: boolean
-	onCancel?: () => void
 }
-const ChatTextArea = forwardRef<HTMLTextAreaElement, ChatTextAreaProps>(
-=======
-}
 
 export const ChatTextArea = forwardRef<HTMLTextAreaElement, ChatTextAreaProps>(
->>>>>>> 1d46bd1b
 	(
 		{
 			inputValue,
 			setInputValue,
-<<<<<<< HEAD
-			sendingDisabled,
 			// selectApiConfigDisabled,
-=======
-			selectApiConfigDisabled,
->>>>>>> 1d46bd1b
 			placeholderText,
 			selectedImages,
 			setSelectedImages,
@@ -99,12 +73,7 @@
 			mode,
 			setMode,
 			modeShortcutText,
-<<<<<<< HEAD
-			isEditMode = false,
-			onCancel,
 			hoverPreviewMap,
-=======
->>>>>>> 1d46bd1b
 		},
 		ref,
 	) => {
@@ -126,7 +95,6 @@
 			organizationAllowList,
 		} = useExtensionState()
 
-<<<<<<< HEAD
 		const selectedProviderModels = useMemo(() => {
 			if (!apiConfiguration?.apiProvider) return []
 
@@ -161,24 +129,14 @@
 			[apiConfiguration, currentApiConfigName],
 		)
 
-		// Find the ID and display text for the currently selected API configuration
+		// Find the ID and display text for the currently selected API configuration.
 		// const { currentConfigId, displayName } = useMemo(() => {
 		// 	const currentConfig = listApiConfigMeta?.find((config) => config.name === currentApiConfigName)
 		// 	return {
 		// 		currentConfigId: currentConfig?.id || "",
-		// 		displayName: currentApiConfigName || "", // Use the name directly for display
+		// 		displayName: currentApiConfigName || "", // Use the name directly for display.
 		// 	}
 		// }, [listApiConfigMeta, currentApiConfigName])
-=======
-		// Find the ID and display text for the currently selected API configuration.
-		const { currentConfigId, displayName } = useMemo(() => {
-			const currentConfig = listApiConfigMeta?.find((config) => config.name === currentApiConfigName)
-			return {
-				currentConfigId: currentConfig?.id || "",
-				displayName: currentApiConfigName || "", // Use the name directly for display.
-			}
-		}, [listApiConfigMeta, currentApiConfigName])
->>>>>>> 1d46bd1b
 
 		const [gitCommits, setGitCommits] = useState<any[]>([])
 		const [showDropdown, setShowDropdown] = useState(false)
@@ -809,11 +767,14 @@
 					.replace(mentionRegexGlobal, '<mark class="mention-context-textarea-highlight">$&</mark>')
 
 				// Highlight file path with line numbers format: filePath:startLine-endLine
-				processedText = processedText.replace(/\b[\w/\\.-]+:\d+-\d+\b/g, (match) => {
-					return `<mark class="mention-context-textarea-highlight file-path-highlight" style="pointer-events: auto;">${match}</mark>`
-				})
+				processedText = processedText.replace(
+					/\b[\w/\\.-]+:\d+-\d+\b/g,
+					(match) =>
+						`<mark class="mention-context-textarea-highlight file-path-highlight" style="pointer-events: auto;">${match}</mark>`,
+				)
 
 				highlightLayerRef.current.innerHTML = processedText
+				console.log("processedText")
 
 				// Custom replacement for commands - only highlight valid ones
 				processedText = processedText.replace(commandRegexGlobal, (match, commandName) => {
@@ -876,7 +837,7 @@
 
 					if (lines.length > 0) {
 						// Process each line as a separate file path
-						const newValue = [inputValue.slice(0, cursorPosition)]
+						let newValue = inputValue.slice(0, cursorPosition)
 						let totalLength = 0
 
 						// Using a standard for loop instead of forEach for potential performance gains.
@@ -884,21 +845,21 @@
 							const line = lines[i]
 							// Convert each path to a mention-friendly format
 							const mentionText = convertToMentionPath(line, cwd)
-							newValue.push(mentionText)
+							newValue += mentionText
 							totalLength += mentionText.length
 
 							// Add space after each mention except the last one
 							if (i < lines.length - 1) {
-								newValue.push(" ")
+								newValue += " "
 								totalLength += 1
 							}
 						}
 
 						// Add space after the last mention and append the rest of the input
-						newValue.push(" ", inputValue.slice(cursorPosition))
+						newValue += " " + inputValue.slice(cursorPosition)
 						totalLength += 1
 
-						setInputValue(newValue.join(""))
+						setInputValue(newValue)
 						const newCursorPosition = cursorPosition + totalLength
 						setCursorPosition(newCursorPosition)
 						setIntendedCursorPosition(newCursorPosition)
@@ -988,329 +949,10 @@
 			[setMode],
 		)
 
-<<<<<<< HEAD
-		// Helper function to render mode selector
-		const renderModeSelector = () => (
-			<ModeSelector
-				value={mode}
-				title={t("chat:selectMode")}
-				onChange={handleModeChange}
-				triggerClassName="w-full"
-				modeShortcutText={modeShortcutText}
-				customModes={customModes}
-				customModePrompts={customModePrompts}
-			/>
-		)
-
-		// Helper function to handle API config change
 		// const handleApiConfigChange = useCallback((value: string) => {
 		// 	vscode.postMessage({ type: "loadApiConfigurationById", text: value })
 		// }, [])
 
-		// Helper function to render non-edit mode controls
-		const renderNonEditModeControls = () => (
-			<div className={cn("flex", "justify-between", "items-center", "mt-auto")}>
-				<div className={cn("flex", "items-center", "gap-1", "min-w-0")}>
-					<div className="shrink-0 bg-vscode-input-background opacity-90">{renderModeSelector()}</div>
-
-					<div
-						className={cn("flex-1", "min-w-0", "overflow-hidden", "bg-vscode-input-background opacity-90")}>
-						{/* <ApiConfigSelector
-							value={currentConfigId}
-							displayName={displayName}
-							disabled={selectApiConfigDisabled}
-							title={t("chat:selectApiConfig")}
-							onChange={handleApiConfigChange}
-							triggerClassName="w-full text-ellipsis overflow-hidden"
-							listApiConfigMeta={listApiConfigMeta || []}
-							pinnedApiConfigs={pinnedApiConfigs}
-							togglePinnedApiConfig={togglePinnedApiConfig}
-						/> */}
-						{apiConfiguration && (
-							<ProviderRenderer
-								selectedProvider={apiConfiguration.apiProvider || "zgsm"}
-								apiConfiguration={apiConfiguration}
-								organizationAllowList={organizationAllowList}
-								setApiConfigurationField={setApiConfigurationField}
-								routerModels={(routerModels as RouterModels) || {}}
-								selectedProviderModels={selectedProviderModels}
-							/>
-						)}
-					</div>
-				</div>
-
-				<div className={cn("flex", "items-center", "gap-0.5", "shrink-0")}>
-					{isTtsPlaying && (
-						<StandardTooltip content={t("chat:stopTts")}>
-							<button
-								aria-label={t("chat:stopTts")}
-								onClick={() => vscode.postMessage({ type: "stopTts" })}
-								className={cn(
-									"relative inline-flex items-center justify-center",
-									"bg-transparent border-none p-1.5",
-									"rounded-md min-w-[28px] min-h-[28px]",
-									"text-vscode-foreground opacity-90",
-									"transition-all duration-150",
-									"hover:opacity-100 hover:bg-[rgba(255,255,255,0.03)] hover:border-[rgba(255,255,255,0.15)]",
-									"focus:outline-none focus-visible:ring-1 focus-visible:ring-vscode-focusBorder",
-									"active:bg-[rgba(255,255,255,0.1)]",
-									"cursor-pointer",
-								)}>
-								<VolumeX className="w-4 h-4" />
-							</button>
-						</StandardTooltip>
-					)}
-					<SlashCommandsPopover />
-					{/* todo: IndexingStatusBadge */}
-					{/* <IndexingStatusBadge className={cn("bg-vscode-input-background  opacity-90")} /> */}
-
-					<StandardTooltip content={t("chat:addImages")}>
-						<button
-							aria-label={t("chat:addImages")}
-							disabled={shouldDisableImages}
-							onClick={!shouldDisableImages ? onSelectImages : undefined}
-							className={cn(
-								"relative inline-flex items-center justify-center",
-								"bg-transparent border-none p-1.5",
-								"rounded-md min-w-[28px] min-h-[28px]",
-								"text-vscode-foreground opacity-90",
-								"transition-all duration-150",
-								"hover:opacity-100 hover:bg-[rgba(255,255,255,0.03)] hover:border-[rgba(255,255,255,0.15)]",
-								"focus:outline-none focus-visible:ring-1 focus-visible:ring-vscode-focusBorder",
-								"active:bg-[rgba(255,255,255,0.1)]",
-								!shouldDisableImages && "cursor-pointer",
-								shouldDisableImages &&
-									"opacity-40 cursor-not-allowed grayscale-[30%] hover:bg-transparent hover:border-[rgba(255,255,255,0.08)] active:bg-transparent",
-								"mr-1",
-								"bg-vscode-input-background opacity-90",
-							)}>
-							<Image className="w-4 h-4" />
-						</button>
-					</StandardTooltip>
-				</div>
-			</div>
-		)
-
-		// Helper function to render the text area section
-		const renderTextAreaSection = () => (
-			<div
-				className={cn(
-					"relative",
-					"flex-1",
-					"flex",
-					"flex-col-reverse",
-					"min-h-0",
-					"overflow-hidden",
-					"rounded",
-				)}>
-				<div
-					ref={highlightLayerRef}
-					data-testid="highlight-layer"
-					className={cn(
-						"absolute",
-						"inset-0",
-						"pointer-events-none",
-						"whitespace-pre-wrap",
-						"break-words",
-						"text-transparent",
-						"overflow-hidden",
-						"font-vscode-font-family",
-						"text-vscode-editor-font-size",
-						"leading-vscode-editor-line-height",
-						isFocused
-							? "border border-vscode-focusBorder outline outline-vscode-focusBorder"
-							: isDraggingOver
-								? "border-2 border-dashed border-vscode-focusBorder"
-								: "border border-transparent",
-						isEditMode ? "pt-1.5 pb-10 px-2" : "py-1.5 px-2",
-						"px-[8px]",
-						"pr-9",
-						"z-10",
-						"pb-[32px]",
-						"forced-color-adjust-none",
-					)}
-					style={{
-						color: "transparent",
-					}}
-				/>
-
-				{/* Hover Preview */}
-				{hoverPreview.show && (
-					<div
-						className="fixed border border-vscode-widget-border rounded-md px-3 py-2 text-sm shadow-lg z-50 hover-preview-container bg-vscode-editor-background text-vscode-editor-foreground whitespace-pre-wrap break-words max-h-[150px] overflow-auto"
-						style={{
-							left: hoverPreview.x,
-							top: hoverPreview.y,
-							minWidth: (() => {
-								// Get webview actual width
-								const webviewWidth =
-									document.body?.clientWidth ||
-									document.documentElement?.clientWidth ||
-									window.innerWidth
-								return `${Math.min(webviewWidth * 0.25, 150)}px`
-							})(),
-							maxWidth: (() => {
-								// Get webview actual width
-								const webviewWidth =
-									document.body?.clientWidth ||
-									document.documentElement?.clientWidth ||
-									window.innerWidth
-								return `${Math.min(webviewWidth * 0.7, 300)}px`
-							})(),
-							scrollbarWidth: "thin",
-							scrollbarColor: "var(--vscode-scrollbarSlider-background) transparent",
-						}}
-						onMouseEnter={() => {
-							// Keep preview visible when mouse enters the preview area
-							// Override any potential hide operations by setting show to true
-							setHoverPreview((prev) => ({ ...prev, show: true }))
-						}}
-						onMouseLeave={(e) => {
-							// Check if mouse moved to the original highlighted element
-							const relatedTarget = e.relatedTarget as HTMLElement
-							if (!relatedTarget?.closest(".file-path-highlight")) {
-								// Hide preview if not moving to the original highlighted element
-								setHoverPreview((prev) => ({ ...prev, show: false }))
-							}
-							// Keep preview visible if mouse moved to the original highlighted element
-						}}>
-						<pre className="m-0 font-mono text-xs select-none bg-transparent">{hoverPreview.content}</pre>
-					</div>
-				)}
-				<DynamicTextArea
-					ref={(el) => {
-						if (typeof ref === "function") {
-							ref(el)
-						} else if (ref) {
-							ref.current = el
-						}
-						textAreaRef.current = el
-					}}
-					value={inputValue}
-					onChange={(e) => {
-						handleInputChange(e)
-						updateHighlights(true)
-					}}
-					onFocus={() => setIsFocused(true)}
-					onKeyDown={handleKeyDown}
-					onKeyUp={handleKeyUp}
-					onBlur={handleBlur}
-					onPaste={handlePaste}
-					onSelect={updateCursorPosition}
-					onMouseUp={updateCursorPosition}
-					onHeightChange={(height) => {
-						if (textAreaBaseHeight === undefined || height < textAreaBaseHeight) {
-							setTextAreaBaseHeight(height)
-						}
-
-						setChatWrapBaseHeight(height + 32)
-						onHeightChange?.(height)
-					}}
-					placeholder={placeholderText}
-					minRows={5}
-					maxRows={15}
-					autoFocus={true}
-					className={cn(
-						"w-full",
-						"text-vscode-input-foreground",
-						"font-vscode-font-family",
-						"text-vscode-editor-font-size",
-						"leading-vscode-editor-line-height",
-						"cursor-text",
-						isEditMode ? "pt-1.5 pb-10 px-2" : "py-1.5 px-2",
-						isFocused
-							? "border border-vscode-focusBorder outline outline-vscode-focusBorder"
-							: isDraggingOver
-								? "border-2 border-dashed border-vscode-focusBorder"
-								: "border border-transparent",
-						isDraggingOver
-							? "bg-[color-mix(in_srgb,var(--vscode-input-background)_95%,var(--vscode-focusBorder))]"
-							: "bg-vscode-input-background",
-						"transition-background-color duration-150 ease-in-out",
-						"will-change-background-color",
-						"min-h-[90px]",
-						"pb-[32px]",
-						"box-border",
-						"rounded",
-						"resize-none",
-						"overflow-x-hidden",
-						"overflow-y-auto",
-						"pr-9",
-						"flex-none flex-grow",
-						"z-[2]",
-						"scrollbar-none",
-						"scrollbar-hide",
-					)}
-					onScroll={() => updateHighlights()}
-				/>
-
-				<div className="absolute top-1 right-1 z-30">
-					<StandardTooltip content={t("chat:enhancePrompt")}>
-						<button
-							aria-label={t("chat:enhancePrompt")}
-							disabled={false}
-							onClick={handleEnhancePrompt}
-							className={cn(
-								"relative inline-flex items-center justify-center",
-								"bg-transparent border-none p-1.5",
-								"rounded-md min-w-[28px] min-h-[28px]",
-								"opacity-60 hover:opacity-100 text-vscode-descriptionForeground hover:text-vscode-foreground",
-								"transition-all duration-150",
-								"hover:bg-[rgba(255,255,255,0.03)] hover:border-[rgba(255,255,255,0.15)]",
-								"focus:outline-none focus-visible:ring-1 focus-visible:ring-vscode-focusBorder",
-								"active:bg-[rgba(255,255,255,0.1)]",
-								"cursor-pointer",
-							)}>
-							<WandSparkles className={cn("w-4 h-4", isEnhancingPrompt && "animate-spin")} />
-						</button>
-					</StandardTooltip>
-				</div>
-
-				{!isEditMode && (
-					<div className="absolute bottom-1 right-1 z-30">
-						<StandardTooltip content={t("chat:sendMessage")}>
-							<button
-								aria-label={t("chat:sendMessage")}
-								disabled={false}
-								onClick={onSend}
-								className={cn(
-									"relative inline-flex items-center justify-center",
-									"bg-transparent border-none p-1.5",
-									"rounded-md min-w-[28px] min-h-[28px]",
-									"opacity-60 hover:opacity-100 text-vscode-descriptionForeground hover:text-vscode-foreground",
-									"transition-all duration-150",
-									"hover:bg-[rgba(255,255,255,0.03)] hover:border-[rgba(255,255,255,0.15)]",
-									"focus:outline-none focus-visible:ring-1 focus-visible:ring-vscode-focusBorder",
-									"active:bg-[rgba(255,255,255,0.1)]",
-									"cursor-pointer",
-								)}>
-								<SendHorizontal className="w-4 h-4" />
-							</button>
-						</StandardTooltip>
-					</div>
-				)}
-				{renderNonEditModeControlsWrap()}
-				{!inputValue && !isEditMode && (
-					<div
-						className="absolute left-2 z-30 pr-9 flex items-center h-8 font-vscode-font-family text-vscode-editor-font-size leading-vscode-editor-line-height"
-						style={{
-							bottom: "2rem",
-							color: "color-mix(in oklab, var(--vscode-input-foreground) 50%, transparent)",
-							userSelect: "none",
-							pointerEvents: "none",
-						}}>
-						{placeholderBottomText}
-					</div>
-				)}
-			</div>
-		)
-
-=======
-		const handleApiConfigChange = useCallback((value: string) => {
-			vscode.postMessage({ type: "loadApiConfigurationById", text: value })
-		}, [])
-
->>>>>>> 1d46bd1b
 		return (
 			<div
 				className={cn(
@@ -1329,6 +971,17 @@
 					"mr-auto",
 					"box-border",
 				)}>
+				{selectedImages.length > 0 && (
+					<Thumbnails
+						images={selectedImages}
+						setImages={setSelectedImages}
+						style={{
+							left: "16px",
+							zIndex: 2,
+							marginBottom: 0,
+						}}
+					/>
+				)}
 				<div className="relative">
 					<div
 						className={cn("chat-text-area", "relative", "flex", "flex-col", "outline-none")}
@@ -1423,12 +1076,59 @@
 									"py-1.5",
 									"pr-9",
 									"z-10",
+									"pb-[32px]",
 									"forced-color-adjust-none",
 								)}
 								style={{
 									color: "transparent",
 								}}
 							/>
+
+							{/* Hover Preview */}
+							{hoverPreview.show && (
+								<div
+									className="fixed border border-vscode-widget-border rounded-md px-3 py-2 text-sm shadow-lg z-50 hover-preview-container bg-vscode-editor-background text-vscode-editor-foreground whitespace-pre-wrap break-words max-h-[150px] overflow-auto"
+									style={{
+										left: hoverPreview.x,
+										top: hoverPreview.y,
+										minWidth: (() => {
+											// Get webview actual width
+											const webviewWidth =
+												document.body?.clientWidth ||
+												document.documentElement?.clientWidth ||
+												window.innerWidth
+											return `${Math.min(webviewWidth * 0.25, 150)}px`
+										})(),
+										maxWidth: (() => {
+											// Get webview actual width
+											const webviewWidth =
+												document.body?.clientWidth ||
+												document.documentElement?.clientWidth ||
+												window.innerWidth
+											return `${Math.min(webviewWidth * 0.7, 300)}px`
+										})(),
+										scrollbarWidth: "thin",
+										scrollbarColor: "var(--vscode-scrollbarSlider-background) transparent",
+									}}
+									onMouseEnter={() => {
+										// Keep preview visible when mouse enters the preview area
+										// Override any potential hide operations by setting show to true
+										setHoverPreview((prev) => ({ ...prev, show: true }))
+									}}
+									onMouseLeave={(e) => {
+										// Check if mouse moved to the original highlighted element
+										const relatedTarget = e.relatedTarget as HTMLElement
+										if (!relatedTarget?.closest(".file-path-highlight")) {
+											// Hide preview if not moving to the original highlighted element
+											setHoverPreview((prev) => ({ ...prev, show: false }))
+										}
+										// Keep preview visible if mouse moved to the original highlighted element
+									}}>
+									<pre className="m-0 font-mono text-xs select-none bg-transparent">
+										{hoverPreview.content}
+									</pre>
+								</div>
+							)}
 							<DynamicTextArea
 								ref={(el) => {
 									if (typeof ref === "function") {
@@ -1441,7 +1141,7 @@
 								value={inputValue}
 								onChange={(e) => {
 									handleInputChange(e)
-									updateHighlights()
+									updateHighlights(true)
 								}}
 								onFocus={() => setIsFocused(true)}
 								onKeyDown={handleKeyDown}
@@ -1455,10 +1155,11 @@
 										setTextAreaBaseHeight(height)
 									}
 
+									setChatWrapBaseHeight(height + 32)
 									onHeightChange?.(height)
 								}}
 								placeholder={placeholderText}
-								minRows={3}
+								minRows={5}
 								maxRows={15}
 								autoFocus={true}
 								className={cn(
@@ -1480,6 +1181,7 @@
 									"transition-background-color duration-150 ease-in-out",
 									"will-change-background-color",
 									"min-h-[90px]",
+									"pb-[32px]",
 									"box-border",
 									"rounded",
 									"resize-none",
@@ -1516,7 +1218,7 @@
 								</StandardTooltip>
 							</div>
 
-							<div className="absolute bottom-1 right-1 z-30">
+							{/* <div className="absolute bottom-1 right-1 z-30">
 								<StandardTooltip content={t("chat:sendMessage")}>
 									<button
 										aria-label={t("chat:sendMessage")}
@@ -1536,13 +1238,13 @@
 										<SendHorizontal className="w-4 h-4" />
 									</button>
 								</StandardTooltip>
-							</div>
+							</div> */}
 
 							{!inputValue && (
 								<div
 									className="absolute left-2 z-30 pr-9 flex items-center h-8 font-vscode-font-family text-vscode-editor-font-size leading-vscode-editor-line-height"
 									style={{
-										bottom: "0.25rem",
+										bottom: "2rem",
 										color: "color-mix(in oklab, var(--vscode-input-foreground) 50%, transparent)",
 										userSelect: "none",
 										pointerEvents: "none",
@@ -1554,22 +1256,16 @@
 					</div>
 				</div>
 
-				{selectedImages.length > 0 && (
-					<Thumbnails
-						images={selectedImages}
-						setImages={setSelectedImages}
-						style={{
-							left: "16px",
-							zIndex: 2,
-							marginBottom: 0,
-						}}
-					/>
-				)}
-
-<<<<<<< HEAD
-				{/* {!isEditMode && renderNonEditModeControls()} */}
-=======
-				<div className="flex justify-between items-center">
+				<div
+					className="flex justify-between items-center"
+					style={{
+						position: "absolute",
+						left: 0,
+						bottom: 10,
+						zIndex: 30,
+						width: "100%",
+						padding: "0 14px",
+					}}>
 					<div className="flex items-center gap-1">
 						<div className="max-w-32">
 							<ModeSelector
@@ -1583,7 +1279,7 @@
 							/>
 						</div>
 						<div className="max-w-32">
-							<ApiConfigSelector
+							{/* <ApiConfigSelector
 								value={currentConfigId}
 								displayName={displayName}
 								disabled={selectApiConfigDisabled}
@@ -1593,7 +1289,17 @@
 								listApiConfigMeta={listApiConfigMeta || []}
 								pinnedApiConfigs={pinnedApiConfigs}
 								togglePinnedApiConfig={togglePinnedApiConfig}
-							/>
+							/> */}
+							{apiConfiguration && (
+								<ProviderRenderer
+									selectedProvider={apiConfiguration.apiProvider || "zgsm"}
+									apiConfiguration={apiConfiguration}
+									organizationAllowList={organizationAllowList}
+									setApiConfigurationField={setApiConfigurationField}
+									routerModels={(routerModels as RouterModels) || {}}
+									selectedProviderModels={selectedProviderModels}
+								/>
+							)}
 						</div>
 					</div>
 					<div className="flex items-center gap-0.5">
@@ -1618,7 +1324,7 @@
 							</StandardTooltip>
 						)}
 						<SlashCommandsPopover />
-						<IndexingStatusBadge />
+						{/* <IndexingStatusBadge /> */}
 						<StandardTooltip content={t("chat:addImages")}>
 							<button
 								aria-label={t("chat:addImages")}
@@ -1641,19 +1347,28 @@
 								<Image className="w-4 h-4" />
 							</button>
 						</StandardTooltip>
+						<StandardTooltip content={t("chat:sendMessage")}>
+							<button
+								aria-label={t("chat:sendMessage")}
+								disabled={false}
+								onClick={onSend}
+								className={cn(
+									"relative inline-flex items-center justify-center",
+									"bg-transparent border-none p-1.5",
+									"rounded-md min-w-[28px] min-h-[28px]",
+									"opacity-60 hover:opacity-100 text-vscode-descriptionForeground hover:text-vscode-foreground",
+									"transition-all duration-150",
+									"hover:bg-[rgba(255,255,255,0.03)] hover:border-[rgba(255,255,255,0.15)]",
+									"focus:outline-none focus-visible:ring-1 focus-visible:ring-vscode-focusBorder",
+									"active:bg-[rgba(255,255,255,0.1)]",
+									"cursor-pointer",
+								)}>
+								<SendHorizontal className="w-4 h-4" />
+							</button>
+						</StandardTooltip>
 					</div>
 				</div>
->>>>>>> 1d46bd1b
 			</div>
 		)
-		function renderNonEditModeControlsWrap() {
-			return (
-				!isEditMode && (
-					<div className="absolute bottom-1 left-2 z-30 w-[calc(100%-36px)]">
-						{renderNonEditModeControls()}
-					</div>
-				)
-			)
-		}
 	},
 )