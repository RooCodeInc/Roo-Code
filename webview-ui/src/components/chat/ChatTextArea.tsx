--- conflicted
+++ resolved
@@ -104,15 +104,11 @@
 			taskHistory,
 			clineMessages,
 			commands,
-<<<<<<< HEAD
 			apiConfiguration,
 			organizationAllowList,
 			// cloudUserInfo,
 			// cloudOrganizations,
-=======
-			cloudUserInfo,
 			enterBehavior,
->>>>>>> a1d3a43a
 		} = useExtensionState()
 
 		const selectedProviderModels = useMemo(() => {
@@ -1288,7 +1284,6 @@
 										</button>
 									</StandardTooltip>
 								)}
-<<<<<<< HEAD
 								<div
 									className="hidden"
 									data-browser-session-active={isBrowserSessionActive}
@@ -1316,17 +1311,11 @@
 										<Image className="w-4 h-4" />
 									</button>
 								</StandardTooltip>
-								<StandardTooltip content={t("chat:sendMessage")}>
-									<button
-										aria-label={t("chat:sendMessage")}
-										disabled={!hasInputContent}
-=======
 								<StandardTooltip
 									content={t("chat:pressToSend", { keyCombination: sendKeyCombination })}>
 									<button
 										aria-label={t("chat:pressToSend", { keyCombination: sendKeyCombination })}
-										disabled={false}
->>>>>>> a1d3a43a
+										disabled={!hasInputContent}
 										onClick={onSend}
 										className={cn(
 											"relative inline-flex items-center justify-center",
