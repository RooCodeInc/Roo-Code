--- conflicted
+++ resolved
@@ -29,12 +29,7 @@
 import { AutoApproveDropdown } from "./AutoApproveDropdown"
 import { MAX_IMAGES_PER_MESSAGE } from "./ChatView"
 import ContextMenu from "./ContextMenu"
-<<<<<<< HEAD
 // import { IndexingStatusBadge } from "./IndexingStatusBadge"
-import { SlashCommandsPopover } from "./SlashCommandsPopover"
-=======
-import { IndexingStatusBadge } from "./IndexingStatusBadge"
->>>>>>> 759454b4
 import { usePromptHistory } from "./hooks/usePromptHistory"
 import { useHoverEvent } from "./hooks/useHoverEvent"
 import { MODELS_BY_PROVIDER } from "../settings/constants"
@@ -976,7 +971,6 @@
 					"flex flex-col gap-1 bg-editor-background outline-none border border-none box-border",
 					isEditMode ? "p-2 w-full" : "relative px-1.5 pb-1 w-[calc(100%-16px)] ml-auto mr-auto",
 				)}>
-<<<<<<< HEAD
 				{selectedImages.length > 0 && (
 					<Thumbnails
 						images={selectedImages}
@@ -994,11 +988,6 @@
 						style={{
 							height: chatWrapBaseHeight ? `${chatWrapBaseHeight}px` : undefined,
 						}}
-=======
-				<div className={cn(!isEditMode && "relative")}>
-					<div
-						className={cn("chat-text-area", !isEditMode && "relative", "flex", "flex-col", "outline-none")}
->>>>>>> 759454b4
 						onDrop={handleDrop}
 						onDragOver={(e) => {
 							// Only allowed to drop images/files on shift key pressed.
@@ -1386,12 +1375,7 @@
 								</button>
 							</StandardTooltip>
 						)}
-<<<<<<< HEAD
-						{!isEditMode ? <SlashCommandsPopover /> : null}
 						{/* {!isEditMode ? <IndexingStatusBadge /> : null} */}
-=======
-						{!isEditMode ? <IndexingStatusBadge /> : null}
->>>>>>> 759454b4
 						<StandardTooltip content={t("chat:addImages")}>
 							<button
 								aria-label={t("chat:addImages")}
