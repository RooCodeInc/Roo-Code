--- conflicted
+++ resolved
@@ -25,12 +25,8 @@
 
 import Thumbnails from "../common/Thumbnails"
 import { ModeSelector } from "./ModeSelector"
-<<<<<<< HEAD
 // import { ApiConfigSelector } from "./ApiConfigSelector"
-=======
-import { ApiConfigSelector } from "./ApiConfigSelector"
 import { AutoApproveDropdown } from "./AutoApproveDropdown"
->>>>>>> 9ea7173a
 import { MAX_IMAGES_PER_MESSAGE } from "./ChatView"
 import ContextMenu from "./ContextMenu"
 // import { IndexingStatusBadge } from "./IndexingStatusBadge"
@@ -1299,11 +1295,10 @@
 							marginBottom: 0,
 						}}
 					/>
-<<<<<<< HEAD
 				)} */}
 
 				<div
-					className="flex justify-between items-center"
+					className="flex items-center gap-2"
 					style={{
 						position: "absolute",
 						left: 0,
@@ -1312,22 +1307,19 @@
 						width: "100%",
 						padding: "0 14px",
 					}}>
-					<div className="flex items-center gap-1">
-						{!isEditMode && (
-							<div className="max-w-32">
+					<div className="flex items-center gap-2 min-w-40 overflow-clip flex-1">
+						{apiConfiguration && !isEditMode && (
+							<>
 								<ModeSelector
 									value={mode}
-									title={t("chat:selectMode")}
+									title={mode || t("chat:selectMode")}
 									onChange={handleModeChange}
-									triggerClassName="w-full"
+									triggerClassName="min-w-20 max-w-24 text-ellipsis overflow-hidden"
 									modeShortcutText={modeShortcutText}
 									customModes={customModes}
 									customModePrompts={customModePrompts}
 								/>
-							</div>
-						)}
-						<div className="max-w-32">
-							{/* <ApiConfigSelector
+								{/* <ApiConfigSelector
 								value={currentConfigId}
 								displayName={displayName}
 								disabled={selectApiConfigDisabled}
@@ -1338,8 +1330,8 @@
 								pinnedApiConfigs={pinnedApiConfigs}
 								togglePinnedApiConfig={togglePinnedApiConfig}
 							/> */}
-							{apiConfiguration && !isEditMode && (
 								<ProviderRenderer
+									className="min-w-20 max-w-24 text-ellipsis overflow-hidden"
 									selectedProvider={apiConfiguration.apiProvider || "zgsm"}
 									apiConfiguration={apiConfiguration}
 									organizationAllowList={organizationAllowList}
@@ -1347,35 +1339,9 @@
 									routerModels={(routerModels as RouterModels) || {}}
 									selectedProviderModels={selectedProviderModels}
 								/>
-							)}
-						</div>
-=======
-				)}
-
-				<div className="flex items-center gap-2">
-					<div className="flex items-center gap-2 min-w-40 overflow-clip flex-1">
-						<ModeSelector
-							value={mode}
-							title={t("chat:selectMode")}
-							onChange={handleModeChange}
-							triggerClassName="min-w-20 text-ellipsis overflow-hidden"
-							modeShortcutText={modeShortcutText}
-							customModes={customModes}
-							customModePrompts={customModePrompts}
-						/>
-						<ApiConfigSelector
-							value={currentConfigId}
-							displayName={displayName}
-							disabled={selectApiConfigDisabled}
-							title={t("chat:selectApiConfig")}
-							onChange={handleApiConfigChange}
-							triggerClassName="min-w-16 text-ellipsis overflow-hidden"
-							listApiConfigMeta={listApiConfigMeta || []}
-							pinnedApiConfigs={pinnedApiConfigs}
-							togglePinnedApiConfig={togglePinnedApiConfig}
-						/>
-						<AutoApproveDropdown triggerClassName="min-w-20 text-ellipsis overflow-hidden" />
->>>>>>> 9ea7173a
+								<AutoApproveDropdown triggerClassName="min-w-20 max-w-24 text-ellipsis overflow-hidden" />
+							</>
+						)}
 					</div>
 					<div className="flex flex-shrink-0 items-center gap-0.5">
 						{isTtsPlaying && (
