import React, { forwardRef, useCallback, useEffect, useImperativeHandle, useMemo, useRef, useState } from "react"
import { useDeepCompareEffect, useEvent } from "react-use"
import debounce from "debounce"
import { Virtuoso, type VirtuosoHandle } from "react-virtuoso"
import removeMd from "remove-markdown"
import { VSCodeLink } from "@vscode/webview-ui-toolkit/react"
import useSound from "use-sound"
import { LRUCache } from "lru-cache"
import { Trans } from "react-i18next"

import { useDebounceEffect } from "@src/utils/useDebounceEffect"
import { appendImages } from "@src/utils/imageUtils"

import type { ClineAsk, ClineMessage } from "@roo-code/types"

import { ClineSayTool, ExtensionMessage } from "@roo/ExtensionMessage"
import { findLast } from "@roo/array"
import { SuggestionItem } from "@roo-code/types"
import { combineApiRequests } from "@roo/combineApiRequests"
import { combineCommandSequences } from "@roo/combineCommandSequences"
import { getApiMetrics } from "@roo/getApiMetrics"
import { AudioType } from "@roo/WebviewMessage"
import { getAllModes } from "@roo/modes"
import { ProfileValidator } from "@roo/ProfileValidator"
import { getLatestTodo } from "@roo/todo"

import { vscode } from "@src/utils/vscode"
import { useAppTranslation } from "@src/i18n/TranslationContext"
import { useExtensionState } from "@src/context/ExtensionStateContext"
import { useSelectedModel } from "@src/components/ui/hooks/useSelectedModel"
import RooHero from "@src/components/welcome/RooHero"
import RooTips from "@src/components/welcome/RooTips"
import { StandardTooltip, Button } from "@src/components/ui"
import { CloudUpsellDialog } from "@src/components/cloud/CloudUpsellDialog"

import TelemetryBanner from "../common/TelemetryBanner"
import VersionIndicator from "../common/VersionIndicator"
import HistoryPreview from "../history/HistoryPreview"
import Announcement from "./Announcement"
import BrowserActionRow from "./BrowserActionRow"
import BrowserSessionStatusRow from "./BrowserSessionStatusRow"
import ChatRow from "./ChatRow"
import { ChatTextArea } from "./ChatTextArea"
import TaskHeader from "./TaskHeader"
import SystemPromptWarning from "./SystemPromptWarning"
import ProfileViolationWarning from "./ProfileViolationWarning"
import { CheckpointWarning } from "./CheckpointWarning"
import { QueuedMessages } from "./QueuedMessages"
import DismissibleUpsell from "../common/DismissibleUpsell"
import { useCloudUpsell } from "@src/hooks/useCloudUpsell"
import { Cloud } from "lucide-react"
<<<<<<< HEAD
import { safeJsonParse } from "../../../../src/shared/safeJsonParse"
import { supportPrompt } from "@roo/support-prompt"
=======
>>>>>>> 31781134

export interface ChatViewProps {
	isHidden: boolean
	showAnnouncement: boolean
	hideAnnouncement: () => void
}

export interface ChatViewRef {
	acceptInput: () => void
}

export const MAX_IMAGES_PER_MESSAGE = 20 // This is the Anthropic limit.

const isMac = navigator.platform.toUpperCase().indexOf("MAC") >= 0

const ChatViewComponent: React.ForwardRefRenderFunction<ChatViewRef, ChatViewProps> = (
	{ isHidden, showAnnouncement, hideAnnouncement },
	ref,
) => {
	const isMountedRef = useRef(true)

	const [audioBaseUri] = useState(() => {
		const w = window as any
		return w.AUDIO_BASE_URI || ""
	})

	const { t } = useAppTranslation()
	const modeShortcutText = `${isMac ? "⌘" : "Ctrl"} + . ${t("chat:forNextMode")}, ${isMac ? "⌘" : "Ctrl"} + Shift + . ${t("chat:forPreviousMode")}`

	const {
		clineMessages: messages,
		currentTaskItem,
		currentTaskTodos,
		taskHistory,
		apiConfiguration,
		organizationAllowList,
		mode,
		setMode,
		alwaysAllowModeSwitch,
		alwaysAllowUpdateTodoList,
		customModes,
		telemetrySetting,
		hasSystemPromptOverride,
		soundEnabled,
		soundVolume,
		cloudIsAuthenticated,
		messageQueue = [],
<<<<<<< HEAD
		isGitRepository = false,
		isGithubRepository = false,
		customSupportPrompts,
=======
		isBrowserSessionActive,
>>>>>>> 31781134
	} = useExtensionState()

	const messagesRef = useRef(messages)

	useEffect(() => {
		messagesRef.current = messages
	}, [messages])

	// Leaving this less safe version here since if the first message is not a
	// task, then the extension is in a bad state and needs to be debugged (see
	// Cline.abort).
	const task = useMemo(() => messages.at(0), [messages])

	const latestTodos = useMemo(() => {
		// First check if we have initial todos from the state (for new subtasks)
		if (currentTaskTodos && currentTaskTodos.length > 0) {
			// Check if there are any todo updates in messages
			const messageBasedTodos = getLatestTodo(messages)
			// If there are message-based todos, they take precedence (user has updated them)
			if (messageBasedTodos && messageBasedTodos.length > 0) {
				return messageBasedTodos
			}
			// Otherwise use the initial todos from state
			return currentTaskTodos
		}
		// Fall back to extracting from messages
		return getLatestTodo(messages)
	}, [messages, currentTaskTodos])

	const modifiedMessages = useMemo(() => combineApiRequests(combineCommandSequences(messages.slice(1))), [messages])

	// Has to be after api_req_finished are all reduced into api_req_started messages.
	const apiMetrics = useMemo(() => getApiMetrics(modifiedMessages), [modifiedMessages])

	const [inputValue, setInputValue] = useState("")
	const inputValueRef = useRef(inputValue)
	const textAreaRef = useRef<HTMLTextAreaElement>(null)
	const [sendingDisabled, setSendingDisabled] = useState(false)
	const [selectedImages, setSelectedImages] = useState<string[]>([])

	// We need to hold on to the ask because useEffect > lastMessage will always
	// let us know when an ask comes in and handle it, but by the time
	// handleMessage is called, the last message might not be the ask anymore
	// (it could be a say that followed).
	const [clineAsk, setClineAsk] = useState<ClineAsk | undefined>(undefined)
	const [enableButtons, setEnableButtons] = useState<boolean>(false)
	const [primaryButtonText, setPrimaryButtonText] = useState<string | undefined>(undefined)
	const [secondaryButtonText, setSecondaryButtonText] = useState<string | undefined>(undefined)
	const [didClickCancel, setDidClickCancel] = useState(false)
	const virtuosoRef = useRef<VirtuosoHandle>(null)
	const [expandedRows, setExpandedRows] = useState<Record<number, boolean>>({})
	const prevExpandedRowsRef = useRef<Record<number, boolean>>()
	const scrollContainerRef = useRef<HTMLDivElement>(null)
	const disableAutoScrollRef = useRef(false)
	const [showScrollToBottom, setShowScrollToBottom] = useState(false)
	const [isAtBottom, setIsAtBottom] = useState(false)
	const lastTtsRef = useRef<string>("")
	const [wasStreaming, setWasStreaming] = useState<boolean>(false)
	const [checkpointWarning, setCheckpointWarning] = useState<
		{ type: "WAIT_TIMEOUT" | "INIT_TIMEOUT"; timeout: number } | undefined
	>(undefined)
	const [isCondensing, setIsCondensing] = useState<boolean>(false)
	const [showAnnouncementModal, setShowAnnouncementModal] = useState(false)
	const everVisibleMessagesTsRef = useRef<LRUCache<number, boolean>>(
		new LRUCache({
			max: 100,
			ttl: 1000 * 60 * 5,
		}),
	)
	const autoApproveTimeoutRef = useRef<NodeJS.Timeout | null>(null)
	const userRespondedRef = useRef<boolean>(false)
	const [currentFollowUpTs, setCurrentFollowUpTs] = useState<number | null>(null)
	const [prCreationRequested, setPrCreationRequested] = useState<boolean>(false)

	const clineAskRef = useRef(clineAsk)
	useEffect(() => {
		clineAskRef.current = clineAsk
	}, [clineAsk])

	const {
		isOpen: isUpsellOpen,
		openUpsell,
		closeUpsell,
		handleConnect,
	} = useCloudUpsell({
		autoOpenOnAuth: false,
	})

	// Keep inputValueRef in sync with inputValue state
	useEffect(() => {
		inputValueRef.current = inputValue
	}, [inputValue])

	useEffect(() => {
		isMountedRef.current = true
		return () => {
			isMountedRef.current = false
		}
	}, [])

	const isProfileDisabled = useMemo(
		() => !!apiConfiguration && !ProfileValidator.isProfileAllowed(apiConfiguration, organizationAllowList),
		[apiConfiguration, organizationAllowList],
	)

	// UI layout depends on the last 2 messages (since it relies on the content
	// of these messages, we are deep comparing) i.e. the button state after
	// hitting button sets enableButtons to false,  and this effect otherwise
	// would have to true again even if messages didn't change.
	const lastMessage = useMemo(() => messages.at(-1), [messages])
	const secondLastMessage = useMemo(() => messages.at(-2), [messages])

	const volume = typeof soundVolume === "number" ? soundVolume : 0.5
	const [playNotification] = useSound(`${audioBaseUri}/notification.wav`, { volume, soundEnabled })
	const [playCelebration] = useSound(`${audioBaseUri}/celebration.wav`, { volume, soundEnabled })
	const [playProgressLoop] = useSound(`${audioBaseUri}/progress_loop.wav`, { volume, soundEnabled })

	const playSound = useCallback(
		(audioType: AudioType) => {
			if (!soundEnabled) {
				return
			}

			switch (audioType) {
				case "notification":
					playNotification()
					break
				case "celebration":
					playCelebration()
					break
				case "progress_loop":
					playProgressLoop()
					break
				default:
					console.warn(`Unknown audio type: ${audioType}`)
			}
		},
		[soundEnabled, playNotification, playCelebration, playProgressLoop],
	)

	function playTts(text: string) {
		vscode.postMessage({ type: "playTts", text })
	}

	useDeepCompareEffect(() => {
		// if last message is an ask, show user ask UI
		// if user finished a task, then start a new task with a new conversation history since in this moment that the extension is waiting for user response, the user could close the extension and the conversation history would be lost.
		// basically as long as a task is active, the conversation history will be persisted
		if (lastMessage) {
			switch (lastMessage.type) {
				case "ask":
					// Reset user response flag when a new ask arrives to allow auto-approval
					userRespondedRef.current = false
					const isPartial = lastMessage.partial === true
					switch (lastMessage.ask) {
						case "api_req_failed":
							playSound("progress_loop")
							setSendingDisabled(true)
							setClineAsk("api_req_failed")
							setEnableButtons(true)
							setPrimaryButtonText(t("chat:retry.title"))
							setSecondaryButtonText(t("chat:startNewTask.title"))
							break
						case "mistake_limit_reached":
							playSound("progress_loop")
							setSendingDisabled(false)
							setClineAsk("mistake_limit_reached")
							setEnableButtons(true)
							setPrimaryButtonText(t("chat:proceedAnyways.title"))
							setSecondaryButtonText(t("chat:startNewTask.title"))
							break
						case "followup":
							setSendingDisabled(isPartial)
							setClineAsk("followup")
							// setting enable buttons to `false` would trigger a focus grab when
							// the text area is enabled which is undesirable.
							// We have no buttons for this tool, so no problem having them "enabled"
							// to workaround this issue.  See #1358.
							setEnableButtons(true)
							setPrimaryButtonText(undefined)
							setSecondaryButtonText(undefined)
							break
						case "tool":
							setSendingDisabled(isPartial)
							setClineAsk("tool")
							setEnableButtons(!isPartial)
							const tool = JSON.parse(lastMessage.text || "{}") as ClineSayTool
							switch (tool.tool) {
								case "editedExistingFile":
								case "appliedDiff":
								case "newFileCreated":
								case "generateImage":
									setPrimaryButtonText(t("chat:save.title"))
									setSecondaryButtonText(t("chat:reject.title"))
									break
								case "finishTask":
									setPrimaryButtonText(t("chat:completeSubtaskAndReturn"))
									setSecondaryButtonText(undefined)
									break
								case "readFile":
									if (tool.batchFiles && Array.isArray(tool.batchFiles)) {
										setPrimaryButtonText(t("chat:read-batch.approve.title"))
										setSecondaryButtonText(t("chat:read-batch.deny.title"))
									} else {
										setPrimaryButtonText(t("chat:approve.title"))
										setSecondaryButtonText(t("chat:reject.title"))
									}
									break
								default:
									setPrimaryButtonText(t("chat:approve.title"))
									setSecondaryButtonText(t("chat:reject.title"))
									break
							}
							break
						case "browser_action_launch":
							setSendingDisabled(isPartial)
							setClineAsk("browser_action_launch")
							setEnableButtons(!isPartial)
							setPrimaryButtonText(t("chat:approve.title"))
							setSecondaryButtonText(t("chat:reject.title"))
							break
						case "command":
							setSendingDisabled(isPartial)
							setClineAsk("command")
							setEnableButtons(!isPartial)
							setPrimaryButtonText(t("chat:runCommand.title"))
							setSecondaryButtonText(t("chat:reject.title"))
							break
						case "command_output":
							setSendingDisabled(false)
							setClineAsk("command_output")
							setEnableButtons(true)
							setPrimaryButtonText(t("chat:proceedWhileRunning.title"))
							setSecondaryButtonText(t("chat:killCommand.title"))
							break
						case "use_mcp_server":
							setSendingDisabled(isPartial)
							setClineAsk("use_mcp_server")
							setEnableButtons(!isPartial)
							setPrimaryButtonText(t("chat:approve.title"))
							setSecondaryButtonText(t("chat:reject.title"))
							break
						case "completion_result":
							// Extension waiting for feedback, but we can just present a new task button.
							// Only play celebration sound if there are no queued messages.
							if (!isPartial && messageQueue.length === 0) {
								playSound("celebration")
							}
							setSendingDisabled(isPartial)
							setClineAsk("completion_result")
							setEnableButtons(!isPartial)

							// Show "Create PR" only if in a GitHub repository and user hasn't already requested it
							if (isGitRepository && isGithubRepository && !prCreationRequested) {
								setPrimaryButtonText(t("chat:createPR.title"))
								setSecondaryButtonText(t("chat:startNewTask.title"))
							} else {
								// If not in git repo or PR already created, only show "New Task"
								setPrimaryButtonText(t("chat:startNewTask.title"))
								setSecondaryButtonText(undefined)
							}
							break
						case "resume_task":
							setSendingDisabled(false)
							setClineAsk("resume_task")
							setEnableButtons(true)
							// For completed subtasks, show "Start New Task" instead of "Resume"
							// A subtask is considered completed if:
							// - It has a parentTaskId AND
							// - Its messages contain a completion_result (either ask or say)
							const isCompletedSubtask =
								currentTaskItem?.parentTaskId &&
								messages.some(
									(msg) => msg.ask === "completion_result" || msg.say === "completion_result",
								)
							if (isCompletedSubtask) {
								setPrimaryButtonText(t("chat:startNewTask.title"))
								setSecondaryButtonText(undefined)
							} else {
								setPrimaryButtonText(t("chat:resumeTask.title"))
								setSecondaryButtonText(t("chat:terminate.title"))
							}
							setDidClickCancel(false) // special case where we reset the cancel button state
							break
						case "resume_completed_task":
							setSendingDisabled(false)
							setClineAsk("resume_completed_task")
							setEnableButtons(true)
							setPrimaryButtonText(t("chat:startNewTask.title"))
							setSecondaryButtonText(undefined)
							setDidClickCancel(false)
							break
					}
					break
				case "say":
					// Don't want to reset since there could be a "say" after
					// an "ask" while ask is waiting for response.
					switch (lastMessage.say) {
						case "api_req_retry_delayed":
							setSendingDisabled(true)
							break
						case "api_req_started":
							if (secondLastMessage?.ask === "command_output") {
								setSendingDisabled(true)
								setSelectedImages([])
								setClineAsk(undefined)
								setEnableButtons(false)
							}
							break
						case "api_req_finished":
						case "error":
						case "text":
						case "browser_action":
						case "browser_action_result":
						case "command_output":
						case "mcp_server_request_started":
						case "mcp_server_response":
						case "completion_result":
							break
					}
					break
			}
		}
	}, [lastMessage, secondLastMessage])

	// Update button text when messages change (e.g., completion_result is added) for subtasks in resume_task state
	useEffect(() => {
		if (clineAsk === "resume_task" && currentTaskItem?.parentTaskId) {
			const hasCompletionResult = messages.some(
				(msg) => msg.ask === "completion_result" || msg.say === "completion_result",
			)
			if (hasCompletionResult) {
				setPrimaryButtonText(t("chat:startNewTask.title"))
				setSecondaryButtonText(undefined)
			}
		}
	}, [clineAsk, currentTaskItem?.parentTaskId, messages, t])

	useEffect(() => {
		if (messages.length === 0) {
			setSendingDisabled(false)
			setClineAsk(undefined)
			setEnableButtons(false)
			setPrimaryButtonText(undefined)
			setSecondaryButtonText(undefined)
		}
	}, [messages.length])

	useEffect(() => {
		// Reset UI states only when task changes
		setExpandedRows({})
		everVisibleMessagesTsRef.current.clear() // Clear for new task
		setCurrentFollowUpTs(null) // Clear follow-up answered state for new task
		setIsCondensing(false) // Reset condensing state when switching tasks
		setPrCreationRequested(false) // Reset PR flag for new task
		// Note: sendingDisabled is not reset here as it's managed by message effects

		// Clear any pending auto-approval timeout from previous task
		if (autoApproveTimeoutRef.current) {
			clearTimeout(autoApproveTimeoutRef.current)
			autoApproveTimeoutRef.current = null
		}
		// Reset user response flag for new task
		userRespondedRef.current = false
	}, [task?.ts])

	useEffect(() => {
		if (isHidden) {
			everVisibleMessagesTsRef.current.clear()
		}
	}, [isHidden])

	useEffect(() => {
		const cache = everVisibleMessagesTsRef.current
		return () => {
			cache.clear()
		}
	}, [])

	useEffect(() => {
		const prev = prevExpandedRowsRef.current
		let wasAnyRowExpandedByUser = false
		if (prev) {
			// Check if any row transitioned from false/undefined to true
			for (const [tsKey, isExpanded] of Object.entries(expandedRows)) {
				const ts = Number(tsKey)
				if (isExpanded && !(prev[ts] ?? false)) {
					wasAnyRowExpandedByUser = true
					break
				}
			}
		}

		if (wasAnyRowExpandedByUser) {
			disableAutoScrollRef.current = true
		}
		prevExpandedRowsRef.current = expandedRows // Store current state for next comparison
	}, [expandedRows])

	const isStreaming = useMemo(() => {
		// Checking clineAsk isn't enough since messages effect may be called
		// again for a tool for example, set clineAsk to its value, and if the
		// next message is not an ask then it doesn't reset. This is likely due
		// to how much more often we're updating messages as compared to before,
		// and should be resolved with optimizations as it's likely a rendering
		// bug. But as a final guard for now, the cancel button will show if the
		// last message is not an ask.
		const isLastAsk = !!modifiedMessages.at(-1)?.ask

		const isToolCurrentlyAsking =
			isLastAsk && clineAsk !== undefined && enableButtons && primaryButtonText !== undefined

		if (isToolCurrentlyAsking) {
			return false
		}

		const isLastMessagePartial = modifiedMessages.at(-1)?.partial === true

		if (isLastMessagePartial) {
			return true
		} else {
			const lastApiReqStarted = findLast(
				modifiedMessages,
				(message: ClineMessage) => message.say === "api_req_started",
			)

			if (
				lastApiReqStarted &&
				lastApiReqStarted.text !== null &&
				lastApiReqStarted.text !== undefined &&
				lastApiReqStarted.say === "api_req_started"
			) {
				const cost = JSON.parse(lastApiReqStarted.text).cost

				if (cost === undefined) {
					return true // API request has not finished yet.
				}
			}
		}

		return false
	}, [modifiedMessages, clineAsk, enableButtons, primaryButtonText])

	const markFollowUpAsAnswered = useCallback(() => {
		const lastFollowUpMessage = messagesRef.current.findLast((msg: ClineMessage) => msg.ask === "followup")
		if (lastFollowUpMessage) {
			setCurrentFollowUpTs(lastFollowUpMessage.ts)
		}
	}, [])

	const handleChatReset = useCallback(() => {
		// Clear any pending auto-approval timeout
		if (autoApproveTimeoutRef.current) {
			clearTimeout(autoApproveTimeoutRef.current)
			autoApproveTimeoutRef.current = null
		}
		// Reset user response flag for new message
		userRespondedRef.current = false

		// Only reset message-specific state, preserving mode.
		setInputValue("")
		setSendingDisabled(true)
		setSelectedImages([])
		setClineAsk(undefined)
		setEnableButtons(false)
		// Do not reset mode here as it should persist.
		// setPrimaryButtonText(undefined)
		// setSecondaryButtonText(undefined)
		disableAutoScrollRef.current = false
	}, [])

	/**
	 * Handles sending messages to the extension
	 * @param text - The message text to send
	 * @param images - Array of image data URLs to send with the message
	 */
	const handleSendMessage = useCallback(
		(text: string, images: string[]) => {
			text = text.trim()

			if (text || images.length > 0) {
				// Reset PR creation flag when user sends any message
				// This allows creating another PR if more changes are made
				setPrCreationRequested(false)

				// Queue message if:
				// - Task is busy (sendingDisabled)
				// - API request in progress (isStreaming)
				// - Queue has items (preserve message order during drain)
				if (sendingDisabled || isStreaming || messageQueue.length > 0) {
					try {
						console.log("queueMessage", text, images)
						vscode.postMessage({ type: "queueMessage", text, images })
						setInputValue("")
						setSelectedImages([])
					} catch (error) {
						console.error(
							`Failed to queue message: ${error instanceof Error ? error.message : String(error)}`,
						)
					}

					return
				}

				// Mark that user has responded - this prevents any pending auto-approvals.
				userRespondedRef.current = true

				if (messagesRef.current.length === 0) {
					vscode.postMessage({ type: "newTask", text, images })
				} else if (clineAskRef.current) {
					if (clineAskRef.current === "followup") {
						markFollowUpAsAnswered()
					}

					// Use clineAskRef.current
					switch (
						clineAskRef.current // Use clineAskRef.current
					) {
						case "followup":
						case "tool":
						case "browser_action_launch":
						case "command": // User can provide feedback to a tool or command use.
						case "command_output": // User can send input to command stdin.
						case "use_mcp_server":
						case "completion_result": // If this happens then the user has feedback for the completion result.
						case "resume_task":
						case "resume_completed_task":
						case "mistake_limit_reached":
							vscode.postMessage({
								type: "askResponse",
								askResponse: "messageResponse",
								text,
								images,
							})
							break
						// There is no other case that a textfield should be enabled.
					}
				} else {
					// This is a new message in an ongoing task.
					vscode.postMessage({ type: "askResponse", askResponse: "messageResponse", text, images })
				}

				handleChatReset()
			}
		},
		[handleChatReset, markFollowUpAsAnswered, sendingDisabled, isStreaming, messageQueue.length], // messagesRef and clineAskRef are stable
	)

	const handleSetChatBoxMessage = useCallback(
		(text: string, images: string[]) => {
			// Avoid nested template literals by breaking down the logic
			let newValue = text

			if (inputValue !== "") {
				newValue = inputValue + " " + text
			}

			setInputValue(newValue)
			setSelectedImages([...selectedImages, ...images])
		},
		[inputValue, selectedImages],
	)

	const startNewTask = useCallback(() => vscode.postMessage({ type: "clearTask" }), [])

	// This logic depends on the useEffect[messages] above to set clineAsk,
	// after which buttons are shown and we then send an askResponse to the
	// extension.
	const handlePrimaryButtonClick = useCallback(
		(text?: string, images?: string[]) => {
			// Mark that user has responded
			userRespondedRef.current = true

			const trimmedInput = text?.trim()

			switch (clineAsk) {
				case "api_req_failed":
				case "command":
				case "tool":
				case "browser_action_launch":
				case "use_mcp_server":
				case "mistake_limit_reached":
					// Only send text/images if they exist
					if (trimmedInput || (images && images.length > 0)) {
						vscode.postMessage({
							type: "askResponse",
							askResponse: "yesButtonClicked",
							text: trimmedInput,
							images: images,
						})
						// Clear input state after sending
						setInputValue("")
						setSelectedImages([])
					} else {
						vscode.postMessage({ type: "askResponse", askResponse: "yesButtonClicked" })
					}
					break
				case "resume_task":
					// For completed subtasks (tasks with a parentTaskId and a completion_result),
					// start a new task instead of resuming since the subtask is done
					const isCompletedSubtaskForClick =
						currentTaskItem?.parentTaskId &&
						messagesRef.current.some(
							(msg) => msg.ask === "completion_result" || msg.say === "completion_result",
						)
					if (isCompletedSubtaskForClick) {
						startNewTask()
					} else {
						// Only send text/images if they exist
						if (trimmedInput || (images && images.length > 0)) {
							vscode.postMessage({
								type: "askResponse",
								askResponse: "yesButtonClicked",
								text: trimmedInput,
								images: images,
							})
							// Clear input state after sending
							setInputValue("")
							setSelectedImages([])
						} else {
							vscode.postMessage({ type: "askResponse", askResponse: "yesButtonClicked" })
						}
					}
					break
				case "completion_result":
				case "resume_completed_task":
					// Check if primary button is "Create PR"
					if (primaryButtonText === t("chat:createPR.title")) {
						// Mark that PR creation was requested
						setPrCreationRequested(true)
						// Send message using the Support Prompt for PR creation
						const text = supportPrompt.create("CREATE_PR", {}, customSupportPrompts)
						handleSendMessage(text, [])
					} else {
						// Original behavior: start new task
						startNewTask()
					}
					break
				case "command_output":
					vscode.postMessage({ type: "terminalOperation", terminalOperation: "continue" })
					break
			}

			setSendingDisabled(true)
			setClineAsk(undefined)
			setEnableButtons(false)
		},
<<<<<<< HEAD
		[clineAsk, primaryButtonText, t, startNewTask, customSupportPrompts, handleSendMessage],
=======
		[clineAsk, startNewTask, currentTaskItem?.parentTaskId],
>>>>>>> 31781134
	)

	const handleSecondaryButtonClick = useCallback(
		(text?: string, images?: string[]) => {
			// Mark that user has responded
			userRespondedRef.current = true

			const trimmedInput = text?.trim()

			if (isStreaming) {
				vscode.postMessage({ type: "cancelTask" })
				setDidClickCancel(true)
				return
			}

			switch (clineAsk) {
				case "api_req_failed":
				case "mistake_limit_reached":
				case "resume_task":
					startNewTask()
					break
				case "command":
				case "tool":
				case "browser_action_launch":
				case "use_mcp_server":
					// Only send text/images if they exist
					if (trimmedInput || (images && images.length > 0)) {
						vscode.postMessage({
							type: "askResponse",
							askResponse: "noButtonClicked",
							text: trimmedInput,
							images: images,
						})
						// Clear input state after sending
						setInputValue("")
						setSelectedImages([])
					} else {
						// Responds to the API with a "This operation failed" and lets it try again
						vscode.postMessage({ type: "askResponse", askResponse: "noButtonClicked" })
					}
					break
				case "command_output":
					vscode.postMessage({ type: "terminalOperation", terminalOperation: "abort" })
					break
			}
			setSendingDisabled(true)
			setClineAsk(undefined)
			setEnableButtons(false)
		},
		[clineAsk, startNewTask, isStreaming],
	)

	const { info: model } = useSelectedModel(apiConfiguration)

	const selectImages = useCallback(() => vscode.postMessage({ type: "selectImages" }), [])

	const shouldDisableImages = !model?.supportsImages || selectedImages.length >= MAX_IMAGES_PER_MESSAGE

	const handleMessage = useCallback(
		(e: MessageEvent) => {
			const message: ExtensionMessage = e.data

			switch (message.type) {
				case "action":
					switch (message.action!) {
						case "didBecomeVisible":
							if (!isHidden && !sendingDisabled && !enableButtons) {
								textAreaRef.current?.focus()
							}
							break
						case "focusInput":
							textAreaRef.current?.focus()
							break
					}
					break
				case "selectedImages":
					// Only handle selectedImages if it's not for editing context
					// When context is "edit", ChatRow will handle the images
					if (message.context !== "edit") {
						setSelectedImages((prevImages: string[]) =>
							appendImages(prevImages, message.images, MAX_IMAGES_PER_MESSAGE),
						)
					}
					break
				case "invoke":
					switch (message.invoke!) {
						case "newChat":
							handleChatReset()
							break
						case "sendMessage":
							handleSendMessage(message.text ?? "", message.images ?? [])
							break
						case "setChatBoxMessage":
							handleSetChatBoxMessage(message.text ?? "", message.images ?? [])
							break
						case "primaryButtonClick":
							handlePrimaryButtonClick(message.text ?? "", message.images ?? [])
							break
						case "secondaryButtonClick":
							handleSecondaryButtonClick(message.text ?? "", message.images ?? [])
							break
					}
					break
				case "condenseTaskContextResponse":
					if (message.text && message.text === currentTaskItem?.id) {
						if (isCondensing && sendingDisabled) {
							setSendingDisabled(false)
						}
						setIsCondensing(false)
					}
					break
				case "checkpointInitWarning":
					setCheckpointWarning(message.checkpointWarning)
					break
				case "interactionRequired":
					playSound("notification")
					break
			}
			// textAreaRef.current is not explicitly required here since React
			// guarantees that ref will be stable across re-renders, and we're
			// not using its value but its reference.
		},
		[
			isCondensing,
			isHidden,
			sendingDisabled,
			enableButtons,
			currentTaskItem,
			handleChatReset,
			handleSendMessage,
			handleSetChatBoxMessage,
			handlePrimaryButtonClick,
			handleSecondaryButtonClick,
			setCheckpointWarning,
			playSound,
		],
	)

	useEvent("message", handleMessage)

	const visibleMessages = useMemo(() => {
		// Pre-compute checkpoint hashes that have associated user messages for O(1) lookup
		const userMessageCheckpointHashes = new Set<string>()
		modifiedMessages.forEach((msg) => {
			if (
				msg.say === "user_feedback" &&
				msg.checkpoint &&
				(msg.checkpoint as any).type === "user_message" &&
				(msg.checkpoint as any).hash
			) {
				userMessageCheckpointHashes.add((msg.checkpoint as any).hash)
			}
		})

		// Remove the 500-message limit to prevent array index shifting
		// Virtuoso is designed to efficiently handle large lists through virtualization
		const newVisibleMessages = modifiedMessages.filter((message) => {
			// Filter out checkpoint_saved messages that should be suppressed
			if (message.say === "checkpoint_saved") {
				// Check if this checkpoint has the suppressMessage flag set
				if (
					message.checkpoint &&
					typeof message.checkpoint === "object" &&
					"suppressMessage" in message.checkpoint &&
					message.checkpoint.suppressMessage
				) {
					return false
				}
				// Also filter out checkpoint messages associated with user messages (legacy behavior)
				if (message.text && userMessageCheckpointHashes.has(message.text)) {
					return false
				}
			}

			if (everVisibleMessagesTsRef.current.has(message.ts)) {
				const alwaysHiddenOnceProcessedAsk: ClineAsk[] = [
					"api_req_failed",
					"resume_task",
					"resume_completed_task",
				]
				const alwaysHiddenOnceProcessedSay = [
					"api_req_finished",
					"api_req_retried",
					"api_req_deleted",
					"mcp_server_request_started",
				]
				if (message.ask && alwaysHiddenOnceProcessedAsk.includes(message.ask)) return false
				if (message.say && alwaysHiddenOnceProcessedSay.includes(message.say)) return false
				if (message.say === "text" && (message.text ?? "") === "" && (message.images?.length ?? 0) === 0) {
					return false
				}
				return true
			}

			switch (message.ask) {
				case "completion_result":
					if (message.text === "") return false
					break
				case "api_req_failed":
				case "resume_task":
				case "resume_completed_task":
					return false
			}
			switch (message.say) {
				case "api_req_finished":
				case "api_req_retried":
				case "api_req_deleted":
					return false
				case "api_req_retry_delayed":
					const last1 = modifiedMessages.at(-1)
					const last2 = modifiedMessages.at(-2)
					if (last1?.ask === "resume_task" && last2 === message) {
						return true
					} else if (message !== last1) {
						return false
					}
					break
				case "text":
					if ((message.text ?? "") === "" && (message.images?.length ?? 0) === 0) return false
					break
				case "mcp_server_request_started":
					return false
			}
			return true
		})

		const viewportStart = Math.max(0, newVisibleMessages.length - 100)
		newVisibleMessages
			.slice(viewportStart)
			.forEach((msg: ClineMessage) => everVisibleMessagesTsRef.current.set(msg.ts, true))

		return newVisibleMessages
	}, [modifiedMessages])

	useEffect(() => {
		const cleanupInterval = setInterval(() => {
			const cache = everVisibleMessagesTsRef.current
			const currentMessageIds = new Set(modifiedMessages.map((m: ClineMessage) => m.ts))
			const viewportMessages = visibleMessages.slice(Math.max(0, visibleMessages.length - 100))
			const viewportMessageIds = new Set(viewportMessages.map((m: ClineMessage) => m.ts))

			cache.forEach((_value: boolean, key: number) => {
				if (!currentMessageIds.has(key) && !viewportMessageIds.has(key)) {
					cache.delete(key)
				}
			})
		}, 60000)

		return () => clearInterval(cleanupInterval)
	}, [modifiedMessages, visibleMessages])

	useDebounceEffect(
		() => {
			if (!isHidden && !sendingDisabled && !enableButtons) {
				textAreaRef.current?.focus()
			}
		},
		50,
		[isHidden, sendingDisabled, enableButtons],
	)

	useEffect(() => {
		// This ensures the first message is not read, future user messages are
		// labeled as `user_feedback`.
		if (lastMessage && messages.length > 1) {
			if (
				lastMessage.text && // has text
				(lastMessage.say === "text" || lastMessage.say === "completion_result") && // is a text message
				!lastMessage.partial && // not a partial message
				!lastMessage.text.startsWith("{") // not a json object
			) {
				let text = lastMessage?.text || ""
				const mermaidRegex = /```mermaid[\s\S]*?```/g
				// remove mermaid diagrams from text
				text = text.replace(mermaidRegex, "")
				// remove markdown from text
				text = removeMd(text)

				// ensure message is not a duplicate of last read message
				if (text !== lastTtsRef.current) {
					try {
						playTts(text)
						lastTtsRef.current = text
					} catch (error) {
						console.error("Failed to execute text-to-speech:", error)
					}
				}
			}
		}

		// Update previous value.
		setWasStreaming(isStreaming)
	}, [isStreaming, lastMessage, wasStreaming, messages.length])

	// Compute current browser session messages for the top banner (not grouped into chat stream)
	// Find the FIRST browser session from the beginning to show ALL sessions
	const browserSessionStartIndex = useMemo(() => {
		for (let i = 0; i < messages.length; i++) {
			if (messages[i].ask === "browser_action_launch") {
				return i
			}
		}
		return -1
	}, [messages])

	const _browserSessionMessages = useMemo<ClineMessage[]>(() => {
		if (browserSessionStartIndex === -1) return []
		return messages.slice(browserSessionStartIndex)
	}, [browserSessionStartIndex, messages])

	// Show globe toggle only when in a task that has a browser session (active or inactive)
	const showBrowserDockToggle = useMemo(
		() => Boolean(task && (browserSessionStartIndex !== -1 || isBrowserSessionActive)),
		[task, browserSessionStartIndex, isBrowserSessionActive],
	)

	const isBrowserSessionMessage = useCallback((message: ClineMessage): boolean => {
		// Only the launch ask should be hidden from chat (it's shown in the drawer header)
		if (message.type === "ask" && message.ask === "browser_action_launch") {
			return true
		}
		// browser_action_result messages are paired with browser_action and should not appear independently
		if (message.type === "say" && message.say === "browser_action_result") {
			return true
		}
		return false
	}, [])

	const groupedMessages = useMemo(() => {
		// Only filter out the launch ask and result messages - browser actions appear in chat
		const result: ClineMessage[] = visibleMessages.filter((msg) => !isBrowserSessionMessage(msg))

		if (isCondensing) {
			result.push({
				type: "say",
				say: "condense_context",
				ts: Date.now(),
				partial: true,
			} as any)
		}
		return result
	}, [isCondensing, visibleMessages, isBrowserSessionMessage])

	// scrolling

	const scrollToBottomSmooth = useMemo(
		() =>
			debounce(() => virtuosoRef.current?.scrollTo({ top: Number.MAX_SAFE_INTEGER, behavior: "smooth" }), 10, {
				immediate: true,
			}),
		[],
	)

	useEffect(() => {
		return () => {
			if (scrollToBottomSmooth && typeof (scrollToBottomSmooth as any).cancel === "function") {
				;(scrollToBottomSmooth as any).cancel()
			}
		}
	}, [scrollToBottomSmooth])

	const scrollToBottomAuto = useCallback(() => {
		virtuosoRef.current?.scrollTo({
			top: Number.MAX_SAFE_INTEGER,
			behavior: "auto", // Instant causes crash.
		})
	}, [])

	const handleSetExpandedRow = useCallback(
		(ts: number, expand?: boolean) => {
			setExpandedRows((prev: Record<number, boolean>) => ({
				...prev,
				[ts]: expand === undefined ? !prev[ts] : expand,
			}))
		},
		[setExpandedRows], // setExpandedRows is stable
	)

	// Scroll when user toggles certain rows.
	const toggleRowExpansion = useCallback(
		(ts: number) => {
			handleSetExpandedRow(ts)
			// The logic to set disableAutoScrollRef.current = true on expansion
			// is now handled by the useEffect hook that observes expandedRows.
		},
		[handleSetExpandedRow],
	)

	const handleRowHeightChange = useCallback(
		(isTaller: boolean) => {
			if (!disableAutoScrollRef.current) {
				if (isTaller) {
					scrollToBottomSmooth()
				} else {
					setTimeout(() => scrollToBottomAuto(), 0)
				}
			}
		},
		[scrollToBottomSmooth, scrollToBottomAuto],
	)

	useEffect(() => {
		let timer: ReturnType<typeof setTimeout> | undefined
		if (!disableAutoScrollRef.current) {
			timer = setTimeout(() => scrollToBottomSmooth(), 50)
		}
		return () => {
			if (timer) {
				clearTimeout(timer)
			}
		}
	}, [groupedMessages.length, scrollToBottomSmooth])

	const handleWheel = useCallback((event: Event) => {
		const wheelEvent = event as WheelEvent

		if (wheelEvent.deltaY && wheelEvent.deltaY < 0) {
			if (scrollContainerRef.current?.contains(wheelEvent.target as Node)) {
				// User scrolled up
				disableAutoScrollRef.current = true
			}
		}
	}, [])

	useEvent("wheel", handleWheel, window, { passive: true }) // passive improves scrolling performance

	// Effect to clear checkpoint warning when messages appear or task changes
	useEffect(() => {
		if (isHidden || !task) {
			setCheckpointWarning(undefined)
		}
	}, [modifiedMessages.length, isStreaming, isHidden, task])

	const placeholderText = task ? t("chat:typeMessage") : t("chat:typeTask")

	const switchToMode = useCallback(
		(modeSlug: string): void => {
			// Update local state and notify extension to sync mode change.
			setMode(modeSlug)

			// Send the mode switch message.
			vscode.postMessage({ type: "mode", text: modeSlug })
		},
		[setMode],
	)

	const handleSuggestionClickInRow = useCallback(
		(suggestion: SuggestionItem, event?: React.MouseEvent) => {
			// Mark that user has responded if this is a manual click (not auto-approval)
			if (event) {
				userRespondedRef.current = true
			}

			// Mark the current follow-up question as answered when a suggestion is clicked
			if (clineAsk === "followup" && !event?.shiftKey) {
				markFollowUpAsAnswered()
			}

			// Check if we need to switch modes
			if (suggestion.mode) {
				// Only switch modes if it's a manual click (event exists) or auto-approval is allowed
				const isManualClick = !!event
				if (isManualClick || alwaysAllowModeSwitch) {
					// Switch mode without waiting
					switchToMode(suggestion.mode)
				}
			}

			if (event?.shiftKey) {
				// Always append to existing text, don't overwrite
				setInputValue((currentValue: string) => {
					return currentValue !== "" ? `${currentValue} \n${suggestion.answer}` : suggestion.answer
				})
			} else {
				// Don't clear the input value when sending a follow-up choice
				// The message should be sent but the text area should preserve what the user typed
				const preservedInput = inputValueRef.current
				handleSendMessage(suggestion.answer, [])
				// Restore the input value after sending
				setInputValue(preservedInput)
			}
		},
		[handleSendMessage, setInputValue, switchToMode, alwaysAllowModeSwitch, clineAsk, markFollowUpAsAnswered],
	)

	const handleBatchFileResponse = useCallback((response: { [key: string]: boolean }) => {
		// Handle batch file response, e.g., for file uploads
		vscode.postMessage({ type: "askResponse", askResponse: "objectResponse", text: JSON.stringify(response) })
	}, [])

	const itemContent = useCallback(
		(index: number, messageOrGroup: ClineMessage) => {
			const hasCheckpoint = modifiedMessages.some((message) => message.say === "checkpoint_saved")

			// Check if this is a browser action message
			if (messageOrGroup.type === "say" && messageOrGroup.say === "browser_action") {
				// Find the corresponding result message by looking for the next browser_action_result after this action's timestamp
				const nextMessage = modifiedMessages.find(
					(m) => m.ts > messageOrGroup.ts && m.say === "browser_action_result",
				)

				// Calculate action index and total count
				const browserActions = modifiedMessages.filter((m) => m.say === "browser_action")
				const actionIndex = browserActions.findIndex((m) => m.ts === messageOrGroup.ts) + 1
				const totalActions = browserActions.length

				return (
					<BrowserActionRow
						key={messageOrGroup.ts}
						message={messageOrGroup}
						nextMessage={nextMessage}
						actionIndex={actionIndex}
						totalActions={totalActions}
					/>
				)
			}

			// Check if this is a browser session status message
			if (messageOrGroup.type === "say" && messageOrGroup.say === "browser_session_status") {
				return <BrowserSessionStatusRow key={messageOrGroup.ts} message={messageOrGroup} />
			}

			// regular message
			return (
				<ChatRow
					key={messageOrGroup.ts}
					message={messageOrGroup}
					isExpanded={expandedRows[messageOrGroup.ts] || false}
					onToggleExpand={toggleRowExpansion} // This was already stabilized
					lastModifiedMessage={modifiedMessages.at(-1)} // Original direct access
					isLast={index === groupedMessages.length - 1} // Original direct access
					onHeightChange={handleRowHeightChange}
					isStreaming={isStreaming}
					onSuggestionClick={handleSuggestionClickInRow} // This was already stabilized
					onBatchFileResponse={handleBatchFileResponse}
					isFollowUpAnswered={messageOrGroup.isAnswered === true || messageOrGroup.ts === currentFollowUpTs}
					editable={
						messageOrGroup.type === "ask" &&
						messageOrGroup.ask === "tool" &&
						(() => {
							let tool: any = {}
							try {
								tool = JSON.parse(messageOrGroup.text || "{}")
							} catch (_) {
								if (messageOrGroup.text?.includes("updateTodoList")) {
									tool = { tool: "updateTodoList" }
								}
							}
							if (tool.tool === "updateTodoList" && alwaysAllowUpdateTodoList) {
								return false
							}
							return tool.tool === "updateTodoList" && enableButtons && !!primaryButtonText
						})()
					}
					hasCheckpoint={hasCheckpoint}
				/>
			)
		},
		[
			expandedRows,
			toggleRowExpansion,
			modifiedMessages,
			groupedMessages.length,
			handleRowHeightChange,
			isStreaming,
			handleSuggestionClickInRow,
			handleBatchFileResponse,
			currentFollowUpTs,
			alwaysAllowUpdateTodoList,
			enableButtons,
			primaryButtonText,
		],
	)

	// Function to handle mode switching
	const switchToNextMode = useCallback(() => {
		const allModes = getAllModes(customModes)
		const currentModeIndex = allModes.findIndex((m) => m.slug === mode)
		const nextModeIndex = (currentModeIndex + 1) % allModes.length
		// Update local state and notify extension to sync mode change
		switchToMode(allModes[nextModeIndex].slug)
	}, [mode, customModes, switchToMode])

	// Function to handle switching to previous mode
	const switchToPreviousMode = useCallback(() => {
		const allModes = getAllModes(customModes)
		const currentModeIndex = allModes.findIndex((m) => m.slug === mode)
		const previousModeIndex = (currentModeIndex - 1 + allModes.length) % allModes.length
		// Update local state and notify extension to sync mode change
		switchToMode(allModes[previousModeIndex].slug)
	}, [mode, customModes, switchToMode])

	// Add keyboard event handler
	const handleKeyDown = useCallback(
		(event: KeyboardEvent) => {
			// Check for Command/Ctrl + Period (with or without Shift)
			// Using event.key to respect keyboard layouts (e.g., Dvorak)
			if ((event.metaKey || event.ctrlKey) && event.key === ".") {
				event.preventDefault() // Prevent default browser behavior

				if (event.shiftKey) {
					// Shift + Period = Previous mode
					switchToPreviousMode()
				} else {
					// Just Period = Next mode
					switchToNextMode()
				}
			}
		},
		[switchToNextMode, switchToPreviousMode],
	)

	useEffect(() => {
		window.addEventListener("keydown", handleKeyDown)

		return () => {
			window.removeEventListener("keydown", handleKeyDown)
		}
	}, [handleKeyDown])

	useImperativeHandle(ref, () => ({
		acceptInput: () => {
			if (enableButtons && primaryButtonText) {
				handlePrimaryButtonClick(inputValue, selectedImages)
			} else if (!sendingDisabled && !isProfileDisabled && (inputValue.trim() || selectedImages.length > 0)) {
				handleSendMessage(inputValue, selectedImages)
			}
		},
	}))

	const handleCondenseContext = (taskId: string) => {
		if (isCondensing || sendingDisabled) {
			return
		}
		setIsCondensing(true)
		setSendingDisabled(true)
		vscode.postMessage({ type: "condenseTaskContextRequest", text: taskId })
	}

	const areButtonsVisible = showScrollToBottom || primaryButtonText || secondaryButtonText || isStreaming

	return (
		<div
			data-testid="chat-view"
			className={isHidden ? "hidden" : "fixed top-0 left-0 right-0 bottom-0 flex flex-col overflow-hidden"}>
			{telemetrySetting === "unset" && <TelemetryBanner />}
			{(showAnnouncement || showAnnouncementModal) && (
				<Announcement
					hideAnnouncement={() => {
						if (showAnnouncementModal) {
							setShowAnnouncementModal(false)
						}
						if (showAnnouncement) {
							hideAnnouncement()
						}
					}}
				/>
			)}
			{task ? (
				<>
					<TaskHeader
						task={task}
						tokensIn={apiMetrics.totalTokensIn}
						tokensOut={apiMetrics.totalTokensOut}
						cacheWrites={apiMetrics.totalCacheWrites}
						cacheReads={apiMetrics.totalCacheReads}
						totalCost={apiMetrics.totalCost}
						contextTokens={apiMetrics.contextTokens}
						buttonsDisabled={sendingDisabled}
						handleCondenseContext={handleCondenseContext}
						todos={latestTodos}
					/>

					{hasSystemPromptOverride && (
						<div className="px-3">
							<SystemPromptWarning />
						</div>
					)}

					{checkpointWarning && (
						<div className="px-3">
							<CheckpointWarning warning={checkpointWarning} />
						</div>
					)}
				</>
			) : (
				<div className="flex flex-col h-full justify-center p-6 min-h-0 overflow-y-auto gap-4 relative">
					<div className="flex flex-col items-start gap-2 justify-center h-full min-[400px]:px-6">
						<VersionIndicator
							onClick={() => setShowAnnouncementModal(true)}
							className="absolute top-2 right-3 z-10"
						/>
						<div className="flex flex-col gap-4 w-full">
							<RooHero />
							{/* Show RooTips when authenticated or when user is new */}
							{taskHistory.length < 6 && <RooTips />}
							{/* Everyone should see their task history if any */}
							{taskHistory.length > 0 && <HistoryPreview />}
						</div>
						{/* Logged out users should see a one-time upsell, but not for brand new users */}
						{!cloudIsAuthenticated && taskHistory.length >= 6 && (
							<DismissibleUpsell
								upsellId="taskList2"
								icon={<Cloud className="size-5 shrink-0" />}
								onClick={() => openUpsell()}
								dismissOnClick={false}
								className="bg-none mt-6 border-border rounded-xl p-0 py-3 !text-base">
								<Trans
									i18nKey="cloud:upsell.taskList"
									components={{
										learnMoreLink: <VSCodeLink href="#" />,
									}}
								/>
							</DismissibleUpsell>
						)}
					</div>
				</div>
			)}

			{task && (
				<>
					<div className="grow flex flex-col min-h-0" ref={scrollContainerRef}>
						<div className="flex-auto min-h-0">
							<Virtuoso
								ref={virtuosoRef}
								key={task.ts}
								className="h-full overflow-y-auto mb-1"
								increaseViewportBy={{ top: 3_000, bottom: 1000 }}
								data={groupedMessages}
								itemContent={itemContent}
								atBottomStateChange={(isAtBottom: boolean) => {
									setIsAtBottom(isAtBottom)
									if (isAtBottom) {
										disableAutoScrollRef.current = false
									}
									setShowScrollToBottom(disableAutoScrollRef.current && !isAtBottom)
								}}
								atBottomThreshold={10}
								initialTopMostItemIndex={groupedMessages.length - 1}
							/>
						</div>
					</div>
					{areButtonsVisible && (
						<div
							className={`flex h-9 items-center mb-1 px-[15px] ${
								showScrollToBottom
									? "opacity-100"
									: enableButtons || (isStreaming && !didClickCancel)
										? "opacity-100"
										: "opacity-50"
							}`}>
							{showScrollToBottom ? (
								<StandardTooltip content={t("chat:scrollToBottom")}>
									<Button
										variant="secondary"
										className="flex-[2]"
										onClick={() => {
											scrollToBottomSmooth()
											disableAutoScrollRef.current = false
										}}>
										<span className="codicon codicon-chevron-down"></span>
									</Button>
								</StandardTooltip>
							) : (
								<>
									{primaryButtonText && !isStreaming && (
										<StandardTooltip
											content={
												primaryButtonText === t("chat:retry.title")
													? t("chat:retry.tooltip")
													: primaryButtonText === t("chat:save.title")
														? t("chat:save.tooltip")
														: primaryButtonText === t("chat:approve.title")
															? t("chat:approve.tooltip")
															: primaryButtonText === t("chat:runCommand.title")
																? t("chat:runCommand.tooltip")
																: primaryButtonText === t("chat:createPR.title")
																	? t("chat:createPR.tooltip")
																	: primaryButtonText === t("chat:startNewTask.title")
																		? t("chat:startNewTask.tooltip")
																		: primaryButtonText ===
																			  t("chat:resumeTask.title")
																			? t("chat:resumeTask.tooltip")
																			: primaryButtonText ===
																				  t("chat:proceedAnyways.title")
																				? t("chat:proceedAnyways.tooltip")
																				: primaryButtonText ===
																					  t(
																							"chat:proceedWhileRunning.title",
																					  )
																					? t(
																							"chat:proceedWhileRunning.tooltip",
																						)
																					: undefined
											}>
											<Button
												variant="primary"
												disabled={!enableButtons}
												className={secondaryButtonText ? "flex-1 mr-[6px]" : "flex-[2] mr-0"}
												onClick={() => handlePrimaryButtonClick(inputValue, selectedImages)}>
												{primaryButtonText}
											</Button>
										</StandardTooltip>
									)}
									{(secondaryButtonText || isStreaming) && (
										<StandardTooltip
											content={
												isStreaming
													? t("chat:cancel.tooltip")
													: secondaryButtonText === t("chat:startNewTask.title")
														? t("chat:startNewTask.tooltip")
														: secondaryButtonText === t("chat:reject.title")
															? t("chat:reject.tooltip")
															: secondaryButtonText === t("chat:terminate.title")
																? t("chat:terminate.tooltip")
																: undefined
											}>
											<Button
												variant="secondary"
												disabled={!enableButtons && !(isStreaming && !didClickCancel)}
												className={isStreaming ? "flex-[2] ml-0" : "flex-1 ml-[6px]"}
												onClick={() => handleSecondaryButtonClick(inputValue, selectedImages)}>
												{isStreaming ? t("chat:cancel.title") : secondaryButtonText}
											</Button>
										</StandardTooltip>
									)}
								</>
							)}
						</div>
					)}
				</>
			)}

			<QueuedMessages
				queue={messageQueue}
				onRemove={(index) => {
					if (messageQueue[index]) {
						vscode.postMessage({ type: "removeQueuedMessage", text: messageQueue[index].id })
					}
				}}
				onUpdate={(index, newText) => {
					if (messageQueue[index]) {
						vscode.postMessage({
							type: "editQueuedMessage",
							payload: { id: messageQueue[index].id, text: newText, images: messageQueue[index].images },
						})
					}
				}}
			/>
			<ChatTextArea
				ref={textAreaRef}
				inputValue={inputValue}
				setInputValue={setInputValue}
				sendingDisabled={sendingDisabled || isProfileDisabled}
				selectApiConfigDisabled={sendingDisabled && clineAsk !== "api_req_failed"}
				placeholderText={placeholderText}
				selectedImages={selectedImages}
				setSelectedImages={setSelectedImages}
				onSend={() => handleSendMessage(inputValue, selectedImages)}
				onSelectImages={selectImages}
				shouldDisableImages={shouldDisableImages}
				onHeightChange={() => {
					if (isAtBottom) {
						scrollToBottomAuto()
					}
				}}
				mode={mode}
				setMode={setMode}
				modeShortcutText={modeShortcutText}
				isBrowserSessionActive={!!isBrowserSessionActive}
				showBrowserDockToggle={showBrowserDockToggle}
			/>

			{isProfileDisabled && (
				<div className="px-3">
					<ProfileViolationWarning />
				</div>
			)}

			<div id="roo-portal" />
			<CloudUpsellDialog open={isUpsellOpen} onOpenChange={closeUpsell} onConnect={handleConnect} />
		</div>
	)
}

const ChatView = forwardRef(ChatViewComponent)

export default ChatView<|MERGE_RESOLUTION|>--- conflicted
+++ resolved
@@ -49,11 +49,7 @@
 import DismissibleUpsell from "../common/DismissibleUpsell"
 import { useCloudUpsell } from "@src/hooks/useCloudUpsell"
 import { Cloud } from "lucide-react"
-<<<<<<< HEAD
-import { safeJsonParse } from "../../../../src/shared/safeJsonParse"
 import { supportPrompt } from "@roo/support-prompt"
-=======
->>>>>>> 31781134
 
 export interface ChatViewProps {
 	isHidden: boolean
@@ -101,13 +97,10 @@
 		soundVolume,
 		cloudIsAuthenticated,
 		messageQueue = [],
-<<<<<<< HEAD
 		isGitRepository = false,
 		isGithubRepository = false,
 		customSupportPrompts,
-=======
 		isBrowserSessionActive,
->>>>>>> 31781134
 	} = useExtensionState()
 
 	const messagesRef = useRef(messages)
@@ -755,11 +748,15 @@
 			setClineAsk(undefined)
 			setEnableButtons(false)
 		},
-<<<<<<< HEAD
-		[clineAsk, primaryButtonText, t, startNewTask, customSupportPrompts, handleSendMessage],
-=======
-		[clineAsk, startNewTask, currentTaskItem?.parentTaskId],
->>>>>>> 31781134
+		[
+			clineAsk,
+			primaryButtonText,
+			t,
+			startNewTask,
+			customSupportPrompts,
+			handleSendMessage,
+			currentTaskItem?.parentTaskId,
+		],
 	)
 
 	const handleSecondaryButtonClick = useCallback(
