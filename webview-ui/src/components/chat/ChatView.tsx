import React, { forwardRef, useCallback, useEffect, useImperativeHandle, useMemo, useRef, useState } from "react"
import { useDeepCompareEffect, useEvent } from "react-use"
import debounce from "debounce"
import { Virtuoso, type VirtuosoHandle } from "react-virtuoso"
import removeMd from "remove-markdown"
// import { VSCodeButton } from "@vscode/webview-ui-toolkit/react"
// import { VSCodeLink } from "@vscode/webview-ui-toolkit/react"
import useSound from "use-sound"
import { LRUCache } from "lru-cache"
// import { useTranslation } from "react-i18next"
// import { Trans } from "react-i18next"

import { useDebounceEffect } from "@src/utils/useDebounceEffect"
import { appendImages } from "@src/utils/imageUtils"

import type { ClineAsk, ClineMessage } from "@roo-code/types"

import { ClineSayTool, ExtensionMessage } from "@roo/ExtensionMessage"
import { findLast } from "@roo/array"
import { SuggestionItem } from "@roo-code/types"
import { combineApiRequests } from "@roo/combineApiRequests"
import { combineCommandSequences } from "@roo/combineCommandSequences"
import { getApiMetrics } from "@roo/getApiMetrics"
import { AudioType } from "@roo/WebviewMessage"
import { getAllModes } from "@roo/modes"
import { ProfileValidator } from "@roo/ProfileValidator"
import { getLatestTodo } from "@roo/todo"

import { vscode } from "@src/utils/vscode"
import { useAppTranslation } from "@src/i18n/TranslationContext"
import { useExtensionState } from "@src/context/ExtensionStateContext"
import { useSelectedModel } from "@src/components/ui/hooks/useSelectedModel"
import RooHero from "@src/components/welcome/RooHero"
import RooTips from "@src/components/welcome/RooTips"
import { StandardTooltip, Button } from "@src/components/ui"
// import { CloudUpsellDialog } from "@src/components/cloud/CloudUpsellDialog"

// import TelemetryBanner from "../common/TelemetryBanner"
import NoticesBanner from "../common/NoticesBanner"
import VersionIndicator from "../common/VersionIndicator"
import HistoryPreview from "../history/HistoryPreview"
import type { SearchResult } from "./hooks/useChatSearch"
import { useChatSearch } from "./hooks/useChatSearch"
// import Announcement from "./Announcement"
// import BrowserSessionRow from "./BrowserSessionRow"
// import Announcement from "./Announcement"
import BrowserActionRow from "./BrowserActionRow"
import BrowserSessionStatusRow from "./BrowserSessionStatusRow"
import ChatRow from "./ChatRow"
import { ChatTextArea } from "./ChatTextArea"
import TaskHeader from "./TaskHeader"
import SystemPromptWarning from "./SystemPromptWarning"
import ProfileViolationWarning from "./ProfileViolationWarning"
import { CheckpointWarning } from "./CheckpointWarning"
import { QueuedMessages } from "./QueuedMessages"
import ChatSearch from "./ChatSearch"
// import DismissibleUpsell from "../common/DismissibleUpsell"
// import { useCloudUpsell } from "@src/hooks/useCloudUpsell"
// import { Cloud } from "lucide-react"
// import CloudAgents from "../cloud/CloudAgents"

export interface ChatViewProps {
	isHidden: boolean
	showAnnouncement: boolean
	hideAnnouncement: () => void
}

export interface ChatViewRef {
	acceptInput: () => void
}

export const MAX_IMAGES_PER_MESSAGE = 20 // This is the Anthropic limit.

const isMac = navigator.platform.toUpperCase().indexOf("MAC") >= 0

const ChatViewComponent: React.ForwardRefRenderFunction<ChatViewRef, ChatViewProps> = (
	{ isHidden /* showAnnouncement, hideAnnouncement */ },
	ref,
) => {
	const isMountedRef = useRef(true)

	const [audioBaseUri] = useState(() => {
		const w = window as any
		return w.AUDIO_BASE_URI || ""
	})

	const { t } = useAppTranslation()
	const modeShortcutText = `${isMac ? "⌘" : "Ctrl"} + . ${t("chat:forNextMode")}, ${isMac ? "⌘" : "Ctrl"} + Shift + . ${t("chat:forPreviousMode")}`

	const {
		clineMessages: messages,
		currentTaskItem,
		currentTaskTodos,
		taskHistory,
		cwd,
		apiConfiguration,
		organizationAllowList,
		mode,
		setMode,
		alwaysAllowModeSwitch,
		alwaysAllowUpdateTodoList,
		customModes,
		// telemetrySetting,
		hasSystemPromptOverride,
		soundEnabled,
		soundVolume,
		// cloudIsAuthenticated,
		messageQueue = [],
		experiments,
		isBrowserSessionActive,
	} = useExtensionState()

	const messagesRef = useRef(messages)

	useEffect(() => {
		messagesRef.current = messages
	}, [messages])

	// Leaving this less safe version here since if the first message is not a
	// task, then the extension is in a bad state and needs to be debugged (see
	// Cline.abort).
	const task = useMemo(() => messages.at(0), [messages])
	const curWorkspaceHistory = useMemo(
		() => (taskHistory || []).filter((t) => t.workspace === cwd),
		[cwd, taskHistory],
	)
	const latestTodos = useMemo(() => {
		// First check if we have initial todos from the state (for new subtasks)
		if (currentTaskTodos && currentTaskTodos.length > 0) {
			// Check if there are any todo updates in messages
			const messageBasedTodos = getLatestTodo(messages)
			// If there are message-based todos, they take precedence (user has updated them)
			if (messageBasedTodos && messageBasedTodos.length > 0) {
				return messageBasedTodos
			}
			// Otherwise use the initial todos from state
			return currentTaskTodos
		}
		// Fall back to extracting from messages
		return getLatestTodo(messages)
	}, [messages, currentTaskTodos])

	const modifiedMessages = useMemo(() => combineApiRequests(combineCommandSequences(messages.slice(1))), [messages])

	// Get search results from useChatSearch
	const { searchResults, searchQuery, setSearchQuery } = useChatSearch(messages)

	// Create a mapping from original message ts to modifiedMessages index

	// Has to be after api_req_finished are all reduced into api_req_started messages.
	const apiMetrics = useMemo(() => getApiMetrics(modifiedMessages), [modifiedMessages])

	const [inputValue, setInputValue] = useState("")
	const inputValueRef = useRef(inputValue)
	const textAreaRef = useRef<HTMLTextAreaElement>(null)
	const [sendingDisabled, setSendingDisabled] = useState(false)
	const [selectedImages, setSelectedImages] = useState<string[]>([])

	// We need to hold on to the ask because useEffect > lastMessage will always
	// let us know when an ask comes in and handle it, but by the time
	// handleMessage is called, the last message might not be the ask anymore
	// (it could be a say that followed).
	const [clineAsk, setClineAsk] = useState<ClineAsk | undefined>(undefined)
	const [enableButtons, setEnableButtons] = useState<boolean>(false)
	const [primaryButtonText, setPrimaryButtonText] = useState<string | undefined>(undefined)
	const [secondaryButtonText, setSecondaryButtonText] = useState<string | undefined>(undefined)
	const [didClickCancel, setDidClickCancel] = useState(false)
	const virtuosoRef = useRef<VirtuosoHandle>(null)
	const [expandedRows, setExpandedRows] = useState<Record<number, boolean>>({})
	const prevExpandedRowsRef = useRef<Record<number, boolean>>()
	const scrollContainerRef = useRef<HTMLDivElement>(null)
	const disableAutoScrollRef = useRef(false)
	const [showScrollToBottom, setShowScrollToBottom] = useState(false)
	const [isAtBottom, setIsAtBottom] = useState(false)
	const lastTtsRef = useRef<string>("")
	const [wasStreaming, setWasStreaming] = useState<boolean>(false)
	const [checkpointWarning, setCheckpointWarning] = useState<
		{ type: "WAIT_TIMEOUT" | "INIT_TIMEOUT"; timeout: number } | undefined
	>(undefined)
	const [isCondensing, setIsCondensing] = useState<boolean>(false)
	// const [showAnnouncementModal, setShowAnnouncementModal] = useState(false)
	const [hoverPreviewMap, setHoverPreviewMap] = useState<Map<string, string>>(new Map())
	const [showSearch, setShowSearch] = useState(false)
	const everVisibleMessagesTsRef = useRef<LRUCache<number, boolean>>(
		new LRUCache({
			max: 100,
			ttl: 1000 * 60 * 5,
		}),
	)
	// const autoApproveTimeoutRef = useRef<NodeJS.Timeout | null>(null)
	const followUpAutoApproveTimeoutRef = useRef<number | undefined>()
	// const userRespondedRef = useRef<boolean>(false)
	const [currentFollowUpTs, setCurrentFollowUpTs] = useState<number | null>(null)

	const clineAskRef = useRef(clineAsk)
	useEffect(() => {
		clineAskRef.current = clineAsk
	}, [clineAsk])

	// const {
	// 	isOpen: isUpsellOpen,
	// 	openUpsell,
	// 	closeUpsell,
	// 	handleConnect,
	// } = useCloudUpsell({
	// 	autoOpenOnAuth: false,
	// })

	// Keep inputValueRef in sync with inputValue state
	useEffect(() => {
		inputValueRef.current = inputValue
	}, [inputValue])

	useEffect(() => {
		isMountedRef.current = true
		return () => {
			isMountedRef.current = false
		}
	}, [])

	const isProfileDisabled = useMemo(
		() => !!apiConfiguration && !ProfileValidator.isProfileAllowed(apiConfiguration, organizationAllowList),
		[apiConfiguration, organizationAllowList],
	)

	// UI layout depends on the last 2 messages (since it relies on the content
	// of these messages, we are deep comparing) i.e. the button state after
	// hitting button sets enableButtons to false,  and this effect otherwise
	// would have to true again even if messages didn't change.
	const lastMessage = useMemo(() => messages.at(-1), [messages])
	const secondLastMessage = useMemo(() => messages.at(-2), [messages])

	const volume = typeof soundVolume === "number" ? soundVolume : 0.5
	const [playNotification] = useSound(`${audioBaseUri}/notification.wav`, { volume, soundEnabled })
	const [playCelebration] = useSound(`${audioBaseUri}/celebration.wav`, { volume, soundEnabled })
	const [playProgressLoop] = useSound(`${audioBaseUri}/progress_loop.wav`, { volume, soundEnabled })

	const playSound = useCallback(
		(audioType: AudioType) => {
			if (!soundEnabled) {
				return
			}

			switch (audioType) {
				case "notification":
					playNotification()
					break
				case "celebration":
					playCelebration()
					break
				case "progress_loop":
					playProgressLoop()
					break
				default:
					console.warn(`Unknown audio type: ${audioType}`)
			}
		},
		[soundEnabled, playNotification, playCelebration, playProgressLoop],
	)

	function playTts(text: string) {
		vscode.postMessage({ type: "playTts", text })
	}

	useDeepCompareEffect(() => {
		// if last message is an ask, show user ask UI
		// if user finished a task, then start a new task with a new conversation history since in this moment that the extension is waiting for user response, the user could close the extension and the conversation history would be lost.
		// basically as long as a task is active, the conversation history will be persisted
		if (lastMessage) {
			switch (lastMessage.type) {
				case "ask":
					// Reset user response flag when a new ask arrives to allow auto-approval
					// userRespondedRef.current = false
					const isPartial = lastMessage.partial === true
					switch (lastMessage.ask) {
						case "api_req_failed":
							playSound("progress_loop")
							setSendingDisabled(true)
							setClineAsk("api_req_failed")
							setEnableButtons(true)
							setPrimaryButtonText(t("chat:retry.title"))
							setSecondaryButtonText(t("chat:startNewTask.title"))
							break
						case "mistake_limit_reached":
							playSound("progress_loop")
							setSendingDisabled(false)
							setClineAsk("mistake_limit_reached")
							setEnableButtons(true)
							setPrimaryButtonText(t("chat:proceedAnyways.title"))
							setSecondaryButtonText(t("chat:startNewTask.title"))
							break
						case "followup":
							setSendingDisabled(isPartial)
							setClineAsk("followup")
							// setting enable buttons to `false` would trigger a focus grab when
							// the text area is enabled which is undesirable.
							// We have no buttons for this tool, so no problem having them "enabled"
							// to workaround this issue.  See #1358.
							setEnableButtons(true)
							setPrimaryButtonText(undefined)
							setSecondaryButtonText(undefined)
							break
						case "tool":
							setSendingDisabled(isPartial)
							setClineAsk("tool")
							setEnableButtons(!isPartial)
							const tool = JSON.parse(lastMessage.text || "{}") as ClineSayTool
							switch (tool.tool) {
								case "editedExistingFile":
								case "appliedDiff":
								case "newFileCreated":
								case "insertContent":
								case "generateImage":
									setPrimaryButtonText(t("chat:save.title"))
									setSecondaryButtonText(t("chat:reject.title"))
									break
								case "finishTask":
									setPrimaryButtonText(t("chat:completeSubtaskAndReturn"))
									setSecondaryButtonText(undefined)
									break
								case "readFile":
									if (tool.batchFiles && Array.isArray(tool.batchFiles)) {
										setPrimaryButtonText(t("chat:read-batch.approve.title"))
										setSecondaryButtonText(t("chat:read-batch.deny.title"))
									} else {
										setPrimaryButtonText(t("chat:approve.title"))
										setSecondaryButtonText(t("chat:reject.title"))
									}
									break
								default:
									setPrimaryButtonText(t("chat:approve.title"))
									setSecondaryButtonText(t("chat:reject.title"))
									break
							}
							break
						case "browser_action_launch":
							setSendingDisabled(isPartial)
							setClineAsk("browser_action_launch")
							setEnableButtons(!isPartial)
							setPrimaryButtonText(t("chat:approve.title"))
							setSecondaryButtonText(t("chat:reject.title"))
							break
						case "command":
							setSendingDisabled(isPartial)
							setClineAsk("command")
							setEnableButtons(!isPartial)
							setPrimaryButtonText(t("chat:runCommand.title"))
							setSecondaryButtonText(t("chat:reject.title"))
							break
						case "command_output":
							setSendingDisabled(false)
							setClineAsk("command_output")
							setEnableButtons(true)
							setPrimaryButtonText(t("chat:proceedWhileRunning.title"))
							setSecondaryButtonText(t("chat:killCommand.title"))
							break
						case "use_mcp_server":
							setSendingDisabled(isPartial)
							setClineAsk("use_mcp_server")
							setEnableButtons(!isPartial)
							setPrimaryButtonText(t("chat:approve.title"))
							setSecondaryButtonText(t("chat:reject.title"))
							break
						case "completion_result":
							// Extension waiting for feedback, but we can just present a new task button.
							// Only play celebration sound if there are no queued messages.
							if (!isPartial && messageQueue.length === 0) {
								playSound("celebration")
							}
							setSendingDisabled(isPartial)
							setClineAsk("completion_result")
							setEnableButtons(!isPartial)
							setPrimaryButtonText(t("chat:startNewTask.title"))
							setSecondaryButtonText(undefined)
							break
						case "resume_task":
							setSendingDisabled(false)
							setClineAsk("resume_task")
							setEnableButtons(true)
							// For completed subtasks, show "Start New Task" instead of "Resume"
							// A subtask is considered completed if:
							// - It has a parentTaskId AND
							// - Its messages contain a completion_result (either ask or say)
							const isCompletedSubtask =
								currentTaskItem?.parentTaskId &&
								messages.some(
									(msg) => msg.ask === "completion_result" || msg.say === "completion_result",
								)
							if (isCompletedSubtask) {
								setPrimaryButtonText(t("chat:startNewTask.title"))
								setSecondaryButtonText(undefined)
							} else {
								setPrimaryButtonText(t("chat:resumeTask.title"))
								setSecondaryButtonText(t("chat:terminate.title"))
							}
							setDidClickCancel(false) // special case where we reset the cancel button state
							break
						case "resume_completed_task":
							setSendingDisabled(false)
							setClineAsk("resume_completed_task")
							setEnableButtons(true)
							setPrimaryButtonText(t("chat:startNewTask.title"))
							setSecondaryButtonText(undefined)
							setDidClickCancel(false)
							break
					}
					break
				case "say":
					// Don't want to reset since there could be a "say" after
					// an "ask" while ask is waiting for response.
					switch (lastMessage.say) {
						case "api_req_retry_delayed":
							setSendingDisabled(true)
							break
						case "api_req_started":
							if (secondLastMessage?.ask === "command_output") {
								setSendingDisabled(true)
								setSelectedImages([])
								setClineAsk(undefined)
								setEnableButtons(false)
							}
							break
						case "api_req_finished":
						case "error":
						case "text":
						case "browser_action":
						case "browser_action_result":
						case "command_output":
						case "mcp_server_request_started":
						case "mcp_server_response":
						case "completion_result":
							break
					}
					break
			}
		}
	}, [lastMessage, secondLastMessage])

	// Update button text when messages change (e.g., completion_result is added) for subtasks in resume_task state
	useEffect(() => {
		if (clineAsk === "resume_task" && currentTaskItem?.parentTaskId) {
			const hasCompletionResult = messages.some(
				(msg) => msg.ask === "completion_result" || msg.say === "completion_result",
			)
			if (hasCompletionResult) {
				setPrimaryButtonText(t("chat:startNewTask.title"))
				setSecondaryButtonText(undefined)
			}
		}
	}, [clineAsk, currentTaskItem?.parentTaskId, messages, t])

	useEffect(() => {
		if (messages.length === 0) {
			setSendingDisabled(false)
			setClineAsk(undefined)
			setEnableButtons(false)
			setPrimaryButtonText(undefined)
			setSecondaryButtonText(undefined)
		}
	}, [messages.length])

	useEffect(() => {
		// Reset UI states only when task changes
		setExpandedRows({})
		everVisibleMessagesTsRef.current.clear() // Clear for new task
		setCurrentFollowUpTs(null) // Clear follow-up answered state for new task
		setIsCondensing(false) // Reset condensing state when switching tasks
		// Note: sendingDisabled is not reset here as it's managed by message effects

		// Clear any pending auto-approval timeout from previous task
		// if (autoApproveTimeoutRef.current) {
		// 	clearTimeout(autoApproveTimeoutRef.current)
		// 	autoApproveTimeoutRef.current = null
		// }
		// Reset user response flag for new task
		// userRespondedRef.current = false
	}, [task?.ts])

	useEffect(() => {
		if (isHidden) {
			everVisibleMessagesTsRef.current.clear()
		}
	}, [isHidden])

	useEffect(() => {
		const cache = everVisibleMessagesTsRef.current
		return () => {
			cache.clear()
		}
	}, [])

	useEffect(() => {
		const prev = prevExpandedRowsRef.current
		let wasAnyRowExpandedByUser = false
		if (prev) {
			// Check if any row transitioned from false/undefined to true
			for (const [tsKey, isExpanded] of Object.entries(expandedRows)) {
				const ts = Number(tsKey)
				if (isExpanded && !(prev[ts] ?? false)) {
					wasAnyRowExpandedByUser = true
					break
				}
			}
		}

		if (wasAnyRowExpandedByUser) {
			disableAutoScrollRef.current = true
		}
		prevExpandedRowsRef.current = expandedRows // Store current state for next comparison
	}, [expandedRows])

	const isStreaming = useMemo(() => {
		// Checking clineAsk isn't enough since messages effect may be called
		// again for a tool for example, set clineAsk to its value, and if the
		// next message is not an ask then it doesn't reset. This is likely due
		// to how much more often we're updating messages as compared to before,
		// and should be resolved with optimizations as it's likely a rendering
		// bug. But as a final guard for now, the cancel button will show if the
		// last message is not an ask.
		const isLastAsk = !!modifiedMessages.at(-1)?.ask

		const isToolCurrentlyAsking =
			isLastAsk && clineAsk !== undefined && enableButtons && primaryButtonText !== undefined

		if (isToolCurrentlyAsking) {
			return false
		}

		const isLastMessagePartial = modifiedMessages.at(-1)?.partial === true

		if (isLastMessagePartial) {
			return true
		} else {
			const lastApiReqStarted = findLast(
				modifiedMessages,
				(message: ClineMessage) => message.say === "api_req_started",
			)

			if (
				lastApiReqStarted &&
				lastApiReqStarted.text !== null &&
				lastApiReqStarted.text !== undefined &&
				lastApiReqStarted.say === "api_req_started"
			) {
				const cost = JSON.parse(lastApiReqStarted.text).cost

				if (cost === undefined) {
					return true // API request has not finished yet.
				}
			}
		}

		return false
	}, [modifiedMessages, clineAsk, enableButtons, primaryButtonText])

	const markFollowUpAsAnswered = useCallback(() => {
		const lastFollowUpMessage = messagesRef.current.findLast((msg: ClineMessage) => msg.ask === "followup")
		if (lastFollowUpMessage) {
			setCurrentFollowUpTs(lastFollowUpMessage.ts)
		}
	}, [])

	const handleChatReset = useCallback((isCommandInput = false, askType?: ClineAsk) => {
		// Only reset message-specific state, preserving mode.
		setInputValue("")
		setSendingDisabled(!isCommandInput)
		setSelectedImages([])
		setClineAsk(isCommandInput ? askType : undefined)
		setEnableButtons(isCommandInput ?? false)
		// Do not reset mode here as it should persist.
		disableAutoScrollRef.current = false
	}, [])

	/**
	 * Handles sending messages to the extension
	 * @param text - The message text to send
	 * @param images - Array of image data URLs to send with the message
	 */
	const handleSendMessage = useCallback(
		(text: string, images: string[], chatType = "system") => {
			text = text.trim()

			if (text || images.length > 0) {
				// Queue message if:
				// - Task is busy (sendingDisabled)
				// - API request in progress (isStreaming)
				// - Queue has items (preserve message order during drain)
				if (sendingDisabled || isStreaming || messageQueue.length > 0) {
					try {
						vscode.postMessage({ type: "queueMessage", text, images })
						setInputValue("")
						setSelectedImages([])
					} catch (error) {
						console.error(
							`Failed to queue message: ${error instanceof Error ? error.message : String(error)}`,
						)
					}

					return
				}

				// Mark that user has responded - this prevents any pending auto-approvals.
				// userRespondedRef.current = true
				const isCommandInput = clineAskRef.current === "command_output"
				if (messagesRef.current.length === 0) {
					vscode.postMessage({ type: "newTask", text, images, values: { chatType } })
				} else if (clineAskRef.current) {
					if (clineAskRef.current === "followup") {
						markFollowUpAsAnswered()
					}

					// Use clineAskRef.current
					switch (
						clineAskRef.current // Use clineAskRef.current
					) {
						case "followup":
						case "tool":
						case "browser_action_launch":
						case "command": // User can provide feedback to a tool or command use.
						case "command_output": // User can send input to command stdin.
						case "use_mcp_server":
						case "completion_result": // If this happens then the user has feedback for the completion result.
						case "resume_task":
						case "resume_completed_task":
						case "mistake_limit_reached":
							vscode.postMessage({
								type: "askResponse",
								askResponse: "messageResponse",
								text,
								images,
								values: { chatType, isCommandInput },
							})
							break
						// There is no other case that a textfield should be enabled.
					}
				} else {
					// This is a new message in an ongoing task.
					vscode.postMessage({ type: "askResponse", askResponse: "messageResponse", text, images })
				}

				handleChatReset(isCommandInput, clineAskRef.current)
			}
		},
		[handleChatReset, markFollowUpAsAnswered, sendingDisabled, isStreaming, messageQueue.length], // messagesRef and clineAskRef are stable
	)

	const handleSetChatBoxMessage = useCallback(
		(text: string, images: string[], selectText: string = "") => {
			// Avoid nested template literals by breaking down the logic
			let newValue = text

			if (inputValue !== "") {
				newValue = `${inputValue}${inputValue.endsWith(" ") ? "" : " "}${text}`
			}
			setInputValue(newValue)
			setSelectedImages([...selectedImages, ...images])

			const filePathMatch = text.match(/\b[\w/\\.-]+:\d+-\d+\b/)
			if (filePathMatch) {
				setHoverPreviewMap((prev) => new Map(prev.set(filePathMatch[0], selectText)))
			}
			textAreaRef.current?.focus()
		},
		[inputValue, selectedImages],
	)

	const handeSetChatBoxMessageByContext = useCallback(
		(text: string, images: string[]) => {
			let newValue = text

			if (inputValue !== "") {
				newValue = inputValue + text
			}

			setInputValue(newValue)
			setSelectedImages([...selectedImages, ...images])
		},
		[inputValue, selectedImages],
	)

	const startNewTask = useCallback(() => vscode.postMessage({ type: "clearTask" }), [])

	// This logic depends on the useEffect[messages] above to set clineAsk,
	// after which buttons are shown and we then send an askResponse to the
	// extension.
	const handlePrimaryButtonClick = useCallback(
		(text?: string, images?: string[]) => {
			// Mark that user has responded
			// userRespondedRef.current = true

			const trimmedInput = text?.trim()

			switch (clineAsk) {
				case "api_req_failed":
				case "command":
				case "tool":
				case "browser_action_launch":
				case "use_mcp_server":
				case "mistake_limit_reached":
					if (clineAsk === "resume_task") {
						markFollowUpAsAnswered()
					}
					// Only send text/images if they exist
					if (trimmedInput || (images && images.length > 0)) {
						vscode.postMessage({
							type: "askResponse",
							askResponse: "yesButtonClicked",
							text: trimmedInput,
							images: images,
						})
						// Clear input state after sending
						setInputValue("")
						setSelectedImages([])
					} else {
						vscode.postMessage({ type: "askResponse", askResponse: "yesButtonClicked" })
					}
					break
				case "resume_task":
					// For completed subtasks (tasks with a parentTaskId and a completion_result),
					// start a new task instead of resuming since the subtask is done
					const isCompletedSubtaskForClick =
						currentTaskItem?.parentTaskId &&
						messagesRef.current.some(
							(msg) => msg.ask === "completion_result" || msg.say === "completion_result",
						)
					if (isCompletedSubtaskForClick) {
						startNewTask()
					} else {
						// Only send text/images if they exist
						if (trimmedInput || (images && images.length > 0)) {
							vscode.postMessage({
								type: "askResponse",
								askResponse: "yesButtonClicked",
								text: trimmedInput,
								images: images,
							})
							// Clear input state after sending
							setInputValue("")
							setSelectedImages([])
						} else {
							vscode.postMessage({ type: "askResponse", askResponse: "yesButtonClicked" })
						}
					}
					break
				case "completion_result":
				case "resume_completed_task":
					// Waiting for feedback, but we can just present a new task button
					startNewTask()
					break
				case "command_output":
					vscode.postMessage({ type: "terminalOperation", terminalOperation: "continue" })
					break
			}

			setSendingDisabled(true)
			setClineAsk(undefined)
			setEnableButtons(false)
		},
<<<<<<< HEAD
		[clineAsk, markFollowUpAsAnswered, startNewTask],
=======
		[clineAsk, startNewTask, currentTaskItem?.parentTaskId],
>>>>>>> e682c039
	)

	const handleSecondaryButtonClick = useCallback(
		(text?: string, images?: string[]) => {
			// Mark that user has responded
			// userRespondedRef.current = true

			const trimmedInput = text?.trim()

			if (isStreaming) {
				vscode.postMessage({ type: "cancelTask" })
				setDidClickCancel(true)
				return
			}

			switch (clineAsk) {
				case "api_req_failed":
				case "mistake_limit_reached":
				case "resume_task":
					startNewTask()
					break
				case "command":
				case "tool":
				case "browser_action_launch":
				case "use_mcp_server":
					// Only send text/images if they exist
					if (trimmedInput || (images && images.length > 0)) {
						vscode.postMessage({
							type: "askResponse",
							askResponse: "noButtonClicked",
							text: trimmedInput,
							images: images,
						})
						// Clear input state after sending
						setInputValue("")
						setSelectedImages([])
					} else {
						// Responds to the API with a "This operation failed" and lets it try again
						vscode.postMessage({ type: "askResponse", askResponse: "noButtonClicked" })
					}
					break
				case "command_output":
					vscode.postMessage({ type: "terminalOperation", terminalOperation: "abort" })
					break
			}
			setSendingDisabled(true)
			setClineAsk(undefined)
			setEnableButtons(false)
		},
		[clineAsk, startNewTask, isStreaming],
	)

	const { info: model } = useSelectedModel(apiConfiguration)

	const selectImages = useCallback(() => vscode.postMessage({ type: "selectImages" }), [])

	const shouldDisableImages = !model?.supportsImages || selectedImages.length >= MAX_IMAGES_PER_MESSAGE

	const handleMessage = useCallback(
		(e: MessageEvent) => {
			const message: ExtensionMessage = e.data

			switch (message.type) {
				case "zgsmFollowupClearTimeout": {
					followUpAutoApproveTimeoutRef.current = message.value
					break
				}
				case "action":
					switch (message.action!) {
						case "didBecomeVisible":
							if (!isHidden && !sendingDisabled && !enableButtons) {
								textAreaRef.current?.focus()
							}
							break
						case "focusInput":
							textAreaRef.current?.focus()
							break
					}
					break
				case "selectedImages":
					// Only handle selectedImages if it's not for editing context
					// When context is "edit", ChatRow will handle the images
					if (message.context !== "edit") {
						setSelectedImages((prevImages: string[]) =>
							appendImages(prevImages, message.images, MAX_IMAGES_PER_MESSAGE),
						)
					}
					break
				case "invoke":
					switch (message.invoke!) {
						case "newChat":
							handleChatReset()
							break
						case "sendMessage":
							handleSendMessage(message.text ?? "", message.images ?? [], "user")
							break
						case "setChatBoxMessage":
							handleSetChatBoxMessage(message.text ?? "", message.images ?? [], message.selectText ?? "")
							break
						case "primaryButtonClick":
							handlePrimaryButtonClick(message.text ?? "", message.images ?? [])
							break
						case "secondaryButtonClick":
							handleSecondaryButtonClick(message.text ?? "", message.images ?? [])
							break
						case "setChatBoxMessageByContext":
							handeSetChatBoxMessageByContext(message.text ?? "", message.images ?? [])
					}
					break
				case "condenseTaskContextResponse":
					if (message.text && message.text === currentTaskItem?.id) {
						if (isCondensing && sendingDisabled) {
							setSendingDisabled(false)
						}
						setIsCondensing(false)
					}
					break
				case "checkpointInitWarning":
					setCheckpointWarning(message.checkpointWarning)
					break
				case "interactionRequired":
					playSound("notification")
					break
			}
			// textAreaRef.current is not explicitly required here since React
			// guarantees that ref will be stable across re-renders, and we're
			// not using its value but its reference.
		},
		[
			currentTaskItem?.id,
			isHidden,
			sendingDisabled,
			enableButtons,
			handleChatReset,
			handleSendMessage,
			handleSetChatBoxMessage,
			handlePrimaryButtonClick,
			handleSecondaryButtonClick,
			handeSetChatBoxMessageByContext,
			isCondensing,
			setCheckpointWarning,
			playSound,
		],
	)

	useEvent("message", handleMessage)

	const visibleMessages = useMemo(() => {
		// Pre-compute checkpoint hashes that have associated user messages for O(1) lookup
		const userMessageCheckpointHashes = new Set<string>()
		modifiedMessages.forEach((msg) => {
			if (
				msg.say === "user_feedback" &&
				msg.checkpoint &&
				(msg.checkpoint as any).type === "user_message" &&
				(msg.checkpoint as any).hash
			) {
				userMessageCheckpointHashes.add((msg.checkpoint as any).hash)
			}
		})

		// Remove the 500-message limit to prevent array index shifting
		// Virtuoso is designed to efficiently handle large lists through virtualization
		const newVisibleMessages = modifiedMessages.filter((message) => {
			// Filter out checkpoint_saved messages that should be suppressed
			if (message.say === "checkpoint_saved") {
				// Check if this checkpoint has the suppressMessage flag set
				if (
					message.checkpoint &&
					typeof message.checkpoint === "object" &&
					"suppressMessage" in message.checkpoint &&
					message.checkpoint.suppressMessage
				) {
					return false
				}
				// Also filter out checkpoint messages associated with user messages (legacy behavior)
				if (message.text && userMessageCheckpointHashes.has(message.text)) {
					return false
				}
			}

			if (everVisibleMessagesTsRef.current.has(message.ts)) {
				const alwaysHiddenOnceProcessedAsk: ClineAsk[] = [
					"api_req_failed",
					"resume_task",
					"resume_completed_task",
				]
				const alwaysHiddenOnceProcessedSay = [
					"api_req_finished",
					"api_req_retried",
					"api_req_deleted",
					"mcp_server_request_started",
				]
				if (message.ask && alwaysHiddenOnceProcessedAsk.includes(message.ask)) return false
				if (message.say && alwaysHiddenOnceProcessedSay.includes(message.say)) return false
				if (message.say === "text" && (message.text ?? "") === "" && (message.images?.length ?? 0) === 0) {
					return false
				}
				return true
			}

			switch (message.ask) {
				case "completion_result":
					if (message.text === "") return false
					break
				case "api_req_failed":
				case "resume_task":
				case "resume_completed_task":
					return false
			}
			switch (message.say) {
				case "api_req_finished":
				case "api_req_retried":
				case "api_req_deleted":
					return false
				case "api_req_retry_delayed":
					const last1 = modifiedMessages.at(-1)
					const last2 = modifiedMessages.at(-2)
					if (last1?.ask === "resume_task" && last2 === message) {
						return true
					} else if (message !== last1) {
						return false
					}
					break
				case "text":
					if ((message.text ?? "") === "" && (message.images?.length ?? 0) === 0) return false
					break
				case "mcp_server_request_started":
					return false
			}
			return true
		})

		const viewportStart = Math.max(0, newVisibleMessages.length - 100)
		newVisibleMessages
			.slice(viewportStart)
			.forEach((msg: ClineMessage) => everVisibleMessagesTsRef.current.set(msg.ts, true))

		return newVisibleMessages
	}, [modifiedMessages])

	useEffect(() => {
		const cleanupInterval = setInterval(() => {
			const cache = everVisibleMessagesTsRef.current
			const currentMessageIds = new Set(modifiedMessages.map((m: ClineMessage) => m.ts))
			const viewportMessages = visibleMessages.slice(Math.max(0, visibleMessages.length - 100))
			const viewportMessageIds = new Set(viewportMessages.map((m: ClineMessage) => m.ts))

			cache.forEach((_value: boolean, key: number) => {
				if (!currentMessageIds.has(key) && !viewportMessageIds.has(key)) {
					cache.delete(key)
				}
			})
		}, 60000)

		return () => clearInterval(cleanupInterval)
	}, [modifiedMessages, visibleMessages])

	useDebounceEffect(
		() => {
			if (!isHidden && !sendingDisabled && !enableButtons) {
				textAreaRef.current?.focus()
			}
		},
		100,
		[isHidden, sendingDisabled, enableButtons],
	)

	useEffect(() => {
		// This ensures the first message is not read, future user messages are
		// labeled as `user_feedback`.
		if (lastMessage && messages.length > 1) {
			if (
				lastMessage.text && // has text
				(lastMessage.say === "text" || lastMessage.say === "completion_result") && // is a text message
				!lastMessage.partial && // not a partial message
				!lastMessage.text.startsWith("{") // not a json object
			) {
				let text = lastMessage?.text || ""
				const mermaidRegex = /```mermaid[\s\S]*?```/g
				// remove mermaid diagrams from text
				text = text.replace(mermaidRegex, "")
				// remove markdown from text
				text = removeMd(text)

				// ensure message is not a duplicate of last read message
				if (text !== lastTtsRef.current) {
					try {
						playTts(text)
						lastTtsRef.current = text
					} catch (error) {
						console.error("Failed to execute text-to-speech:", error)
					}
				}
			}
		}

		// Update previous value.
		setWasStreaming(isStreaming)
	}, [isStreaming, lastMessage, wasStreaming, messages.length])

	// Compute current browser session messages for the top banner (not grouped into chat stream)
	// Find the FIRST browser session from the beginning to show ALL sessions
	const browserSessionStartIndex = useMemo(() => {
		for (let i = 0; i < messages.length; i++) {
			if (messages[i].ask === "browser_action_launch") {
				return i
			}
		}
		return -1
	}, [messages])

	const _browserSessionMessages = useMemo<ClineMessage[]>(() => {
		if (browserSessionStartIndex === -1) return []
		return messages.slice(browserSessionStartIndex)
	}, [browserSessionStartIndex, messages])

	// Show globe toggle only when in a task that has a browser session (active or inactive)
	const showBrowserDockToggle = useMemo(
		() => Boolean(task && (browserSessionStartIndex !== -1 || isBrowserSessionActive)),
		[task, browserSessionStartIndex, isBrowserSessionActive],
	)

	const isBrowserSessionMessage = useCallback((message: ClineMessage): boolean => {
		// Only the launch ask should be hidden from chat (it's shown in the drawer header)
		if (message.type === "ask" && message.ask === "browser_action_launch") {
			return true
		}
		// browser_action_result messages are paired with browser_action and should not appear independently
		if (message.type === "say" && message.say === "browser_action_result") {
			return true
		}
		return false
	}, [])

	const groupedMessages = useMemo(() => {
		// Only filter out the launch ask and result messages - browser actions appear in chat
		const result: ClineMessage[] = visibleMessages.filter(
			(msg) =>
				!isBrowserSessionMessage(msg) &&
				!msg?.metadata?.isRateLimitRetry && // Hide rate limit retries
				!["condense_context_error", "shell_integration_warning"].includes(msg.say!) && // Hide shell integration warning
				!(msg.type === "say" && msg.say === "reasoning" && !msg.text?.trim()) && // Hide empty reasoning messages
				msg.say !== "error" &&
				apiConfiguration?.apiProvider === "zgsm", // Hide error messages from ZGSM
		)

		if (isCondensing) {
			result.push({
				type: "say",
				say: "condense_context",
				ts: Date.now(),
				partial: true,
			} as any)
		}
		return result
	}, [visibleMessages, isCondensing, isBrowserSessionMessage, apiConfiguration?.apiProvider])

	// scrolling

	const scrollToBottomSmooth = useMemo(
		() =>
			debounce(() => virtuosoRef.current?.scrollTo({ top: Number.MAX_SAFE_INTEGER, behavior: "smooth" }), 10, {
				immediate: true,
			}),
		[],
	)

	useEffect(() => {
		return () => {
			if (scrollToBottomSmooth && typeof (scrollToBottomSmooth as any).cancel === "function") {
				;(scrollToBottomSmooth as any).cancel()
			}
		}
	}, [scrollToBottomSmooth])

	const scrollToBottomAuto = useCallback(() => {
		virtuosoRef.current?.scrollTo({
			top: Number.MAX_SAFE_INTEGER,
			behavior: "auto", // Instant causes crash.
		})
	}, [])

	const handleSetExpandedRow = useCallback(
		(ts: number, expand?: boolean) => {
			setExpandedRows((prev: Record<number, boolean>) => ({
				...prev,
				[ts]: expand === undefined ? !prev[ts] : expand,
			}))
		},
		[setExpandedRows], // setExpandedRows is stable
	)

	// Scroll to specified message
	const scrollToMessage = useCallback(
		(messageIndex: number) => {
			if (virtuosoRef.current && messageIndex >= 0 && messageIndex < groupedMessages.length && !isStreaming) {
				virtuosoRef.current.scrollToIndex({
					index: messageIndex,
					behavior: "smooth",
					align: "center",
				})
				// Disable auto-scrolling because user is manually navigating
				disableAutoScrollRef.current = true
			}
		},
		[groupedMessages.length, isStreaming],
	)

	// Scroll when user toggles certain rows.
	const toggleRowExpansion = useCallback(
		(ts: number) => {
			handleSetExpandedRow(ts)
			// The logic to set disableAutoScrollRef.current = true on expansion
			// is now handled by the useEffect hook that observes expandedRows.
		},
		[handleSetExpandedRow],
	)

	const handleRowHeightChange = useCallback(
		(isTaller: boolean) => {
			if (!disableAutoScrollRef.current) {
				if (isTaller) {
					scrollToBottomSmooth()
				} else {
					setTimeout(() => scrollToBottomAuto(), 0)
				}
			}
		},
		[scrollToBottomSmooth, scrollToBottomAuto],
	)

	useEffect(() => {
		let timer: ReturnType<typeof setTimeout> | undefined
		if (!disableAutoScrollRef.current) {
			timer = setTimeout(() => scrollToBottomSmooth(), 50)
		}
		return () => {
			if (timer) {
				clearTimeout(timer)
			}
		}
	}, [groupedMessages.length, scrollToBottomSmooth])

	const handleWheel = useCallback((event: Event) => {
		const wheelEvent = event as WheelEvent

		if (wheelEvent.deltaY && wheelEvent.deltaY < 0) {
			if (scrollContainerRef.current?.contains(wheelEvent.target as Node)) {
				// User scrolled up
				disableAutoScrollRef.current = true
			}
		}
	}, [])

	useEvent("wheel", handleWheel, window, { passive: true }) // passive improves scrolling performance

	// Effect to clear checkpoint warning when messages appear or task changes
	useEffect(() => {
		if (isHidden || !task) {
			setCheckpointWarning(undefined)
		}
	}, [modifiedMessages.length, isStreaming, isHidden, task])

	const placeholderText = task ? t("chat:typeMessage") : t("chat:typeTask")

	const switchToMode = useCallback(
		(modeSlug: string): void => {
			// Update local state and notify extension to sync mode change.
			setMode(modeSlug)

			// Send the mode switch message.
			vscode.postMessage({ type: "mode", text: modeSlug })
		},
		[setMode],
	)

	const handleSuggestionClickInRow = useCallback(
		(suggestion: SuggestionItem, event?: React.MouseEvent) => {
			// Mark that user has responded if this is a manual click (not auto-approval)
			// if (event) {
			// 	userRespondedRef.current = true
			// }

			// Mark the current follow-up question as answered when a suggestion is clicked
			if (clineAsk === "followup" && !event?.shiftKey) {
				markFollowUpAsAnswered()
			}

			// Check if we need to switch modes
			if (suggestion.mode) {
				// Only switch modes if it's a manual click (event exists) or auto-approval is allowed
				const isManualClick = !!event
				if (isManualClick || alwaysAllowModeSwitch) {
					// Switch mode without waiting
					switchToMode(suggestion.mode)
				}
			}

			if (event?.shiftKey) {
				// Always append to existing text, don't overwrite
				setInputValue((currentValue: string) => {
					return currentValue !== "" ? `${currentValue} \n${suggestion.answer}` : suggestion.answer
				})
			} else {
				// Don't clear the input value when sending a follow-up choice
				// The message should be sent but the text area should preserve what the user typed
				const preservedInput = inputValueRef.current
				handleSendMessage(suggestion.answer, [])
				// Restore the input value after sending
				setInputValue(preservedInput)
			}
		},
		[clineAsk, markFollowUpAsAnswered, alwaysAllowModeSwitch, switchToMode, handleSendMessage],
	)

	const handleBatchFileResponse = useCallback((response: { [key: string]: boolean }) => {
		// Handle batch file response, e.g., for file uploads
		vscode.postMessage({ type: "askResponse", askResponse: "objectResponse", text: JSON.stringify(response) })
	}, [])

	// Handler for when FollowUpSuggest component unmounts
	const handleFollowUpUnmount = useCallback(() => {
		// Mark that user has responded
		// userRespondedRef.current = true
		if (Number.isInteger(followUpAutoApproveTimeoutRef.current)) {
			vscode.postMessage({
				type: "zgsmFollowupClearTimeout",
				value: followUpAutoApproveTimeoutRef.current,
			})
		}
		followUpAutoApproveTimeoutRef.current = undefined
	}, [])
	const shouldHighlight = useCallback(
		(messageOrGroup?: ClineMessage, searchResults: SearchResult[] = [], showSearch?: boolean) => {
			if (!searchQuery || !showSearch || !messageOrGroup || !searchResults || searchResults.length === 0) {
				return false
			}

			// Find if this message is in searchResults
			// const matchingResult = searchResults.find((result) => result.ts === messageOrGroup.ts)
			return searchResults.find((result) => result.ts === messageOrGroup.ts) !== undefined
		},
		[searchQuery],
	)
	const itemContent = useCallback(
		(index: number, messageOrGroup: ClineMessage) => {
			const hasCheckpoint = modifiedMessages.some((message) => message.say === "checkpoint_saved")

			// Check if this is a browser action message
			if (messageOrGroup.type === "say" && messageOrGroup.say === "browser_action") {
				// Find the corresponding result message by looking for the next browser_action_result after this action's timestamp
				const nextMessage = modifiedMessages.find(
					(m) => m.ts > messageOrGroup.ts && m.say === "browser_action_result",
				)

				// Calculate action index and total count
				const browserActions = modifiedMessages.filter((m) => m.say === "browser_action")
				const actionIndex = browserActions.findIndex((m) => m.ts === messageOrGroup.ts) + 1
				const totalActions = browserActions.length

				return (
					<BrowserActionRow
						key={messageOrGroup.ts}
						message={messageOrGroup}
						nextMessage={nextMessage}
						actionIndex={actionIndex}
						totalActions={totalActions}
					/>
				)
			}

			// Check if this is a browser session status message
			if (messageOrGroup.type === "say" && messageOrGroup.say === "browser_session_status") {
				return <BrowserSessionStatusRow key={messageOrGroup.ts} message={messageOrGroup} />
			}

			// regular message
			return (
				<ChatRow
					key={messageOrGroup.ts}
					message={messageOrGroup}
					isExpanded={expandedRows[messageOrGroup.ts] || false}
					onToggleExpand={toggleRowExpansion} // This was already stabilized
					lastModifiedMessage={modifiedMessages.at(-1)} // Original direct access
					isLast={index === groupedMessages.length - 1} // Original direct access
					onHeightChange={handleRowHeightChange}
					isStreaming={isStreaming}
					onSuggestionClick={handleSuggestionClickInRow} // This was already stabilized
					onBatchFileResponse={handleBatchFileResponse}
					onFollowUpUnmount={handleFollowUpUnmount}
					isFollowUpAnswered={
						primaryButtonText === t("chat:resumeTask.title") ||
						primaryButtonText === t("chat:cancel.title") ||
						primaryButtonText === t("chat:startNewTask.title") ||
						(currentFollowUpTs != null && messageOrGroup.ts <= currentFollowUpTs)
					}
					editable={
						messageOrGroup.type === "ask" &&
						messageOrGroup.ask === "tool" &&
						(() => {
							let tool: any = {}
							try {
								tool = JSON.parse(messageOrGroup.text || "{}")
							} catch (_) {
								if (messageOrGroup.text?.includes("updateTodoList")) {
									tool = { tool: "updateTodoList" }
								}
							}
							if (tool.tool === "updateTodoList" && alwaysAllowUpdateTodoList) {
								return false
							}
							return tool.tool === "updateTodoList" && enableButtons && !!primaryButtonText
						})()
					}
					shouldHighlight={shouldHighlight(messageOrGroup, searchResults, showSearch)}
					searchResults={searchResults}
					searchQuery={searchQuery}
					hasCheckpoint={hasCheckpoint}
				/>
			)
		},
		[
			expandedRows,
			toggleRowExpansion,
			modifiedMessages,
			groupedMessages.length,
			handleRowHeightChange,
			isStreaming,
			handleSuggestionClickInRow,
			handleBatchFileResponse,
			handleFollowUpUnmount,
			primaryButtonText,
			t,
			currentFollowUpTs,
			shouldHighlight,
			searchResults,
			showSearch,
			searchQuery,
			alwaysAllowUpdateTodoList,
			enableButtons,
		],
	)

	// Function to handle mode switching
	const switchToNextMode = useCallback(() => {
		const allModes = getAllModes(customModes)
		const currentModeIndex = allModes.findIndex((m) => m.slug === mode)
		const nextModeIndex = (currentModeIndex + 1) % allModes.length
		// Update local state and notify extension to sync mode change
		switchToMode(allModes[nextModeIndex].slug)
	}, [mode, customModes, switchToMode])

	// Function to handle switching to previous mode
	const switchToPreviousMode = useCallback(() => {
		const allModes = getAllModes(customModes)
		const currentModeIndex = allModes.findIndex((m) => m.slug === mode)
		const previousModeIndex = (currentModeIndex - 1 + allModes.length) % allModes.length
		// Update local state and notify extension to sync mode change
		switchToMode(allModes[previousModeIndex].slug)
	}, [mode, customModes, switchToMode])

	// Add keyboard event handler
	const handleKeyDown = useCallback(
		(event: KeyboardEvent) => {
			// Check for Command/Ctrl + Period (with or without Shift)
			// Using event.key to respect keyboard layouts (e.g., Dvorak)
			if ((event.metaKey || event.ctrlKey) && event.key === ".") {
				event.preventDefault() // Prevent default browser behavior

				if (event.shiftKey) {
					// Shift + Period = Previous mode
					switchToPreviousMode()
				} else {
					// Just Period = Next mode
					switchToNextMode()
				}
			}

			// Check for Command/Ctrl + F for search - toggle functionality
			if ((event.metaKey || event.ctrlKey) && event.key === "f") {
				event.preventDefault() // Prevent default browser behavior
				event.stopPropagation() // Prevent event from bubbling to VSCode
				setShowSearch((prev) => !prev)
			}

			// Escape key to close search
			if (event.key === "Escape" && showSearch) {
				event.preventDefault()
				event.stopPropagation() // Prevent event from bubbling to VSCode
				setShowSearch(false)
				setSearchQuery("")
			}
		},
		[showSearch, switchToPreviousMode, switchToNextMode, setSearchQuery],
	)

	useEffect(() => {
		window.addEventListener("keydown", handleKeyDown)

		return () => {
			window.removeEventListener("keydown", handleKeyDown)
		}
	}, [handleKeyDown])

	useImperativeHandle(ref, () => ({
		acceptInput: () => {
			if (enableButtons && primaryButtonText) {
				handlePrimaryButtonClick(inputValue, selectedImages)
			} else if (!sendingDisabled && !isProfileDisabled && (inputValue.trim() || selectedImages.length > 0)) {
				handleSendMessage(inputValue, selectedImages)
			}
		},
	}))

	const handleCondenseContext = (taskId: string) => {
		if (isCondensing || sendingDisabled) {
			return
		}
		setIsCondensing(true)
		setSendingDisabled(true)
		vscode.postMessage({ type: "condenseTaskContextRequest", text: taskId })
	}

	const areButtonsVisible = showScrollToBottom || primaryButtonText || secondaryButtonText || isStreaming

	return (
		<div
			data-testid="chat-view"
			className={isHidden ? "hidden" : "fixed top-8 left-0 right-0 bottom-0 flex flex-col overflow-hidden"}>
			{/* {(showAnnouncement || showAnnouncementModal) && (
				<Announcement
					hideAnnouncement={() => {
						if (showAnnouncementModal) {
							setShowAnnouncementModal(false)
						}
						if (showAnnouncement) {
							hideAnnouncement()
						}
					}}
				/>
			)} */}
			{task ? <></> : <NoticesBanner />}
			{task ? (
				<>
					<TaskHeader
						task={task}
						tokensIn={apiMetrics.totalTokensIn}
						tokensOut={apiMetrics.totalTokensOut}
						cacheWrites={apiMetrics.totalCacheWrites}
						cacheReads={apiMetrics.totalCacheReads}
						totalCost={apiMetrics.totalCost}
						contextTokens={apiMetrics.contextTokens}
						buttonsDisabled={sendingDisabled}
						handleCondenseContext={handleCondenseContext}
						todos={latestTodos}
					/>

					{hasSystemPromptOverride && (
						<div className="px-3">
							<SystemPromptWarning />
						</div>
					)}

					{checkpointWarning && (
						<div className="px-3">
							<CheckpointWarning warning={checkpointWarning} />
						</div>
					)}
				</>
			) : (
				<div className="flex-1 min-h-0 overflow-y-auto flex flex-col gap-4 relative">
					<div
						className={` w-full flex flex-col gap-4 m-auto ${curWorkspaceHistory.length > 0 ? "mt-4" : ""} px-3.5 min-[370px]:px-10 pt-5 transition-all duration-300`}>
						{/* Version indicator in top-right corner - only on welcome screen */}
						{/* <VersionIndicator
							onClick={() => setShowAnnouncementModal(false)}
							className="absolute top-2 right-3 z-10"
						/> */}
						<VersionIndicator onClick={() => {}} className="absolute top-2 right-3 z-10" />

						<RooHero />
						{/* {telemetrySetting === "unset" && <TelemetryBanner />} */}

						{/* <div className="mb-2.5">
							{cloudIsAuthenticated || curWorkspaceHistory.length < 4 ? (
								<RooTips />
							) : (
								<>
									<DismissibleUpsell
										upsellId="taskList"
										icon={<Cloud className="size-4 mt-0.5 shrink-0" />}
										onClick={() => openUpsell()}
										dismissOnClick={false}
										className="bg-vscode-editor-background p-4 !text-base">
										<Trans
											i18nKey="cloud:upsell.taskList"
											components={{
												learnMoreLink: <VSCodeLink href="#" />,
											}}
										/>
									</DismissibleUpsell>
								</>
							)}
						</div> */}
						<div className="mb-2.5">
							<RooTips />
						</div>
						{/* Show the task history preview if expanded and tasks exist */}
						{curWorkspaceHistory.length > 0 && <HistoryPreview />}

						{/* {cloudIsAuthenticated ? (
							// Logged in users should always see their agents (or be upsold)
							<CloudAgents />
						) : (
							// Logged out users should be upsold at least once on Cloud
							<DismissibleUpsell
								upsellId="taskList"
								icon={<Cloud className="size-5 mt-0.5 shrink-0" />}
								onClick={() => openUpsell()}
								dismissOnClick={false}
								className="!bg-vscode-editor-background mt-6 border-border rounded-xl pl-4 pr-3 py-3 !text-base">
								<Trans
									i18nKey="cloud:upsell.taskList"
									components={{
										learnMoreLink: <VSCodeLink href="#" />,
									}}
								/>
							</DismissibleUpsell>
						)} */}
					</div>
				</div>
			)}

			{task && (
				<>
					{showSearch && !isHidden && experiments?.chatSearch && (
						<ChatSearch
							showSearch={showSearch}
							messages={modifiedMessages}
							onNavigateToResult={scrollToMessage}
							onClose={() => {
								setSearchQuery("")
								setShowSearch(false)
							}}
							onSearchChange={(_, query) => setSearchQuery((query || "").trim())}
						/>
					)}

					<div className="grow flex flex-col min-h-0" ref={scrollContainerRef}>
						<div className="flex-auto min-h-0">
							<Virtuoso
								ref={virtuosoRef}
								key={task.ts}
								className="h-full overflow-y-auto mb-1"
								increaseViewportBy={{ top: 3_000, bottom: 1000 }}
								data={groupedMessages}
								itemContent={itemContent}
								atBottomStateChange={(isAtBottom: boolean) => {
									setIsAtBottom(isAtBottom)
									if (isAtBottom) {
										disableAutoScrollRef.current = false
									}
									setShowScrollToBottom(disableAutoScrollRef.current && !isAtBottom)
								}}
								atBottomThreshold={10}
								initialTopMostItemIndex={groupedMessages.length - 1}
							/>
						</div>
					</div>
					{areButtonsVisible && (
						<div
							className={`flex h-9 items-center mb-1 px-[15px] ${
								showScrollToBottom
									? "opacity-100"
									: enableButtons || (isStreaming && !didClickCancel)
										? "opacity-100"
										: "opacity-50"
							}`}>
							{showScrollToBottom ? (
								<StandardTooltip content={t("chat:scrollToBottom")}>
									<Button
										variant="secondary"
										className="flex-[2]"
										onClick={() => {
											scrollToBottomSmooth()
											disableAutoScrollRef.current = false
										}}>
										<span className="codicon codicon-chevron-down"></span>
									</Button>
								</StandardTooltip>
							) : (
								<>
									{primaryButtonText && !isStreaming && (
										<StandardTooltip
											content={
												primaryButtonText === t("chat:retry.title")
													? t("chat:retry.tooltip")
													: primaryButtonText === t("chat:save.title")
														? t("chat:save.tooltip")
														: primaryButtonText === t("chat:approve.title")
															? t("chat:approve.tooltip")
															: primaryButtonText === t("chat:runCommand.title")
																? t("chat:runCommand.tooltip")
																: primaryButtonText === t("chat:startNewTask.title")
																	? t("chat:startNewTask.tooltip")
																	: primaryButtonText === t("chat:resumeTask.title")
																		? t("chat:resumeTask.tooltip")
																		: primaryButtonText ===
																			  t("chat:proceedAnyways.title")
																			? t("chat:proceedAnyways.tooltip")
																			: primaryButtonText ===
																				  t("chat:proceedWhileRunning.title")
																				? t("chat:proceedWhileRunning.tooltip")
																				: undefined
											}>
											<Button
												variant="primary"
												disabled={!enableButtons}
												className={secondaryButtonText ? "flex-1 mr-[6px]" : "flex-[2] mr-0"}
												onClick={() => handlePrimaryButtonClick(inputValue, selectedImages)}>
												{primaryButtonText}
											</Button>
										</StandardTooltip>
									)}
									{(secondaryButtonText || isStreaming) && (
										<StandardTooltip
											content={
												isStreaming
													? t("chat:cancel.tooltip")
													: secondaryButtonText === t("chat:startNewTask.title")
														? t("chat:startNewTask.tooltip")
														: secondaryButtonText === t("chat:reject.title")
															? t("chat:reject.tooltip")
															: secondaryButtonText === t("chat:terminate.title")
																? t("chat:terminate.tooltip")
																: undefined
											}>
											<Button
												variant="secondary"
												disabled={!enableButtons && !(isStreaming && !didClickCancel)}
												className={isStreaming ? "flex-[2] ml-0" : "flex-1 ml-[6px]"}
												onClick={() => handleSecondaryButtonClick(inputValue, selectedImages)}>
												{isStreaming ? t("chat:cancel.title") : secondaryButtonText}
											</Button>
										</StandardTooltip>
									)}
								</>
							)}
						</div>
					)}
				</>
			)}

			<QueuedMessages
				queue={messageQueue}
				onRemove={(index) => {
					if (messageQueue[index]) {
						vscode.postMessage({ type: "removeQueuedMessage", text: messageQueue[index].id })
					}
				}}
				onUpdate={(index, newText) => {
					if (messageQueue[index]) {
						vscode.postMessage({
							type: "editQueuedMessage",
							payload: { id: messageQueue[index].id, text: newText, images: messageQueue[index].images },
						})
					}
				}}
			/>
			<ChatTextArea
				ref={textAreaRef}
				inputValue={inputValue}
				setInputValue={setInputValue}
				sendingDisabled={sendingDisabled || isProfileDisabled}
				selectApiConfigDisabled={sendingDisabled && clineAsk !== "api_req_failed"}
				placeholderText={placeholderText}
				selectedImages={selectedImages}
				setSelectedImages={setSelectedImages}
				onSend={() => handleSendMessage(inputValue, selectedImages, "user")}
				onSelectImages={selectImages}
				shouldDisableImages={shouldDisableImages}
				onHeightChange={() => {
					if (isAtBottom) {
						scrollToBottomAuto()
					}
				}}
				mode={mode}
				setMode={setMode}
				modeShortcutText={modeShortcutText}
				hoverPreviewMap={hoverPreviewMap}
				isBrowserSessionActive={!!isBrowserSessionActive}
				showBrowserDockToggle={showBrowserDockToggle}
			/>

			{isProfileDisabled && (
				<div className="px-3">
					<ProfileViolationWarning />
				</div>
			)}

			<div id="roo-portal" />
			{/* <CloudUpsellDialog open={isUpsellOpen} onOpenChange={closeUpsell} onConnect={handleConnect} /> */}
		</div>
	)
}

const ChatView = forwardRef(ChatViewComponent)

export default ChatView<|MERGE_RESOLUTION|>--- conflicted
+++ resolved
@@ -697,9 +697,6 @@
 				case "browser_action_launch":
 				case "use_mcp_server":
 				case "mistake_limit_reached":
-					if (clineAsk === "resume_task") {
-						markFollowUpAsAnswered()
-					}
 					// Only send text/images if they exist
 					if (trimmedInput || (images && images.length > 0)) {
 						vscode.postMessage({
@@ -716,6 +713,7 @@
 					}
 					break
 				case "resume_task":
+					markFollowUpAsAnswered()
 					// For completed subtasks (tasks with a parentTaskId and a completion_result),
 					// start a new task instead of resuming since the subtask is done
 					const isCompletedSubtaskForClick =
@@ -756,11 +754,7 @@
 			setClineAsk(undefined)
 			setEnableButtons(false)
 		},
-<<<<<<< HEAD
-		[clineAsk, markFollowUpAsAnswered, startNewTask],
-=======
-		[clineAsk, startNewTask, currentTaskItem?.parentTaskId],
->>>>>>> e682c039
+		[clineAsk, currentTaskItem?.parentTaskId, startNewTask, markFollowUpAsAnswered],
 	)
 
 	const handleSecondaryButtonClick = useCallback(
@@ -1098,15 +1092,20 @@
 
 	const groupedMessages = useMemo(() => {
 		// Only filter out the launch ask and result messages - browser actions appear in chat
-		const result: ClineMessage[] = visibleMessages.filter(
-			(msg) =>
-				!isBrowserSessionMessage(msg) &&
-				!msg?.metadata?.isRateLimitRetry && // Hide rate limit retries
-				!["condense_context_error", "shell_integration_warning"].includes(msg.say!) && // Hide shell integration warning
-				!(msg.type === "say" && msg.say === "reasoning" && !msg.text?.trim()) && // Hide empty reasoning messages
-				msg.say !== "error" &&
-				apiConfiguration?.apiProvider === "zgsm", // Hide error messages from ZGSM
-		)
+		const result: ClineMessage[] = visibleMessages.filter((msg) => {
+			if (apiConfiguration?.apiProvider !== "zgsm") {
+				return !isBrowserSessionMessage(msg)
+			}
+
+			if (msg.say === "error") return false
+
+			return (
+				!isBrowserSessionMessage(msg) ||
+				!msg?.metadata?.isRateLimitRetry || // Hide rate limit retries
+				!["condense_context_error", "shell_integration_warning"].includes(msg.say!) || // Hide shell integration warning
+				!(msg.type === "say" && msg.say === "reasoning" && !msg.text?.trim())
+			) // Hide empty reasoning messages
+		})
 
 		if (isCondensing) {
 			result.push({
