--- conflicted
+++ resolved
@@ -38,13 +38,9 @@
 import TaskHeader from "./TaskHeader"
 import AutoApproveMenu from "./AutoApproveMenu"
 import SystemPromptWarning from "./SystemPromptWarning"
-<<<<<<< HEAD
 import { useTaskSearch } from "../history/useTaskSearch"
-interface ChatViewProps {
-=======
 
 export interface ChatViewProps {
->>>>>>> e3d55a36
 	isHidden: boolean
 	showAnnouncement: boolean
 	hideAnnouncement: () => void
