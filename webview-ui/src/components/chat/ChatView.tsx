import { VSCodeButton, VSCodeLink } from "@vscode/webview-ui-toolkit/react"
import debounce from "debounce"
import { useCallback, useEffect, useMemo, useRef, useState } from "react"
import { useDeepCompareEffect, useEvent, useMount } from "react-use"
import { Virtuoso, type VirtuosoHandle } from "react-virtuoso"
import styled from "styled-components"
import {
	ClineAsk,
	ClineMessage,
	ClineSayBrowserAction,
	ClineSayTool,
	ExtensionMessage,
} from "../../../../src/shared/ExtensionMessage"
import { McpServer, McpTool } from "../../../../src/shared/mcp"
import { findLast } from "../../../../src/shared/array"
import { combineApiRequests } from "../../../../src/shared/combineApiRequests"
import { ModelInfo, pearAiDefaultModelId, pearAiDefaultModelInfo, PEARAI_URL } from "../../../../src/shared/api"
import { combineCommandSequences } from "../../../../src/shared/combineCommandSequences"
import { getApiMetrics } from "../../../../src/shared/getApiMetrics"
import { useExtensionState } from "../../context/ExtensionStateContext"
import { vscode } from "../../utils/vscode"
import HistoryPreview from "../history/HistoryPreview"
import { normalizeApiConfiguration } from "../settings/ApiOptions"
import { usePearAiModels } from "../../hooks/usePearAiModels"
import Announcement from "./Announcement"
import BrowserSessionRow from "./BrowserSessionRow"
import ChatRow from "./ChatRow"
import ChatTextArea from "./ChatTextArea"
import TaskHeader from "./TaskHeader"
import AutoApproveMenu from "./AutoApproveMenu"
import { AudioType } from "../../../../src/shared/WebviewMessage"
import { validateCommand } from "../../utils/command-validation"
<<<<<<< HEAD
import { Button } from "../ui/button-pear-scn"
import { DownloadIcon } from "@radix-ui/react-icons"
import {
	vscBackground,
	vscBadgeBackground,
	vscButtonBackground,
	vscEditorBackground,
	vscForeground,
	vscInputBorder,
	vscSidebarBorder,
} from "../ui"
import splashIcon from "../../../../assets/icons/pearai-agent-splash.svg"
=======
import { getAllModes } from "../../../../src/shared/modes"
import TelemetryBanner from "../common/TelemetryBanner"
import { useAppTranslation } from "@/i18n/TranslationContext"
import removeMd from "remove-markdown"
>>>>>>> e075fbfa

interface ChatViewProps {
	isHidden: boolean
	showAnnouncement: boolean
	hideAnnouncement: () => void
	showHistoryView: () => void
}

export const MAX_IMAGES_PER_MESSAGE = 20 // Anthropic limits to 20 images

const isMac = navigator.platform.toUpperCase().indexOf("MAC") >= 0

const ChatView = ({ isHidden, showAnnouncement, hideAnnouncement, showHistoryView }: ChatViewProps) => {
	const { t } = useAppTranslation()
	const modeShortcutText = `${isMac ? "⌘" : "Ctrl"} + . ${t("chat:forNextMode")}`
	const {
		version,
		clineMessages: messages,
		taskHistory,
		apiConfiguration,
		mcpServers,
		alwaysAllowBrowser,
		alwaysAllowReadOnly,
		alwaysAllowWrite,
		alwaysAllowExecute,
		alwaysAllowMcp,
		allowedCommands,
		writeDelayMs,
		mode,
		setMode,
		autoApprovalEnabled,
		alwaysAllowModeSwitch,
		alwaysAllowSubtasks,
		customModes,
		telemetrySetting,
	} = useExtensionState()

	//const task = messages.length > 0 ? (messages[0].say === "task" ? messages[0] : undefined) : undefined) : undefined
	const task = useMemo(() => messages.at(0), [messages]) // leaving this less safe version here since if the first message is not a task, then the extension is in a bad state and needs to be debugged (see Cline.abort)
	const modifiedMessages = useMemo(() => combineApiRequests(combineCommandSequences(messages.slice(1))), [messages])
	// has to be after api_req_finished are all reduced into api_req_started messages
	const apiMetrics = useMemo(() => getApiMetrics(modifiedMessages), [modifiedMessages])

	const [inputValue, setInputValue] = useState("")
	const textAreaRef = useRef<HTMLTextAreaElement>(null)
	const [textAreaDisabled, setTextAreaDisabled] = useState(false)
	const [selectedImages, setSelectedImages] = useState<string[]>([])

	// we need to hold on to the ask because useEffect > lastMessage will always let us know when an ask comes in and handle it, but by the time handleMessage is called, the last message might not be the ask anymore (it could be a say that followed)
	const [clineAsk, setClineAsk] = useState<ClineAsk | undefined>(undefined)
	const [enableButtons, setEnableButtons] = useState<boolean>(false)
	const [primaryButtonText, setPrimaryButtonText] = useState<string | undefined>(undefined)
	const [secondaryButtonText, setSecondaryButtonText] = useState<string | undefined>(undefined)
	const [didClickCancel, setDidClickCancel] = useState(false)
	const virtuosoRef = useRef<VirtuosoHandle>(null)
	const [expandedRows, setExpandedRows] = useState<Record<number, boolean>>({})
	const scrollContainerRef = useRef<HTMLDivElement>(null)
	const disableAutoScrollRef = useRef(false)
	const [showScrollToBottom, setShowScrollToBottom] = useState(false)
	const [isAtBottom, setIsAtBottom] = useState(false)
	const lastTtsRef = useRef<string>("")

	const [wasStreaming, setWasStreaming] = useState<boolean>(false)
	const [showCheckpointWarning, setShowCheckpointWarning] = useState<boolean>(false)

	// UI layout depends on the last 2 messages
	// (since it relies on the content of these messages, we are deep comparing. i.e. the button state after hitting button sets enableButtons to false, and this effect otherwise would have to true again even if messages didn't change
	const lastMessage = useMemo(() => messages.at(-1), [messages])
	const secondLastMessage = useMemo(() => messages.at(-2), [messages])

	function playSound(audioType: AudioType) {
		vscode.postMessage({ type: "playSound", audioType })
	}

	function playTts(text: string) {
		vscode.postMessage({ type: "playTts", text })
	}

	useDeepCompareEffect(() => {
		// if last message is an ask, show user ask UI
		// if user finished a task, then start a new task with a new conversation history since in this moment that the extension is waiting for user response, the user could close the extension and the conversation history would be lost.
		// basically as long as a task is active, the conversation history will be persisted
		if (lastMessage) {
			switch (lastMessage.type) {
				case "ask":
					const isPartial = lastMessage.partial === true
					switch (lastMessage.ask) {
						case "api_req_failed":
							playSound("progress_loop")
							setTextAreaDisabled(true)
							setClineAsk("api_req_failed")
							setEnableButtons(true)
							setPrimaryButtonText(t("chat:retry.title"))
							setSecondaryButtonText(t("chat:startNewTask.title"))
							break
						case "mistake_limit_reached":
							playSound("progress_loop")
							setTextAreaDisabled(false)
							setClineAsk("mistake_limit_reached")
							setEnableButtons(true)
							setPrimaryButtonText(t("chat:proceedAnyways.title"))
							setSecondaryButtonText(t("chat:startNewTask.title"))
							break
						case "followup":
							setTextAreaDisabled(isPartial)
							setClineAsk("followup")
							setEnableButtons(isPartial)
							// setPrimaryButtonText(undefined)
							// setSecondaryButtonText(undefined)
							break
						case "tool":
							if (!isAutoApproved(lastMessage)) {
								playSound("notification")
							}
							setTextAreaDisabled(isPartial)
							setClineAsk("tool")
							setEnableButtons(!isPartial)
							const tool = JSON.parse(lastMessage.text || "{}") as ClineSayTool
							switch (tool.tool) {
								case "editedExistingFile":
								case "appliedDiff":
								case "newFileCreated":
									setPrimaryButtonText(t("chat:save.title"))
									setSecondaryButtonText(t("chat:reject.title"))
									break
								case "finishTask":
									setPrimaryButtonText(t("chat:completeSubtaskAndReturn"))
									setSecondaryButtonText(undefined)
									break
								default:
									setPrimaryButtonText(t("chat:approve.title"))
									setSecondaryButtonText(t("chat:reject.title"))
									break
							}
							break
						case "browser_action_launch":
							if (!isAutoApproved(lastMessage)) {
								playSound("notification")
							}
							setTextAreaDisabled(isPartial)
							setClineAsk("browser_action_launch")
							setEnableButtons(!isPartial)
							setPrimaryButtonText(t("chat:approve.title"))
							setSecondaryButtonText(t("chat:reject.title"))
							break
						case "command":
							if (!isAutoApproved(lastMessage)) {
								playSound("notification")
							}
							setTextAreaDisabled(isPartial)
							setClineAsk("command")
							setEnableButtons(!isPartial)
							setPrimaryButtonText(t("chat:runCommand.title"))
							setSecondaryButtonText(t("chat:reject.title"))
							break
						case "command_output":
							setTextAreaDisabled(false)
							setClineAsk("command_output")
							setEnableButtons(true)
							setPrimaryButtonText(t("chat:proceedWhileRunning.title"))
							setSecondaryButtonText(undefined)
							break
						case "use_mcp_server":
							setTextAreaDisabled(isPartial)
							setClineAsk("use_mcp_server")
							setEnableButtons(!isPartial)
							setPrimaryButtonText(t("chat:approve.title"))
							setSecondaryButtonText(t("chat:reject.title"))
							break
						case "completion_result":
							// extension waiting for feedback. but we can just present a new task button
							playSound("celebration")
							setTextAreaDisabled(isPartial)
							setClineAsk("completion_result")
							setEnableButtons(!isPartial)
							setPrimaryButtonText(t("chat:startNewTask.title"))
							setSecondaryButtonText(undefined)
							break
						case "resume_task":
							setTextAreaDisabled(false)
							setClineAsk("resume_task")
							setEnableButtons(true)
							setPrimaryButtonText(t("chat:resumeTask.title"))
							setSecondaryButtonText(t("chat:terminate.title"))
							setDidClickCancel(false) // special case where we reset the cancel button state
							break
						case "resume_completed_task":
							setTextAreaDisabled(false)
							setClineAsk("resume_completed_task")
							setEnableButtons(true)
							setPrimaryButtonText(t("chat:startNewTask.title"))
							setSecondaryButtonText(undefined)
							setDidClickCancel(false)
							break
					}
					break
				case "say":
					// don't want to reset since there could be a "say" after an "ask" while ask is waiting for response
					switch (lastMessage.say) {
						case "api_req_retry_delayed":
							setTextAreaDisabled(true)
							break
						case "api_req_started":
							if (secondLastMessage?.ask === "command_output") {
								// if the last ask is a command_output, and we receive an api_req_started, then that means the command has finished and we don't need input from the user anymore (in every other case, the user has to interact with input field or buttons to continue, which does the following automatically)
								setInputValue("")
								setTextAreaDisabled(true)
								setSelectedImages([])
								setClineAsk(undefined)
								setEnableButtons(false)
							}
							break
						case "api_req_finished":
						case "task":
						case "error":
						case "text":
						case "browser_action":
						case "browser_action_result":
						case "command_output":
						case "mcp_server_request_started":
						case "mcp_server_response":
						case "completion_result":
						case "tool":
							break
					}
					break
			}
		} else {
			// this would get called after sending the first message, so we have to watch messages.length instead
			// No messages, so user has to submit a task
			// setTextAreaDisabled(false)
			// setClineAsk(undefined)
			// setPrimaryButtonText(undefined)
			// setSecondaryButtonText(undefined)
		}
	}, [lastMessage, secondLastMessage])

	useEffect(() => {
		if (messages.length === 0) {
			setTextAreaDisabled(false)
			setClineAsk(undefined)
			setEnableButtons(false)
			setPrimaryButtonText(undefined)
			setSecondaryButtonText(undefined)
		}
	}, [messages.length])

	useEffect(() => {
		setExpandedRows({})
	}, [task?.ts])

	const isStreaming = useMemo(() => {
		const isLastAsk = !!modifiedMessages.at(-1)?.ask // checking clineAsk isn't enough since messages effect may be called again for a tool for example, set clineAsk to its value, and if the next message is not an ask then it doesn't reset. This is likely due to how much more often we're updating messages as compared to before, and should be resolved with optimizations as it's likely a rendering bug. but as a final guard for now, the cancel button will show if the last message is not an ask
		const isToolCurrentlyAsking =
			isLastAsk && clineAsk !== undefined && enableButtons && primaryButtonText !== undefined
		if (isToolCurrentlyAsking) {
			return false
		}

		const isLastMessagePartial = modifiedMessages.at(-1)?.partial === true
		if (isLastMessagePartial) {
			return true
		} else {
			const lastApiReqStarted = findLast(modifiedMessages, (message) => message.say === "api_req_started")
			if (
				lastApiReqStarted &&
				lastApiReqStarted.text !== null &&
				lastApiReqStarted.text !== undefined &&
				lastApiReqStarted.say === "api_req_started"
			) {
				const cost = JSON.parse(lastApiReqStarted.text).cost
				if (cost === undefined) {
					// api request has not finished yet
					return true
				}
			}
		}

		return false
	}, [modifiedMessages, clineAsk, enableButtons, primaryButtonText])

	const handleChatReset = useCallback(() => {
		// Only reset message-specific state, preserving mode.
		setInputValue("")
		setTextAreaDisabled(true)
		setSelectedImages([])
		setClineAsk(undefined)
		setEnableButtons(false)
		// Do not reset mode here as it should persist.
		// setPrimaryButtonText(undefined)
		// setSecondaryButtonText(undefined)
		disableAutoScrollRef.current = false
	}, [])

	const handleSendMessage = useCallback(
		(text: string, images: string[]) => {
			text = text.trim()
			if (text || images.length > 0) {
				if (messages.length === 0) {
					vscode.postMessage({ type: "newTask", text, images })
				} else if (clineAsk) {
					switch (clineAsk) {
						case "followup":
						case "tool":
						case "browser_action_launch":
						case "command": // User can provide feedback to a tool or command use.
						case "command_output": // User can send input to command stdin.
						case "use_mcp_server":
						case "completion_result": // If this happens then the user has feedback for the completion result.
						case "resume_task":
						case "resume_completed_task":
						case "mistake_limit_reached":
							vscode.postMessage({ type: "askResponse", askResponse: "messageResponse", text, images })
							break
						// There is no other case that a textfield should be enabled.
					}
				}
				handleChatReset()
			}
		},
		[messages.length, clineAsk, handleChatReset],
	)

	const handleSetChatBoxMessage = useCallback(
		(text: string, images: string[]) => {
			// Avoid nested template literals by breaking down the logic
			let newValue = text
			if (inputValue !== "") {
				newValue = inputValue + " " + text
			}

			setInputValue(newValue)
			setSelectedImages([...selectedImages, ...images])
		},
		[inputValue, selectedImages],
	)

	const startNewTask = useCallback(() => {
		vscode.postMessage({ type: "clearTask" })
	}, [])

	/*
	This logic depends on the useEffect[messages] above to set clineAsk, after which buttons are shown and we then send an askResponse to the extension.
	*/
	const handlePrimaryButtonClick = useCallback(
		(text?: string, images?: string[]) => {
			const trimmedInput = text?.trim()
			switch (clineAsk) {
				case "api_req_failed":
				case "command":
				case "command_output":
				case "tool":
				case "browser_action_launch":
				case "use_mcp_server":
				case "resume_task":
				case "mistake_limit_reached":
					// Only send text/images if they exist
					if (trimmedInput || (images && images.length > 0)) {
						vscode.postMessage({
							type: "askResponse",
							askResponse: "yesButtonClicked",
							text: trimmedInput,
							images: images,
						})
					} else {
						vscode.postMessage({
							type: "askResponse",
							askResponse: "yesButtonClicked",
						})
					}
					// Clear input state after sending
					setInputValue("")
					setSelectedImages([])
					break
				case "completion_result":
				case "resume_completed_task":
					// extension waiting for feedback. but we can just present a new task button
					startNewTask()
					break
			}
			setTextAreaDisabled(true)
			setClineAsk(undefined)
			setEnableButtons(false)
			disableAutoScrollRef.current = false
		},
		[clineAsk, startNewTask],
	)

	const handleSecondaryButtonClick = useCallback(
		(text?: string, images?: string[]) => {
			const trimmedInput = text?.trim()
			if (isStreaming) {
				vscode.postMessage({ type: "cancelTask" })
				setDidClickCancel(true)
				return
			}

			switch (clineAsk) {
				case "api_req_failed":
				case "mistake_limit_reached":
				case "resume_task":
					startNewTask()
					break
				case "command":
				case "tool":
				case "browser_action_launch":
				case "use_mcp_server":
					// Only send text/images if they exist
					if (trimmedInput || (images && images.length > 0)) {
						vscode.postMessage({
							type: "askResponse",
							askResponse: "noButtonClicked",
							text: trimmedInput,
							images: images,
						})
					} else {
						// responds to the API with a "This operation failed" and lets it try again
						vscode.postMessage({
							type: "askResponse",
							askResponse: "noButtonClicked",
						})
					}
					// Clear input state after sending
					setInputValue("")
					setSelectedImages([])
					break
			}
			setTextAreaDisabled(true)
			setClineAsk(undefined)
			setEnableButtons(false)
			disableAutoScrollRef.current = false
		},
		[clineAsk, startNewTask, isStreaming],
	)

	const handleTaskCloseButtonClick = useCallback(() => {
		startNewTask()
	}, [startNewTask])

	const pearAiModels = usePearAiModels(apiConfiguration)

	const { selectedModelInfo } = useMemo(() => {
		return normalizeApiConfiguration(apiConfiguration, pearAiModels)
	}, [apiConfiguration, pearAiModels])

	const selectImages = useCallback(() => {
		vscode.postMessage({ type: "selectImages" })
	}, [])

	const shouldDisableImages =
		!selectedModelInfo.supportsImages || textAreaDisabled || selectedImages.length >= MAX_IMAGES_PER_MESSAGE

	const handleMessage = useCallback(
		(e: MessageEvent) => {
			const message: ExtensionMessage = e.data
			switch (message.type) {
				case "action":
					switch (message.action!) {
						case "didBecomeVisible":
							if (!isHidden && !textAreaDisabled && !enableButtons) {
								textAreaRef.current?.focus()
							}
							break
					}
					break
				case "selectedImages":
					const newImages = message.images ?? []
					if (newImages.length > 0) {
						setSelectedImages((prevImages) =>
							[...prevImages, ...newImages].slice(0, MAX_IMAGES_PER_MESSAGE),
						)
					}
					break
				case "invoke":
					switch (message.invoke!) {
						case "newChat":
							handleChatReset()
							break
						case "sendMessage":
							handleSendMessage(message.text ?? "", message.images ?? [])
							break
						case "setChatBoxMessage":
							handleSetChatBoxMessage(message.text ?? "", message.images ?? [])
							break
						case "primaryButtonClick":
							handlePrimaryButtonClick(message.text ?? "", message.images ?? [])
							break
						case "secondaryButtonClick":
							handleSecondaryButtonClick(message.text ?? "", message.images ?? [])
							break
					}
			}
			// textAreaRef.current is not explicitly required here since react gaurantees that ref will be stable across re-renders, and we're not using its value but its reference.
		},
		[
			isHidden,
			textAreaDisabled,
			enableButtons,
			handleChatReset,
			handleSendMessage,
			handleSetChatBoxMessage,
			handlePrimaryButtonClick,
			handleSecondaryButtonClick,
		],
	)

	useEvent("message", handleMessage)

	useMount(() => {
		// NOTE: the vscode window needs to be focused for this to work
		textAreaRef.current?.focus()
	})

	useEffect(() => {
		const timer = setTimeout(() => {
			if (!isHidden && !textAreaDisabled && !enableButtons) {
				textAreaRef.current?.focus()
			}
		}, 50)
		return () => {
			clearTimeout(timer)
		}
	}, [isHidden, textAreaDisabled, enableButtons])

	const visibleMessages = useMemo(() => {
		return modifiedMessages.filter((message) => {
			switch (message.ask) {
				case "completion_result":
					// don't show a chat row for a completion_result ask without text. This specific type of message only occurs if cline wants to execute a command as part of its completion result, in which case we interject the completion_result tool with the execute_command tool.
					if (message.text === "") {
						return false
					}
					break
				case "api_req_failed": // this message is used to update the latest api_req_started that the request failed
				case "resume_task":
				case "resume_completed_task":
					return false
			}
			switch (message.say) {
				case "api_req_finished": // combineApiRequests removes this from modifiedMessages anyways
				case "api_req_retried": // this message is used to update the latest api_req_started that the request was retried
				case "api_req_deleted": // aggregated api_req metrics from deleted messages
					return false
				case "api_req_retry_delayed":
					// Only show the retry message if it's the last message
					return message === modifiedMessages.at(-1)
				case "text":
					// Sometimes cline returns an empty text message, we don't want to render these. (We also use a say text for user messages, so in case they just sent images we still render that)
					if ((message.text ?? "") === "" && (message.images?.length ?? 0) === 0) {
						return false
					}
					break
				case "mcp_server_request_started":
					return false
			}
			return true
		})
	}, [modifiedMessages])

	const isReadOnlyToolAction = useCallback((message: ClineMessage | undefined) => {
		if (message?.type === "ask") {
			if (!message.text) {
				return true
			}
			const tool = JSON.parse(message.text)
			return [
				"readFile",
				"listFiles",
				"listFilesTopLevel",
				"listFilesRecursive",
				"listCodeDefinitionNames",
				"searchFiles",
			].includes(tool.tool)
		}
		return false
	}, [])

	const isWriteToolAction = useCallback((message: ClineMessage | undefined) => {
		if (message?.type === "ask") {
			if (!message.text) {
				return true
			}
			const tool = JSON.parse(message.text)
			return ["editedExistingFile", "appliedDiff", "newFileCreated"].includes(tool.tool)
		}
		return false
	}, [])

	const isMcpToolAlwaysAllowed = useCallback(
		(message: ClineMessage | undefined) => {
			if (message?.type === "ask" && message.ask === "use_mcp_server") {
				if (!message.text) {
					return true
				}
				const mcpServerUse = JSON.parse(message.text) as { type: string; serverName: string; toolName: string }
				if (mcpServerUse.type === "use_mcp_tool") {
					const server = mcpServers?.find((s: McpServer) => s.name === mcpServerUse.serverName)
					const tool = server?.tools?.find((t: McpTool) => t.name === mcpServerUse.toolName)
					return tool?.alwaysAllow || false
				}
			}
			return false
		},
		[mcpServers],
	)

	// Check if a command message is allowed
	const isAllowedCommand = useCallback(
		(message: ClineMessage | undefined): boolean => {
			if (message?.type !== "ask") return false
			return validateCommand(message.text || "", allowedCommands || [])
		},
		[allowedCommands],
	)

	const isAutoApproved = useCallback(
		(message: ClineMessage | undefined) => {
			if (!autoApprovalEnabled || !message || message.type !== "ask") return false

			return (
				(alwaysAllowBrowser && message.ask === "browser_action_launch") ||
				(alwaysAllowReadOnly && message.ask === "tool" && isReadOnlyToolAction(message)) ||
				(alwaysAllowWrite && message.ask === "tool" && isWriteToolAction(message)) ||
				(alwaysAllowExecute && message.ask === "command" && isAllowedCommand(message)) ||
				(alwaysAllowMcp && message.ask === "use_mcp_server" && isMcpToolAlwaysAllowed(message)) ||
				(alwaysAllowModeSwitch &&
					message.ask === "tool" &&
					JSON.parse(message.text || "{}")?.tool === "switchMode") ||
				(alwaysAllowSubtasks &&
					message.ask === "tool" &&
					["newTask", "finishTask"].includes(JSON.parse(message.text || "{}")?.tool))
			)
		},
		[
			autoApprovalEnabled,
			alwaysAllowBrowser,
			alwaysAllowReadOnly,
			isReadOnlyToolAction,
			alwaysAllowWrite,
			isWriteToolAction,
			alwaysAllowExecute,
			isAllowedCommand,
			alwaysAllowMcp,
			isMcpToolAlwaysAllowed,
			alwaysAllowModeSwitch,
			alwaysAllowSubtasks,
		],
	)

	useEffect(() => {
		// this ensures the first message is not read, future user messages are labelled as user_feedback
		if (lastMessage && messages.length > 1) {
			//console.log(JSON.stringify(lastMessage))
			if (
				lastMessage.text && // has text
				(lastMessage.say === "text" || lastMessage.say === "completion_result") && // is a text message
				!lastMessage.partial && // not a partial message
				!lastMessage.text.startsWith("{") // not a json object
			) {
				let text = lastMessage?.text || ""
				const mermaidRegex = /```mermaid[\s\S]*?```/g
				// remove mermaid diagrams from text
				text = text.replace(mermaidRegex, "")
				// remove markdown from text
				text = removeMd(text)

				// ensure message is not a duplicate of last read message
				if (text !== lastTtsRef.current) {
					try {
						playTts(text)
						lastTtsRef.current = text
					} catch (error) {
						console.error("Failed to execute text-to-speech:", error)
					}
				}
			}
		}

		// Only execute when isStreaming changes from true to false
		if (wasStreaming && !isStreaming && lastMessage) {
			// Play appropriate sound based on lastMessage content
			if (lastMessage.type === "ask") {
				// Don't play sounds for auto-approved actions
				if (!isAutoApproved(lastMessage)) {
					switch (lastMessage.ask) {
						case "api_req_failed":
						case "mistake_limit_reached":
							playSound("progress_loop")
							break
						case "followup":
							if (!lastMessage.partial) {
								playSound("notification")
							}
							break
						case "tool":
						case "browser_action_launch":
						case "resume_task":
						case "use_mcp_server":
							playSound("notification")
							break
						case "completion_result":
						case "resume_completed_task":
							playSound("celebration")
							break
					}
				}
			}
		}
		// Update previous value
		setWasStreaming(isStreaming)
	}, [isStreaming, lastMessage, wasStreaming, isAutoApproved, messages.length])

	const isBrowserSessionMessage = (message: ClineMessage): boolean => {
		// which of visible messages are browser session messages, see above
		if (message.type === "ask") {
			return ["browser_action_launch"].includes(message.ask!)
		}
		if (message.type === "say") {
			return ["api_req_started", "text", "browser_action", "browser_action_result"].includes(message.say!)
		}
		return false
	}

	const groupedMessages = useMemo(() => {
		const result: (ClineMessage | ClineMessage[])[] = []
		let currentGroup: ClineMessage[] = []
		let isInBrowserSession = false

		const endBrowserSession = () => {
			if (currentGroup.length > 0) {
				result.push([...currentGroup])
				currentGroup = []
				isInBrowserSession = false
			}
		}

		visibleMessages.forEach((message) => {
			if (message.ask === "browser_action_launch") {
				// complete existing browser session if any
				endBrowserSession()
				// start new
				isInBrowserSession = true
				currentGroup.push(message)
			} else if (isInBrowserSession) {
				// end session if api_req_started is cancelled

				if (message.say === "api_req_started") {
					// get last api_req_started in currentGroup to check if it's cancelled. If it is then this api req is not part of the current browser session
					const lastApiReqStarted = [...currentGroup].reverse().find((m) => m.say === "api_req_started")
					if (lastApiReqStarted?.text !== null && lastApiReqStarted?.text !== undefined) {
						const info = JSON.parse(lastApiReqStarted.text)
						const isCancelled = info.cancelReason !== null && info.cancelReason !== undefined
						if (isCancelled) {
							endBrowserSession()
							result.push(message)
							return
						}
					}
				}

				if (isBrowserSessionMessage(message)) {
					currentGroup.push(message)

					// Check if this is a close action
					if (message.say === "browser_action") {
						const browserAction = JSON.parse(message.text || "{}") as ClineSayBrowserAction
						if (browserAction.action === "close") {
							endBrowserSession()
						}
					}
				} else {
					// complete existing browser session if any
					endBrowserSession()
					result.push(message)
				}
			} else {
				result.push(message)
			}
		})

		// Handle case where browser session is the last group
		if (currentGroup.length > 0) {
			result.push([...currentGroup])
		}

		return result
	}, [visibleMessages])

	// scrolling

	const scrollToBottomSmooth = useMemo(
		() =>
			debounce(
				() => {
					virtuosoRef.current?.scrollTo({
						top: Number.MAX_SAFE_INTEGER,
						behavior: "smooth",
					})
				},
				10,
				{ immediate: true },
			),
		[],
	)

	const scrollToBottomAuto = useCallback(() => {
		virtuosoRef.current?.scrollTo({
			top: Number.MAX_SAFE_INTEGER,
			behavior: "auto", // instant causes crash
		})
	}, [])

	// scroll when user toggles certain rows
	const toggleRowExpansion = useCallback(
		(ts: number) => {
			const isCollapsing = expandedRows[ts] ?? false
			const lastGroup = groupedMessages.at(-1)
			const isLast = Array.isArray(lastGroup) ? lastGroup[0].ts === ts : lastGroup?.ts === ts
			const secondToLastGroup = groupedMessages.at(-2)
			const isSecondToLast = Array.isArray(secondToLastGroup)
				? secondToLastGroup[0].ts === ts
				: secondToLastGroup?.ts === ts

			const isLastCollapsedApiReq =
				isLast &&
				!Array.isArray(lastGroup) && // Make sure it's not a browser session group
				lastGroup?.say === "api_req_started" &&
				!expandedRows[lastGroup.ts]

			setExpandedRows((prev) => ({
				...prev,
				[ts]: !prev[ts],
			}))

			// disable auto scroll when user expands row
			if (!isCollapsing) {
				disableAutoScrollRef.current = true
			}

			if (isCollapsing && isAtBottom) {
				const timer = setTimeout(() => {
					scrollToBottomAuto()
				}, 0)
				return () => clearTimeout(timer)
			} else if (isLast || isSecondToLast) {
				if (isCollapsing) {
					if (isSecondToLast && !isLastCollapsedApiReq) {
						return
					}
					const timer = setTimeout(() => {
						scrollToBottomAuto()
					}, 0)
					return () => clearTimeout(timer)
				} else {
					const timer = setTimeout(() => {
						virtuosoRef.current?.scrollToIndex({
							index: groupedMessages.length - (isLast ? 1 : 2),
							align: "start",
						})
					}, 0)
					return () => clearTimeout(timer)
				}
			}
		},
		[groupedMessages, expandedRows, scrollToBottomAuto, isAtBottom],
	)

	const handleRowHeightChange = useCallback(
		(isTaller: boolean) => {
			if (!disableAutoScrollRef.current) {
				if (isTaller) {
					scrollToBottomSmooth()
				} else {
					setTimeout(() => {
						scrollToBottomAuto()
					}, 0)
				}
			}
		},
		[scrollToBottomSmooth, scrollToBottomAuto],
	)

	useEffect(() => {
		if (!disableAutoScrollRef.current) {
			setTimeout(() => {
				scrollToBottomSmooth()
			}, 50)
			// return () => clearTimeout(timer) // dont cleanup since if visibleMessages.length changes it cancels.
		}
	}, [groupedMessages.length, scrollToBottomSmooth])

	const handleWheel = useCallback((event: Event) => {
		const wheelEvent = event as WheelEvent
		if (wheelEvent.deltaY && wheelEvent.deltaY < 0) {
			if (scrollContainerRef.current?.contains(wheelEvent.target as Node)) {
				// user scrolled up
				disableAutoScrollRef.current = true
			}
		}
	}, [])
	useEvent("wheel", handleWheel, window, { passive: true }) // passive improves scrolling performance

<<<<<<< HEAD
	const placeholderText = useMemo(() => {
		const baseText = task ? "Ask a follow up." : "Give PearAI Agent a task here."
		const contextText = " Use @ to add context."
		const imageText = shouldDisableImages ? "" : "\nhold shift to drag in images"
		const helpText = imageText ? `\n${contextText}${imageText}` : `\n${contextText}`
		return baseText + contextText
	}, [task, shouldDisableImages])
=======
	// Effect to handle showing the checkpoint warning after a delay
	useEffect(() => {
		// Only show the warning when there's a task but no visible messages yet
		if (task && modifiedMessages.length === 0 && !isStreaming) {
			const timer = setTimeout(() => {
				setShowCheckpointWarning(true)
			}, 5000) // 5 seconds

			return () => clearTimeout(timer)
		}
	}, [task, modifiedMessages.length, isStreaming])

	// Effect to hide the checkpoint warning when messages appear
	useEffect(() => {
		if (modifiedMessages.length > 0 || isStreaming) {
			setShowCheckpointWarning(false)
		}
	}, [modifiedMessages.length, isStreaming])

	// Checkpoint warning component
	const CheckpointWarningMessage = useCallback(
		() => (
			<div className="flex items-center p-3 my-3 bg-vscode-inputValidation-warningBackground border border-vscode-inputValidation-warningBorder rounded">
				<span className="codicon codicon-loading codicon-modifier-spin mr-2" />
				<span className="text-vscode-foreground">
					Still initializing checkpoint... If this takes too long, you can{" "}
					<VSCodeLink
						href="#"
						onClick={(e) => {
							e.preventDefault()
							window.postMessage({ type: "action", action: "settingsButtonClicked" }, "*")
						}}
						className="inline px-0.5">
						disable checkpoints in settings
					</VSCodeLink>{" "}
					and restart your task.
				</span>
			</div>
		),
		[],
	)

	const baseText = task ? t("chat:typeMessage") : t("chat:typeTask")
	const placeholderText =
		baseText +
		`\n(${t("chat:addContext")}${shouldDisableImages ? `, ${t("chat:dragFiles")}` : `, ${t("chat:dragFilesImages")}`})`
>>>>>>> e075fbfa

	const itemContent = useCallback(
		(index: number, messageOrGroup: ClineMessage | ClineMessage[]) => {
			// browser session group
			if (Array.isArray(messageOrGroup)) {
				return (
					<BrowserSessionRow
						messages={messageOrGroup}
						isLast={index === groupedMessages.length - 1}
						lastModifiedMessage={modifiedMessages.at(-1)}
						onHeightChange={handleRowHeightChange}
						isStreaming={isStreaming}
						// Pass handlers for each message in the group
						isExpanded={(messageTs: number) => expandedRows[messageTs] ?? false}
						onToggleExpand={(messageTs: number) => {
							setExpandedRows((prev) => ({
								...prev,
								[messageTs]: !prev[messageTs],
							}))
						}}
					/>
				)
			}

			// regular message
			return (
				<ChatRow
					key={messageOrGroup.ts}
					message={messageOrGroup}
					isExpanded={expandedRows[messageOrGroup.ts] || false}
					onToggleExpand={() => toggleRowExpansion(messageOrGroup.ts)}
					lastModifiedMessage={modifiedMessages.at(-1)}
					isLast={index === groupedMessages.length - 1}
					onHeightChange={handleRowHeightChange}
					isStreaming={isStreaming}
					onSuggestionClick={(answer: string) => {
						handleSendMessage(answer, [])
					}}
				/>
			)
		},
		[
			expandedRows,
			modifiedMessages,
			groupedMessages.length,
			handleRowHeightChange,
			isStreaming,
			toggleRowExpansion,
			handleSendMessage,
		],
	)

	useEffect(() => {
		// Only proceed if we have an ask and buttons are enabled
		if (!clineAsk || !enableButtons) return

		const autoApprove = async () => {
			if (isAutoApproved(lastMessage)) {
				// Add delay for write operations
				if (lastMessage?.ask === "tool" && isWriteToolAction(lastMessage)) {
					await new Promise((resolve) => setTimeout(resolve, writeDelayMs))
				}
				handlePrimaryButtonClick()
			}
		}
		autoApprove()
	}, [
		clineAsk,
		enableButtons,
		handlePrimaryButtonClick,
		alwaysAllowBrowser,
		alwaysAllowReadOnly,
		alwaysAllowWrite,
		alwaysAllowExecute,
		alwaysAllowMcp,
		messages,
		allowedCommands,
		mcpServers,
		isAutoApproved,
		lastMessage,
		writeDelayMs,
		isWriteToolAction,
	])

	// Function to handle mode switching
	const switchToNextMode = useCallback(() => {
		const allModes = getAllModes(customModes)
		const currentModeIndex = allModes.findIndex((m) => m.slug === mode)
		const nextModeIndex = (currentModeIndex + 1) % allModes.length
		// Update local state and notify extension to sync mode change
		setMode(allModes[nextModeIndex].slug)
		vscode.postMessage({
			type: "mode",
			text: allModes[nextModeIndex].slug,
		})
	}, [mode, setMode, customModes])

	// Add keyboard event handler
	const handleKeyDown = useCallback(
		(event: KeyboardEvent) => {
			// Check for Command + . (period)
			if ((event.metaKey || event.ctrlKey) && event.key === ".") {
				event.preventDefault() // Prevent default browser behavior
				switchToNextMode()
			}
		},
		[switchToNextMode],
	)

	// Add event listener
	useEffect(() => {
		window.addEventListener("keydown", handleKeyDown)
		return () => {
			window.removeEventListener("keydown", handleKeyDown)
		}
	}, [handleKeyDown])

	return (
		<div
			style={{
				position: "fixed",
				top: 0,
				left: 0,
				right: 0,
				bottom: 0,
				padding: "12px 12px",
				display: isHidden ? "none" : "flex",
				flexDirection: "column",
				overflow: "hidden",
			}}>
			{task ? (
				<>
					<TaskHeader
						task={task}
						tokensIn={apiMetrics.totalTokensIn}
						tokensOut={apiMetrics.totalTokensOut}
						doesModelSupportPromptCache={selectedModelInfo.supportsPromptCache}
						cacheWrites={apiMetrics.totalCacheWrites}
						cacheReads={apiMetrics.totalCacheReads}
						totalCost={apiMetrics.totalCost}
						contextTokens={apiMetrics.contextTokens}
						onClose={handleTaskCloseButtonClick}
					/>

					{/* Checkpoint warning message */}
					{showCheckpointWarning && (
						<div className="px-3">
							<CheckpointWarningMessage />
						</div>
					)}
				</>
			) : (
				<div
					style={{
						flex: "1 1 0", // flex-grow: 1, flex-shrink: 1, flex-basis: 0
						minHeight: 0,
						overflowY: "auto",
						display: "flex",
						flexDirection: "column-reverse",
						paddingBottom: "10px",
					}}>
<<<<<<< HEAD
					{messages.length === 0 && (
						<>
							<div className="max-w-2xl mx-auto w-full h-[calc(100vh-270px)] text-center flex flex-col justify-center">
								<div className="w-full text-center flex flex-col items-center justify-center relative gap-5">
									<img src={splashIcon} alt="..." />
									<div className="w-[300px] flex-col justify-start items-start gap-5 inline-flex">
										<div className="flex flex-col text-left">
											<div className="text-2xl">PearAI Coding Agent</div>
											<div className="h-[18px] opacity-50 text-xs leading-[18px]">
												Powered by Roo Code / Cline
											</div>
										</div>
									</div>
									<div className="w-[300px] text-left opacity-50 text-xs leading-[18px]">
										Autonomous coding agent that has access to your development environment (with
										your permission) for a feedback loop to add features, fix bugs, and more.
									</div>
								</div>
							</div>
						</>
					)}
=======
					{telemetrySetting === "unset" && <TelemetryBanner />}
					{showAnnouncement && <Announcement version={version} hideAnnouncement={hideAnnouncement} />}
					<div style={{ padding: "0 20px", flexShrink: 0 }}>
						<h2>{t("chat:greeting")}</h2>
						<p>{t("chat:aboutMe")}</p>
					</div>
>>>>>>> e075fbfa
					{taskHistory.length > 0 && <HistoryPreview showHistoryView={showHistoryView} />}
				</div>
			)}

			{/*
			// Flex layout explanation:
			// 1. Content div above uses flex: "1 1 0" to:
			//    - Grow to fill available space (flex-grow: 1)
			//    - Shrink when AutoApproveMenu needs space (flex-shrink: 1)
			//    - Start from zero size (flex-basis: 0) to ensure proper distribution
			//    minHeight: 0 allows it to shrink below its content height
			//
			// 2. AutoApproveMenu uses flex: "0 1 auto" to:
			//    - Not grow beyond its content (flex-grow: 0)
			//    - Shrink when viewport is small (flex-shrink: 1)
			//    - Use its content size as basis (flex-basis: auto)
			//    This ensures it takes its natural height when there's space
			//    but becomes scrollable when the viewport is too small
			*/}
			{!task && (
				<AutoApproveMenu
					style={{
						marginBottom: -2,
						flex: "0 1 auto", // flex-grow: 0, flex-shrink: 1, flex-basis: auto
						minHeight: 0,
					}}
				/>
			)}

			{task && (
				<>
					<div style={{ flexGrow: 1, display: "flex" }} ref={scrollContainerRef}>
						<Virtuoso
							ref={virtuosoRef}
							key={task.ts} // trick to make sure virtuoso re-renders when task changes, and we use initialTopMostItemIndex to start at the bottom
							className="scrollable"
							style={{
								flexGrow: 1,
								overflowY: "scroll", // always show scrollbar
							}}
							components={{
								Footer: () => <div style={{ height: 5 }} />, // Add empty padding at the bottom
							}}
							// increasing top by 3_000 to prevent jumping around when user collapses a row
							increaseViewportBy={{ top: 3_000, bottom: Number.MAX_SAFE_INTEGER }} // hack to make sure the last message is always rendered to get truly perfect scroll to bottom animation when new messages are added (Number.MAX_SAFE_INTEGER is safe for arithmetic operations, which is all virtuoso uses this value for in src/sizeRangeSystem.ts)
							data={groupedMessages} // messages is the raw format returned by extension, modifiedMessages is the manipulated structure that combines certain messages of related type, and visibleMessages is the filtered structure that removes messages that should not be rendered
							itemContent={itemContent}
							atBottomStateChange={(isAtBottom) => {
								setIsAtBottom(isAtBottom)
								if (isAtBottom) {
									disableAutoScrollRef.current = false
								}
								setShowScrollToBottom(disableAutoScrollRef.current && !isAtBottom)
							}}
							atBottomThreshold={10} // anything lower causes issues with followOutput
							initialTopMostItemIndex={groupedMessages.length - 1}
						/>
					</div>
					{showScrollToBottom ? (
						<div
							style={{
								display: "flex",
								padding: "10px 15px 0px 15px",
							}}>
							<ScrollToBottomButton
								onClick={() => {
									scrollToBottomSmooth()
									disableAutoScrollRef.current = false
								}}
								title={t("chat:scrollToBottom")}>
								<span className="codicon codicon-chevron-down" style={{ fontSize: "18px" }}></span>
							</ScrollToBottomButton>
						</div>
					) : (
						<div
							style={{
								opacity:
									primaryButtonText || secondaryButtonText || isStreaming
										? enableButtons || (isStreaming && !didClickCancel)
											? 1
											: 0.5
										: 0,
								display: "flex",
								padding: `${primaryButtonText || secondaryButtonText || isStreaming ? "10" : "0"}px 15px 0px 15px`,
							}}>
							{primaryButtonText && !isStreaming && (
								<Button
									disabled={!enableButtons}
									style={{
										// backgroundColor: "#E64C9E",
										backgroundColor: vscButtonBackground,
										color: "var(--vscode-button-foreground)",
										flex: secondaryButtonText ? 1 : 2,
										marginRight: secondaryButtonText ? "6px" : "0",
									}}
									title={
										primaryButtonText === t("chat:retry.title")
											? t("chat:retry.tooltip")
											: primaryButtonText === t("chat:save.title")
												? t("chat:save.tooltip")
												: primaryButtonText === t("chat:approve.title")
													? t("chat:approve.tooltip")
													: primaryButtonText === t("chat:runCommand.title")
														? t("chat:runCommand.tooltip")
														: primaryButtonText === t("chat:startNewTask.title")
															? t("chat:startNewTask.tooltip")
															: primaryButtonText === t("chat:resumeTask.title")
																? t("chat:resumeTask.tooltip")
																: primaryButtonText === t("chat:proceedAnyways.title")
																	? t("chat:proceedAnyways.tooltip")
																	: primaryButtonText ===
																		  t("chat:proceedWhileRunning.title")
																		? t("chat:proceedWhileRunning.tooltip")
																		: undefined
									}
									onClick={(e) => handlePrimaryButtonClick(inputValue, selectedImages)}>
									{primaryButtonText}
								</Button>
							)}
							{(secondaryButtonText || isStreaming) && (
								<Button
									// appearance="secondary"
									disabled={!enableButtons && !(isStreaming && !didClickCancel)}
									style={{
										backgroundColor: "var(--vscode-button-secondaryBackground)",
										color: "var(--vscode-button-secondaryForeground)",
										flex: isStreaming ? 2 : 1,
										marginLeft: isStreaming ? 0 : "6px",
									}}
									title={
										isStreaming
											? t("chat:cancel.tooltip")
											: secondaryButtonText === t("chat:startNewTask.title")
												? t("chat:startNewTask.tooltip")
												: secondaryButtonText === t("chat:reject.title")
													? t("chat:reject.tooltip")
													: secondaryButtonText === t("chat:terminate.title")
														? t("chat:terminate.tooltip")
														: undefined
									}
									onClick={(e) => handleSecondaryButtonClick(inputValue, selectedImages)}>
<<<<<<< HEAD
									{isStreaming ? "Cancel" : secondaryButtonText}
								</Button>
=======
									{isStreaming ? t("chat:cancel.title") : secondaryButtonText}
								</VSCodeButton>
>>>>>>> e075fbfa
							)}
						</div>
					)}
					<AutoApproveMenu />
				</>
			)}
			<ChatTextArea
				ref={textAreaRef}
				inputValue={inputValue}
				setInputValue={setInputValue}
				textAreaDisabled={textAreaDisabled}
				placeholderText={placeholderText}
				selectedImages={selectedImages}
				setSelectedImages={setSelectedImages}
				onSend={() => handleSendMessage(inputValue, selectedImages)}
				onSelectImages={selectImages}
				shouldDisableImages={shouldDisableImages}
				onHeightChange={() => {
					if (isAtBottom) {
						scrollToBottomAuto()
					}
				}}
				mode={mode}
				setMode={setMode}
<<<<<<< HEAD
				isNewTask={taskHistory.length === 0}
			/>
=======
				modeShortcutText={modeShortcutText}
			/>

			<div id="roo-portal" />
>>>>>>> e075fbfa
		</div>
	)
}

const ScrollToBottomButton = styled.div`
	background-color: color-mix(in srgb, var(--vscode-toolbar-hoverBackground) 55%, transparent);
	border-radius: 3px;
	overflow: hidden;
	cursor: pointer;
	display: flex;
	justify-content: center;
	align-items: center;
	flex: 1;
	height: 25px;

	&:hover {
		background-color: color-mix(in srgb, var(--vscode-toolbar-hoverBackground) 90%, transparent);
	}

	&:active {
		background-color: color-mix(in srgb, var(--vscode-toolbar-hoverBackground) 70%, transparent);
	}
`

export default ChatView<|MERGE_RESOLUTION|>--- conflicted
+++ resolved
@@ -30,25 +30,12 @@
 import AutoApproveMenu from "./AutoApproveMenu"
 import { AudioType } from "../../../../src/shared/WebviewMessage"
 import { validateCommand } from "../../utils/command-validation"
-<<<<<<< HEAD
-import { Button } from "../ui/button-pear-scn"
-import { DownloadIcon } from "@radix-ui/react-icons"
-import {
-	vscBackground,
-	vscBadgeBackground,
-	vscButtonBackground,
-	vscEditorBackground,
-	vscForeground,
-	vscInputBorder,
-	vscSidebarBorder,
-} from "../ui"
-import splashIcon from "../../../../assets/icons/pearai-agent-splash.svg"
-=======
 import { getAllModes } from "../../../../src/shared/modes"
 import TelemetryBanner from "../common/TelemetryBanner"
 import { useAppTranslation } from "@/i18n/TranslationContext"
 import removeMd from "remove-markdown"
->>>>>>> e075fbfa
+import splashIcon from "../../../../assets/icons/pearai-agent-splash.svg"
+import { Button } from "../ui/button-pear-scn"
 
 interface ChatViewProps {
 	isHidden: boolean
@@ -951,15 +938,6 @@
 	}, [])
 	useEvent("wheel", handleWheel, window, { passive: true }) // passive improves scrolling performance
 
-<<<<<<< HEAD
-	const placeholderText = useMemo(() => {
-		const baseText = task ? "Ask a follow up." : "Give PearAI Agent a task here."
-		const contextText = " Use @ to add context."
-		const imageText = shouldDisableImages ? "" : "\nhold shift to drag in images"
-		const helpText = imageText ? `\n${contextText}${imageText}` : `\n${contextText}`
-		return baseText + contextText
-	}, [task, shouldDisableImages])
-=======
 	// Effect to handle showing the checkpoint warning after a delay
 	useEffect(() => {
 		// Only show the warning when there's a task but no visible messages yet
@@ -1006,7 +984,14 @@
 	const placeholderText =
 		baseText +
 		`\n(${t("chat:addContext")}${shouldDisableImages ? `, ${t("chat:dragFiles")}` : `, ${t("chat:dragFilesImages")}`})`
->>>>>>> e075fbfa
+
+	// const placeholderText = useMemo(() => {
+	// 		const baseText = task ? "Ask a follow up." : "Give PearAI Agent a task here."
+	// 		const contextText = " Use @ to add context."
+	// 		const imageText = shouldDisableImages ? "" : "\nhold shift to drag in images"
+	// 		const helpText = imageText ? `\n${contextText}${imageText}` : `\n${contextText}`
+	// 		return baseText + contextText
+	// }, [task, shouldDisableImages])
 
 	const itemContent = useCallback(
 		(index: number, messageOrGroup: ClineMessage | ClineMessage[]) => {
@@ -1168,7 +1153,6 @@
 						flexDirection: "column-reverse",
 						paddingBottom: "10px",
 					}}>
-<<<<<<< HEAD
 					{messages.length === 0 && (
 						<>
 							<div className="max-w-2xl mx-auto w-full h-[calc(100vh-270px)] text-center flex flex-col justify-center">
@@ -1190,18 +1174,15 @@
 							</div>
 						</>
 					)}
-=======
 					{telemetrySetting === "unset" && <TelemetryBanner />}
 					{showAnnouncement && <Announcement version={version} hideAnnouncement={hideAnnouncement} />}
 					<div style={{ padding: "0 20px", flexShrink: 0 }}>
 						<h2>{t("chat:greeting")}</h2>
 						<p>{t("chat:aboutMe")}</p>
 					</div>
->>>>>>> e075fbfa
 					{taskHistory.length > 0 && <HistoryPreview showHistoryView={showHistoryView} />}
 				</div>
 			)}
-
 			{/*
 			// Flex layout explanation:
 			// 1. Content div above uses flex: "1 1 0" to:
@@ -1226,7 +1207,6 @@
 					}}
 				/>
 			)}
-
 			{task && (
 				<>
 					<div style={{ flexGrow: 1, display: "flex" }} ref={scrollContainerRef}>
@@ -1339,13 +1319,8 @@
 														: undefined
 									}
 									onClick={(e) => handleSecondaryButtonClick(inputValue, selectedImages)}>
-<<<<<<< HEAD
-									{isStreaming ? "Cancel" : secondaryButtonText}
+									{isStreaming ? t("chat:cancel.title") : secondaryButtonText}
 								</Button>
-=======
-									{isStreaming ? t("chat:cancel.title") : secondaryButtonText}
-								</VSCodeButton>
->>>>>>> e075fbfa
 							)}
 						</div>
 					)}
@@ -1370,15 +1345,10 @@
 				}}
 				mode={mode}
 				setMode={setMode}
-<<<<<<< HEAD
-				isNewTask={taskHistory.length === 0}
+				// isNewTask={taskHistory.length === 0}
 			/>
-=======
-				modeShortcutText={modeShortcutText}
-			/>
-
+			modeShortcutText={modeShortcutText}
 			<div id="roo-portal" />
->>>>>>> e075fbfa
 		</div>
 	)
 }
