--- conflicted
+++ resolved
@@ -39,16 +39,13 @@
 import NoticesBanner from "../common/NoticesBanner"
 import VersionIndicator from "../common/VersionIndicator"
 import HistoryPreview from "../history/HistoryPreview"
-<<<<<<< HEAD
 import type { SearchResult } from "./hooks/useChatSearch"
 import { useChatSearch } from "./hooks/useChatSearch"
 // import Announcement from "./Announcement"
-import BrowserSessionRow from "./BrowserSessionRow"
-=======
-import Announcement from "./Announcement"
+// import BrowserSessionRow from "./BrowserSessionRow"
+// import Announcement from "./Announcement"
 import BrowserActionRow from "./BrowserActionRow"
 import BrowserSessionStatusRow from "./BrowserSessionStatusRow"
->>>>>>> 529c6868
 import ChatRow from "./ChatRow"
 import { ChatTextArea } from "./ChatTextArea"
 import TaskHeader from "./TaskHeader"
@@ -109,11 +106,8 @@
 		soundVolume,
 		// cloudIsAuthenticated,
 		messageQueue = [],
-<<<<<<< HEAD
 		experiments,
-=======
 		isBrowserSessionActive,
->>>>>>> 529c6868
 	} = useExtensionState()
 
 	const messagesRef = useRef(messages)
@@ -1223,7 +1217,6 @@
 		vscode.postMessage({ type: "askResponse", askResponse: "objectResponse", text: JSON.stringify(response) })
 	}, [])
 
-<<<<<<< HEAD
 	// Handler for when FollowUpSuggest component unmounts
 	const handleFollowUpUnmount = useCallback(() => {
 		// Mark that user has responded
@@ -1248,8 +1241,6 @@
 		},
 		[searchQuery],
 	)
-=======
->>>>>>> 529c6868
 	const itemContent = useCallback(
 		(index: number, messageOrGroup: ClineMessage) => {
 			const hasCheckpoint = modifiedMessages.some((message) => message.say === "checkpoint_saved")
@@ -1295,7 +1286,6 @@
 					isStreaming={isStreaming}
 					onSuggestionClick={handleSuggestionClickInRow} // This was already stabilized
 					onBatchFileResponse={handleBatchFileResponse}
-<<<<<<< HEAD
 					onFollowUpUnmount={handleFollowUpUnmount}
 					isFollowUpAnswered={
 						primaryButtonText === t("chat:resumeTask.title") ||
@@ -1303,9 +1293,6 @@
 						primaryButtonText === t("chat:startNewTask.title") ||
 						(currentFollowUpTs != null && messageOrGroup.ts <= currentFollowUpTs)
 					}
-=======
-					isFollowUpAnswered={messageOrGroup.isAnswered === true || messageOrGroup.ts === currentFollowUpTs}
->>>>>>> 529c6868
 					editable={
 						messageOrGroup.type === "ask" &&
 						messageOrGroup.ask === "tool" &&
@@ -1340,12 +1327,9 @@
 			isStreaming,
 			handleSuggestionClickInRow,
 			handleBatchFileResponse,
-<<<<<<< HEAD
 			handleFollowUpUnmount,
 			primaryButtonText,
 			t,
-=======
->>>>>>> 529c6868
 			currentFollowUpTs,
 			shouldHighlight,
 			searchResults,
@@ -1548,7 +1532,6 @@
 
 			{task && (
 				<>
-<<<<<<< HEAD
 					{showSearch && !isHidden && experiments?.chatSearch && (
 						<ChatSearch
 							showSearch={showSearch}
@@ -1561,25 +1544,7 @@
 							onSearchChange={(_, query) => setSearchQuery((query || "").trim())}
 						/>
 					)}
-					<div className="grow flex" ref={scrollContainerRef}>
-						<Virtuoso
-							ref={virtuosoRef}
-							key={task.ts}
-							className="scrollable grow overflow-y-scroll mb-1"
-							increaseViewportBy={{ top: 3_000, bottom: 1000 }}
-							data={groupedMessages}
-							itemContent={itemContent}
-							atBottomStateChange={(isAtBottom: boolean) => {
-								setIsAtBottom(isAtBottom)
-								if (isAtBottom) {
-									disableAutoScrollRef.current = false
-								}
-								setShowScrollToBottom(disableAutoScrollRef.current && !isAtBottom)
-							}}
-							atBottomThreshold={10}
-							initialTopMostItemIndex={groupedMessages.length - 1}
-						/>
-=======
+
 					<div className="grow flex flex-col min-h-0" ref={scrollContainerRef}>
 						<div className="flex-auto min-h-0">
 							<Virtuoso
@@ -1600,7 +1565,6 @@
 								initialTopMostItemIndex={groupedMessages.length - 1}
 							/>
 						</div>
->>>>>>> 529c6868
 					</div>
 					{areButtonsVisible && (
 						<div
@@ -1722,12 +1686,9 @@
 				mode={mode}
 				setMode={setMode}
 				modeShortcutText={modeShortcutText}
-<<<<<<< HEAD
 				hoverPreviewMap={hoverPreviewMap}
-=======
 				isBrowserSessionActive={!!isBrowserSessionActive}
 				showBrowserDockToggle={showBrowserDockToggle}
->>>>>>> 529c6868
 			/>
 
 			{isProfileDisabled && (
