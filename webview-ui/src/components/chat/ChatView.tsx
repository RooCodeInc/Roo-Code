import React, { forwardRef, useCallback, useEffect, useImperativeHandle, useMemo, useRef, useState } from "react"
import { useDeepCompareEffect, useEvent, useMount } from "react-use"
import debounce from "debounce"
import { Virtuoso, type VirtuosoHandle } from "react-virtuoso"
import removeMd from "remove-markdown"
import { VSCodeButton } from "@vscode/webview-ui-toolkit/react"
import useSound from "use-sound"
import { LRUCache } from "lru-cache"
import { useTranslation } from "react-i18next"

import { useDebounceEffect } from "@src/utils/useDebounceEffect"
import { appendImages } from "@src/utils/imageUtils"

import type { ClineAsk, ClineMessage, McpServerUse } from "@roo-code/types"

import { ClineSayBrowserAction, ClineSayTool, ExtensionMessage } from "@roo/ExtensionMessage"
import { McpServer, McpTool } from "@roo/mcp"
import { findLast } from "@roo/array"
import { FollowUpData, SuggestionItem } from "@roo-code/types"
import { combineApiRequests } from "@roo/combineApiRequests"
import { combineCommandSequences } from "@roo/combineCommandSequences"
import { getApiMetrics } from "@roo/getApiMetrics"
import { AudioType } from "@roo/WebviewMessage"
import { getAllModes } from "@roo/modes"
import { ProfileValidator } from "@roo/ProfileValidator"
import { getLatestTodo } from "@roo/todo"

import { vscode } from "@src/utils/vscode"
import {
	getCommandDecision,
	CommandDecision,
	findLongestPrefixMatch,
	parseCommand,
} from "@src/utils/command-validation"
import { useAppTranslation } from "@src/i18n/TranslationContext"
import { useExtensionState } from "@src/context/ExtensionStateContext"
import { useSelectedModel } from "@src/components/ui/hooks/useSelectedModel"
import RooHero from "@src/components/welcome/RooHero"
import RooTips from "@src/components/welcome/RooTips"
import { StandardTooltip } from "@src/components/ui"
import { useAutoApprovalState } from "@src/hooks/useAutoApprovalState"
import { useAutoApprovalToggles } from "@src/hooks/useAutoApprovalToggles"
// import { CloudUpsellDialog } from "@src/components/cloud/CloudUpsellDialog"

// import TelemetryBanner from "../common/TelemetryBanner"
import VersionIndicator from "../common/VersionIndicator"
import HistoryPreview from "../history/HistoryPreview"
import type { SearchResult } from "./hooks/useChatSearch"
import { useChatSearch } from "./hooks/useChatSearch"
// import Announcement from "./Announcement"
import BrowserSessionRow from "./BrowserSessionRow"
import ChatRow from "./ChatRow"
import { ChatTextArea } from "./ChatTextArea"
import TaskHeader from "./TaskHeader"
import SystemPromptWarning from "./SystemPromptWarning"
import ProfileViolationWarning from "./ProfileViolationWarning"
import { CheckpointWarning } from "./CheckpointWarning"
import { QueuedMessages } from "./QueuedMessages"
import ChatSearch from "./ChatSearch"
// import DismissibleUpsell from "../common/DismissibleUpsell"
// import { useCloudUpsell } from "@src/hooks/useCloudUpsell"
// import { Cloud } from "lucide-react"
// import CloudAgents from "../cloud/CloudAgents"

export interface ChatViewProps {
	isHidden: boolean
	showAnnouncement: boolean
	hideAnnouncement: () => void
}

export interface ChatViewRef {
	acceptInput: () => void
}

export const MAX_IMAGES_PER_MESSAGE = 20 // This is the Anthropic limit.

const isMac = navigator.platform.toUpperCase().indexOf("MAC") >= 0

const ChatViewComponent: React.ForwardRefRenderFunction<ChatViewRef, ChatViewProps> = (
	{ isHidden /* showAnnouncement, hideAnnouncement */ },
	ref,
) => {
	const isMountedRef = useRef(true)

	const [audioBaseUri] = useState(() => {
		const w = window as any
		return w.AUDIO_BASE_URI || ""
	})

	const { t } = useAppTranslation()
	const { t: tSettings } = useTranslation("settings")
	const modeShortcutText = `${isMac ? "⌘" : "Ctrl"} + . ${t("chat:forNextMode")}, ${isMac ? "⌘" : "Ctrl"} + Shift + . ${t("chat:forPreviousMode")}`

	const {
		clineMessages: messages,
		currentTaskItem,
		currentTaskTodos,
		taskHistory,
		cwd,
		apiConfiguration,
		organizationAllowList,
		mcpServers,
		alwaysAllowBrowser,
		alwaysAllowReadOnly,
		alwaysAllowReadOnlyOutsideWorkspace,
		alwaysAllowWrite,
		alwaysAllowWriteOutsideWorkspace,
		alwaysAllowWriteProtected,
		alwaysAllowExecute,
		alwaysAllowMcp,
		allowedCommands,
		deniedCommands,
		writeDelayMs,
		followupAutoApproveTimeoutMs,
		mode,
		setMode,
		autoApprovalEnabled,
		alwaysAllowModeSwitch,
		alwaysAllowSubtasks,
		alwaysAllowFollowupQuestions,
		alwaysAllowUpdateTodoList,
		customModes,
		// telemetrySetting,
		hasSystemPromptOverride,
		soundEnabled,
		soundVolume,
		// cloudIsAuthenticated,
		messageQueue = [],
		experiments,
	} = useExtensionState()

	const messagesRef = useRef(messages)

	useEffect(() => {
		messagesRef.current = messages
	}, [messages])

	// Leaving this less safe version here since if the first message is not a
	// task, then the extension is in a bad state and needs to be debugged (see
	// Cline.abort).
	const task = useMemo(() => messages.at(0), [messages])
	const curWorkspaceHistory = useMemo(
		() => (taskHistory || []).filter((t) => t.workspace === cwd),
		[cwd, taskHistory],
	)
	const latestTodos = useMemo(() => {
		// First check if we have initial todos from the state (for new subtasks)
		if (currentTaskTodos && currentTaskTodos.length > 0) {
			// Check if there are any todo updates in messages
			const messageBasedTodos = getLatestTodo(messages)
			// If there are message-based todos, they take precedence (user has updated them)
			if (messageBasedTodos && messageBasedTodos.length > 0) {
				return messageBasedTodos
			}
			// Otherwise use the initial todos from state
			return currentTaskTodos
		}
		// Fall back to extracting from messages
		return getLatestTodo(messages)
	}, [messages, currentTaskTodos])

	const modifiedMessages = useMemo(() => combineApiRequests(combineCommandSequences(messages.slice(1))), [messages])

	// Get search results from useChatSearch
	const { searchResults, searchQuery, setSearchQuery } = useChatSearch(messages)

	// Create a mapping from original message ts to modifiedMessages index

	// Has to be after api_req_finished are all reduced into api_req_started messages.
	const apiMetrics = useMemo(() => getApiMetrics(modifiedMessages), [modifiedMessages])

	const [inputValue, setInputValue] = useState("")
	const inputValueRef = useRef(inputValue)
	const textAreaRef = useRef<HTMLTextAreaElement>(null)
	const [sendingDisabled, setSendingDisabled] = useState(false)
	const [selectedImages, setSelectedImages] = useState<string[]>([])

	// we need to hold on to the ask because useEffect > lastMessage will always let us know when an ask comes in and handle it, but by the time handleMessage is called, the last message might not be the ask anymore (it could be a say that followed)
	const [clineAsk, setClineAsk] = useState<ClineAsk | undefined>(undefined)
	const [enableButtons, setEnableButtons] = useState<boolean>(false)
	const [primaryButtonText, setPrimaryButtonText] = useState<string | undefined>(undefined)
	const [secondaryButtonText, setSecondaryButtonText] = useState<string | undefined>(undefined)
	const [didClickCancel, setDidClickCancel] = useState(false)
	const virtuosoRef = useRef<VirtuosoHandle>(null)
	const [expandedRows, setExpandedRows] = useState<Record<number, boolean>>({})
	const prevExpandedRowsRef = useRef<Record<number, boolean>>()
	const scrollContainerRef = useRef<HTMLDivElement>(null)
	const disableAutoScrollRef = useRef(false)
	const [showScrollToBottom, setShowScrollToBottom] = useState(false)
	const [isAtBottom, setIsAtBottom] = useState(false)
	const lastTtsRef = useRef<string>("")
	const [wasStreaming, setWasStreaming] = useState<boolean>(false)
	const [checkpointWarning, setCheckpointWarning] = useState<
		{ type: "WAIT_TIMEOUT" | "INIT_TIMEOUT"; timeout: number } | undefined
	>(undefined)
	const [isCondensing, setIsCondensing] = useState<boolean>(false)
	// const [showAnnouncementModal, setShowAnnouncementModal] = useState(false)
	const [hoverPreviewMap, setHoverPreviewMap] = useState<Map<string, string>>(new Map())
	const [showSearch, setShowSearch] = useState(false)
	const everVisibleMessagesTsRef = useRef<LRUCache<number, boolean>>(
		new LRUCache({
			max: 100,
			ttl: 1000 * 60 * 5,
		}),
	)
	const autoApproveTimeoutRef = useRef<NodeJS.Timeout | null>(null)
	const userRespondedRef = useRef<boolean>(false)
	const [currentFollowUpTs, setCurrentFollowUpTs] = useState<number | null>(null)

	const clineAskRef = useRef(clineAsk)
	useEffect(() => {
		clineAskRef.current = clineAsk
	}, [clineAsk])

	// const {
	// 	isOpen: isUpsellOpen,
	// 	openUpsell,
	// 	closeUpsell,
	// 	handleConnect,
	// } = useCloudUpsell({
	// 	autoOpenOnAuth: false,
	// })

	// Keep inputValueRef in sync with inputValue state
	useEffect(() => {
		inputValueRef.current = inputValue
	}, [inputValue])

	useEffect(() => {
		isMountedRef.current = true
		return () => {
			isMountedRef.current = false
		}
	}, [])

	const isProfileDisabled = useMemo(
		() => !!apiConfiguration && !ProfileValidator.isProfileAllowed(apiConfiguration, organizationAllowList),
		[apiConfiguration, organizationAllowList],
	)

	// UI layout depends on the last 2 messages
	// (since it relies on the content of these messages, we are deep comparing. i.e. the button state after hitting button sets enableButtons to false, and this effect otherwise would have to true again even if messages didn't change
	const lastMessage = useMemo(() => messages.at(-1), [messages])
	const secondLastMessage = useMemo(() => messages.at(-2), [messages])

	// Setup sound hooks with use-sound
	const volume = typeof soundVolume === "number" ? soundVolume : 0.5
	const soundConfig = {
		volume,
		// useSound expects 'disabled' property, not 'soundEnabled'
		soundEnabled,
	}

	const getAudioUrl = (path: string) => `${audioBaseUri}/${path}`

	// Use the getAudioUrl helper function
	const [playNotification] = useSound(getAudioUrl("notification.wav"), soundConfig)
	const [playCelebration] = useSound(getAudioUrl("celebration.wav"), soundConfig)
	const [playProgressLoop] = useSound(getAudioUrl("progress_loop.wav"), soundConfig)

	function playSound(audioType: AudioType) {
		// Play the appropriate sound based on type
		// The disabled state is handled by the useSound hook configuration
		switch (audioType) {
			case "notification":
				playNotification()
				break
			case "celebration":
				playCelebration()
				break
			case "progress_loop":
				playProgressLoop()
				break
			default:
				console.warn(`Unknown audio type: ${audioType}`)
		}
	}

	function playTts(text: string) {
		vscode.postMessage({ type: "playTts", text })
	}

	useDeepCompareEffect(() => {
		// if last message is an ask, show user ask UI
		// if user finished a task, then start a new task with a new conversation history since in this moment that the extension is waiting for user response, the user could close the extension and the conversation history would be lost.
		// basically as long as a task is active, the conversation history will be persisted
		if (lastMessage) {
			switch (lastMessage.type) {
				case "ask":
					// Reset user response flag when a new ask arrives to allow auto-approval
					userRespondedRef.current = false
					const isPartial = lastMessage.partial === true
					switch (lastMessage.ask) {
						case "api_req_failed":
							playSound("progress_loop")
							setSendingDisabled(true)
							setClineAsk("api_req_failed")
							setEnableButtons(true)
							setPrimaryButtonText(t("chat:retry.title"))
							setSecondaryButtonText(t("chat:startNewTask.title"))
							break
						case "mistake_limit_reached":
							playSound("progress_loop")
							setSendingDisabled(false)
							setClineAsk("mistake_limit_reached")
							setEnableButtons(true)
							setPrimaryButtonText(t("chat:proceedAnyways.title"))
							setSecondaryButtonText(t("chat:startNewTask.title"))
							break
						case "followup":
							if (!isPartial) {
								playSound("notification")
							}
							setSendingDisabled(isPartial)
							setClineAsk("followup")
							// setting enable buttons to `false` would trigger a focus grab when
							// the text area is enabled which is undesirable.
							// We have no buttons for this tool, so no problem having them "enabled"
							// to workaround this issue.  See #1358.
							setEnableButtons(true)
							setPrimaryButtonText(undefined)
							setSecondaryButtonText(undefined)
							break
						case "tool":
							if (!isAutoApproved(lastMessage) && !isPartial) {
								playSound("notification")
							}
							setSendingDisabled(isPartial)
							setClineAsk("tool")
							setEnableButtons(!isPartial)
							const tool = JSON.parse(lastMessage.text || "{}") as ClineSayTool
							switch (tool.tool) {
								case "editedExistingFile":
								case "appliedDiff":
								case "newFileCreated":
								case "insertContent":
								case "generateImage":
									setPrimaryButtonText(t("chat:save.title"))
									setSecondaryButtonText(t("chat:reject.title"))
									break
								case "finishTask":
									setPrimaryButtonText(t("chat:completeSubtaskAndReturn"))
									setSecondaryButtonText(undefined)
									break
								case "readFile":
									if (tool.batchFiles && Array.isArray(tool.batchFiles)) {
										setPrimaryButtonText(t("chat:read-batch.approve.title"))
										setSecondaryButtonText(t("chat:read-batch.deny.title"))
									} else {
										setPrimaryButtonText(t("chat:approve.title"))
										setSecondaryButtonText(t("chat:reject.title"))
									}
									break
								default:
									setPrimaryButtonText(t("chat:approve.title"))
									setSecondaryButtonText(t("chat:reject.title"))
									break
							}
							break
						case "browser_action_launch":
							if (!isAutoApproved(lastMessage) && !isPartial) {
								playSound("notification")
							}
							setSendingDisabled(isPartial)
							setClineAsk("browser_action_launch")
							setEnableButtons(!isPartial)
							setPrimaryButtonText(t("chat:approve.title"))
							setSecondaryButtonText(t("chat:reject.title"))
							break
						case "command":
							if (!isAutoApproved(lastMessage) && !isPartial) {
								playSound("notification")
							}
							setSendingDisabled(isPartial)
							setClineAsk("command")
							setEnableButtons(!isPartial)
							setPrimaryButtonText(t("chat:runCommand.title"))
							setSecondaryButtonText(t("chat:reject.title"))
							break
						case "command_output":
							setSendingDisabled(false)
							setClineAsk("command_output")
							setEnableButtons(true)
							setPrimaryButtonText(t("chat:proceedWhileRunning.title"))
							setSecondaryButtonText(t("chat:killCommand.title"))
							break
						case "use_mcp_server":
							if (!isAutoApproved(lastMessage) && !isPartial) {
								playSound("notification")
							}
							setSendingDisabled(isPartial)
							setClineAsk("use_mcp_server")
							setEnableButtons(!isPartial)
							setPrimaryButtonText(t("chat:approve.title"))
							setSecondaryButtonText(t("chat:reject.title"))
							break
						case "completion_result":
							// extension waiting for feedback. but we can just present a new task button
							if (!isPartial) {
								playSound("celebration")
							}
							setSendingDisabled(isPartial)
							setClineAsk("completion_result")
							setEnableButtons(!isPartial)
							setPrimaryButtonText(t("chat:startNewTask.title"))
							setSecondaryButtonText(undefined)
							break
						case "resume_task":
							setSendingDisabled(false)
							setClineAsk("resume_task")
							setEnableButtons(true)
							setPrimaryButtonText(t("chat:resumeTask.title"))
							setSecondaryButtonText(t("chat:terminate.title"))
							setDidClickCancel(false) // special case where we reset the cancel button state
							break
						case "resume_completed_task":
							setSendingDisabled(false)
							setClineAsk("resume_completed_task")
							setEnableButtons(true)
							setPrimaryButtonText(t("chat:startNewTask.title"))
							setSecondaryButtonText(undefined)
							setDidClickCancel(false)
							break
					}
					break
				case "say":
					// Don't want to reset since there could be a "say" after
					// an "ask" while ask is waiting for response.
					switch (lastMessage.say) {
						case "api_req_retry_delayed":
							setSendingDisabled(true)
							break
						case "api_req_started":
							if (secondLastMessage?.ask === "command_output") {
								setSendingDisabled(true)
								setSelectedImages([])
								setClineAsk(undefined)
								setEnableButtons(false)
							}
							break
						case "api_req_finished":
						case "error":
						case "text":
						case "browser_action":
						case "browser_action_result":
						case "command_output":
						case "mcp_server_request_started":
						case "mcp_server_response":
						case "completion_result":
							break
					}
					break
			}
		}
	}, [lastMessage, secondLastMessage])

	useEffect(() => {
		if (messages.length === 0) {
			setSendingDisabled(false)
			setClineAsk(undefined)
			setEnableButtons(false)
			setPrimaryButtonText(undefined)
			setSecondaryButtonText(undefined)
		}
	}, [messages.length])

	useEffect(() => {
		// Reset UI states
		setExpandedRows({})
		everVisibleMessagesTsRef.current.clear() // Clear for new task
		setCurrentFollowUpTs(null) // Clear follow-up answered state for new task
		setIsCondensing(false) // Reset condensing state when switching tasks
		// Note: sendingDisabled is not reset here as it's managed by message effects

		// Clear any pending auto-approval timeout from previous task
		if (autoApproveTimeoutRef.current) {
			clearTimeout(autoApproveTimeoutRef.current)
			autoApproveTimeoutRef.current = null
		}
		// Reset user response flag for new task
		userRespondedRef.current = false
	}, [task?.ts])

	useEffect(() => {
		if (isHidden) {
			everVisibleMessagesTsRef.current.clear()
		}
	}, [isHidden])

	useEffect(() => {
		const cache = everVisibleMessagesTsRef.current
		return () => {
			cache.clear()
		}
	}, [])

	useEffect(() => {
		const prev = prevExpandedRowsRef.current
		let wasAnyRowExpandedByUser = false
		if (prev) {
			// Check if any row transitioned from false/undefined to true
			for (const [tsKey, isExpanded] of Object.entries(expandedRows)) {
				const ts = Number(tsKey)
				if (isExpanded && !(prev[ts] ?? false)) {
					wasAnyRowExpandedByUser = true
					break
				}
			}
		}

		if (wasAnyRowExpandedByUser) {
			disableAutoScrollRef.current = true
		}
		prevExpandedRowsRef.current = expandedRows // Store current state for next comparison
	}, [expandedRows])

	const isStreaming = useMemo(() => {
		// Checking clineAsk isn't enough since messages effect may be called
		// again for a tool for example, set clineAsk to its value, and if the
		// next message is not an ask then it doesn't reset. This is likely due
		// to how much more often we're updating messages as compared to before,
		// and should be resolved with optimizations as it's likely a rendering
		// bug. But as a final guard for now, the cancel button will show if the
		// last message is not an ask.
		const isLastAsk = !!modifiedMessages.at(-1)?.ask

		const isToolCurrentlyAsking =
			isLastAsk && clineAsk !== undefined && enableButtons && primaryButtonText !== undefined

		if (isToolCurrentlyAsking) {
			return false
		}

		const isLastMessagePartial = modifiedMessages.at(-1)?.partial === true

		if (isLastMessagePartial) {
			return true
		} else {
			const lastApiReqStarted = findLast(
				modifiedMessages,
				(message: ClineMessage) => message.say === "api_req_started",
			)

			if (
				lastApiReqStarted &&
				lastApiReqStarted.text !== null &&
				lastApiReqStarted.text !== undefined &&
				lastApiReqStarted.say === "api_req_started"
			) {
				const cost = JSON.parse(lastApiReqStarted.text).cost

				if (cost === undefined) {
					return true // API request has not finished yet.
				}
			}
		}

		return false
	}, [modifiedMessages, clineAsk, enableButtons, primaryButtonText])

	const markFollowUpAsAnswered = useCallback(() => {
		const lastFollowUpMessage = messagesRef.current.findLast((msg: ClineMessage) => msg.ask === "followup")
		if (lastFollowUpMessage) {
			setCurrentFollowUpTs(lastFollowUpMessage.ts)
		}
	}, [])

	const handleChatReset = useCallback(() => {
		// Clear any pending auto-approval timeout
		if (autoApproveTimeoutRef.current) {
			clearTimeout(autoApproveTimeoutRef.current)
			autoApproveTimeoutRef.current = null
		}
		// Reset user response flag for new message
		userRespondedRef.current = false

		// Only reset message-specific state, preserving mode.
		setInputValue("")
		setSendingDisabled(true)
		setSelectedImages([])
		setClineAsk(undefined)
		setEnableButtons(false)
		// Do not reset mode here as it should persist.
		// setPrimaryButtonText(undefined)
		// setSecondaryButtonText(undefined)
		disableAutoScrollRef.current = false
	}, [])

	/**
	 * Handles sending messages to the extension
	 * @param text - The message text to send
	 * @param images - Array of image data URLs to send with the message
	 */
	const handleSendMessage = useCallback(
		(text: string, images: string[], chatType = "system") => {
			text = text.trim()

			if (text || images.length > 0) {
				if (sendingDisabled) {
					try {
						vscode.postMessage({ type: "queueMessage", text, images })
						setInputValue("")
						setSelectedImages([])
					} catch (error) {
						console.error(
							`Failed to queue message: ${error instanceof Error ? error.message : String(error)}`,
						)
					}

					return
				}

				// Mark that user has responded - this prevents any pending auto-approvals.
				userRespondedRef.current = true

				if (messagesRef.current.length === 0) {
					vscode.postMessage({ type: "newTask", text, images, values: { chatType } })
				} else if (clineAskRef.current) {
					if (clineAskRef.current === "followup") {
						markFollowUpAsAnswered()
					}

					// Use clineAskRef.current
					switch (
						clineAskRef.current // Use clineAskRef.current
					) {
						case "followup":
						case "tool":
						case "browser_action_launch":
						case "command": // User can provide feedback to a tool or command use.
						case "command_output": // User can send input to command stdin.
						case "use_mcp_server":
						case "completion_result": // If this happens then the user has feedback for the completion result.
						case "resume_task":
						case "resume_completed_task":
						case "mistake_limit_reached":
							vscode.postMessage({
								type: "askResponse",
								askResponse: "messageResponse",
								text,
								images,
								values: { chatType },
							})
							break
						// There is no other case that a textfield should be enabled.
					}
				} else {
					// This is a new message in an ongoing task.
					vscode.postMessage({ type: "askResponse", askResponse: "messageResponse", text, images })
				}

				handleChatReset()
			}
		},
		[handleChatReset, markFollowUpAsAnswered, sendingDisabled], // messagesRef and clineAskRef are stable
	)

	const handleSetChatBoxMessage = useCallback(
		(text: string, images: string[], selectText: string = "") => {
			// Avoid nested template literals by breaking down the logic
			let newValue = text

			if (inputValue !== "") {
				newValue = `${inputValue}${inputValue.endsWith(" ") ? "" : " "}${text}`
			}
			setInputValue(newValue)
			setSelectedImages([...selectedImages, ...images])

			const filePathMatch = text.match(/\b[\w/\\.-]+:\d+-\d+\b/)
			if (filePathMatch) {
				setHoverPreviewMap((prev) => new Map(prev.set(filePathMatch[0], selectText)))
			}
			textAreaRef.current?.focus()
		},
		[inputValue, selectedImages],
	)

	const handeSetChatBoxMessageByContext = useCallback(
		(text: string, images: string[]) => {
			let newValue = text

			if (inputValue !== "") {
				newValue = inputValue + text
			}

			setInputValue(newValue)
			setSelectedImages([...selectedImages, ...images])
		},
		[inputValue, selectedImages],
	)

	const startNewTask = useCallback(() => vscode.postMessage({ type: "clearTask" }), [])

	// This logic depends on the useEffect[messages] above to set clineAsk,
	// after which buttons are shown and we then send an askResponse to the
	// extension.
	const handlePrimaryButtonClick = useCallback(
		(text?: string, images?: string[]) => {
			// Mark that user has responded
			userRespondedRef.current = true

			const trimmedInput = text?.trim()

			switch (clineAsk) {
				case "api_req_failed":
				case "command":
				case "tool":
				case "browser_action_launch":
				case "use_mcp_server":
				case "resume_task":
				case "mistake_limit_reached":
					// Only send text/images if they exist
					if (trimmedInput || (images && images.length > 0)) {
						vscode.postMessage({
							type: "askResponse",
							askResponse: "yesButtonClicked",
							text: trimmedInput,
							images: images,
						})
						// Clear input state after sending
						setInputValue("")
						setSelectedImages([])
					} else {
						vscode.postMessage({ type: "askResponse", askResponse: "yesButtonClicked" })
					}
					break
				case "completion_result":
				case "resume_completed_task":
					// Waiting for feedback, but we can just present a new task button
					startNewTask()
					break
				case "command_output":
					vscode.postMessage({ type: "terminalOperation", terminalOperation: "continue" })
					break
			}

			setSendingDisabled(true)
			setClineAsk(undefined)
			setEnableButtons(false)
		},
		[clineAsk, startNewTask],
	)

	const handleSecondaryButtonClick = useCallback(
		(text?: string, images?: string[]) => {
			// Mark that user has responded
			userRespondedRef.current = true

			const trimmedInput = text?.trim()

			if (isStreaming) {
				vscode.postMessage({ type: "cancelTask" })
				setDidClickCancel(true)
				return
			}

			switch (clineAsk) {
				case "api_req_failed":
				case "mistake_limit_reached":
				case "resume_task":
					startNewTask()
					break
				case "command":
				case "tool":
				case "browser_action_launch":
				case "use_mcp_server":
					// Only send text/images if they exist
					if (trimmedInput || (images && images.length > 0)) {
						vscode.postMessage({
							type: "askResponse",
							askResponse: "noButtonClicked",
							text: trimmedInput,
							images: images,
						})
						// Clear input state after sending
						setInputValue("")
						setSelectedImages([])
					} else {
						// Responds to the API with a "This operation failed" and lets it try again
						vscode.postMessage({ type: "askResponse", askResponse: "noButtonClicked" })
					}
					break
				case "command_output":
					vscode.postMessage({ type: "terminalOperation", terminalOperation: "abort" })
					break
			}
			setSendingDisabled(true)
			setClineAsk(undefined)
			setEnableButtons(false)
		},
		[clineAsk, startNewTask, isStreaming],
	)

	const { info: model } = useSelectedModel(apiConfiguration)

	const selectImages = useCallback(() => vscode.postMessage({ type: "selectImages" }), [])

	const shouldDisableImages = !model?.supportsImages || selectedImages.length >= MAX_IMAGES_PER_MESSAGE

	const handleMessage = useCallback(
		(e: MessageEvent) => {
			const message: ExtensionMessage = e.data

			switch (message.type) {
				case "action":
					switch (message.action!) {
						case "didBecomeVisible":
							if (!isHidden && !sendingDisabled && !enableButtons) {
								textAreaRef.current?.focus()
							}
							break
						case "focusInput":
							textAreaRef.current?.focus()
							break
					}
					break
				case "selectedImages":
					// Only handle selectedImages if it's not for editing context
					// When context is "edit", ChatRow will handle the images
					if (message.context !== "edit") {
						setSelectedImages((prevImages: string[]) =>
							appendImages(prevImages, message.images, MAX_IMAGES_PER_MESSAGE),
						)
					}
					break
				case "invoke":
					switch (message.invoke!) {
						case "newChat":
							handleChatReset()
							break
						case "sendMessage":
							handleSendMessage(message.text ?? "", message.images ?? [], "user")
							break
						case "setChatBoxMessage":
							handleSetChatBoxMessage(message.text ?? "", message.images ?? [], message.selectText ?? "")
							break
						case "primaryButtonClick":
							handlePrimaryButtonClick(message.text ?? "", message.images ?? [])
							break
						case "secondaryButtonClick":
							handleSecondaryButtonClick(message.text ?? "", message.images ?? [])
							break
						case "setChatBoxMessageByContext":
							handeSetChatBoxMessageByContext(message.text ?? "", message.images ?? [])
					}
					break
				case "condenseTaskContextResponse":
					if (message.text && message.text === currentTaskItem?.id) {
						if (isCondensing && sendingDisabled) {
							setSendingDisabled(false)
						}
						setIsCondensing(false)
					}
					break
				case "checkpointInitWarning":
					setCheckpointWarning(message.checkpointWarning)
					break
			}
			// textAreaRef.current is not explicitly required here since React
			// guarantees that ref will be stable across re-renders, and we're
			// not using its value but its reference.
		},
		[
			currentTaskItem?.id,
			isHidden,
			sendingDisabled,
			enableButtons,
			handleChatReset,
			handleSendMessage,
			handleSetChatBoxMessage,
			handlePrimaryButtonClick,
			handleSecondaryButtonClick,
<<<<<<< HEAD
			handeSetChatBoxMessageByContext,
			isCondensing,
=======
			setCheckpointWarning,
>>>>>>> ab9a4857
		],
	)

	useEvent("message", handleMessage)

	// NOTE: the VSCode window needs to be focused for this to work.
	useMount(() => textAreaRef.current?.focus())

	const visibleMessages = useMemo(() => {
		// Pre-compute checkpoint hashes that have associated user messages for O(1) lookup
		const userMessageCheckpointHashes = new Set<string>()
		modifiedMessages.forEach((msg) => {
			if (
				msg.say === "user_feedback" &&
				msg.checkpoint &&
				(msg.checkpoint as any).type === "user_message" &&
				(msg.checkpoint as any).hash
			) {
				userMessageCheckpointHashes.add((msg.checkpoint as any).hash)
			}
		})

		// Remove the 500-message limit to prevent array index shifting
		// Virtuoso is designed to efficiently handle large lists through virtualization
		const newVisibleMessages = modifiedMessages.filter((message) => {
			// Filter out checkpoint_saved messages that should be suppressed
			if (message.say === "checkpoint_saved") {
				// Check if this checkpoint has the suppressMessage flag set
				if (
					message.checkpoint &&
					typeof message.checkpoint === "object" &&
					"suppressMessage" in message.checkpoint &&
					message.checkpoint.suppressMessage
				) {
					return false
				}
				// Also filter out checkpoint messages associated with user messages (legacy behavior)
				if (message.text && userMessageCheckpointHashes.has(message.text)) {
					return false
				}
			}

			if (everVisibleMessagesTsRef.current.has(message.ts)) {
				const alwaysHiddenOnceProcessedAsk: ClineAsk[] = [
					"api_req_failed",
					"resume_task",
					"resume_completed_task",
				]
				const alwaysHiddenOnceProcessedSay = [
					"api_req_finished",
					"api_req_retried",
					"api_req_deleted",
					"mcp_server_request_started",
				]
				if (message.ask && alwaysHiddenOnceProcessedAsk.includes(message.ask)) return false
				if (message.say && alwaysHiddenOnceProcessedSay.includes(message.say)) return false
				if (message.say === "text" && (message.text ?? "") === "" && (message.images?.length ?? 0) === 0) {
					return false
				}
				return true
			}

			switch (message.ask) {
				case "completion_result":
					if (message.text === "") return false
					break
				case "api_req_failed":
				case "resume_task":
				case "resume_completed_task":
					return false
			}
			switch (message.say) {
				case "api_req_finished":
				case "api_req_retried":
				case "api_req_deleted":
					return false
				case "api_req_retry_delayed":
					const last1 = modifiedMessages.at(-1)
					const last2 = modifiedMessages.at(-2)
					if (last1?.ask === "resume_task" && last2 === message) {
						return true
					} else if (message !== last1) {
						return false
					}
					break
				case "text":
					if ((message.text ?? "") === "" && (message.images?.length ?? 0) === 0) return false
					break
				case "mcp_server_request_started":
					return false
			}
			return true
		})

		const viewportStart = Math.max(0, newVisibleMessages.length - 100)
		newVisibleMessages
			.slice(viewportStart)
			.forEach((msg: ClineMessage) => everVisibleMessagesTsRef.current.set(msg.ts, true))

		return newVisibleMessages
	}, [modifiedMessages])

	useEffect(() => {
		const cleanupInterval = setInterval(() => {
			const cache = everVisibleMessagesTsRef.current
			const currentMessageIds = new Set(modifiedMessages.map((m: ClineMessage) => m.ts))
			const viewportMessages = visibleMessages.slice(Math.max(0, visibleMessages.length - 100))
			const viewportMessageIds = new Set(viewportMessages.map((m: ClineMessage) => m.ts))

			cache.forEach((_value: boolean, key: number) => {
				if (!currentMessageIds.has(key) && !viewportMessageIds.has(key)) {
					cache.delete(key)
				}
			})
		}, 60000)

		return () => clearInterval(cleanupInterval)
	}, [modifiedMessages, visibleMessages])

	useDebounceEffect(
		() => {
			if (!isHidden && !sendingDisabled && !enableButtons) {
				textAreaRef.current?.focus()
			}
		},
		50,
		[isHidden, sendingDisabled, enableButtons],
	)

	const isReadOnlyToolAction = useCallback((message: ClineMessage | undefined) => {
		if (message?.type === "ask") {
			if (!message.text) {
				return true
			}

			const tool = JSON.parse(message.text)

			return [
				"readFile",
				"listFiles",
				"listFilesTopLevel",
				"listFilesRecursive",
				"listCodeDefinitionNames",
				"searchFiles",
				"codebaseSearch",
				"runSlashCommand",
			].includes(tool.tool)
		}

		return false
	}, [])

	const isWriteToolAction = useCallback((message: ClineMessage | undefined) => {
		if (message?.type === "ask") {
			if (!message.text) {
				return true
			}

			const tool = JSON.parse(message.text)

			return [
				"editedExistingFile",
				"appliedDiff",
				"newFileCreated",
				"searchAndReplace",
				"insertContent",
				"generateImage",
			].includes(tool.tool)
		}

		return false
	}, [])

	const isMcpToolAlwaysAllowed = useCallback(
		(message: ClineMessage | undefined) => {
			if (message?.type === "ask" && message.ask === "use_mcp_server") {
				if (!message.text) {
					return true
				}

				const mcpServerUse = JSON.parse(message.text) as McpServerUse

				if (mcpServerUse.type === "use_mcp_tool" && mcpServerUse.toolName) {
					const server = mcpServers?.find((s: McpServer) => s.name === mcpServerUse.serverName)
					const tool = server?.tools?.find((t: McpTool) => t.name === mcpServerUse.toolName)
					return tool?.alwaysAllow || false
				}
			}

			return false
		},
		[mcpServers],
	)

	// Get the command decision using unified validation logic
	const getCommandDecisionForMessage = useCallback(
		(message: ClineMessage | undefined): CommandDecision => {
			if (message?.type !== "ask") return "ask_user"
			return getCommandDecision(message.text || "", allowedCommands || [], deniedCommands || [])
		},
		[allowedCommands, deniedCommands],
	)

	// Check if a command message should be auto-approved.
	const isAllowedCommand = useCallback(
		(message: ClineMessage | undefined): boolean => {
			return getCommandDecisionForMessage(message) === "auto_approve"
		},
		[getCommandDecisionForMessage],
	)

	// Check if a command message should be auto-denied.
	const isDeniedCommand = useCallback(
		(message: ClineMessage | undefined): boolean => {
			return getCommandDecisionForMessage(message) === "auto_deny"
		},
		[getCommandDecisionForMessage],
	)

	// Helper function to get the denied prefix for a command
	const getDeniedPrefix = useCallback(
		(command: string): string | null => {
			if (!command || !deniedCommands?.length) return null

			// Parse the command into sub-commands and check each one
			const subCommands = parseCommand(command)
			for (const cmd of subCommands) {
				const deniedMatch = findLongestPrefixMatch(cmd, deniedCommands)
				if (deniedMatch) {
					return deniedMatch
				}
			}
			return null
		},
		[deniedCommands],
	)

	// Create toggles object for useAutoApprovalState hook
	const autoApprovalToggles = useAutoApprovalToggles()

	const { hasEnabledOptions } = useAutoApprovalState(autoApprovalToggles, autoApprovalEnabled)

	const isAutoApproved = useCallback(
		(message: ClineMessage | undefined) => {
			// First check if auto-approval is enabled AND we have at least one permission
			if (!autoApprovalEnabled || !message || message.type !== "ask") {
				return false
			}

			// Use the hook's result instead of duplicating the logic
			if (!hasEnabledOptions) {
				return false
			}

			if (message.ask === "followup") {
				return alwaysAllowFollowupQuestions
			}

			if (message.ask === "browser_action_launch") {
				return alwaysAllowBrowser
			}

			if (message.ask === "use_mcp_server") {
				// Check if it's a tool or resource access
				if (!message.text) {
					return false
				}

				try {
					const mcpServerUse = JSON.parse(message.text) as McpServerUse

					if (mcpServerUse.type === "use_mcp_tool") {
						// For tools, check if the specific tool is always allowed
						return alwaysAllowMcp && isMcpToolAlwaysAllowed(message)
					} else if (mcpServerUse.type === "access_mcp_resource") {
						// For resources, auto-approve if MCP is always allowed
						// Resources don't have individual alwaysAllow settings like tools do
						return alwaysAllowMcp
					}
				} catch (error) {
					console.error("Failed to parse MCP server use message:", error)
					return false
				}
				return false
			}

			if (message.ask === "command") {
				return alwaysAllowExecute && isAllowedCommand(message)
			}

			// For read/write operations, check if it's outside workspace and if
			// we have permission for that.
			if (message.ask === "tool") {
				let tool: any = {}

				try {
					tool = JSON.parse(message.text || "{}")
				} catch (error) {
					console.error("Failed to parse tool:", error)
				}

				if (!tool) {
					return false
				}

				if (tool?.tool === "updateTodoList") {
					return alwaysAllowUpdateTodoList
				}

				if (tool?.tool === "fetchInstructions") {
					if (tool.content === "create_mode") {
						return alwaysAllowModeSwitch
					}

					if (tool.content === "create_mcp_server") {
						return alwaysAllowMcp
					}
				}

				if (tool?.tool === "switchMode") {
					return alwaysAllowModeSwitch
				}

				if (["newTask", "finishTask"].includes(tool?.tool)) {
					return alwaysAllowSubtasks
				}

				const isOutsideWorkspace = !!tool.isOutsideWorkspace
				const isProtected = message.isProtected

				if (isReadOnlyToolAction(message)) {
					return alwaysAllowReadOnly && (!isOutsideWorkspace || alwaysAllowReadOnlyOutsideWorkspace)
				}

				if (isWriteToolAction(message)) {
					return (
						alwaysAllowWrite &&
						(!isOutsideWorkspace || alwaysAllowWriteOutsideWorkspace) &&
						(!isProtected || alwaysAllowWriteProtected)
					)
				}
			}

			return false
		},
		[
			autoApprovalEnabled,
			hasEnabledOptions,
			alwaysAllowBrowser,
			alwaysAllowReadOnly,
			alwaysAllowReadOnlyOutsideWorkspace,
			isReadOnlyToolAction,
			alwaysAllowWrite,
			alwaysAllowWriteOutsideWorkspace,
			alwaysAllowWriteProtected,
			isWriteToolAction,
			alwaysAllowExecute,
			isAllowedCommand,
			alwaysAllowMcp,
			isMcpToolAlwaysAllowed,
			alwaysAllowModeSwitch,
			alwaysAllowFollowupQuestions,
			alwaysAllowSubtasks,
			alwaysAllowUpdateTodoList,
		],
	)

	useEffect(() => {
		// This ensures the first message is not read, future user messages are
		// labeled as `user_feedback`.
		if (lastMessage && messages.length > 1) {
			if (
				lastMessage.text && // has text
				(lastMessage.say === "text" || lastMessage.say === "completion_result") && // is a text message
				!lastMessage.partial && // not a partial message
				!lastMessage.text.startsWith("{") // not a json object
			) {
				let text = lastMessage?.text || ""
				const mermaidRegex = /```mermaid[\s\S]*?```/g
				// remove mermaid diagrams from text
				text = text.replace(mermaidRegex, "")
				// remove markdown from text
				text = removeMd(text)

				// ensure message is not a duplicate of last read message
				if (text !== lastTtsRef.current) {
					try {
						playTts(text)
						lastTtsRef.current = text
					} catch (error) {
						console.error("Failed to execute text-to-speech:", error)
					}
				}
			}
		}

		// Update previous value.
		setWasStreaming(isStreaming)
	}, [isStreaming, lastMessage, wasStreaming, isAutoApproved, messages.length])

	const isBrowserSessionMessage = (message: ClineMessage): boolean => {
		// Which of visible messages are browser session messages, see above.
		if (message.type === "ask") {
			return ["browser_action_launch"].includes(message.ask!)
		}

		if (message.type === "say") {
			return ["api_req_started", "text", "browser_action", "browser_action_result"].includes(message.say!)
		}

		return false
	}

	const groupedMessages = useMemo(() => {
		const result: (ClineMessage | ClineMessage[])[] = []
		let currentGroup: ClineMessage[] = []
		let isInBrowserSession = false

		const endBrowserSession = () => {
			if (currentGroup.length > 0) {
				result.push([...currentGroup])
				currentGroup = []
				isInBrowserSession = false
			}
		}

		visibleMessages.forEach((message: ClineMessage) => {
			if (message.ask === "browser_action_launch") {
				// Complete existing browser session if any.
				endBrowserSession()
				// Start new.
				isInBrowserSession = true
				currentGroup.push(message)
			} else if (isInBrowserSession) {
				// End session if `api_req_started` is cancelled.

				if (message.say === "api_req_started") {
					// Get last `api_req_started` in currentGroup to check if
					// it's cancelled. If it is then this api req is not part
					// of the current browser session.
					const lastApiReqStarted = [...currentGroup].reverse().find((m) => m.say === "api_req_started")

					if (lastApiReqStarted?.text !== null && lastApiReqStarted?.text !== undefined) {
						const info = JSON.parse(lastApiReqStarted.text)
						const isCancelled = info.cancelReason !== null && info.cancelReason !== undefined

						if (isCancelled) {
							endBrowserSession()
							result.push(message)
							return
						}
					}
				}

				if (isBrowserSessionMessage(message)) {
					currentGroup.push(message)

					// Check if this is a close action
					if (message.say === "browser_action") {
						const browserAction = JSON.parse(message.text || "{}") as ClineSayBrowserAction
						if (browserAction.action === "close") {
							endBrowserSession()
						}
					}
				} else {
					// complete existing browser session if any
					endBrowserSession()
					result.push(message)
				}
			} else {
				result.push(message)
			}
		})

		// Handle case where browser session is the last group
		if (currentGroup.length > 0) {
			result.push([...currentGroup])
		}

		if (isCondensing) {
			// Show indicator after clicking condense button
			result.push({
				type: "say",
				say: "condense_context",
				ts: Date.now(),
				partial: true,
			})
		}

		return result
	}, [isCondensing, visibleMessages])

	// scrolling

	const scrollToBottomSmooth = useMemo(
		() =>
			debounce(() => virtuosoRef.current?.scrollTo({ top: Number.MAX_SAFE_INTEGER, behavior: "smooth" }), 10, {
				immediate: true,
			}),
		[],
	)

	useEffect(() => {
		return () => {
			if (scrollToBottomSmooth && typeof (scrollToBottomSmooth as any).cancel === "function") {
				;(scrollToBottomSmooth as any).cancel()
			}
		}
	}, [scrollToBottomSmooth])

	const scrollToBottomAuto = useCallback(() => {
		virtuosoRef.current?.scrollTo({
			top: Number.MAX_SAFE_INTEGER,
			behavior: "auto", // Instant causes crash.
		})
	}, [])

	const handleSetExpandedRow = useCallback(
		(ts: number, expand?: boolean) => {
			setExpandedRows((prev: Record<number, boolean>) => ({
				...prev,
				[ts]: expand === undefined ? !prev[ts] : expand,
			}))
		},
		[setExpandedRows], // setExpandedRows is stable
	)

	// Scroll to specified message
	const scrollToMessage = useCallback(
		(messageIndex: number) => {
			if (virtuosoRef.current && messageIndex >= 0 && messageIndex < groupedMessages.length && !isStreaming) {
				virtuosoRef.current.scrollToIndex({
					index: messageIndex,
					behavior: "smooth",
					align: "center",
				})
				// Disable auto-scrolling because user is manually navigating
				disableAutoScrollRef.current = true
			}
		},
		[groupedMessages.length, isStreaming],
	)

	// Scroll when user toggles certain rows.
	const toggleRowExpansion = useCallback(
		(ts: number) => {
			handleSetExpandedRow(ts)
			// The logic to set disableAutoScrollRef.current = true on expansion
			// is now handled by the useEffect hook that observes expandedRows.
		},
		[handleSetExpandedRow],
	)

	const handleRowHeightChange = useCallback(
		(isTaller: boolean) => {
			if (!disableAutoScrollRef.current) {
				if (isTaller) {
					scrollToBottomSmooth()
				} else {
					setTimeout(() => scrollToBottomAuto(), 0)
				}
			}
		},
		[scrollToBottomSmooth, scrollToBottomAuto],
	)

	useEffect(() => {
		let timer: ReturnType<typeof setTimeout> | undefined
		if (!disableAutoScrollRef.current) {
			timer = setTimeout(() => scrollToBottomSmooth(), 50)
		}
		return () => {
			if (timer) {
				clearTimeout(timer)
			}
		}
	}, [groupedMessages.length, scrollToBottomSmooth])

	const handleWheel = useCallback((event: Event) => {
		const wheelEvent = event as WheelEvent

		if (wheelEvent.deltaY && wheelEvent.deltaY < 0) {
			if (scrollContainerRef.current?.contains(wheelEvent.target as Node)) {
				// User scrolled up
				disableAutoScrollRef.current = true
			}
		}
	}, [])

	useEvent("wheel", handleWheel, window, { passive: true }) // passive improves scrolling performance

	// Effect to clear checkpoint warning when messages appear or task changes
	useEffect(() => {
		if (isHidden || !task) {
			setCheckpointWarning(undefined)
		}
	}, [modifiedMessages.length, isStreaming, isHidden, task])

	const placeholderText = task ? t("chat:typeMessage") : t("chat:typeTask")

	const switchToMode = useCallback(
		(modeSlug: string): void => {
			// Update local state and notify extension to sync mode change.
			setMode(modeSlug)

			// Send the mode switch message.
			vscode.postMessage({ type: "mode", text: modeSlug })
		},
		[setMode],
	)

	const handleSuggestionClickInRow = useCallback(
		(suggestion: SuggestionItem, event?: React.MouseEvent) => {
			// Mark that user has responded if this is a manual click (not auto-approval)
			if (event) {
				userRespondedRef.current = true
			}

			// Mark the current follow-up question as answered when a suggestion is clicked
			if (clineAsk === "followup" && !event?.shiftKey) {
				markFollowUpAsAnswered()
			}

			// Check if we need to switch modes
			if (suggestion.mode) {
				// Only switch modes if it's a manual click (event exists) or auto-approval is allowed
				const isManualClick = !!event
				if (isManualClick || alwaysAllowModeSwitch) {
					// Switch mode without waiting
					switchToMode(suggestion.mode)
				}
			}

			if (event?.shiftKey) {
				// Always append to existing text, don't overwrite
				setInputValue((currentValue: string) => {
					return currentValue !== "" ? `${currentValue} \n${suggestion.answer}` : suggestion.answer
				})
			} else {
				// Don't clear the input value when sending a follow-up choice
				// The message should be sent but the text area should preserve what the user typed
				const preservedInput = inputValueRef.current
				handleSendMessage(suggestion.answer, [])
				// Restore the input value after sending
				setInputValue(preservedInput)
			}
		},
		[clineAsk, markFollowUpAsAnswered, alwaysAllowModeSwitch, switchToMode, handleSendMessage],
	)

	const handleBatchFileResponse = useCallback((response: { [key: string]: boolean }) => {
		// Handle batch file response, e.g., for file uploads
		vscode.postMessage({ type: "askResponse", askResponse: "objectResponse", text: JSON.stringify(response) })
	}, [])

	// Handler for when FollowUpSuggest component unmounts
	const handleFollowUpUnmount = useCallback(() => {
		// Mark that user has responded
		userRespondedRef.current = true
	}, [])
	const shouldHighlight = useCallback(
		(messageOrGroup?: ClineMessage, searchResults: SearchResult[] = [], showSearch?: boolean) => {
			if (!searchQuery || !showSearch || !messageOrGroup || !searchResults || searchResults.length === 0) {
				return false
			}

			// Find if this message is in searchResults
			// const matchingResult = searchResults.find((result) => result.ts === messageOrGroup.ts)
			return searchResults.find((result) => result.ts === messageOrGroup.ts) !== undefined
		},
		[searchQuery],
	)
	const itemContent = useCallback(
		(index: number, messageOrGroup: ClineMessage | ClineMessage[]) => {
			// browser session group
			if (Array.isArray(messageOrGroup)) {
				return (
					<BrowserSessionRow
						messages={messageOrGroup}
						isLast={index === groupedMessages.length - 1}
						lastModifiedMessage={modifiedMessages.at(-1)}
						onHeightChange={handleRowHeightChange}
						isStreaming={isStreaming}
						isExpanded={(messageTs: number) => expandedRows[messageTs] ?? false}
						onToggleExpand={(messageTs: number) => {
							setExpandedRows((prev: Record<number, boolean>) => ({
								...prev,
								[messageTs]: !prev[messageTs],
							}))
						}}
					/>
				)
			}

			// regular message
			return (
				<ChatRow
					key={messageOrGroup.ts}
					message={messageOrGroup}
					isExpanded={expandedRows[messageOrGroup.ts] || false}
					onToggleExpand={toggleRowExpansion} // This was already stabilized
					lastModifiedMessage={modifiedMessages.at(-1)} // Original direct access
					isLast={index === groupedMessages.length - 1} // Original direct access
					onHeightChange={handleRowHeightChange}
					isStreaming={isStreaming}
					onSuggestionClick={handleSuggestionClickInRow} // This was already stabilized
					onBatchFileResponse={handleBatchFileResponse}
					onFollowUpUnmount={handleFollowUpUnmount}
					isFollowUpAnswered={
						primaryButtonText === t("chat:resumeTask.title") ||
						(currentFollowUpTs != null && messageOrGroup.ts <= currentFollowUpTs)
					}
					editable={
						messageOrGroup.type === "ask" &&
						messageOrGroup.ask === "tool" &&
						(() => {
							let tool: any = {}
							try {
								tool = JSON.parse(messageOrGroup.text || "{}")
							} catch (_) {
								if (messageOrGroup.text?.includes("updateTodoList")) {
									tool = { tool: "updateTodoList" }
								}
							}
							if (tool.tool === "updateTodoList" && alwaysAllowUpdateTodoList) {
								return false
							}
							return tool.tool === "updateTodoList" && enableButtons && !!primaryButtonText
						})()
					}
					shouldHighlight={shouldHighlight(messageOrGroup, searchResults, showSearch)}
					searchResults={searchResults}
					searchQuery={searchQuery}
				/>
			)
		},
		[
			expandedRows,
			toggleRowExpansion,
			modifiedMessages,
			groupedMessages.length,
			handleRowHeightChange,
			isStreaming,
			handleSuggestionClickInRow,
			handleBatchFileResponse,
			handleFollowUpUnmount,
			primaryButtonText,
			t,
			currentFollowUpTs,
			shouldHighlight,
			searchResults,
			showSearch,
			searchQuery,
			alwaysAllowUpdateTodoList,
			enableButtons,
		],
	)

	useEffect(() => {
		if (autoApproveTimeoutRef.current) {
			clearTimeout(autoApproveTimeoutRef.current)
			autoApproveTimeoutRef.current = null
		}

		// Reset countdown when there's no ask or buttons are disabled
		if (!clineAsk || !enableButtons) {
			return
		}

		// Exit early if user has already responded
		if (userRespondedRef.current) {
			return
		}

		const autoApproveOrReject = async () => {
			// Check for auto-reject first (commands that should be denied)
			if (lastMessage?.ask === "command" && isDeniedCommand(lastMessage)) {
				// Get the denied prefix for the localized message
				const deniedPrefix = getDeniedPrefix(lastMessage.text || "")
				if (deniedPrefix) {
					// Create the localized auto-deny message and send it with the rejection
					const autoDenyMessage = tSettings("autoApprove.execute.autoDenied", { prefix: deniedPrefix })

					vscode.postMessage({
						type: "askResponse",
						askResponse: "noButtonClicked",
						text: autoDenyMessage,
					})
				} else {
					// Auto-reject denied commands immediately if no prefix found
					vscode.postMessage({ type: "askResponse", askResponse: "noButtonClicked" })
				}

				setSendingDisabled(true)
				setClineAsk(undefined)
				setEnableButtons(false)
				return
			}

			// Then check for auto-approve
			if (lastMessage?.ask && isAutoApproved(lastMessage)) {
				// Special handling for follow-up questions
				if (lastMessage.ask === "followup") {
					// Handle invalid JSON
					let followUpData: FollowUpData = {}
					try {
						followUpData = JSON.parse(lastMessage.text || "{}") as FollowUpData
					} catch (error) {
						console.error("Failed to parse follow-up data:", error)
						return
					}

					if (followUpData && followUpData.suggest && followUpData.suggest.length > 0) {
						// Wait for the configured timeout before auto-selecting the first suggestion
						await new Promise<void>((resolve) => {
							autoApproveTimeoutRef.current = setTimeout(() => {
								autoApproveTimeoutRef.current = null
								resolve()
							}, followupAutoApproveTimeoutMs)
						})

						// Check if user responded manually
						if (userRespondedRef.current) {
							return
						}

						// Get the first suggestion
						const firstSuggestion = followUpData.suggest[0]

						// Handle the suggestion click
						handleSuggestionClickInRow(firstSuggestion)
						return
					}
				} else if (lastMessage.ask === "tool" && isWriteToolAction(lastMessage)) {
					await new Promise<void>((resolve) => {
						autoApproveTimeoutRef.current = setTimeout(() => {
							autoApproveTimeoutRef.current = null
							resolve()
						}, writeDelayMs)
					})
				}

				vscode.postMessage({ type: "askResponse", askResponse: "yesButtonClicked" })

				setSendingDisabled(true)
				setClineAsk(undefined)
				setEnableButtons(false)
			}
		}
		autoApproveOrReject()

		return () => {
			if (autoApproveTimeoutRef.current) {
				clearTimeout(autoApproveTimeoutRef.current)
				autoApproveTimeoutRef.current = null
			}
		}
	}, [
		clineAsk,
		enableButtons,
		handlePrimaryButtonClick,
		alwaysAllowBrowser,
		alwaysAllowReadOnly,
		alwaysAllowReadOnlyOutsideWorkspace,
		alwaysAllowWrite,
		alwaysAllowWriteOutsideWorkspace,
		alwaysAllowExecute,
		followupAutoApproveTimeoutMs,
		alwaysAllowMcp,
		messages,
		allowedCommands,
		deniedCommands,
		mcpServers,
		isAutoApproved,
		lastMessage,
		writeDelayMs,
		isWriteToolAction,
		alwaysAllowFollowupQuestions,
		handleSuggestionClickInRow,
		isAllowedCommand,
		isDeniedCommand,
		getDeniedPrefix,
		tSettings,
	])

	// Function to handle mode switching
	const switchToNextMode = useCallback(() => {
		const allModes = getAllModes(customModes)
		const currentModeIndex = allModes.findIndex((m) => m.slug === mode)
		const nextModeIndex = (currentModeIndex + 1) % allModes.length
		// Update local state and notify extension to sync mode change
		switchToMode(allModes[nextModeIndex].slug)
	}, [mode, customModes, switchToMode])

	// Function to handle switching to previous mode
	const switchToPreviousMode = useCallback(() => {
		const allModes = getAllModes(customModes)
		const currentModeIndex = allModes.findIndex((m) => m.slug === mode)
		const previousModeIndex = (currentModeIndex - 1 + allModes.length) % allModes.length
		// Update local state and notify extension to sync mode change
		switchToMode(allModes[previousModeIndex].slug)
	}, [mode, customModes, switchToMode])

	// Add keyboard event handler
	const handleKeyDown = useCallback(
		(event: KeyboardEvent) => {
			// Check for Command/Ctrl + Period (with or without Shift)
			// Using event.key to respect keyboard layouts (e.g., Dvorak)
			if ((event.metaKey || event.ctrlKey) && event.key === ".") {
				event.preventDefault() // Prevent default browser behavior

				if (event.shiftKey) {
					// Shift + Period = Previous mode
					switchToPreviousMode()
				} else {
					// Just Period = Next mode
					switchToNextMode()
				}
			}

			// Check for Command/Ctrl + F for search - toggle functionality
			if ((event.metaKey || event.ctrlKey) && event.key === "f") {
				event.preventDefault() // Prevent default browser behavior
				event.stopPropagation() // Prevent event from bubbling to VSCode
				setShowSearch((prev) => !prev)
			}

			// Escape key to close search
			if (event.key === "Escape" && showSearch) {
				event.preventDefault()
				event.stopPropagation() // Prevent event from bubbling to VSCode
				setShowSearch(false)
				setSearchQuery("")
			}
		},
		[showSearch, switchToPreviousMode, switchToNextMode, setSearchQuery],
	)

	useEffect(() => {
		window.addEventListener("keydown", handleKeyDown)

		return () => {
			window.removeEventListener("keydown", handleKeyDown)
		}
	}, [handleKeyDown])

	useImperativeHandle(ref, () => ({
		acceptInput: () => {
			if (enableButtons && primaryButtonText) {
				handlePrimaryButtonClick(inputValue, selectedImages)
			} else if (!sendingDisabled && !isProfileDisabled && (inputValue.trim() || selectedImages.length > 0)) {
				handleSendMessage(inputValue, selectedImages)
			}
		},
	}))

	const handleCondenseContext = (taskId: string) => {
		if (isCondensing || sendingDisabled) {
			return
		}
		setIsCondensing(true)
		setSendingDisabled(true)
		vscode.postMessage({ type: "condenseTaskContextRequest", text: taskId })
	}

	const areButtonsVisible = showScrollToBottom || primaryButtonText || secondaryButtonText || isStreaming

	return (
		<div
			data-testid="chat-view"
			className={isHidden ? "hidden" : "fixed top-8 left-0 right-0 bottom-0 flex flex-col overflow-hidden"}>
			{/* {(showAnnouncement || showAnnouncementModal) && (
				<Announcement
					hideAnnouncement={() => {
						if (showAnnouncementModal) {
							setShowAnnouncementModal(false)
						}
						if (showAnnouncement) {
							hideAnnouncement()
						}
					}}
				/>
			)} */}
			{task ? (
				<>
					<TaskHeader
						task={task}
						tokensIn={apiMetrics.totalTokensIn}
						tokensOut={apiMetrics.totalTokensOut}
						cacheWrites={apiMetrics.totalCacheWrites}
						cacheReads={apiMetrics.totalCacheReads}
						totalCost={apiMetrics.totalCost}
						contextTokens={apiMetrics.contextTokens}
						buttonsDisabled={sendingDisabled}
						handleCondenseContext={handleCondenseContext}
						todos={latestTodos}
					/>

					{hasSystemPromptOverride && (
						<div className="px-3">
							<SystemPromptWarning />
						</div>
					)}

					{checkpointWarning && (
						<div className="px-3">
							<CheckpointWarning warning={checkpointWarning} />
						</div>
					)}
				</>
			) : (
				<div className="flex-1 min-h-0 overflow-y-auto flex flex-col gap-4 relative">
					<div
						className={` w-full flex flex-col gap-4 m-auto ${curWorkspaceHistory.length > 0 ? "mt-4" : ""} px-3.5 min-[370px]:px-10 pt-5 transition-all duration-300`}>
						{/* Version indicator in top-right corner - only on welcome screen */}
						{/* <VersionIndicator
							onClick={() => setShowAnnouncementModal(false)}
							className="absolute top-2 right-3 z-10"
						/> */}
						<VersionIndicator onClick={() => {}} className="absolute top-2 right-3 z-10" />

						<RooHero />
						{/* {telemetrySetting === "unset" && <TelemetryBanner />} */}

						{/* <div className="mb-2.5">
							{cloudIsAuthenticated || curWorkspaceHistory.length < 4 ? (
								<RooTips />
							) : (
								<>
									<DismissibleUpsell
										upsellId="taskList"
										icon={<Cloud className="size-4 mt-0.5 shrink-0" />}
										onClick={() => openUpsell()}
										dismissOnClick={false}
										className="bg-vscode-editor-background p-4 !text-base">
										<Trans
											i18nKey="cloud:upsell.taskList"
											components={{
												learnMoreLink: <VSCodeLink href="#" />,
											}}
										/>
									</DismissibleUpsell>
								</>
							)}
						</div> */}
						<div className="mb-2.5">
							<RooTips />
						</div>
						{/* Show the task history preview if expanded and tasks exist */}
						{curWorkspaceHistory.length > 0 && <HistoryPreview />}

						{/* {cloudIsAuthenticated ? (
							// Logged in users should always see their agents (or be upsold)
							<CloudAgents />
						) : (
							// Logged out users should be upsold at least once on Cloud
							<DismissibleUpsell
								upsellId="taskList"
								icon={<Cloud className="size-5 mt-0.5 shrink-0" />}
								onClick={() => openUpsell()}
								dismissOnClick={false}
								className="!bg-vscode-editor-background mt-6 border-border rounded-xl pl-4 pr-3 py-3 !text-base">
								<Trans
									i18nKey="cloud:upsell.taskList"
									components={{
										learnMoreLink: <VSCodeLink href="#" />,
									}}
								/>
							</DismissibleUpsell>
						)} */}
					</div>
				</div>
			)}

			{task && (
				<>
					{showSearch && !isHidden && experiments?.chatSearch && (
						<ChatSearch
							showSearch={showSearch}
							messages={modifiedMessages}
							onNavigateToResult={scrollToMessage}
							onClose={() => {
								setSearchQuery("")
								setShowSearch(false)
							}}
							onSearchChange={(_, query) => setSearchQuery((query || "").trim())}
						/>
					)}
					<div className="grow flex" ref={scrollContainerRef}>
						<Virtuoso
							ref={virtuosoRef}
							key={task.ts}
							className="scrollable grow overflow-y-scroll mb-1"
							increaseViewportBy={{ top: 3_000, bottom: 1000 }}
							data={groupedMessages}
							itemContent={itemContent}
							atBottomStateChange={(isAtBottom: boolean) => {
								setIsAtBottom(isAtBottom)
								if (isAtBottom) {
									disableAutoScrollRef.current = false
								}
								setShowScrollToBottom(disableAutoScrollRef.current && !isAtBottom)
							}}
							atBottomThreshold={10}
							initialTopMostItemIndex={groupedMessages.length - 1}
						/>
					</div>
					{areButtonsVisible && (
						<div
							className={`flex h-9 items-center mb-1 px-[15px] ${
								showScrollToBottom
									? "opacity-100"
									: enableButtons || (isStreaming && !didClickCancel)
										? "opacity-100"
										: "opacity-50"
							}`}>
							{showScrollToBottom ? (
								<StandardTooltip content={t("chat:scrollToBottom")}>
									<VSCodeButton
										appearance="secondary"
										className="flex-[2]"
										onClick={() => {
											scrollToBottomSmooth()
											disableAutoScrollRef.current = false
										}}>
										<span className="codicon codicon-chevron-down"></span>
									</VSCodeButton>
								</StandardTooltip>
							) : (
								<>
									{primaryButtonText && !isStreaming && (
										<StandardTooltip
											content={
												primaryButtonText === t("chat:retry.title")
													? t("chat:retry.tooltip")
													: primaryButtonText === t("chat:save.title")
														? t("chat:save.tooltip")
														: primaryButtonText === t("chat:approve.title")
															? t("chat:approve.tooltip")
															: primaryButtonText === t("chat:runCommand.title")
																? t("chat:runCommand.tooltip")
																: primaryButtonText === t("chat:startNewTask.title")
																	? t("chat:startNewTask.tooltip")
																	: primaryButtonText === t("chat:resumeTask.title")
																		? t("chat:resumeTask.tooltip")
																		: primaryButtonText ===
																			  t("chat:proceedAnyways.title")
																			? t("chat:proceedAnyways.tooltip")
																			: primaryButtonText ===
																				  t("chat:proceedWhileRunning.title")
																				? t("chat:proceedWhileRunning.tooltip")
																				: undefined
											}>
											<VSCodeButton
												appearance="primary"
												disabled={!enableButtons}
												className={secondaryButtonText ? "flex-1 mr-[6px]" : "flex-[2] mr-0"}
												onClick={() => handlePrimaryButtonClick(inputValue, selectedImages)}>
												{primaryButtonText}
											</VSCodeButton>
										</StandardTooltip>
									)}
									{(secondaryButtonText || isStreaming) && (
										<StandardTooltip
											content={
												isStreaming
													? t("chat:cancel.tooltip")
													: secondaryButtonText === t("chat:startNewTask.title")
														? t("chat:startNewTask.tooltip")
														: secondaryButtonText === t("chat:reject.title")
															? t("chat:reject.tooltip")
															: secondaryButtonText === t("chat:terminate.title")
																? t("chat:terminate.tooltip")
																: undefined
											}>
											<VSCodeButton
												appearance="secondary"
												disabled={!enableButtons && !(isStreaming && !didClickCancel)}
												className={isStreaming ? "flex-[2] ml-0" : "flex-1 ml-[6px]"}
												onClick={() => handleSecondaryButtonClick(inputValue, selectedImages)}>
												{isStreaming ? t("chat:cancel.title") : secondaryButtonText}
											</VSCodeButton>
										</StandardTooltip>
									)}
								</>
							)}
						</div>
					)}
				</>
			)}

			<QueuedMessages
				queue={messageQueue}
				onRemove={(index) => {
					if (messageQueue[index]) {
						vscode.postMessage({ type: "removeQueuedMessage", text: messageQueue[index].id })
					}
				}}
				onUpdate={(index, newText) => {
					if (messageQueue[index]) {
						vscode.postMessage({
							type: "editQueuedMessage",
							payload: { id: messageQueue[index].id, text: newText, images: messageQueue[index].images },
						})
					}
				}}
			/>
			<ChatTextArea
				ref={textAreaRef}
				inputValue={inputValue}
				setInputValue={setInputValue}
				sendingDisabled={sendingDisabled || isProfileDisabled}
				selectApiConfigDisabled={sendingDisabled && clineAsk !== "api_req_failed"}
				placeholderText={placeholderText}
				selectedImages={selectedImages}
				setSelectedImages={setSelectedImages}
				onSend={() => handleSendMessage(inputValue, selectedImages, "user")}
				onSelectImages={selectImages}
				shouldDisableImages={shouldDisableImages}
				onHeightChange={() => {
					if (isAtBottom) {
						scrollToBottomAuto()
					}
				}}
				mode={mode}
				setMode={setMode}
				modeShortcutText={modeShortcutText}
				hoverPreviewMap={hoverPreviewMap}
			/>

			{isProfileDisabled && (
				<div className="px-3">
					<ProfileViolationWarning />
				</div>
			)}

			<div id="roo-portal" />
			{/* <CloudUpsellDialog open={isUpsellOpen} onOpenChange={closeUpsell} onConnect={handleConnect} /> */}
		</div>
	)
}

const ChatView = forwardRef(ChatViewComponent)

export default ChatView<|MERGE_RESOLUTION|>--- conflicted
+++ resolved
@@ -870,12 +870,9 @@
 			handleSetChatBoxMessage,
 			handlePrimaryButtonClick,
 			handleSecondaryButtonClick,
-<<<<<<< HEAD
 			handeSetChatBoxMessageByContext,
 			isCondensing,
-=======
 			setCheckpointWarning,
->>>>>>> ab9a4857
 		],
 	)
 
