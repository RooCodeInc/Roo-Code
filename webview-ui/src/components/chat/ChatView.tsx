import React, { forwardRef, useCallback, useEffect, useImperativeHandle, useMemo, useRef, useState } from "react"
import { useDeepCompareEffect, useEvent } from "react-use"
import debounce from "debounce"
import { Virtuoso, type VirtuosoHandle } from "react-virtuoso"
import removeMd from "remove-markdown"
// import { VSCodeButton } from "@vscode/webview-ui-toolkit/react"
// import { VSCodeLink } from "@vscode/webview-ui-toolkit/react"
import useSound from "use-sound"
import { LRUCache } from "lru-cache"
// import { useTranslation } from "react-i18next"
// import { Trans } from "react-i18next"

import { useDebounceEffect } from "@src/utils/useDebounceEffect"
import { appendImages } from "@src/utils/imageUtils"

import type { ClineAsk, ClineMessage } from "@roo-code/types"

import { ClineSayTool, ExtensionMessage } from "@roo/ExtensionMessage"
import { findLast } from "@roo/array"
import { SuggestionItem } from "@roo-code/types"
import { combineApiRequests } from "@roo/combineApiRequests"
import { combineCommandSequences } from "@roo/combineCommandSequences"
import { getApiMetrics } from "@roo/getApiMetrics"
import { AudioType } from "@roo/WebviewMessage"
import { getAllModes } from "@roo/modes"
import { ProfileValidator } from "@roo/ProfileValidator"
import { getLatestTodo } from "@roo/todo"

import { vscode } from "@src/utils/vscode"
import { useAppTranslation } from "@src/i18n/TranslationContext"
import { useExtensionState } from "@src/context/ExtensionStateContext"
import { useSelectedModel } from "@src/components/ui/hooks/useSelectedModel"
import RooHero from "@src/components/welcome/RooHero"
import RooTips from "@src/components/welcome/RooTips"
import { StandardTooltip, Button } from "@src/components/ui"
// import { CloudUpsellDialog } from "@src/components/cloud/CloudUpsellDialog"

// import TelemetryBanner from "../common/TelemetryBanner"
import NoticesBanner from "../common/NoticesBanner"
import VersionIndicator from "../common/VersionIndicator"
import HistoryPreview from "../history/HistoryPreview"
import type { SearchResult } from "./hooks/useChatSearch"
import { useChatSearch } from "./hooks/useChatSearch"
// import Announcement from "./Announcement"
// import BrowserSessionRow from "./BrowserSessionRow"
// import Announcement from "./Announcement"
import BrowserActionRow from "./BrowserActionRow"
import BrowserSessionStatusRow from "./BrowserSessionStatusRow"
import ChatRow from "./ChatRow"
import { ChatTextArea } from "./ChatTextArea"
import TaskHeader from "./TaskHeader"
import SystemPromptWarning from "./SystemPromptWarning"
import ProfileViolationWarning from "./ProfileViolationWarning"
import { CheckpointWarning } from "./CheckpointWarning"
import { QueuedMessages } from "./QueuedMessages"
import ChatSearch from "./ChatSearch"
// import DismissibleUpsell from "../common/DismissibleUpsell"
// import { useCloudUpsell } from "@src/hooks/useCloudUpsell"
// import { Cloud } from "lucide-react"
// import CloudAgents from "../cloud/CloudAgents"

export interface ChatViewProps {
	isHidden: boolean
	showAnnouncement: boolean
	hideAnnouncement: () => void
}

export interface ChatViewRef {
	acceptInput: () => void
}

export const MAX_IMAGES_PER_MESSAGE = 20 // This is the Anthropic limit.

const isMac = navigator.platform.toUpperCase().indexOf("MAC") >= 0

const ChatViewComponent: React.ForwardRefRenderFunction<ChatViewRef, ChatViewProps> = (
	{ isHidden /* showAnnouncement, hideAnnouncement */ },
	ref,
) => {
	const isMountedRef = useRef(true)

	const [audioBaseUri] = useState(() => {
		const w = window as any
		return w.AUDIO_BASE_URI || ""
	})

	const { t } = useAppTranslation()
	const modeShortcutText = `${isMac ? "⌘" : "Ctrl"} + . ${t("chat:forNextMode")}, ${isMac ? "⌘" : "Ctrl"} + Shift + . ${t("chat:forPreviousMode")}`

	const {
		clineMessages: messages,
		currentTaskItem,
		currentTaskTodos,
		taskHistory,
		cwd,
		apiConfiguration,
		organizationAllowList,
		mode,
		setMode,
		alwaysAllowModeSwitch,
		alwaysAllowUpdateTodoList,
		customModes,
		// telemetrySetting,
		hasSystemPromptOverride,
		soundEnabled,
		soundVolume,
		// cloudIsAuthenticated,
		messageQueue = [],
		experiments,
		isBrowserSessionActive,
	} = useExtensionState()

	const messagesRef = useRef(messages)

	useEffect(() => {
		messagesRef.current = messages
	}, [messages])

	// Leaving this less safe version here since if the first message is not a
	// task, then the extension is in a bad state and needs to be debugged (see
	// Cline.abort).
	const task = useMemo(() => messages.at(0), [messages])
	const curWorkspaceHistory = useMemo(
		() => (taskHistory || []).filter((t) => t.workspace === cwd),
		[cwd, taskHistory],
	)
	const latestTodos = useMemo(() => {
		// First check if we have initial todos from the state (for new subtasks)
		if (currentTaskTodos && currentTaskTodos.length > 0) {
			// Check if there are any todo updates in messages
			const messageBasedTodos = getLatestTodo(messages)
			// If there are message-based todos, they take precedence (user has updated them)
			if (messageBasedTodos && messageBasedTodos.length > 0) {
				return messageBasedTodos
			}
			// Otherwise use the initial todos from state
			return currentTaskTodos
		}
		// Fall back to extracting from messages
		return getLatestTodo(messages)
	}, [messages, currentTaskTodos])

	const modifiedMessages = useMemo(() => combineApiRequests(combineCommandSequences(messages.slice(1))), [messages])

	// Get search results from useChatSearch
	const { searchResults, searchQuery, setSearchQuery } = useChatSearch(messages)

	// Create a mapping from original message ts to modifiedMessages index

	// Has to be after api_req_finished are all reduced into api_req_started messages.
	const apiMetrics = useMemo(() => getApiMetrics(modifiedMessages), [modifiedMessages])

	const [inputValue, setInputValue] = useState("")
	const inputValueRef = useRef(inputValue)
	const textAreaRef = useRef<HTMLTextAreaElement>(null)
	const [sendingDisabled, setSendingDisabled] = useState(false)
	const [selectedImages, setSelectedImages] = useState<string[]>([])

	// We need to hold on to the ask because useEffect > lastMessage will always
	// let us know when an ask comes in and handle it, but by the time
	// handleMessage is called, the last message might not be the ask anymore
	// (it could be a say that followed).
	const [clineAsk, setClineAsk] = useState<ClineAsk | undefined>(undefined)
	const [enableButtons, setEnableButtons] = useState<boolean>(false)
	const [primaryButtonText, setPrimaryButtonText] = useState<string | undefined>(undefined)
	const [secondaryButtonText, setSecondaryButtonText] = useState<string | undefined>(undefined)
	const [didClickCancel, setDidClickCancel] = useState(false)
	const virtuosoRef = useRef<VirtuosoHandle>(null)
	const [expandedRows, setExpandedRows] = useState<Record<number, boolean>>({})
	const prevExpandedRowsRef = useRef<Record<number, boolean>>()
	const scrollContainerRef = useRef<HTMLDivElement>(null)
	const disableAutoScrollRef = useRef(false)
	const [showScrollToBottom, setShowScrollToBottom] = useState(false)
	const [isAtBottom, setIsAtBottom] = useState(false)
	const lastTtsRef = useRef<string>("")
	const [wasStreaming, setWasStreaming] = useState<boolean>(false)
	const [checkpointWarning, setCheckpointWarning] = useState<
		{ type: "WAIT_TIMEOUT" | "INIT_TIMEOUT"; timeout: number } | undefined
	>(undefined)
	const [isCondensing, setIsCondensing] = useState<boolean>(false)
	// const [showAnnouncementModal, setShowAnnouncementModal] = useState(false)
	const [hoverPreviewMap, setHoverPreviewMap] = useState<Map<string, string>>(new Map())
	const [showSearch, setShowSearch] = useState(false)
	const everVisibleMessagesTsRef = useRef<LRUCache<number, boolean>>(
		new LRUCache({
			max: 100,
			ttl: 1000 * 60 * 5,
		}),
	)
	// const autoApproveTimeoutRef = useRef<NodeJS.Timeout | null>(null)
	const followUpAutoApproveTimeoutRef = useRef<number | undefined>()
	// const userRespondedRef = useRef<boolean>(false)
	const [currentFollowUpTs, setCurrentFollowUpTs] = useState<number | null>(null)

	const clineAskRef = useRef(clineAsk)
	useEffect(() => {
		clineAskRef.current = clineAsk
	}, [clineAsk])

	// const {
	// 	isOpen: isUpsellOpen,
	// 	openUpsell,
	// 	closeUpsell,
	// 	handleConnect,
	// } = useCloudUpsell({
	// 	autoOpenOnAuth: false,
	// })

	// Keep inputValueRef in sync with inputValue state
	useEffect(() => {
		inputValueRef.current = inputValue
	}, [inputValue])

	useEffect(() => {
		isMountedRef.current = true
		return () => {
			isMountedRef.current = false
		}
	}, [])

	const isProfileDisabled = useMemo(
		() => !!apiConfiguration && !ProfileValidator.isProfileAllowed(apiConfiguration, organizationAllowList),
		[apiConfiguration, organizationAllowList],
	)

	// UI layout depends on the last 2 messages (since it relies on the content
	// of these messages, we are deep comparing) i.e. the button state after
	// hitting button sets enableButtons to false,  and this effect otherwise
	// would have to true again even if messages didn't change.
	const lastMessage = useMemo(() => messages.at(-1), [messages])
	const secondLastMessage = useMemo(() => messages.at(-2), [messages])

	const volume = typeof soundVolume === "number" ? soundVolume : 0.5
	const [playNotification] = useSound(`${audioBaseUri}/notification.wav`, { volume, soundEnabled })
	const [playCelebration] = useSound(`${audioBaseUri}/celebration.wav`, { volume, soundEnabled })
	const [playProgressLoop] = useSound(`${audioBaseUri}/progress_loop.wav`, { volume, soundEnabled })

	const playSound = useCallback(
		(audioType: AudioType) => {
			if (!soundEnabled) {
				return
			}

			switch (audioType) {
				case "notification":
					playNotification()
					break
				case "celebration":
					playCelebration()
					break
				case "progress_loop":
					playProgressLoop()
					break
				default:
					console.warn(`Unknown audio type: ${audioType}`)
			}
		},
		[soundEnabled, playNotification, playCelebration, playProgressLoop],
	)

	function playTts(text: string) {
		vscode.postMessage({ type: "playTts", text })
	}

	useDeepCompareEffect(() => {
		// if last message is an ask, show user ask UI
		// if user finished a task, then start a new task with a new conversation history since in this moment that the extension is waiting for user response, the user could close the extension and the conversation history would be lost.
		// basically as long as a task is active, the conversation history will be persisted
		if (lastMessage) {
			switch (lastMessage.type) {
				case "ask":
					// Reset user response flag when a new ask arrives to allow auto-approval
					// userRespondedRef.current = false
					const isPartial = lastMessage.partial === true
					switch (lastMessage.ask) {
						case "api_req_failed":
							playSound("progress_loop")
							setSendingDisabled(true)
							setClineAsk("api_req_failed")
							setEnableButtons(true)
							setPrimaryButtonText(t("chat:retry.title"))
							setSecondaryButtonText(t("chat:startNewTask.title"))
							break
						case "mistake_limit_reached":
							playSound("progress_loop")
							setSendingDisabled(false)
							setClineAsk("mistake_limit_reached")
							setEnableButtons(true)
							setPrimaryButtonText(t("chat:proceedAnyways.title"))
							setSecondaryButtonText(t("chat:startNewTask.title"))
							break
						case "followup":
							setSendingDisabled(isPartial)
							setClineAsk("followup")
							// setting enable buttons to `false` would trigger a focus grab when
							// the text area is enabled which is undesirable.
							// We have no buttons for this tool, so no problem having them "enabled"
							// to workaround this issue.  See #1358.
							setEnableButtons(true)
							setPrimaryButtonText(undefined)
							setSecondaryButtonText(undefined)
							break
						case "tool":
							setSendingDisabled(isPartial)
							setClineAsk("tool")
							setEnableButtons(!isPartial)
							const tool = JSON.parse(lastMessage.text || "{}") as ClineSayTool
							switch (tool.tool) {
								case "editedExistingFile":
								case "appliedDiff":
								case "newFileCreated":
								case "insertContent":
								case "generateImage":
									setPrimaryButtonText(t("chat:save.title"))
									setSecondaryButtonText(t("chat:reject.title"))
									break
								case "finishTask":
									setPrimaryButtonText(t("chat:completeSubtaskAndReturn"))
									setSecondaryButtonText(undefined)
									break
								case "readFile":
									if (tool.batchFiles && Array.isArray(tool.batchFiles)) {
										setPrimaryButtonText(t("chat:read-batch.approve.title"))
										setSecondaryButtonText(t("chat:read-batch.deny.title"))
									} else {
										setPrimaryButtonText(t("chat:approve.title"))
										setSecondaryButtonText(t("chat:reject.title"))
									}
									break
								default:
									setPrimaryButtonText(t("chat:approve.title"))
									setSecondaryButtonText(t("chat:reject.title"))
									break
							}
							break
						case "browser_action_launch":
							setSendingDisabled(isPartial)
							setClineAsk("browser_action_launch")
							setEnableButtons(!isPartial)
							setPrimaryButtonText(t("chat:approve.title"))
							setSecondaryButtonText(t("chat:reject.title"))
							break
						case "command":
							setSendingDisabled(isPartial)
							setClineAsk("command")
							setEnableButtons(!isPartial)
							setPrimaryButtonText(t("chat:runCommand.title"))
							setSecondaryButtonText(t("chat:reject.title"))
							break
						case "command_output":
							setSendingDisabled(false)
							setClineAsk("command_output")
							setEnableButtons(true)
							setPrimaryButtonText(t("chat:proceedWhileRunning.title"))
							setSecondaryButtonText(t("chat:killCommand.title"))
							break
						case "use_mcp_server":
							setSendingDisabled(isPartial)
							setClineAsk("use_mcp_server")
							setEnableButtons(!isPartial)
							setPrimaryButtonText(t("chat:approve.title"))
							setSecondaryButtonText(t("chat:reject.title"))
							break
						case "completion_result":
							// Extension waiting for feedback, but we can just present a new task button.
							// Only play celebration sound if there are no queued messages.
							if (!isPartial && messageQueue.length === 0) {
								playSound("celebration")
							}
							setSendingDisabled(isPartial)
							setClineAsk("completion_result")
							setEnableButtons(!isPartial)
							setPrimaryButtonText(t("chat:startNewTask.title"))
							setSecondaryButtonText(undefined)
							break
						case "resume_task":
							setSendingDisabled(false)
							setClineAsk("resume_task")
							setEnableButtons(true)
							setPrimaryButtonText(t("chat:resumeTask.title"))
							setSecondaryButtonText(t("chat:terminate.title"))
							setDidClickCancel(false) // special case where we reset the cancel button state
							break
						case "resume_completed_task":
							setSendingDisabled(false)
							setClineAsk("resume_completed_task")
							setEnableButtons(true)
							setPrimaryButtonText(t("chat:startNewTask.title"))
							setSecondaryButtonText(undefined)
							setDidClickCancel(false)
							break
					}
					break
				case "say":
					// Don't want to reset since there could be a "say" after
					// an "ask" while ask is waiting for response.
					switch (lastMessage.say) {
						case "api_req_retry_delayed":
							setSendingDisabled(true)
							break
						case "api_req_started":
							if (secondLastMessage?.ask === "command_output") {
								setSendingDisabled(true)
								setSelectedImages([])
								setClineAsk(undefined)
								setEnableButtons(false)
							}
							break
						case "api_req_finished":
						case "error":
						case "text":
						case "browser_action":
						case "browser_action_result":
						case "command_output":
						case "mcp_server_request_started":
						case "mcp_server_response":
						case "completion_result":
							break
					}
					break
			}
		}
	}, [lastMessage, secondLastMessage])

	useEffect(() => {
		if (messages.length === 0) {
			setSendingDisabled(false)
			setClineAsk(undefined)
			setEnableButtons(false)
			setPrimaryButtonText(undefined)
			setSecondaryButtonText(undefined)
		}
	}, [messages.length])

	useEffect(() => {
		// Reset UI states only when task changes
		setExpandedRows({})
		everVisibleMessagesTsRef.current.clear() // Clear for new task
		setCurrentFollowUpTs(null) // Clear follow-up answered state for new task
		setIsCondensing(false) // Reset condensing state when switching tasks
		// Note: sendingDisabled is not reset here as it's managed by message effects

		// Clear any pending auto-approval timeout from previous task
		// if (autoApproveTimeoutRef.current) {
		// 	clearTimeout(autoApproveTimeoutRef.current)
		// 	autoApproveTimeoutRef.current = null
		// }
		// Reset user response flag for new task
		// userRespondedRef.current = false
	}, [task?.ts])

	useEffect(() => {
		if (isHidden) {
			everVisibleMessagesTsRef.current.clear()
		}
	}, [isHidden])

	useEffect(() => {
		const cache = everVisibleMessagesTsRef.current
		return () => {
			cache.clear()
		}
	}, [])

	useEffect(() => {
		const prev = prevExpandedRowsRef.current
		let wasAnyRowExpandedByUser = false
		if (prev) {
			// Check if any row transitioned from false/undefined to true
			for (const [tsKey, isExpanded] of Object.entries(expandedRows)) {
				const ts = Number(tsKey)
				if (isExpanded && !(prev[ts] ?? false)) {
					wasAnyRowExpandedByUser = true
					break
				}
			}
		}

		if (wasAnyRowExpandedByUser) {
			disableAutoScrollRef.current = true
		}
		prevExpandedRowsRef.current = expandedRows // Store current state for next comparison
	}, [expandedRows])

	const isStreaming = useMemo(() => {
		// Checking clineAsk isn't enough since messages effect may be called
		// again for a tool for example, set clineAsk to its value, and if the
		// next message is not an ask then it doesn't reset. This is likely due
		// to how much more often we're updating messages as compared to before,
		// and should be resolved with optimizations as it's likely a rendering
		// bug. But as a final guard for now, the cancel button will show if the
		// last message is not an ask.
		const isLastAsk = !!modifiedMessages.at(-1)?.ask

		const isToolCurrentlyAsking =
			isLastAsk && clineAsk !== undefined && enableButtons && primaryButtonText !== undefined

		if (isToolCurrentlyAsking) {
			return false
		}

		const isLastMessagePartial = modifiedMessages.at(-1)?.partial === true

		if (isLastMessagePartial) {
			return true
		} else {
			const lastApiReqStarted = findLast(
				modifiedMessages,
				(message: ClineMessage) => message.say === "api_req_started",
			)

			if (
				lastApiReqStarted &&
				lastApiReqStarted.text !== null &&
				lastApiReqStarted.text !== undefined &&
				lastApiReqStarted.say === "api_req_started"
			) {
				const cost = JSON.parse(lastApiReqStarted.text).cost

				if (cost === undefined) {
					return true // API request has not finished yet.
				}
			}
		}

		return false
	}, [modifiedMessages, clineAsk, enableButtons, primaryButtonText])

	const markFollowUpAsAnswered = useCallback(() => {
		const lastFollowUpMessage = messagesRef.current.findLast((msg: ClineMessage) => msg.ask === "followup")
		if (lastFollowUpMessage) {
			setCurrentFollowUpTs(lastFollowUpMessage.ts)
		}
	}, [])

	const handleChatReset = useCallback((isCommandInput = false, askType?: ClineAsk) => {
		// Only reset message-specific state, preserving mode.
		setInputValue("")
		setSendingDisabled(!isCommandInput)
		setSelectedImages([])
		setClineAsk(isCommandInput ? askType : undefined)
		setEnableButtons(isCommandInput ?? false)
		// Do not reset mode here as it should persist.
		disableAutoScrollRef.current = false
	}, [])

	/**
	 * Handles sending messages to the extension
	 * @param text - The message text to send
	 * @param images - Array of image data URLs to send with the message
	 */
	const handleSendMessage = useCallback(
		(text: string, images: string[], chatType = "system") => {
			text = text.trim()

			if (text || images.length > 0) {
				// Queue message if:
				// - Task is busy (sendingDisabled)
				// - API request in progress (isStreaming)
				// - Queue has items (preserve message order during drain)
				if (sendingDisabled || isStreaming || messageQueue.length > 0) {
					try {
						vscode.postMessage({ type: "queueMessage", text, images })
						setInputValue("")
						setSelectedImages([])
					} catch (error) {
						console.error(
							`Failed to queue message: ${error instanceof Error ? error.message : String(error)}`,
						)
					}

					return
				}

				// Mark that user has responded - this prevents any pending auto-approvals.
				// userRespondedRef.current = true
				const isCommandInput = clineAskRef.current === "command_output"
				if (messagesRef.current.length === 0) {
					vscode.postMessage({ type: "newTask", text, images, values: { chatType } })
				} else if (clineAskRef.current) {
					if (clineAskRef.current === "followup") {
						markFollowUpAsAnswered()
					}

					// Use clineAskRef.current
					switch (
						clineAskRef.current // Use clineAskRef.current
					) {
						case "followup":
						case "tool":
						case "browser_action_launch":
						case "command": // User can provide feedback to a tool or command use.
						case "command_output": // User can send input to command stdin.
						case "use_mcp_server":
						case "completion_result": // If this happens then the user has feedback for the completion result.
						case "resume_task":
						case "resume_completed_task":
						case "mistake_limit_reached":
							vscode.postMessage({
								type: "askResponse",
								askResponse: "messageResponse",
								text,
								images,
								values: { chatType, isCommandInput },
							})
							break
						// There is no other case that a textfield should be enabled.
					}
				} else {
					// This is a new message in an ongoing task.
					vscode.postMessage({ type: "askResponse", askResponse: "messageResponse", text, images })
				}

				handleChatReset(isCommandInput, clineAskRef.current)
			}
		},
		[handleChatReset, markFollowUpAsAnswered, sendingDisabled, isStreaming, messageQueue.length], // messagesRef and clineAskRef are stable
	)

	const handleSetChatBoxMessage = useCallback(
		(text: string, images: string[], selectText: string = "") => {
			// Avoid nested template literals by breaking down the logic
			let newValue = text

			if (inputValue !== "") {
				newValue = `${inputValue}${inputValue.endsWith(" ") ? "" : " "}${text}`
			}
			setInputValue(newValue)
			setSelectedImages([...selectedImages, ...images])

			const filePathMatch = text.match(/\b[\w/\\.-]+:\d+-\d+\b/)
			if (filePathMatch) {
				setHoverPreviewMap((prev) => new Map(prev.set(filePathMatch[0], selectText)))
			}
			textAreaRef.current?.focus()
		},
		[inputValue, selectedImages],
	)

	const handeSetChatBoxMessageByContext = useCallback(
		(text: string, images: string[]) => {
			let newValue = text

			if (inputValue !== "") {
				newValue = inputValue + text
			}

			setInputValue(newValue)
			setSelectedImages([...selectedImages, ...images])
		},
		[inputValue, selectedImages],
	)

	const startNewTask = useCallback(() => vscode.postMessage({ type: "clearTask" }), [])

	// This logic depends on the useEffect[messages] above to set clineAsk,
	// after which buttons are shown and we then send an askResponse to the
	// extension.
	const handlePrimaryButtonClick = useCallback(
		(text?: string, images?: string[]) => {
			// Mark that user has responded
			// userRespondedRef.current = true

			const trimmedInput = text?.trim()

			switch (clineAsk) {
				case "api_req_failed":
				case "command":
				case "tool":
				case "browser_action_launch":
				case "use_mcp_server":
				case "resume_task":
				case "mistake_limit_reached":
					if (clineAsk === "resume_task") {
						markFollowUpAsAnswered()
					}
					// Only send text/images if they exist
					if (trimmedInput || (images && images.length > 0)) {
						vscode.postMessage({
							type: "askResponse",
							askResponse: "yesButtonClicked",
							text: trimmedInput,
							images: images,
						})
						// Clear input state after sending
						setInputValue("")
						setSelectedImages([])
					} else {
						vscode.postMessage({ type: "askResponse", askResponse: "yesButtonClicked" })
					}
					break
				case "completion_result":
				case "resume_completed_task":
					// Waiting for feedback, but we can just present a new task button
					startNewTask()
					break
				case "command_output":
					vscode.postMessage({ type: "terminalOperation", terminalOperation: "continue" })
					break
			}

			setSendingDisabled(true)
			setClineAsk(undefined)
			setEnableButtons(false)
		},
		[clineAsk, markFollowUpAsAnswered, startNewTask],
	)

	const handleSecondaryButtonClick = useCallback(
		(text?: string, images?: string[]) => {
			// Mark that user has responded
			// userRespondedRef.current = true

			const trimmedInput = text?.trim()

			if (isStreaming) {
				vscode.postMessage({ type: "cancelTask" })
				setDidClickCancel(true)
				return
			}

			switch (clineAsk) {
				case "api_req_failed":
				case "mistake_limit_reached":
				case "resume_task":
					startNewTask()
					break
				case "command":
				case "tool":
				case "browser_action_launch":
				case "use_mcp_server":
					// Only send text/images if they exist
					if (trimmedInput || (images && images.length > 0)) {
						vscode.postMessage({
							type: "askResponse",
							askResponse: "noButtonClicked",
							text: trimmedInput,
							images: images,
						})
						// Clear input state after sending
						setInputValue("")
						setSelectedImages([])
					} else {
						// Responds to the API with a "This operation failed" and lets it try again
						vscode.postMessage({ type: "askResponse", askResponse: "noButtonClicked" })
					}
					break
				case "command_output":
					vscode.postMessage({ type: "terminalOperation", terminalOperation: "abort" })
					break
			}
			setSendingDisabled(true)
			setClineAsk(undefined)
			setEnableButtons(false)
		},
		[clineAsk, startNewTask, isStreaming],
	)

	const { info: model } = useSelectedModel(apiConfiguration)

	const selectImages = useCallback(() => vscode.postMessage({ type: "selectImages" }), [])

	const shouldDisableImages = !model?.supportsImages || selectedImages.length >= MAX_IMAGES_PER_MESSAGE

	const handleMessage = useCallback(
		(e: MessageEvent) => {
			const message: ExtensionMessage = e.data

			switch (message.type) {
				case "zgsmFollowupClearTimeout": {
					followUpAutoApproveTimeoutRef.current = message.value
					break
				}
				case "action":
					switch (message.action!) {
						case "didBecomeVisible":
							if (!isHidden && !sendingDisabled && !enableButtons) {
								textAreaRef.current?.focus()
							}
							break
						case "focusInput":
							textAreaRef.current?.focus()
							break
					}
					break
				case "selectedImages":
					// Only handle selectedImages if it's not for editing context
					// When context is "edit", ChatRow will handle the images
					if (message.context !== "edit") {
						setSelectedImages((prevImages: string[]) =>
							appendImages(prevImages, message.images, MAX_IMAGES_PER_MESSAGE),
						)
					}
					break
				case "invoke":
					switch (message.invoke!) {
						case "newChat":
							handleChatReset()
							break
						case "sendMessage":
							handleSendMessage(message.text ?? "", message.images ?? [], "user")
							break
						case "setChatBoxMessage":
							handleSetChatBoxMessage(message.text ?? "", message.images ?? [], message.selectText ?? "")
							break
						case "primaryButtonClick":
							handlePrimaryButtonClick(message.text ?? "", message.images ?? [])
							break
						case "secondaryButtonClick":
							handleSecondaryButtonClick(message.text ?? "", message.images ?? [])
							break
						case "setChatBoxMessageByContext":
							handeSetChatBoxMessageByContext(message.text ?? "", message.images ?? [])
					}
					break
				case "condenseTaskContextResponse":
					if (message.text && message.text === currentTaskItem?.id) {
						if (isCondensing && sendingDisabled) {
							setSendingDisabled(false)
						}
						setIsCondensing(false)
					}
					break
				case "checkpointInitWarning":
					setCheckpointWarning(message.checkpointWarning)
					break
				case "interactionRequired":
					playSound("notification")
					break
			}
			// textAreaRef.current is not explicitly required here since React
			// guarantees that ref will be stable across re-renders, and we're
			// not using its value but its reference.
		},
		[
			currentTaskItem?.id,
			isHidden,
			sendingDisabled,
			enableButtons,
			handleChatReset,
			handleSendMessage,
			handleSetChatBoxMessage,
			handlePrimaryButtonClick,
			handleSecondaryButtonClick,
			handeSetChatBoxMessageByContext,
			isCondensing,
			setCheckpointWarning,
			playSound,
		],
	)

	useEvent("message", handleMessage)

	const visibleMessages = useMemo(() => {
		// Pre-compute checkpoint hashes that have associated user messages for O(1) lookup
		const userMessageCheckpointHashes = new Set<string>()
		modifiedMessages.forEach((msg) => {
			if (
				msg.say === "user_feedback" &&
				msg.checkpoint &&
				(msg.checkpoint as any).type === "user_message" &&
				(msg.checkpoint as any).hash
			) {
				userMessageCheckpointHashes.add((msg.checkpoint as any).hash)
			}
		})

		// Remove the 500-message limit to prevent array index shifting
		// Virtuoso is designed to efficiently handle large lists through virtualization
		const newVisibleMessages = modifiedMessages.filter((message) => {
			// Filter out checkpoint_saved messages that should be suppressed
			if (message.say === "checkpoint_saved") {
				// Check if this checkpoint has the suppressMessage flag set
				if (
					message.checkpoint &&
					typeof message.checkpoint === "object" &&
					"suppressMessage" in message.checkpoint &&
					message.checkpoint.suppressMessage
				) {
					return false
				}
				// Also filter out checkpoint messages associated with user messages (legacy behavior)
				if (message.text && userMessageCheckpointHashes.has(message.text)) {
					return false
				}
			}

			if (everVisibleMessagesTsRef.current.has(message.ts)) {
				const alwaysHiddenOnceProcessedAsk: ClineAsk[] = [
					"api_req_failed",
					"resume_task",
					"resume_completed_task",
				]
				const alwaysHiddenOnceProcessedSay = [
					"api_req_finished",
					"api_req_retried",
					"api_req_deleted",
					"mcp_server_request_started",
				]
				if (message.ask && alwaysHiddenOnceProcessedAsk.includes(message.ask)) return false
				if (message.say && alwaysHiddenOnceProcessedSay.includes(message.say)) return false
				if (message.say === "text" && (message.text ?? "") === "" && (message.images?.length ?? 0) === 0) {
					return false
				}
				return true
			}

			switch (message.ask) {
				case "completion_result":
					if (message.text === "") return false
					break
				case "api_req_failed":
				case "resume_task":
				case "resume_completed_task":
					return false
			}
			switch (message.say) {
				case "api_req_finished":
				case "api_req_retried":
				case "api_req_deleted":
					return false
				case "api_req_retry_delayed":
					const last1 = modifiedMessages.at(-1)
					const last2 = modifiedMessages.at(-2)
					if (last1?.ask === "resume_task" && last2 === message) {
						return true
					} else if (message !== last1) {
						return false
					}
					break
				case "text":
					if ((message.text ?? "") === "" && (message.images?.length ?? 0) === 0) return false
					break
				case "mcp_server_request_started":
					return false
			}
			return true
		})

		const viewportStart = Math.max(0, newVisibleMessages.length - 100)
		newVisibleMessages
			.slice(viewportStart)
			.forEach((msg: ClineMessage) => everVisibleMessagesTsRef.current.set(msg.ts, true))

		return newVisibleMessages
	}, [modifiedMessages])

	useEffect(() => {
		const cleanupInterval = setInterval(() => {
			const cache = everVisibleMessagesTsRef.current
			const currentMessageIds = new Set(modifiedMessages.map((m: ClineMessage) => m.ts))
			const viewportMessages = visibleMessages.slice(Math.max(0, visibleMessages.length - 100))
			const viewportMessageIds = new Set(viewportMessages.map((m: ClineMessage) => m.ts))

			cache.forEach((_value: boolean, key: number) => {
				if (!currentMessageIds.has(key) && !viewportMessageIds.has(key)) {
					cache.delete(key)
				}
			})
		}, 60000)

		return () => clearInterval(cleanupInterval)
	}, [modifiedMessages, visibleMessages])

	useDebounceEffect(
		() => {
			if (!isHidden && !sendingDisabled && !enableButtons) {
				textAreaRef.current?.focus()
			}
		},
		50,
		[isHidden, sendingDisabled, enableButtons],
	)

	useEffect(() => {
		// This ensures the first message is not read, future user messages are
		// labeled as `user_feedback`.
		if (lastMessage && messages.length > 1) {
			if (
				lastMessage.text && // has text
				(lastMessage.say === "text" || lastMessage.say === "completion_result") && // is a text message
				!lastMessage.partial && // not a partial message
				!lastMessage.text.startsWith("{") // not a json object
			) {
				let text = lastMessage?.text || ""
				const mermaidRegex = /```mermaid[\s\S]*?```/g
				// remove mermaid diagrams from text
				text = text.replace(mermaidRegex, "")
				// remove markdown from text
				text = removeMd(text)

				// ensure message is not a duplicate of last read message
				if (text !== lastTtsRef.current) {
					try {
						playTts(text)
						lastTtsRef.current = text
					} catch (error) {
						console.error("Failed to execute text-to-speech:", error)
					}
				}
			}
		}

		// Update previous value.
		setWasStreaming(isStreaming)
	}, [isStreaming, lastMessage, wasStreaming, messages.length])

	// Compute current browser session messages for the top banner (not grouped into chat stream)
	// Find the FIRST browser session from the beginning to show ALL sessions
	const browserSessionStartIndex = useMemo(() => {
		for (let i = 0; i < messages.length; i++) {
			if (messages[i].ask === "browser_action_launch") {
				return i
			}
		}
		return -1
	}, [messages])

	const _browserSessionMessages = useMemo<ClineMessage[]>(() => {
		if (browserSessionStartIndex === -1) return []
		return messages.slice(browserSessionStartIndex)
	}, [browserSessionStartIndex, messages])

	// Show globe toggle only when in a task that has a browser session (active or inactive)
	const showBrowserDockToggle = useMemo(
		() => Boolean(task && (browserSessionStartIndex !== -1 || isBrowserSessionActive)),
		[task, browserSessionStartIndex, isBrowserSessionActive],
	)

	const isBrowserSessionMessage = useCallback((message: ClineMessage): boolean => {
		// Only the launch ask should be hidden from chat (it's shown in the drawer header)
		if (message.type === "ask" && message.ask === "browser_action_launch") {
			return true
<<<<<<< HEAD
		}
		// browser_action_result messages are paired with browser_action and should not appear independently
		if (message.type === "say" && message.say === "browser_action_result") {
			return true
		}
=======
		}
		// browser_action_result messages are paired with browser_action and should not appear independently
		if (message.type === "say" && message.say === "browser_action_result") {
			return true
		}
>>>>>>> bea742e6
		return false
	}, [])

	const groupedMessages = useMemo(() => {
		// Only filter out the launch ask and result messages - browser actions appear in chat
		const result: ClineMessage[] = visibleMessages.filter((msg) => !isBrowserSessionMessage(msg))

		if (isCondensing) {
			result.push({
				type: "say",
				say: "condense_context",
				ts: Date.now(),
				partial: true,
			} as any)
		}
		return result
	}, [isCondensing, visibleMessages, isBrowserSessionMessage])

	// scrolling

	const scrollToBottomSmooth = useMemo(
		() =>
			debounce(() => virtuosoRef.current?.scrollTo({ top: Number.MAX_SAFE_INTEGER, behavior: "smooth" }), 10, {
				immediate: true,
			}),
		[],
	)

	useEffect(() => {
		return () => {
			if (scrollToBottomSmooth && typeof (scrollToBottomSmooth as any).cancel === "function") {
				;(scrollToBottomSmooth as any).cancel()
			}
		}
	}, [scrollToBottomSmooth])

	const scrollToBottomAuto = useCallback(() => {
		virtuosoRef.current?.scrollTo({
			top: Number.MAX_SAFE_INTEGER,
			behavior: "auto", // Instant causes crash.
		})
	}, [])

	const handleSetExpandedRow = useCallback(
		(ts: number, expand?: boolean) => {
			setExpandedRows((prev: Record<number, boolean>) => ({
				...prev,
				[ts]: expand === undefined ? !prev[ts] : expand,
			}))
		},
		[setExpandedRows], // setExpandedRows is stable
	)

	// Scroll to specified message
	const scrollToMessage = useCallback(
		(messageIndex: number) => {
			if (virtuosoRef.current && messageIndex >= 0 && messageIndex < groupedMessages.length && !isStreaming) {
				virtuosoRef.current.scrollToIndex({
					index: messageIndex,
					behavior: "smooth",
					align: "center",
				})
				// Disable auto-scrolling because user is manually navigating
				disableAutoScrollRef.current = true
			}
		},
		[groupedMessages.length, isStreaming],
	)

	// Scroll when user toggles certain rows.
	const toggleRowExpansion = useCallback(
		(ts: number) => {
			handleSetExpandedRow(ts)
			// The logic to set disableAutoScrollRef.current = true on expansion
			// is now handled by the useEffect hook that observes expandedRows.
		},
		[handleSetExpandedRow],
	)

	const handleRowHeightChange = useCallback(
		(isTaller: boolean) => {
			if (!disableAutoScrollRef.current) {
				if (isTaller) {
					scrollToBottomSmooth()
				} else {
					setTimeout(() => scrollToBottomAuto(), 0)
				}
			}
		},
		[scrollToBottomSmooth, scrollToBottomAuto],
	)

	useEffect(() => {
		let timer: ReturnType<typeof setTimeout> | undefined
		if (!disableAutoScrollRef.current) {
			timer = setTimeout(() => scrollToBottomSmooth(), 50)
		}
		return () => {
			if (timer) {
				clearTimeout(timer)
			}
		}
	}, [groupedMessages.length, scrollToBottomSmooth])

	const handleWheel = useCallback((event: Event) => {
		const wheelEvent = event as WheelEvent

		if (wheelEvent.deltaY && wheelEvent.deltaY < 0) {
			if (scrollContainerRef.current?.contains(wheelEvent.target as Node)) {
				// User scrolled up
				disableAutoScrollRef.current = true
			}
		}
	}, [])

	useEvent("wheel", handleWheel, window, { passive: true }) // passive improves scrolling performance

	// Effect to clear checkpoint warning when messages appear or task changes
	useEffect(() => {
		if (isHidden || !task) {
			setCheckpointWarning(undefined)
		}
	}, [modifiedMessages.length, isStreaming, isHidden, task])

	const placeholderText = task ? t("chat:typeMessage") : t("chat:typeTask")

	const switchToMode = useCallback(
		(modeSlug: string): void => {
			// Update local state and notify extension to sync mode change.
			setMode(modeSlug)

			// Send the mode switch message.
			vscode.postMessage({ type: "mode", text: modeSlug })
		},
		[setMode],
	)

	const handleSuggestionClickInRow = useCallback(
		(suggestion: SuggestionItem, event?: React.MouseEvent) => {
			// Mark that user has responded if this is a manual click (not auto-approval)
			// if (event) {
			// 	userRespondedRef.current = true
			// }

			// Mark the current follow-up question as answered when a suggestion is clicked
			if (clineAsk === "followup" && !event?.shiftKey) {
				markFollowUpAsAnswered()
			}

			// Check if we need to switch modes
			if (suggestion.mode) {
				// Only switch modes if it's a manual click (event exists) or auto-approval is allowed
				const isManualClick = !!event
				if (isManualClick || alwaysAllowModeSwitch) {
					// Switch mode without waiting
					switchToMode(suggestion.mode)
				}
			}

			if (event?.shiftKey) {
				// Always append to existing text, don't overwrite
				setInputValue((currentValue: string) => {
					return currentValue !== "" ? `${currentValue} \n${suggestion.answer}` : suggestion.answer
				})
			} else {
				// Don't clear the input value when sending a follow-up choice
				// The message should be sent but the text area should preserve what the user typed
				const preservedInput = inputValueRef.current
				handleSendMessage(suggestion.answer, [])
				// Restore the input value after sending
				setInputValue(preservedInput)
			}
		},
		[clineAsk, markFollowUpAsAnswered, alwaysAllowModeSwitch, switchToMode, handleSendMessage],
	)

	const handleBatchFileResponse = useCallback((response: { [key: string]: boolean }) => {
		// Handle batch file response, e.g., for file uploads
		vscode.postMessage({ type: "askResponse", askResponse: "objectResponse", text: JSON.stringify(response) })
	}, [])

	// Handler for when FollowUpSuggest component unmounts
	const handleFollowUpUnmount = useCallback(() => {
		// Mark that user has responded
		// userRespondedRef.current = true
		if (Number.isInteger(followUpAutoApproveTimeoutRef.current)) {
			vscode.postMessage({
				type: "zgsmFollowupClearTimeout",
				value: followUpAutoApproveTimeoutRef.current,
			})
		}
		followUpAutoApproveTimeoutRef.current = undefined
	}, [])
	const shouldHighlight = useCallback(
		(messageOrGroup?: ClineMessage, searchResults: SearchResult[] = [], showSearch?: boolean) => {
			if (!searchQuery || !showSearch || !messageOrGroup || !searchResults || searchResults.length === 0) {
				return false
			}

			// Find if this message is in searchResults
			// const matchingResult = searchResults.find((result) => result.ts === messageOrGroup.ts)
			return searchResults.find((result) => result.ts === messageOrGroup.ts) !== undefined
		},
		[searchQuery],
	)
	const itemContent = useCallback(
		(index: number, messageOrGroup: ClineMessage) => {
<<<<<<< HEAD
=======
			if (messageOrGroup.type === "say" && messageOrGroup.say === "reasoning" && !messageOrGroup.text?.trim()) {
				return null
			}

			if (
				messageOrGroup.type === "say" &&
				messageOrGroup.say === "api_req_retry_delayed" &&
				messageOrGroup?.metadata?.isRateLimitRetry
			) {
				return null
			}

			if (
				messageOrGroup.type === "say" &&
				["condense_context_error", "shell_integration_warning"].includes(messageOrGroup.say!)
			) {
				return null
			}

>>>>>>> bea742e6
			const hasCheckpoint = modifiedMessages.some((message) => message.say === "checkpoint_saved")

			// Check if this is a browser action message
			if (messageOrGroup.type === "say" && messageOrGroup.say === "browser_action") {
				// Find the corresponding result message by looking for the next browser_action_result after this action's timestamp
				const nextMessage = modifiedMessages.find(
					(m) => m.ts > messageOrGroup.ts && m.say === "browser_action_result",
				)

				// Calculate action index and total count
				const browserActions = modifiedMessages.filter((m) => m.say === "browser_action")
				const actionIndex = browserActions.findIndex((m) => m.ts === messageOrGroup.ts) + 1
				const totalActions = browserActions.length

				return (
					<BrowserActionRow
						key={messageOrGroup.ts}
						message={messageOrGroup}
						nextMessage={nextMessage}
						actionIndex={actionIndex}
						totalActions={totalActions}
					/>
				)
			}

			// Check if this is a browser session status message
			if (messageOrGroup.type === "say" && messageOrGroup.say === "browser_session_status") {
				return <BrowserSessionStatusRow key={messageOrGroup.ts} message={messageOrGroup} />
			}

			// regular message
			return (
				<ChatRow
					key={messageOrGroup.ts}
					message={messageOrGroup}
					isExpanded={expandedRows[messageOrGroup.ts] || false}
					onToggleExpand={toggleRowExpansion} // This was already stabilized
					lastModifiedMessage={modifiedMessages.at(-1)} // Original direct access
					isLast={index === groupedMessages.length - 1} // Original direct access
					onHeightChange={handleRowHeightChange}
					isStreaming={isStreaming}
					onSuggestionClick={handleSuggestionClickInRow} // This was already stabilized
					onBatchFileResponse={handleBatchFileResponse}
					onFollowUpUnmount={handleFollowUpUnmount}
					isFollowUpAnswered={
						primaryButtonText === t("chat:resumeTask.title") ||
						primaryButtonText === t("chat:cancel.title") ||
						primaryButtonText === t("chat:startNewTask.title") ||
						(currentFollowUpTs != null && messageOrGroup.ts <= currentFollowUpTs)
					}
					editable={
						messageOrGroup.type === "ask" &&
						messageOrGroup.ask === "tool" &&
						(() => {
							let tool: any = {}
							try {
								tool = JSON.parse(messageOrGroup.text || "{}")
							} catch (_) {
								if (messageOrGroup.text?.includes("updateTodoList")) {
									tool = { tool: "updateTodoList" }
								}
							}
							if (tool.tool === "updateTodoList" && alwaysAllowUpdateTodoList) {
								return false
							}
							return tool.tool === "updateTodoList" && enableButtons && !!primaryButtonText
						})()
					}
					shouldHighlight={shouldHighlight(messageOrGroup, searchResults, showSearch)}
					searchResults={searchResults}
					searchQuery={searchQuery}
					hasCheckpoint={hasCheckpoint}
				/>
			)
		},
		[
			expandedRows,
			toggleRowExpansion,
			modifiedMessages,
			groupedMessages.length,
			handleRowHeightChange,
			isStreaming,
			handleSuggestionClickInRow,
			handleBatchFileResponse,
			handleFollowUpUnmount,
			primaryButtonText,
			t,
			currentFollowUpTs,
			shouldHighlight,
			searchResults,
			showSearch,
			searchQuery,
			alwaysAllowUpdateTodoList,
			enableButtons,
		],
	)

	// Function to handle mode switching
	const switchToNextMode = useCallback(() => {
		const allModes = getAllModes(customModes)
		const currentModeIndex = allModes.findIndex((m) => m.slug === mode)
		const nextModeIndex = (currentModeIndex + 1) % allModes.length
		// Update local state and notify extension to sync mode change
		switchToMode(allModes[nextModeIndex].slug)
	}, [mode, customModes, switchToMode])

	// Function to handle switching to previous mode
	const switchToPreviousMode = useCallback(() => {
		const allModes = getAllModes(customModes)
		const currentModeIndex = allModes.findIndex((m) => m.slug === mode)
		const previousModeIndex = (currentModeIndex - 1 + allModes.length) % allModes.length
		// Update local state and notify extension to sync mode change
		switchToMode(allModes[previousModeIndex].slug)
	}, [mode, customModes, switchToMode])

	// Add keyboard event handler
	const handleKeyDown = useCallback(
		(event: KeyboardEvent) => {
			// Check for Command/Ctrl + Period (with or without Shift)
			// Using event.key to respect keyboard layouts (e.g., Dvorak)
			if ((event.metaKey || event.ctrlKey) && event.key === ".") {
				event.preventDefault() // Prevent default browser behavior

				if (event.shiftKey) {
					// Shift + Period = Previous mode
					switchToPreviousMode()
				} else {
					// Just Period = Next mode
					switchToNextMode()
				}
			}

			// Check for Command/Ctrl + F for search - toggle functionality
			if ((event.metaKey || event.ctrlKey) && event.key === "f") {
				event.preventDefault() // Prevent default browser behavior
				event.stopPropagation() // Prevent event from bubbling to VSCode
				setShowSearch((prev) => !prev)
			}

			// Escape key to close search
			if (event.key === "Escape" && showSearch) {
				event.preventDefault()
				event.stopPropagation() // Prevent event from bubbling to VSCode
				setShowSearch(false)
				setSearchQuery("")
			}
		},
		[showSearch, switchToPreviousMode, switchToNextMode, setSearchQuery],
	)

	useEffect(() => {
		window.addEventListener("keydown", handleKeyDown)

		return () => {
			window.removeEventListener("keydown", handleKeyDown)
		}
	}, [handleKeyDown])

	useImperativeHandle(ref, () => ({
		acceptInput: () => {
			if (enableButtons && primaryButtonText) {
				handlePrimaryButtonClick(inputValue, selectedImages)
			} else if (!sendingDisabled && !isProfileDisabled && (inputValue.trim() || selectedImages.length > 0)) {
				handleSendMessage(inputValue, selectedImages)
			}
		},
	}))

	const handleCondenseContext = (taskId: string) => {
		if (isCondensing || sendingDisabled) {
			return
		}
		setIsCondensing(true)
		setSendingDisabled(true)
		vscode.postMessage({ type: "condenseTaskContextRequest", text: taskId })
	}

	const areButtonsVisible = showScrollToBottom || primaryButtonText || secondaryButtonText || isStreaming

	return (
		<div
			data-testid="chat-view"
			className={isHidden ? "hidden" : "fixed top-8 left-0 right-0 bottom-0 flex flex-col overflow-hidden"}>
			{/* {(showAnnouncement || showAnnouncementModal) && (
				<Announcement
					hideAnnouncement={() => {
						if (showAnnouncementModal) {
							setShowAnnouncementModal(false)
						}
						if (showAnnouncement) {
							hideAnnouncement()
						}
					}}
				/>
			)} */}
			{task ? <></> : <NoticesBanner />}
			{task ? (
				<>
					<TaskHeader
						task={task}
						tokensIn={apiMetrics.totalTokensIn}
						tokensOut={apiMetrics.totalTokensOut}
						cacheWrites={apiMetrics.totalCacheWrites}
						cacheReads={apiMetrics.totalCacheReads}
						totalCost={apiMetrics.totalCost}
						contextTokens={apiMetrics.contextTokens}
						buttonsDisabled={sendingDisabled}
						handleCondenseContext={handleCondenseContext}
						todos={latestTodos}
					/>

					{hasSystemPromptOverride && (
						<div className="px-3">
							<SystemPromptWarning />
						</div>
					)}

					{checkpointWarning && (
						<div className="px-3">
							<CheckpointWarning warning={checkpointWarning} />
						</div>
					)}
				</>
			) : (
				<div className="flex-1 min-h-0 overflow-y-auto flex flex-col gap-4 relative">
					<div
						className={` w-full flex flex-col gap-4 m-auto ${curWorkspaceHistory.length > 0 ? "mt-4" : ""} px-3.5 min-[370px]:px-10 pt-5 transition-all duration-300`}>
						{/* Version indicator in top-right corner - only on welcome screen */}
						{/* <VersionIndicator
							onClick={() => setShowAnnouncementModal(false)}
							className="absolute top-2 right-3 z-10"
						/> */}
						<VersionIndicator onClick={() => {}} className="absolute top-2 right-3 z-10" />

						<RooHero />
						{/* {telemetrySetting === "unset" && <TelemetryBanner />} */}

						{/* <div className="mb-2.5">
							{cloudIsAuthenticated || curWorkspaceHistory.length < 4 ? (
								<RooTips />
							) : (
								<>
									<DismissibleUpsell
										upsellId="taskList"
										icon={<Cloud className="size-4 mt-0.5 shrink-0" />}
										onClick={() => openUpsell()}
										dismissOnClick={false}
										className="bg-vscode-editor-background p-4 !text-base">
										<Trans
											i18nKey="cloud:upsell.taskList"
											components={{
												learnMoreLink: <VSCodeLink href="#" />,
											}}
										/>
									</DismissibleUpsell>
								</>
							)}
						</div> */}
						<div className="mb-2.5">
							<RooTips />
						</div>
						{/* Show the task history preview if expanded and tasks exist */}
						{curWorkspaceHistory.length > 0 && <HistoryPreview />}

						{/* {cloudIsAuthenticated ? (
							// Logged in users should always see their agents (or be upsold)
							<CloudAgents />
						) : (
							// Logged out users should be upsold at least once on Cloud
							<DismissibleUpsell
								upsellId="taskList"
								icon={<Cloud className="size-5 mt-0.5 shrink-0" />}
								onClick={() => openUpsell()}
								dismissOnClick={false}
								className="!bg-vscode-editor-background mt-6 border-border rounded-xl pl-4 pr-3 py-3 !text-base">
								<Trans
									i18nKey="cloud:upsell.taskList"
									components={{
										learnMoreLink: <VSCodeLink href="#" />,
									}}
								/>
							</DismissibleUpsell>
						)} */}
					</div>
				</div>
			)}

			{task && (
				<>
					{showSearch && !isHidden && experiments?.chatSearch && (
						<ChatSearch
							showSearch={showSearch}
							messages={modifiedMessages}
							onNavigateToResult={scrollToMessage}
							onClose={() => {
								setSearchQuery("")
								setShowSearch(false)
							}}
							onSearchChange={(_, query) => setSearchQuery((query || "").trim())}
						/>
					)}

					<div className="grow flex flex-col min-h-0" ref={scrollContainerRef}>
						<div className="flex-auto min-h-0">
							<Virtuoso
								ref={virtuosoRef}
								key={task.ts}
								className="h-full overflow-y-auto mb-1"
								increaseViewportBy={{ top: 3_000, bottom: 1000 }}
								data={groupedMessages}
								itemContent={itemContent}
								atBottomStateChange={(isAtBottom: boolean) => {
									setIsAtBottom(isAtBottom)
									if (isAtBottom) {
										disableAutoScrollRef.current = false
									}
									setShowScrollToBottom(disableAutoScrollRef.current && !isAtBottom)
								}}
								atBottomThreshold={10}
								initialTopMostItemIndex={groupedMessages.length - 1}
							/>
						</div>
					</div>
					{areButtonsVisible && (
						<div
							className={`flex h-9 items-center mb-1 px-[15px] ${
								showScrollToBottom
									? "opacity-100"
									: enableButtons || (isStreaming && !didClickCancel)
										? "opacity-100"
										: "opacity-50"
							}`}>
							{showScrollToBottom ? (
								<StandardTooltip content={t("chat:scrollToBottom")}>
									<Button
										variant="secondary"
										className="flex-[2]"
										onClick={() => {
											scrollToBottomSmooth()
											disableAutoScrollRef.current = false
										}}>
										<span className="codicon codicon-chevron-down"></span>
									</Button>
								</StandardTooltip>
							) : (
								<>
									{primaryButtonText && !isStreaming && (
										<StandardTooltip
											content={
												primaryButtonText === t("chat:retry.title")
													? t("chat:retry.tooltip")
													: primaryButtonText === t("chat:save.title")
														? t("chat:save.tooltip")
														: primaryButtonText === t("chat:approve.title")
															? t("chat:approve.tooltip")
															: primaryButtonText === t("chat:runCommand.title")
																? t("chat:runCommand.tooltip")
																: primaryButtonText === t("chat:startNewTask.title")
																	? t("chat:startNewTask.tooltip")
																	: primaryButtonText === t("chat:resumeTask.title")
																		? t("chat:resumeTask.tooltip")
																		: primaryButtonText ===
																			  t("chat:proceedAnyways.title")
																			? t("chat:proceedAnyways.tooltip")
																			: primaryButtonText ===
																				  t("chat:proceedWhileRunning.title")
																				? t("chat:proceedWhileRunning.tooltip")
																				: undefined
											}>
											<Button
												variant="primary"
												disabled={!enableButtons}
												className={secondaryButtonText ? "flex-1 mr-[6px]" : "flex-[2] mr-0"}
												onClick={() => handlePrimaryButtonClick(inputValue, selectedImages)}>
												{primaryButtonText}
											</Button>
										</StandardTooltip>
									)}
									{(secondaryButtonText || isStreaming) && (
										<StandardTooltip
											content={
												isStreaming
													? t("chat:cancel.tooltip")
													: secondaryButtonText === t("chat:startNewTask.title")
														? t("chat:startNewTask.tooltip")
														: secondaryButtonText === t("chat:reject.title")
															? t("chat:reject.tooltip")
															: secondaryButtonText === t("chat:terminate.title")
																? t("chat:terminate.tooltip")
																: undefined
											}>
											<Button
												variant="secondary"
												disabled={!enableButtons && !(isStreaming && !didClickCancel)}
												className={isStreaming ? "flex-[2] ml-0" : "flex-1 ml-[6px]"}
												onClick={() => handleSecondaryButtonClick(inputValue, selectedImages)}>
												{isStreaming ? t("chat:cancel.title") : secondaryButtonText}
											</Button>
										</StandardTooltip>
									)}
								</>
							)}
						</div>
					)}
				</>
			)}

			<QueuedMessages
				queue={messageQueue}
				onRemove={(index) => {
					if (messageQueue[index]) {
						vscode.postMessage({ type: "removeQueuedMessage", text: messageQueue[index].id })
					}
				}}
				onUpdate={(index, newText) => {
					if (messageQueue[index]) {
						vscode.postMessage({
							type: "editQueuedMessage",
							payload: { id: messageQueue[index].id, text: newText, images: messageQueue[index].images },
						})
					}
				}}
			/>
			<ChatTextArea
				ref={textAreaRef}
				inputValue={inputValue}
				setInputValue={setInputValue}
				sendingDisabled={sendingDisabled || isProfileDisabled}
				selectApiConfigDisabled={sendingDisabled && clineAsk !== "api_req_failed"}
				placeholderText={placeholderText}
				selectedImages={selectedImages}
				setSelectedImages={setSelectedImages}
				onSend={() => handleSendMessage(inputValue, selectedImages, "user")}
				onSelectImages={selectImages}
				shouldDisableImages={shouldDisableImages}
				onHeightChange={() => {
					if (isAtBottom) {
						scrollToBottomAuto()
					}
				}}
				mode={mode}
				setMode={setMode}
				modeShortcutText={modeShortcutText}
				hoverPreviewMap={hoverPreviewMap}
				isBrowserSessionActive={!!isBrowserSessionActive}
				showBrowserDockToggle={showBrowserDockToggle}
			/>

			{isProfileDisabled && (
				<div className="px-3">
					<ProfileViolationWarning />
				</div>
			)}

			<div id="roo-portal" />
			{/* <CloudUpsellDialog open={isUpsellOpen} onOpenChange={closeUpsell} onConnect={handleConnect} /> */}
		</div>
	)
}

const ChatView = forwardRef(ChatViewComponent)

export default ChatView<|MERGE_RESOLUTION|>--- conflicted
+++ resolved
@@ -1031,19 +1031,11 @@
 		// Only the launch ask should be hidden from chat (it's shown in the drawer header)
 		if (message.type === "ask" && message.ask === "browser_action_launch") {
 			return true
-<<<<<<< HEAD
 		}
 		// browser_action_result messages are paired with browser_action and should not appear independently
 		if (message.type === "say" && message.say === "browser_action_result") {
 			return true
 		}
-=======
-		}
-		// browser_action_result messages are paired with browser_action and should not appear independently
-		if (message.type === "say" && message.say === "browser_action_result") {
-			return true
-		}
->>>>>>> bea742e6
 		return false
 	}, [])
 
@@ -1251,8 +1243,6 @@
 	)
 	const itemContent = useCallback(
 		(index: number, messageOrGroup: ClineMessage) => {
-<<<<<<< HEAD
-=======
 			if (messageOrGroup.type === "say" && messageOrGroup.say === "reasoning" && !messageOrGroup.text?.trim()) {
 				return null
 			}
@@ -1272,7 +1262,6 @@
 				return null
 			}
 
->>>>>>> bea742e6
 			const hasCheckpoint = modifiedMessages.some((message) => message.say === "checkpoint_saved")
 
 			// Check if this is a browser action message
