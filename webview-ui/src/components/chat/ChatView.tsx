--- conflicted
+++ resolved
@@ -30,11 +30,8 @@
 import { validateCommand } from "../../utils/command-validation"
 import { getAllModes } from "../../../../src/shared/modes"
 import TelemetryBanner from "../common/TelemetryBanner"
-<<<<<<< HEAD
+import { useAppTranslation } from "@/i18n/TranslationContext"
 import removeMd from "remove-markdown"
-=======
-import { useAppTranslation } from "@/i18n/TranslationContext"
->>>>>>> 22237628
 
 interface ChatViewProps {
 	isHidden: boolean
