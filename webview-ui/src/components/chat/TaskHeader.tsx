import { memo, useEffect, useRef, useState } from "react"
import { useTranslation } from "react-i18next"
<<<<<<< HEAD
// import { useCloudUpsell } from "@src/hooks/useCloudUpsell"
// import { CloudUpsellDialog } from "@src/components/cloud/CloudUpsellDialog"
// import DismissibleUpsell from "@src/components/common/DismissibleUpsell"
import { FoldVertical, ChevronUp, ChevronDown } from "lucide-react"
=======
import { useCloudUpsell } from "@src/hooks/useCloudUpsell"
import { CloudUpsellDialog } from "@src/components/cloud/CloudUpsellDialog"
import DismissibleUpsell from "@src/components/common/DismissibleUpsell"
import {
	ChevronUp,
	ChevronDown,
	SquarePen,
	Coins,
	HardDriveDownload,
	HardDriveUpload,
	FoldVerticalIcon,
} from "lucide-react"
>>>>>>> e98f4b90
import prettyBytes from "pretty-bytes"

import type { ClineMessage } from "@roo-code/types"

import { getModelMaxOutputTokens } from "@roo/api"
import { findLastIndex } from "@roo/array"

import { formatLargeNumber } from "@src/utils/format"
import { cn } from "@src/lib/utils"
import { StandardTooltip } from "@src/components/ui"
import { useExtensionState } from "@src/context/ExtensionStateContext"
import { useSelectedModel } from "@/components/ui/hooks/useSelectedModel"

import Thumbnails from "../common/Thumbnails"

import { TaskActions } from "./TaskActions"
import { ContextWindowProgress } from "./ContextWindowProgress"
import { Mention } from "./Mention"
import { TodoListDisplay } from "./TodoListDisplay"
import { LucideIconButton } from "./LucideIconButton"

export interface TaskHeaderProps {
	task: ClineMessage
	tokensIn: number
	tokensOut: number
	cacheWrites?: number
	cacheReads?: number
	totalCost: number
	contextTokens: number
	buttonsDisabled: boolean
	handleCondenseContext: (taskId: string) => void
	todos?: any[]
}

const TaskHeader = ({
	task,
	tokensIn,
	tokensOut,
	cacheWrites,
	cacheReads,
	totalCost,
	contextTokens,
	buttonsDisabled,
	handleCondenseContext,
	todos,
}: TaskHeaderProps) => {
	const { t } = useTranslation()
	const { apiConfiguration, currentTaskItem, clineMessages } = useExtensionState()
	const { id: modelId, info: model } = useSelectedModel(apiConfiguration)
	const [isTaskExpanded, setIsTaskExpanded] = useState(false)
	const [, /* showLongRunningTaskMessage */ setShowLongRunningTaskMessage] = useState(false)
	// const { isOpen, openUpsell, closeUpsell, handleConnect } = useCloudUpsell({
	// 	autoOpenOnAuth: false,
	// })

	// Check if the task is complete by looking at the last relevant message (skipping resume messages)
	const isTaskComplete =
		clineMessages && clineMessages.length > 0
			? (() => {
					const lastRelevantIndex = findLastIndex(
						clineMessages,
						(m) => !(m.ask === "resume_task" || m.ask === "resume_completed_task"),
					)
					return lastRelevantIndex !== -1
						? clineMessages[lastRelevantIndex]?.ask === "completion_result"
						: false
				})()
			: false

	useEffect(() => {
		const timer = setTimeout(() => {
			if (currentTaskItem && !isTaskComplete) {
				setShowLongRunningTaskMessage(true)
			}
		}, 120_000) // Show upsell after 2 minutes

		return () => clearTimeout(timer)
	}, [currentTaskItem, isTaskComplete])

	const textContainerRef = useRef<HTMLDivElement>(null)
	const textRef = useRef<HTMLDivElement>(null)
	const contextWindow = model?.contextWindow || 1

	const condenseButton = (
		<LucideIconButton
			title={t("chat:task.condenseContext")}
			icon={FoldVerticalIcon}
			disabled={buttonsDisabled}
			onClick={() => currentTaskItem && handleCondenseContext(currentTaskItem.id)}
		/>
	)

	const hasTodos = todos && Array.isArray(todos) && todos.length > 0

	return (
<<<<<<< HEAD
		<div className="pt-2 pb-0 px-3">
			{/* {showLongRunningTaskMessage && !isTaskComplete && (
=======
		<div className="group pt-2 pb-0 px-3">
			{showLongRunningTaskMessage && !isTaskComplete && (
>>>>>>> e98f4b90
				<DismissibleUpsell
					upsellId="longRunningTask"
					onClick={() => openUpsell()}
					dismissOnClick={false}
					variant="banner">
					{t("cloud:upsell.longRunningTask")}
				</DismissibleUpsell>
			)} */}
			<div
				className={cn(
					"px-3 pt-2.5 pb-2 flex flex-col gap-1.5 relative z-1 cursor-pointer",
					"bg-vscode-input-background hover:bg-vscode-input-background/90",
					"text-vscode-foreground/80 hover:text-vscode-foreground",
					"shadow-lg shadow-vscode-sideBar-background/50 rounded-xl",
					hasTodos && "border-b-0",
				)}
				onClick={(e) => {
					// Don't expand if clicking on todos section
					if (e.target instanceof Element && e.target.closest("[data-todo-list]")) {
						return
					}

					// Don't expand if clicking on buttons or interactive elements
					if (
						e.target instanceof Element &&
						(e.target.closest("button") ||
							e.target.closest('[role="button"]') ||
							e.target.closest(".share-button") ||
							e.target.closest("[data-radix-popper-content-wrapper]") ||
							e.target.closest("img") ||
							e.target.tagName === "IMG")
					) {
						return
					}

					// Don't expand/collapse if user is selecting text
					const selection = window.getSelection()
					if (selection && selection.toString().length > 0) {
						return
					}

					setIsTaskExpanded(!isTaskExpanded)
				}}>
				<div className="flex justify-between items-center gap-0">
					<div className="flex items-center select-none grow min-w-0">
						<div className="grow min-w-0">
							{isTaskExpanded && <span className="font-bold">{t("chat:task.title")}</span>}
							{!isTaskExpanded && (
								<div className="flex items-center gap-2">
									<SquarePen className="size-3 shrink-0" />
									<span className="whitespace-nowrap overflow-hidden text-ellipsis">
										<Mention text={task.text} />
									</span>
								</div>
							)}
						</div>
						<div className="flex items-center shrink-0 ml-2" onClick={(e) => e.stopPropagation()}>
							<StandardTooltip content={isTaskExpanded ? t("chat:task.collapse") : t("chat:task.expand")}>
								<button
									onClick={() => setIsTaskExpanded(!isTaskExpanded)}
									className="shrink-0 min-h-[20px] min-w-[20px] p-[2px] cursor-pointer opacity-85 hover:opacity-100 bg-transparent border-none rounded-md">
									{isTaskExpanded ? (
										<ChevronUp size={16} />
									) : (
										<ChevronDown size={16} className="opacity-0 group-hover:opacity-100" />
									)}
								</button>
							</StandardTooltip>
						</div>
					</div>
				</div>
				{!isTaskExpanded && contextWindow > 0 && (
					<div
						className="flex items-center gap-2 text-sm text-muted-foreground/70"
						onClick={(e) => e.stopPropagation()}>
						<Coins className="size-3 shrink-0" />
						<StandardTooltip
							content={
								<div className="space-y-1">
									<div>
										{t("chat:tokenProgress.tokensUsed", {
											used: formatLargeNumber(contextTokens || 0),
											total: formatLargeNumber(contextWindow),
										})}
									</div>
									{(() => {
										const maxTokens = model
											? getModelMaxOutputTokens({ modelId, model, settings: apiConfiguration })
											: 0
										const reservedForOutput = maxTokens || 0
										const availableSpace = contextWindow - (contextTokens || 0) - reservedForOutput

										return (
											<>
												{reservedForOutput > 0 && (
													<div>
														{t("chat:tokenProgress.reservedForResponse", {
															amount: formatLargeNumber(reservedForOutput),
														})}
													</div>
												)}
												{availableSpace > 0 && (
													<div>
														{t("chat:tokenProgress.availableSpace", {
															amount: formatLargeNumber(availableSpace),
														})}
													</div>
												)}
											</>
										)
									})()}
								</div>
							}
							side="top"
							sideOffset={8}>
							<span className="mr-1">
								{formatLargeNumber(contextTokens || 0)} / {formatLargeNumber(contextWindow)}
							</span>
						</StandardTooltip>
						{!!totalCost && <span>${totalCost.toFixed(2)}</span>}
					</div>
				)}
				{/* Expanded state: Show task text and images */}
				{isTaskExpanded && (
					<>
						<div
							ref={textContainerRef}
							className="text-vscode-font-size overflow-y-auto break-words break-anywhere relative">
							<div
								ref={textRef}
								className="overflow-auto max-h-80 whitespace-pre-wrap break-words break-anywhere cursor-text py-0.5"
								style={{
									display: "-webkit-box",
									WebkitLineClamp: "unset",
									WebkitBoxOrient: "vertical",
								}}>
								<Mention text={task.text} />
							</div>
						</div>
						{task.images && task.images.length > 0 && <Thumbnails images={task.images} />}

						<div onClick={(e) => e.stopPropagation()}>
							<TaskActions item={currentTaskItem} buttonsDisabled={buttonsDisabled} />
						</div>

						<div className="pt-3 mt-2 -mx-2.5 px-2.5 border-t border-vscode-sideBar-background">
							<table className="w-full text-sm">
								<tbody>
									{contextWindow > 0 && (
										<tr>
											<th
												className="font-medium text-left align-top w-1 whitespace-nowrap pr-3 h-[24px]"
												data-testid="context-window-label">
												{t("chat:task.contextWindow")}
											</th>
											<td className="font-light align-top">
									<div className={`max-w-md -mt-1.5 flex flex-nowrap gap-1`}>
													<ContextWindowProgress
														contextWindow={contextWindow}
														contextTokens={contextTokens || 0}
														maxTokens={
															model
																? getModelMaxOutputTokens({
																		modelId,
																		model,
																		settings: apiConfiguration,
																	})
																: undefined
														}
													/>
													{condenseButton}
												</div>
											</td>
										</tr>
									)}

									<tr>
										<th className="font-medium text-left align-top w-1 whitespace-nowrap pr-3 h-[24px]">
											{t("chat:task.tokens")}
										</th>
										<td className="font-light align-top">
											<div className="flex items-center gap-1 flex-wrap">
												{typeof tokensIn === "number" && tokensIn > 0 && (
													<span>↑ {formatLargeNumber(tokensIn)}</span>
												)}
												{typeof tokensOut === "number" && tokensOut > 0 && (
													<span>↓ {formatLargeNumber(tokensOut)}</span>
												)}
											</div>
										</td>
									</tr>

									{((typeof cacheReads === "number" && cacheReads > 0) ||
										(typeof cacheWrites === "number" && cacheWrites > 0)) && (
										<tr>
											<th className="font-medium text-left align-top w-1 whitespace-nowrap pr-3 h-[24px]">
												{t("chat:task.cache")}
											</th>
											<td className="font-light align-top">
												<div className="flex items-center gap-1 flex-wrap">
													{typeof cacheWrites === "number" && cacheWrites > 0 && (
														<>
															<HardDriveDownload className="size-2.5" />
															<span>{formatLargeNumber(cacheWrites)}</span>
														</>
													)}
													{typeof cacheReads === "number" && cacheReads > 0 && (
														<>
															<HardDriveUpload className="size-2.5" />
															<span>{formatLargeNumber(cacheReads)}</span>
														</>
													)}
												</div>
											</td>
										</tr>
									)}

									{!!totalCost && (
										<tr>
											<th className="font-medium text-left align-top w-1 whitespace-nowrap pr-3 h-[24px]">
												{t("chat:task.apiCost")}
											</th>
											<td className="font-light align-top">
												<span>${totalCost?.toFixed(2)}</span>
											</td>
										</tr>
									)}

									{/* Size display */}
									{!!currentTaskItem?.size && currentTaskItem.size > 0 && (
										<tr>
											<th className="font-medium text-left align-top w-1 whitespace-nowrap pr-2 h-[20px]">
												{t("chat:task.size")}
											</th>
											<td className="font-light align-top">
												{prettyBytes(currentTaskItem.size)}
											</td>
										</tr>
									)}
								</tbody>
							</table>
						</div>
					</>
				)}
				{/* Todo list - always shown at bottom when todos exist */}
				{hasTodos && <TodoListDisplay todos={todos ?? (task as any)?.tool?.todos ?? []} />}
			</div>
<<<<<<< HEAD
			<TodoListDisplay todos={todos ?? (task as any)?.tool?.todos ?? []} />
			{/* <CloudUpsellDialog open={isOpen} onOpenChange={closeUpsell} onConnect={handleConnect} /> */}
=======
			<CloudUpsellDialog open={isOpen} onOpenChange={closeUpsell} onConnect={handleConnect} />
>>>>>>> e98f4b90
		</div>
	)
}

export default memo(TaskHeader)<|MERGE_RESOLUTION|>--- conflicted
+++ resolved
@@ -1,14 +1,12 @@
 import { memo, useEffect, useRef, useState } from "react"
 import { useTranslation } from "react-i18next"
-<<<<<<< HEAD
 // import { useCloudUpsell } from "@src/hooks/useCloudUpsell"
 // import { CloudUpsellDialog } from "@src/components/cloud/CloudUpsellDialog"
 // import DismissibleUpsell from "@src/components/common/DismissibleUpsell"
-import { FoldVertical, ChevronUp, ChevronDown } from "lucide-react"
-=======
-import { useCloudUpsell } from "@src/hooks/useCloudUpsell"
-import { CloudUpsellDialog } from "@src/components/cloud/CloudUpsellDialog"
-import DismissibleUpsell from "@src/components/common/DismissibleUpsell"
+// import { FoldVertical, ChevronUp, ChevronDown } from "lucide-react"
+// import { useCloudUpsell } from "@src/hooks/useCloudUpsell"
+// import { CloudUpsellDialog } from "@src/components/cloud/CloudUpsellDialog"
+// import DismissibleUpsell from "@src/components/common/DismissibleUpsell"
 import {
 	ChevronUp,
 	ChevronDown,
@@ -18,7 +16,6 @@
 	HardDriveUpload,
 	FoldVerticalIcon,
 } from "lucide-react"
->>>>>>> e98f4b90
 import prettyBytes from "pretty-bytes"
 
 import type { ClineMessage } from "@roo-code/types"
@@ -114,13 +111,8 @@
 	const hasTodos = todos && Array.isArray(todos) && todos.length > 0
 
 	return (
-<<<<<<< HEAD
-		<div className="pt-2 pb-0 px-3">
+		<div className="group pt-2 pb-0 px-3">
 			{/* {showLongRunningTaskMessage && !isTaskComplete && (
-=======
-		<div className="group pt-2 pb-0 px-3">
-			{showLongRunningTaskMessage && !isTaskComplete && (
->>>>>>> e98f4b90
 				<DismissibleUpsell
 					upsellId="longRunningTask"
 					onClick={() => openUpsell()}
@@ -277,7 +269,7 @@
 												{t("chat:task.contextWindow")}
 											</th>
 											<td className="font-light align-top">
-									<div className={`max-w-md -mt-1.5 flex flex-nowrap gap-1`}>
+												<div className={`max-w-md -mt-1.5 flex flex-nowrap gap-1`}>
 													<ContextWindowProgress
 														contextWindow={contextWindow}
 														contextTokens={contextTokens || 0}
@@ -368,12 +360,8 @@
 				{/* Todo list - always shown at bottom when todos exist */}
 				{hasTodos && <TodoListDisplay todos={todos ?? (task as any)?.tool?.todos ?? []} />}
 			</div>
-<<<<<<< HEAD
-			<TodoListDisplay todos={todos ?? (task as any)?.tool?.todos ?? []} />
+			{/* <TodoListDisplay todos={todos ?? (task as any)?.tool?.todos ?? []} /> */}
 			{/* <CloudUpsellDialog open={isOpen} onOpenChange={closeUpsell} onConnect={handleConnect} /> */}
-=======
-			<CloudUpsellDialog open={isOpen} onOpenChange={closeUpsell} onConnect={handleConnect} />
->>>>>>> e98f4b90
 		</div>
 	)
 }
