import { memo, useEffect, useRef, useState } from "react"
import { useTranslation } from "react-i18next"
import { useCloudUpsell } from "@src/hooks/useCloudUpsell"
import { CloudUpsellDialog } from "@src/components/cloud/CloudUpsellDialog"
import DismissibleUpsell from "@src/components/common/DismissibleUpsell"
import {
	ChevronUp,
	ChevronDown,
	SquarePen,
	Coins,
	HardDriveDownload,
	HardDriveUpload,
	FoldVerticalIcon,
} from "lucide-react"
import prettyBytes from "pretty-bytes"

import type { ClineMessage } from "@roo-code/types"

import { getModelMaxOutputTokens } from "@roo/api"
import { findLastIndex } from "@roo/array"

import { formatLargeNumber } from "@src/utils/format"
import { cn } from "@src/lib/utils"
import { StandardTooltip } from "@src/components/ui"
import { useExtensionState } from "@src/context/ExtensionStateContext"
import { useSelectedModel } from "@/components/ui/hooks/useSelectedModel"

import Thumbnails from "../common/Thumbnails"

import { TaskActions } from "./TaskActions"
import { ContextWindowProgress } from "./ContextWindowProgress"
import { Mention } from "./Mention"
import { TodoListDisplay } from "./TodoListDisplay"
import { LucideIconButton } from "./LucideIconButton"

export interface TaskHeaderProps {
	task: ClineMessage
	tokensIn: number
	tokensOut: number
	cacheWrites?: number
	cacheReads?: number
	totalCost: number
	contextTokens: number
	buttonsDisabled: boolean
	handleCondenseContext: (taskId: string) => void
	todos?: any[]
}

const TaskHeader = ({
	task,
	tokensIn,
	tokensOut,
	cacheWrites,
	cacheReads,
	totalCost,
	contextTokens,
	buttonsDisabled,
	handleCondenseContext,
	todos,
}: TaskHeaderProps) => {
	const { t } = useTranslation()
	const { apiConfiguration, currentTaskItem, clineMessages } = useExtensionState()
	const { id: modelId, info: model } = useSelectedModel(apiConfiguration)
	const [isTaskExpanded, setIsTaskExpanded] = useState(false)
	const [showLongRunningTaskMessage, setShowLongRunningTaskMessage] = useState(false)
	const { isOpen, openUpsell, closeUpsell, handleConnect } = useCloudUpsell({
		autoOpenOnAuth: false,
	})

	// Check if the task is complete by looking at the last relevant message (skipping resume messages)
	const isTaskComplete =
		clineMessages && clineMessages.length > 0
			? (() => {
					const lastRelevantIndex = findLastIndex(
						clineMessages,
						(m) => !(m.ask === "resume_task" || m.ask === "resume_completed_task"),
					)
					return lastRelevantIndex !== -1
						? clineMessages[lastRelevantIndex]?.ask === "completion_result"
						: false
				})()
			: false

	useEffect(() => {
		const timer = setTimeout(() => {
			if (currentTaskItem && !isTaskComplete) {
				setShowLongRunningTaskMessage(true)
			}
		}, 120_000) // Show upsell after 2 minutes

		return () => clearTimeout(timer)
	}, [currentTaskItem, isTaskComplete])

	const textContainerRef = useRef<HTMLDivElement>(null)
	const textRef = useRef<HTMLDivElement>(null)
	const contextWindow = model?.contextWindow || 1

	const condenseButton = (
		<LucideIconButton
			title={t("chat:task.condenseContext")}
			icon={FoldVerticalIcon}
			disabled={buttonsDisabled}
			onClick={() => currentTaskItem && handleCondenseContext(currentTaskItem.id)}
		/>
	)

	const hasTodos = todos && Array.isArray(todos) && todos.length > 0

	return (
		<div className="group pt-2 pb-0 px-3">
			{showLongRunningTaskMessage && !isTaskComplete && (
				<DismissibleUpsell
					upsellId="longRunningTask"
					onClick={() => openUpsell()}
					dismissOnClick={false}
					variant="banner">
					{t("cloud:upsell.longRunningTask")}
				</DismissibleUpsell>
			)}
			<div
				className={cn(
<<<<<<< HEAD
					"px-2.5 py-2.5 flex flex-col gap-1.5 relative z-1",
					"bg-vscode-input-background",
					"text-vscode-foreground/80 hover:text-vscode-foreground",
					"shadow-lg shadow-vscode-sideBar-background/50",
					"rounded-xl",
=======
					"px-3 pt-2.5 pb-2 flex flex-col gap-1.5 relative z-1 cursor-pointer",
					"bg-vscode-input-background hover:bg-vscode-input-background/90",
					"text-vscode-foreground/80 hover:text-vscode-foreground",
					"shadow-sm shadow-black/30 rounded-xl",
					hasTodos && "border-b-0",
>>>>>>> 47415fa1
				)}
				onClick={(e) => {
					// Don't expand if clicking on todos section
					if (e.target instanceof Element && e.target.closest("[data-todo-list]")) {
						return
					}

					// Don't expand if clicking on buttons or interactive elements
					if (
						e.target instanceof Element &&
						(e.target.closest("button") ||
							e.target.closest('[role="button"]') ||
							e.target.closest(".share-button") ||
							e.target.closest("[data-radix-popper-content-wrapper]") ||
							e.target.closest("img") ||
							e.target.tagName === "IMG")
					) {
						return
					}

					// Don't expand/collapse if user is selecting text
					const selection = window.getSelection()
					if (selection && selection.toString().length > 0) {
						return
					}

					setIsTaskExpanded(!isTaskExpanded)
				}}>
				<div className="flex justify-between items-center gap-0">
					<div className="flex items-center select-none grow min-w-0">
						<div className="grow min-w-0">
							{isTaskExpanded && <span className="font-bold">{t("chat:task.title")}</span>}
							{!isTaskExpanded && (
								<div className="flex items-center gap-2">
									<SquarePen className="size-3 shrink-0" />
									<span className="whitespace-nowrap overflow-hidden text-ellipsis">
										<Mention text={task.text} />
									</span>
								</div>
							)}
						</div>
						<div className="flex items-center shrink-0 ml-2" onClick={(e) => e.stopPropagation()}>
							<StandardTooltip content={isTaskExpanded ? t("chat:task.collapse") : t("chat:task.expand")}>
								<button
									onClick={() => setIsTaskExpanded(!isTaskExpanded)}
									className="shrink-0 min-h-[20px] min-w-[20px] p-[2px] cursor-pointer opacity-85 hover:opacity-100 bg-transparent border-none rounded-md">
									{isTaskExpanded ? (
										<ChevronUp size={16} />
									) : (
										<ChevronDown size={16} className="opacity-0 group-hover:opacity-100" />
									)}
								</button>
							</StandardTooltip>
						</div>
					</div>
				</div>
				{!isTaskExpanded && contextWindow > 0 && (
					<div
<<<<<<< HEAD
						className="flex items-center gap-2 text-sm cursor-default"
						onClick={(e) => e.stopPropagation()}>
						<Coins className="size-3 shrink-0" />
=======
						className="flex items-center gap-2 text-sm text-muted-foreground/70"
						onClick={(e) => e.stopPropagation()}>
>>>>>>> 47415fa1
						<StandardTooltip
							content={
								<div className="space-y-1">
									<div>
										{t("chat:tokenProgress.tokensUsed", {
											used: formatLargeNumber(contextTokens || 0),
											total: formatLargeNumber(contextWindow),
										})}
									</div>
									{(() => {
										const maxTokens = model
											? getModelMaxOutputTokens({ modelId, model, settings: apiConfiguration })
											: 0
										const reservedForOutput = maxTokens || 0
										const availableSpace = contextWindow - (contextTokens || 0) - reservedForOutput

										return (
											<>
												{reservedForOutput > 0 && (
													<div>
														{t("chat:tokenProgress.reservedForResponse", {
															amount: formatLargeNumber(reservedForOutput),
														})}
													</div>
												)}
												{availableSpace > 0 && (
													<div>
														{t("chat:tokenProgress.availableSpace", {
															amount: formatLargeNumber(availableSpace),
														})}
													</div>
												)}
											</>
										)
									})()}
								</div>
							}
							side="top"
							sideOffset={8}>
							<span className="mr-1">
								{formatLargeNumber(contextTokens || 0)} / {formatLargeNumber(contextWindow)}
							</span>
						</StandardTooltip>
						{!!totalCost && <span>${totalCost.toFixed(2)}</span>}
					</div>
				)}
				{/* Expanded state: Show task text and images */}
				{isTaskExpanded && (
					<>
						<div
							ref={textContainerRef}
							className="text-vscode-font-size overflow-y-auto break-words break-anywhere relative">
							<div
								ref={textRef}
								className="overflow-auto max-h-80 whitespace-pre-wrap break-words break-anywhere cursor-text py-0.5"
								style={{
									display: "-webkit-box",
									WebkitLineClamp: "unset",
									WebkitBoxOrient: "vertical",
								}}>
								<Mention text={task.text} />
							</div>
						</div>
						{task.images && task.images.length > 0 && <Thumbnails images={task.images} />}

						<div onClick={(e) => e.stopPropagation()}>
							<TaskActions item={currentTaskItem} buttonsDisabled={buttonsDisabled} />
						</div>

						<div className="pt-3 mt-2 -mx-2.5 px-2.5 border-t border-vscode-sideBar-background">
							<table className="w-full text-sm">
								<tbody>
									{contextWindow > 0 && (
										<tr>
											<th
												className="font-medium text-left align-top w-1 whitespace-nowrap pr-3 h-[24px]"
												data-testid="context-window-label">
												{t("chat:task.contextWindow")}
											</th>
											<td className="font-light align-top">
												<div className={`max-w-50 -mt-1.25 flex flex-nowrap gap-1`}>
													<ContextWindowProgress
														contextWindow={contextWindow}
														contextTokens={contextTokens || 0}
														maxTokens={
															model
																? getModelMaxOutputTokens({
																		modelId,
																		model,
																		settings: apiConfiguration,
																	})
																: undefined
														}
													/>
													{condenseButton}
												</div>
											</td>
										</tr>
									)}

									<tr>
										<th className="font-medium text-left align-top w-1 whitespace-nowrap pr-3 h-[24px]">
											{t("chat:task.tokens")}
										</th>
										<td className="font-light align-top">
											<div className="flex items-center gap-1 flex-wrap">
												{typeof tokensIn === "number" && tokensIn > 0 && (
													<span>↑ {formatLargeNumber(tokensIn)}</span>
												)}
												{typeof tokensOut === "number" && tokensOut > 0 && (
													<span>↓ {formatLargeNumber(tokensOut)}</span>
												)}
											</div>
										</td>
									</tr>

									{((typeof cacheReads === "number" && cacheReads > 0) ||
										(typeof cacheWrites === "number" && cacheWrites > 0)) && (
										<tr>
											<th className="font-medium text-left align-top w-1 whitespace-nowrap pr-3 h-[24px]">
												{t("chat:task.cache")}
											</th>
											<td className="font-light align-top">
												<div className="flex items-center gap-1 flex-wrap">
													{typeof cacheWrites === "number" && cacheWrites > 0 && (
														<>
															<HardDriveDownload className="size-2.5" />
															<span>{formatLargeNumber(cacheWrites)}</span>
														</>
													)}
													{typeof cacheReads === "number" && cacheReads > 0 && (
														<>
															<HardDriveUpload className="size-2.5" />
															<span>{formatLargeNumber(cacheReads)}</span>
														</>
													)}
												</div>
											</td>
										</tr>
									)}

									{!!totalCost && (
										<tr>
											<th className="font-medium text-left align-top w-1 whitespace-nowrap pr-3 h-[24px]">
												{t("chat:task.apiCost")}
											</th>
											<td className="font-light align-top">
												<span>${totalCost?.toFixed(2)}</span>
											</td>
										</tr>
									)}

									{/* Size display */}
									{!!currentTaskItem?.size && currentTaskItem.size > 0 && (
										<tr>
											<th className="font-medium text-left align-top w-1 whitespace-nowrap pr-2 h-[20px]">
												{t("chat:task.size")}
											</th>
											<td className="font-light align-top">
												{prettyBytes(currentTaskItem.size)}
											</td>
										</tr>
									)}
								</tbody>
							</table>
						</div>
					</>
				)}
				{/* Todo list - always shown at bottom when todos exist */}
				{hasTodos && (
					<TodoListDisplay
						todos={todos ?? (task as any)?.tool?.todos ?? []}
						isParentExpanded={isTaskExpanded}
					/>
				)}
			</div>
			<CloudUpsellDialog open={isOpen} onOpenChange={closeUpsell} onConnect={handleConnect} />
		</div>
	)
}

export default memo(TaskHeader)<|MERGE_RESOLUTION|>--- conflicted
+++ resolved
@@ -119,19 +119,11 @@
 			)}
 			<div
 				className={cn(
-<<<<<<< HEAD
-					"px-2.5 py-2.5 flex flex-col gap-1.5 relative z-1",
-					"bg-vscode-input-background",
-					"text-vscode-foreground/80 hover:text-vscode-foreground",
-					"shadow-lg shadow-vscode-sideBar-background/50",
-					"rounded-xl",
-=======
 					"px-3 pt-2.5 pb-2 flex flex-col gap-1.5 relative z-1 cursor-pointer",
 					"bg-vscode-input-background hover:bg-vscode-input-background/90",
 					"text-vscode-foreground/80 hover:text-vscode-foreground",
-					"shadow-sm shadow-black/30 rounded-xl",
+					"shadow-lg shadow-vscode-sideBar-background/50 rounded-xl",
 					hasTodos && "border-b-0",
->>>>>>> 47415fa1
 				)}
 				onClick={(e) => {
 					// Don't expand if clicking on todos section
@@ -190,14 +182,9 @@
 				</div>
 				{!isTaskExpanded && contextWindow > 0 && (
 					<div
-<<<<<<< HEAD
-						className="flex items-center gap-2 text-sm cursor-default"
+						className="flex items-center gap-2 text-sm text-muted-foreground/70"
 						onClick={(e) => e.stopPropagation()}>
 						<Coins className="size-3 shrink-0" />
-=======
-						className="flex items-center gap-2 text-sm text-muted-foreground/70"
-						onClick={(e) => e.stopPropagation()}>
->>>>>>> 47415fa1
 						<StandardTooltip
 							content={
 								<div className="space-y-1">
@@ -367,12 +354,7 @@
 					</>
 				)}
 				{/* Todo list - always shown at bottom when todos exist */}
-				{hasTodos && (
-					<TodoListDisplay
-						todos={todos ?? (task as any)?.tool?.todos ?? []}
-						isParentExpanded={isTaskExpanded}
-					/>
-				)}
+				{hasTodos && <TodoListDisplay todos={todos ?? (task as any)?.tool?.todos ?? []} />}
 			</div>
 			<CloudUpsellDialog open={isOpen} onOpenChange={closeUpsell} onConnect={handleConnect} />
 		</div>
