import { memo, useEffect, useRef, useState } from "react"
import { useTranslation } from "react-i18next"
import { useCloudUpsell } from "@src/hooks/useCloudUpsell"
import { CloudUpsellDialog } from "@src/components/cloud/CloudUpsellDialog"
import DismissibleUpsell from "@src/components/common/DismissibleUpsell"
import { FoldVertical, ChevronUp, ChevronDown } from "lucide-react"
import prettyBytes from "pretty-bytes"

import type { ClineMessage } from "@roo-code/types"

import { getModelMaxOutputTokens } from "@roo/api"
import { findLastIndex } from "@roo/array"

import { formatLargeNumber } from "@src/utils/format"
import { cn } from "@src/lib/utils"
import { StandardTooltip } from "@src/components/ui"
import { useExtensionState } from "@src/context/ExtensionStateContext"
import { useSelectedModel } from "@/components/ui/hooks/useSelectedModel"

import Thumbnails from "../common/Thumbnails"

import { TaskActions } from "./TaskActions"
import { ContextWindowProgress } from "./ContextWindowProgress"
import { Mention } from "./Mention"
import { TodoListDisplay } from "./TodoListDisplay"
import FilesChangedOverview from "../file-changes/FilesChangedOverview"

export interface TaskHeaderProps {
	task: ClineMessage
	tokensIn: number
	tokensOut: number
	cacheWrites?: number
	cacheReads?: number
	totalCost: number
	contextTokens: number
	buttonsDisabled: boolean
	handleCondenseContext: (taskId: string) => void
	todos?: any[]
}

const TaskHeader = ({
	task,
	tokensIn,
	tokensOut,
	cacheWrites,
	cacheReads,
	totalCost,
	contextTokens,
	buttonsDisabled,
	handleCondenseContext,
	todos,
}: TaskHeaderProps) => {
	const { t } = useTranslation()
	const { apiConfiguration, currentTaskItem, clineMessages } = useExtensionState()
	const { id: modelId, info: model } = useSelectedModel(apiConfiguration)
	const [isTaskExpanded, setIsTaskExpanded] = useState(false)
	const [showLongRunningTaskMessage, setShowLongRunningTaskMessage] = useState(false)
	const { isOpen, openUpsell, closeUpsell, handleConnect } = useCloudUpsell({
		autoOpenOnAuth: false,
	})

	// Check if the task is complete by looking at the last relevant message (skipping resume messages)
	const isTaskComplete =
		clineMessages && clineMessages.length > 0
			? (() => {
					const lastRelevantIndex = findLastIndex(
						clineMessages,
						(m) => !(m.ask === "resume_task" || m.ask === "resume_completed_task"),
					)
					return lastRelevantIndex !== -1
						? clineMessages[lastRelevantIndex]?.ask === "completion_result"
						: false
				})()
			: false

	useEffect(() => {
		const timer = setTimeout(() => {
			if (currentTaskItem && !isTaskComplete) {
				setShowLongRunningTaskMessage(true)
			}
		}, 120_000) // Show upsell after 2 minutes

		return () => clearTimeout(timer)
	}, [currentTaskItem, isTaskComplete])

	const textContainerRef = useRef<HTMLDivElement>(null)
	const textRef = useRef<HTMLDivElement>(null)
	const contextWindow = model?.contextWindow || 1

	const condenseButton = (
		<StandardTooltip content={t("chat:task.condenseContext")}>
			<button
				disabled={buttonsDisabled}
				onClick={() => currentTaskItem && handleCondenseContext(currentTaskItem.id)}
				className="shrink-0 min-h-[20px] min-w-[20px] p-[2px] cursor-pointer disabled:cursor-not-allowed opacity-85 hover:opacity-100 bg-transparent border-none rounded-md">
				<FoldVertical size={16} />
			</button>
		</StandardTooltip>
	)

	const hasTodos = todos && Array.isArray(todos) && todos.length > 0

	return (
		<div className="pt-2 pb-0 px-3">
			{showLongRunningTaskMessage && !isTaskComplete && (
				<DismissibleUpsell
					upsellId="longRunningTask"
					onClick={() => openUpsell()}
					dismissOnClick={false}
					variant="banner">
					{t("cloud:upsell.longRunningTask")}
				</DismissibleUpsell>
			)}
			<div
				className={cn(
					"px-2.5 pt-2.5 pb-2 flex flex-col gap-1.5 relative z-1 cursor-pointer",
					"bg-vscode-input-background hover:bg-vscode-input-background/90",
					"text-vscode-foreground/80 hover:text-vscode-foreground",
					hasTodos ? "rounded-t-xs border-b-0" : "rounded-xs",
				)}
				onClick={(e) => {
					// Don't expand if clicking on buttons or interactive elements
					if (
						e.target instanceof Element &&
						(e.target.closest("button") ||
							e.target.closest('[role="button"]') ||
							e.target.closest(".share-button") ||
							e.target.closest("[data-radix-popper-content-wrapper]") ||
							e.target.closest("img") ||
							e.target.tagName === "IMG")
					) {
						return
					}

					// Don't expand/collapse if user is selecting text
					const selection = window.getSelection()
					if (selection && selection.toString().length > 0) {
						return
					}

					setIsTaskExpanded(!isTaskExpanded)
				}}>
				<div className="flex justify-between items-center gap-0">
					<div className="flex items-center select-none grow min-w-0">
						<div className="whitespace-nowrap overflow-hidden text-ellipsis grow min-w-0">
							{isTaskExpanded && <span className="font-bold">{t("chat:task.title")}</span>}
							{!isTaskExpanded && (
								<div>
									<span className="font-bold mr-1">{t("chat:task.title")}</span>
									<Mention text={task.text} />
								</div>
							)}
						</div>
						<div className="flex items-center shrink-0 ml-2" onClick={(e) => e.stopPropagation()}>
							<StandardTooltip content={isTaskExpanded ? t("chat:task.collapse") : t("chat:task.expand")}>
								<button
									onClick={() => setIsTaskExpanded(!isTaskExpanded)}
									className="shrink-0 min-h-[20px] min-w-[20px] p-[2px] cursor-pointer opacity-85 hover:opacity-100 bg-transparent border-none rounded-md">
									{isTaskExpanded ? <ChevronUp size={16} /> : <ChevronDown size={16} />}
								</button>
							</StandardTooltip>
						</div>
					</div>
				</div>
				{!isTaskExpanded && contextWindow > 0 && (
					<div className="flex items-center gap-2 text-sm" onClick={(e) => e.stopPropagation()}>
						<StandardTooltip
							content={
								<div className="space-y-1">
									<div>
										{t("chat:tokenProgress.tokensUsed", {
											used: formatLargeNumber(contextTokens || 0),
											total: formatLargeNumber(contextWindow),
										})}
									</div>
									{(() => {
										const maxTokens = model
											? getModelMaxOutputTokens({ modelId, model, settings: apiConfiguration })
											: 0
										const reservedForOutput = maxTokens || 0
										const availableSpace = contextWindow - (contextTokens || 0) - reservedForOutput

										return (
											<>
												{reservedForOutput > 0 && (
													<div>
														{t("chat:tokenProgress.reservedForResponse", {
															amount: formatLargeNumber(reservedForOutput),
														})}
													</div>
												)}
												{availableSpace > 0 && (
													<div>
														{t("chat:tokenProgress.availableSpace", {
															amount: formatLargeNumber(availableSpace),
														})}
													</div>
												)}
											</>
										)
									})()}
								</div>
							}
							side="top"
							sideOffset={8}>
							<span className="mr-1">
								{formatLargeNumber(contextTokens || 0)} / {formatLargeNumber(contextWindow)}
							</span>
						</StandardTooltip>
						{!!totalCost && <span>${totalCost.toFixed(2)}</span>}
					</div>
				)}
				{/* Expanded state: Show task text and images */}
				{isTaskExpanded && (
					<>
						<div
							ref={textContainerRef}
							className="text-vscode-font-size overflow-y-auto break-words break-anywhere relative">
							<div
								ref={textRef}
								className="overflow-auto max-h-80 whitespace-pre-wrap break-words break-anywhere cursor-text"
								style={{
									display: "-webkit-box",
									WebkitLineClamp: "unset",
									WebkitBoxOrient: "vertical",
								}}>
								<Mention text={task.text} />
							</div>
						</div>
						{task.images && task.images.length > 0 && <Thumbnails images={task.images} />}

						<div className="border-t border-b border-vscode-panel-border/50 py-4 mt-2 mb-1">
							<table className="w-full">
								<tbody>
									{contextWindow > 0 && (
										<tr>
											<th
												className="font-bold text-left align-top w-1 whitespace-nowrap pl-1 pr-3 h-[24px]"
												data-testid="context-window-label">
												{t("chat:task.contextWindow")}
											</th>
											<td className="align-top">
												<div className={`max-w-80 -mt-0.5 flex flex-nowrap gap-1`}>
													<ContextWindowProgress
														contextWindow={contextWindow}
														contextTokens={contextTokens || 0}
														maxTokens={
															model
																? getModelMaxOutputTokens({
																		modelId,
																		model,
																		settings: apiConfiguration,
																	})
																: undefined
														}
													/>
													{condenseButton}
												</div>
											</td>
										</tr>
									)}

									<tr>
										<th className="font-bold text-left align-top w-1 whitespace-nowrap pl-1 pr-3 h-[24px]">
											{t("chat:task.tokens")}
										</th>
										<td className="align-top">
											<div className="flex items-center gap-1 flex-wrap">
												{typeof tokensIn === "number" && tokensIn > 0 && (
													<span>↑ {formatLargeNumber(tokensIn)}</span>
												)}
												{typeof tokensOut === "number" && tokensOut > 0 && (
													<span>↓ {formatLargeNumber(tokensOut)}</span>
												)}
											</div>
										</td>
									</tr>

									{((typeof cacheReads === "number" && cacheReads > 0) ||
										(typeof cacheWrites === "number" && cacheWrites > 0)) && (
										<tr>
											<th className="font-bold text-left align-top w-1 whitespace-nowrap pl-1 pr-3 h-[24px]">
												{t("chat:task.cache")}
											</th>
											<td className="align-top">
												<div className="flex items-center gap-1 flex-wrap">
													{typeof cacheWrites === "number" && cacheWrites > 0 && (
														<span>↑ {formatLargeNumber(cacheWrites)}</span>
													)}
													{typeof cacheReads === "number" && cacheReads > 0 && (
														<span>↓ {formatLargeNumber(cacheReads)}</span>
													)}
												</div>
											</td>
										</tr>
									)}

									{!!totalCost && (
										<tr>
											<th className="font-bold text-left align-top w-1 whitespace-nowrap pl-1 pr-3 h-[24px]">
												{t("chat:task.apiCost")}
											</th>
											<td className="align-top">
												<span>${totalCost?.toFixed(2)}</span>
											</td>
										</tr>
									)}

									{/* Size display */}
									{!!currentTaskItem?.size && currentTaskItem.size > 0 && (
										<tr>
											<th className="font-bold text-left align-top w-1 whitespace-nowrap pl-1 pr-2  h-[20px]">
												{t("chat:task.size")}
											</th>
											<td className="align-top">{prettyBytes(currentTaskItem.size)}</td>
										</tr>
									)}
								</tbody>
							</table>
						</div>

						{/* Footer with task management buttons */}
						<div onClick={(e) => e.stopPropagation()}>
							<TaskActions item={currentTaskItem} buttonsDisabled={buttonsDisabled} />
						</div>
					</>
				)}
			</div>
			<TodoListDisplay todos={todos ?? (task as any)?.tool?.todos ?? []} />
<<<<<<< HEAD
			<FilesChangedOverview />
=======
			<CloudUpsellDialog open={isOpen} onOpenChange={closeUpsell} onConnect={handleConnect} />
>>>>>>> 8fee3127
		</div>
	)
}

export default memo(TaskHeader)<|MERGE_RESOLUTION|>--- conflicted
+++ resolved
@@ -327,11 +327,8 @@
 				)}
 			</div>
 			<TodoListDisplay todos={todos ?? (task as any)?.tool?.todos ?? []} />
-<<<<<<< HEAD
 			<FilesChangedOverview />
-=======
 			<CloudUpsellDialog open={isOpen} onOpenChange={closeUpsell} onConnect={handleConnect} />
->>>>>>> 8fee3127
 		</div>
 	)
 }
