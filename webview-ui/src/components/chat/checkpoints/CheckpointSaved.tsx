--- conflicted
+++ resolved
@@ -1,4 +1,4 @@
-import { useMemo, useRef, /*useState*/ useEffect } from "react"
+import { useMemo, useRef, useState, useEffect } from "react"
 import { useTranslation } from "react-i18next"
 import { cn } from "@/lib/utils"
 
@@ -16,14 +16,9 @@
 export const CheckpointSaved = ({ checkpoint, currentHash, ...props }: CheckpointSavedProps) => {
 	const { t } = useTranslation()
 	const isCurrent = currentHash === props.commitHash
-<<<<<<< HEAD
-	// const [isPopoverOpen, setIsPopoverOpen] = useState(false)
-	// const [isClosing, setIsClosing] = useState(false)
-=======
 	const [isPopoverOpen, setIsPopoverOpen] = useState(false)
 	const [isClosing, setIsClosing] = useState(false)
 	const [isHovering, setIsHovering] = useState(false)
->>>>>>> a3b258ad
 	const closeTimer = useRef<number | null>(null)
 
 	useEffect(() => {
@@ -36,24 +31,22 @@
 	}, [])
 
 	const handlePopoverOpenChange = (open: boolean) => {
-		// setIsPopoverOpen(open)
+		setIsPopoverOpen(open)
 		if (open) {
-			// setIsClosing(false)
+			setIsClosing(false)
 			if (closeTimer.current) {
 				window.clearTimeout(closeTimer.current)
 				closeTimer.current = null
 			}
 		} else {
-			// setIsClosing(true)
+			setIsClosing(true)
 			closeTimer.current = window.setTimeout(() => {
-				// setIsClosing(false)
+				setIsClosing(false)
 				closeTimer.current = null
 			}, 200) // keep menu visible briefly to avoid popover jump
 		}
 	}
 
-<<<<<<< HEAD
-=======
 	const handleMouseEnter = () => {
 		setIsHovering(true)
 	}
@@ -65,7 +58,6 @@
 	// Menu is visible when hovering, popover is open, or briefly after popover closes
 	const menuVisible = isHovering || isPopoverOpen || isClosing
 
->>>>>>> a3b258ad
 	const metadata = useMemo(() => {
 		if (!checkpoint) {
 			return undefined
@@ -85,14 +77,10 @@
 	}
 
 	return (
-<<<<<<< HEAD
-		<div className="group flex items-center justify-between gap-2 pt-2 pb-3 cursor-pointer">
-=======
 		<div
 			className="flex items-center justify-between gap-2 pt-2 pb-3"
 			onMouseEnter={handleMouseEnter}
 			onMouseLeave={handleMouseLeave}>
->>>>>>> a3b258ad
 			<div className="flex items-center gap-2 text-blue-400 whitespace-nowrap">
 				<GitCommitVertical className="w-4" />
 				<span className="font-semibold">{t("chat:checkpoint.regular")}</span>
@@ -105,13 +93,8 @@
 						"linear-gradient(90deg, rgba(0, 188, 255, .65), rgba(0, 188, 255, .65) 80%, rgba(0, 188, 255, 0) 99%)",
 				}}></span>
 
-<<<<<<< HEAD
-			{/* Keep menu visible while popover is open or briefly after close to prevent jump */}
-			<div data-testid="checkpoint-menu-container" className={cn("h-4 -mt-2 block")}>
-=======
 			{/* Keep menu visible while hovering, popover is open, or briefly after close to prevent jump */}
 			<div data-testid="checkpoint-menu-container" className={cn("h-4 -mt-2", menuVisible ? "block" : "hidden")}>
->>>>>>> a3b258ad
 				<CheckpointMenu
 					ts={props.ts}
 					commitHash={props.commitHash}
