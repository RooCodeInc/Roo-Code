// npx vitest run src/components/chat/checkpoints/__tests__/CheckpointSaved.spec.tsx

// Capture onOpenChange from Popover to control open/close in tests
let lastOnOpenChange: ((open: boolean) => void) | undefined

vi.mock("@/components/ui", () => {
	// Minimal UI primitives to ensure deterministic behavior in tests
	return {
		Button: ({ children, ...rest }: any) => <button {...rest}>{children}</button>,
		StandardTooltip: ({ children }: any) => <>{children}</>,
		Popover: (props: any) => {
			const { children, onOpenChange, open, ...rest } = props
			if (rest["data-testid"] === "restore-popover") {
				lastOnOpenChange = onOpenChange
			}
			return (
				<div data-testid={rest["data-testid"]} data-open={open}>
					{children}
				</div>
			)
		},
		PopoverTrigger: ({ children }: any) => <div data-testid="popover-trigger">{children}</div>,
		PopoverContent: ({ children, className, ...rest }: any) => (
			<div data-testid="popover-content" className={className} {...rest}>
				{children}
			</div>
		),
	}
})

import { render, waitFor, screen, fireEvent } from "@/utils/test-utils"
import React from "react"
import userEvent from "@testing-library/user-event"
import { CheckpointSaved } from "../CheckpointSaved"

const waitForOpenHandler = async () => {
	await waitFor(() => {
		// ensure Popover mock captured the onOpenChange handler before using it
		expect(lastOnOpenChange).toBeTruthy()
	})
}

describe("CheckpointSaved popover visibility", () => {
	// Timers are controlled per-test to avoid interfering with i18n init
	const baseProps = {
		ts: 123,
		commitHash: "abc123",
		currentHash: "zzz999",
		checkpoint: { from: "prev123", to: "abc123" } as Record<string, unknown>,
	}

	it("shows menu while popover is open and hides when closed", async () => {
		const { getByTestId } = render(<CheckpointSaved {...baseProps} />)

		const getMenu = () => getByTestId("checkpoint-menu-container") as HTMLElement

		// Initially hidden (not hovering)
		expect(getMenu()).toBeTruthy()
		// expect(getMenu().className).toContain("hidden")

		// Open via captured handler
		await waitForOpenHandler()
		lastOnOpenChange?.(true)

		await waitFor(() => {
			expect(getMenu().className).toContain("block")
			// expect(getMenu().className).not.toContain("hidden")
		})

		// Close via captured handler — menu remains visible briefly, then hides
		lastOnOpenChange?.(false)

		await waitFor(() => {
			expect(getMenu().className).toContain("block")
		})

		// await waitFor(() => {
		// 	expect(getMenu().className).toContain("hidden")
		// })
	})

	it("resets confirm state when popover closes", async () => {
		const { getByTestId, container } = render(<CheckpointSaved {...baseProps} />)
		const getParentDiv = () =>
			container.querySelector("[class*='flex items-center justify-between']") as HTMLElement

		// Hover to make menu visible
		fireEvent.mouseEnter(getParentDiv())

		// Open the popover
		await waitForOpenHandler()
		lastOnOpenChange?.(true)

		// Enter confirm state
		const restoreFilesAndTaskBtn = await waitFor(() => getByTestId("restore-files-and-task-btn"))
		await userEvent.click(restoreFilesAndTaskBtn)

		// Confirm warning should be visible
		expect(getByTestId("checkpoint-confirm-warning")).toBeTruthy()

		// Close popover -> confirm state should reset
		lastOnOpenChange?.(false)

		// Reopen
		lastOnOpenChange?.(true)

		// Confirm warning should be gone after reopening
		await waitFor(() => {
			expect(screen.queryByTestId("checkpoint-confirm-warning")).toBeNull()
		})
	})

	it("closes popover after preview and after confirm restore", async () => {
		const { getByTestId, container } = render(<CheckpointSaved {...baseProps} />)

		const popoverRoot = () => getByTestId("restore-popover")
		const menuContainer = () => getByTestId("checkpoint-menu-container")
		const getParentDiv = () =>
			container.querySelector("[class*='flex items-center justify-between']") as HTMLElement

		// Open
		await waitForOpenHandler()
		lastOnOpenChange?.(true)
		await waitFor(() => {
			expect(popoverRoot().getAttribute("data-open")).toBe("true")
			expect(menuContainer().className).toContain("block")
		})

		// Click preview -> popover closes; menu remains briefly visible, then hides
		await userEvent.click(getByTestId("restore-files-btn"))
		await waitFor(() => {
			expect(popoverRoot().getAttribute("data-open")).toBe("false")
			expect(menuContainer().className).toContain("block")
		})
<<<<<<< HEAD
		// await waitFor(() => {
		// 	expect(menuContainer().className).toContain("hidden")
		// })
=======

		// Simulate mouse leaving the component to trigger hide
		fireEvent.mouseLeave(getParentDiv())

		await waitFor(() => {
			expect(menuContainer().className).toContain("hidden")
		})
>>>>>>> a3b258ad

		// Hover to make menu visible again, then reopen
		fireEvent.mouseEnter(getParentDiv())
		lastOnOpenChange?.(true)
		await waitFor(() => {
			expect(popoverRoot().getAttribute("data-open")).toBe("true")
		})

		// Enter confirm and confirm restore -> popover closes; menu then hides
		await userEvent.click(getByTestId("restore-files-and-task-btn"))
		await userEvent.click(getByTestId("confirm-restore-btn"))
		await waitFor(() => {
			expect(popoverRoot().getAttribute("data-open")).toBe("false")
		})
<<<<<<< HEAD
		// await waitFor(() => {
		// 	expect(menuContainer().className).toContain("hidden")
		// })
=======

		// Simulate mouse leaving the component to trigger hide
		fireEvent.mouseLeave(getParentDiv())

		await waitFor(() => {
			expect(menuContainer().className).toContain("hidden")
		})
>>>>>>> a3b258ad
	})

	it("shows menu on hover and hides when mouse leaves", async () => {
		const { getByTestId, container } = render(<CheckpointSaved {...baseProps} />)

		const getMenu = () => getByTestId("checkpoint-menu-container") as HTMLElement
		const getParentDiv = () =>
			container.querySelector("[class*='flex items-center justify-between']") as HTMLElement

		// Initially hidden (not hovering)
		expect(getMenu().className).toContain("hidden")

		// Hover over the component
		fireEvent.mouseEnter(getParentDiv())
		await waitFor(() => {
			expect(getMenu().className).toContain("block")
			expect(getMenu().className).not.toContain("hidden")
		})

		// Mouse leaves the component
		fireEvent.mouseLeave(getParentDiv())
		await waitFor(() => {
			expect(getMenu().className).toContain("hidden")
		})
	})
})<|MERGE_RESOLUTION|>--- conflicted
+++ resolved
@@ -56,7 +56,7 @@
 
 		// Initially hidden (not hovering)
 		expect(getMenu()).toBeTruthy()
-		// expect(getMenu().className).toContain("hidden")
+		expect(getMenu().className).toContain("hidden")
 
 		// Open via captured handler
 		await waitForOpenHandler()
@@ -64,7 +64,7 @@
 
 		await waitFor(() => {
 			expect(getMenu().className).toContain("block")
-			// expect(getMenu().className).not.toContain("hidden")
+			expect(getMenu().className).not.toContain("hidden")
 		})
 
 		// Close via captured handler — menu remains visible briefly, then hides
@@ -74,9 +74,9 @@
 			expect(getMenu().className).toContain("block")
 		})
 
-		// await waitFor(() => {
-		// 	expect(getMenu().className).toContain("hidden")
-		// })
+		await waitFor(() => {
+			expect(getMenu().className).toContain("hidden")
+		})
 	})
 
 	it("resets confirm state when popover closes", async () => {
@@ -132,11 +132,6 @@
 			expect(popoverRoot().getAttribute("data-open")).toBe("false")
 			expect(menuContainer().className).toContain("block")
 		})
-<<<<<<< HEAD
-		// await waitFor(() => {
-		// 	expect(menuContainer().className).toContain("hidden")
-		// })
-=======
 
 		// Simulate mouse leaving the component to trigger hide
 		fireEvent.mouseLeave(getParentDiv())
@@ -144,7 +139,6 @@
 		await waitFor(() => {
 			expect(menuContainer().className).toContain("hidden")
 		})
->>>>>>> a3b258ad
 
 		// Hover to make menu visible again, then reopen
 		fireEvent.mouseEnter(getParentDiv())
@@ -159,11 +153,6 @@
 		await waitFor(() => {
 			expect(popoverRoot().getAttribute("data-open")).toBe("false")
 		})
-<<<<<<< HEAD
-		// await waitFor(() => {
-		// 	expect(menuContainer().className).toContain("hidden")
-		// })
-=======
 
 		// Simulate mouse leaving the component to trigger hide
 		fireEvent.mouseLeave(getParentDiv())
@@ -171,7 +160,6 @@
 		await waitFor(() => {
 			expect(menuContainer().className).toContain("hidden")
 		})
->>>>>>> a3b258ad
 	})
 
 	it("shows menu on hover and hides when mouse leaves", async () => {
