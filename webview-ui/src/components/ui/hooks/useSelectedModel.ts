--- conflicted
+++ resolved
@@ -314,26 +314,22 @@
 			const info = rooModels[id as keyof typeof rooModels]
 			return { id, info }
 		}
-<<<<<<< HEAD
+
 		case "sapaicore": {
 			const id = apiConfiguration.apiModelId ?? sapAiCoreDefaultModelId
 			const info = sapAiCoreModels[id as keyof typeof sapAiCoreModels]
-=======
+	    return { id, info }
+		}
 		case "qwen-code": {
 			const id = apiConfiguration.apiModelId ?? qwenCodeDefaultModelId
 			const info = qwenCodeModels[id as keyof typeof qwenCodeModels]
->>>>>>> 91f3dd90
 			return { id, info }
 		}
 		// case "anthropic":
 		// case "human-relay":
 		// case "fake-ai":
 		default: {
-<<<<<<< HEAD
-			provider satisfies "anthropic" | "gemini-cli" | "human-relay" | "fake-ai" | "sapaicore"
-=======
-			provider satisfies "anthropic" | "gemini-cli" | "qwen-code" | "human-relay" | "fake-ai"
->>>>>>> 91f3dd90
+			provider satisfies "anthropic" | "gemini-cli" | "qwen-code" | "human-relay" | "fake-ai" | "sapaicore"
 			const id = apiConfiguration.apiModelId ?? anthropicDefaultModelId
 			const baseInfo = anthropicModels[id as keyof typeof anthropicModels]
 
