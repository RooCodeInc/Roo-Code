import {
	type ProviderName,
	type ProviderSettings,
	type ModelInfo,
	anthropicModels,
	bedrockModels,
	cerebrasModels,
	deepSeekModels,
	moonshotModels,
	minimaxModels,
	geminiModels,
	mistralModels,
	openAiModelInfoSaneDefaults,
	openAiNativeModels,
	vertexModels,
	xaiModels,
	groqModels,
	vscodeLlmModels,
	vscodeLlmDefaultModelId,
	claudeCodeModels,
	zgsmDefaultModelId,
	geminiCliDefaultModelId,
	geminiCliModels,
	sambaNovaModels,
	doubaoModels,
	internationalZAiModels,
	mainlandZAiModels,
	fireworksModels,
<<<<<<< HEAD
	fireworksDefaultModelId,
	zgsmModels,
=======
>>>>>>> 7320d79c
	featherlessModels,
	ioIntelligenceModels,
	qwenCodeModels,
	BEDROCK_1M_CONTEXT_MODEL_IDS,
	isDynamicProvider,
	getProviderDefaultModelId,
} from "@roo-code/types"

import type { ModelRecord, RouterModels } from "@roo/api"

import { useRouterModels } from "./useRouterModels"
import { useOpenRouterModelProviders } from "./useOpenRouterModelProviders"
import { useLmStudioModels } from "./useLmStudioModels"

import { useOllamaModels } from "./useOllamaModels"

/**
 * Helper to get a validated model ID for dynamic providers.
 * Returns the configured model ID if it exists in the available models, otherwise returns the default.
 */
function getValidatedModelId(
	configuredId: string | undefined,
	availableModels: ModelRecord | undefined,
	defaultModelId: string,
): string {
	return configuredId && availableModels?.[configuredId] ? configuredId : defaultModelId
}

export const useSelectedModel = (apiConfiguration?: ProviderSettings) => {
	const provider = apiConfiguration?.apiProvider || "zgsm"
	const openRouterModelId = provider === "openrouter" ? apiConfiguration?.openRouterModelId : undefined
	const lmStudioModelId = provider === "lmstudio" ? apiConfiguration?.lmStudioModelId : undefined
	const ollamaModelId = provider === "ollama" ? apiConfiguration?.ollamaModelId : undefined

	// Only fetch router models for dynamic providers
	const shouldFetchRouterModels = isDynamicProvider(provider)
	const routerModels = useRouterModels({
		provider: shouldFetchRouterModels ? provider : undefined,
		enabled: shouldFetchRouterModels,
	})

	const openRouterModelProviders = useOpenRouterModelProviders(openRouterModelId)
	const lmStudioModels = useLmStudioModels(lmStudioModelId)
	const ollamaModels = useOllamaModels(ollamaModelId)

	// Compute readiness only for the data actually needed for the selected provider
	const needRouterModels = shouldFetchRouterModels
	const needOpenRouterProviders = provider === "openrouter"
	const needLmStudio = typeof lmStudioModelId !== "undefined"
	const needOllama = typeof ollamaModelId !== "undefined"

	const hasValidRouterData = needRouterModels
		? routerModels.data &&
			routerModels.data[provider] !== undefined &&
			typeof routerModels.data[provider] === "object" &&
			!routerModels.isLoading
		: true

	const isReady =
		(!needLmStudio || typeof lmStudioModels.data !== "undefined") &&
		(!needOllama || typeof ollamaModels.data !== "undefined") &&
		hasValidRouterData &&
		(!needOpenRouterProviders || typeof openRouterModelProviders.data !== "undefined")

	const { id, info } =
		apiConfiguration && isReady
			? getSelectedModel({
					provider,
					apiConfiguration,
					routerModels: (routerModels.data || {}) as RouterModels,
					openRouterModelProviders: (openRouterModelProviders.data || {}) as Record<string, ModelInfo>,
					lmStudioModels: (lmStudioModels.data || undefined) as ModelRecord | undefined,
					ollamaModels: (ollamaModels.data || undefined) as ModelRecord | undefined,
				})
<<<<<<< HEAD
			: {
					id: apiConfiguration?.zgsmModelId || apiConfiguration?.apiModelId || zgsmDefaultModelId,
					info: getZgsmModelFeedback({ apiConfiguration }, zgsmModels.default),
				}
=======
			: { id: getProviderDefaultModelId(provider), info: undefined }
>>>>>>> 7320d79c

	return {
		provider,
		id,
		info,
		isLoading:
			(needRouterModels && routerModels.isLoading) ||
			(needOpenRouterProviders && openRouterModelProviders.isLoading) ||
			(needLmStudio && lmStudioModels!.isLoading) ||
			(needOllama && ollamaModels!.isLoading),
		isError:
			(needRouterModels && routerModels.isError) ||
			(needOpenRouterProviders && openRouterModelProviders.isError) ||
			(needLmStudio && lmStudioModels!.isError) ||
			(needOllama && ollamaModels!.isError),
	}
}

function getZgsmModelFeedback(
	config: {
		provider?: ProviderName
		apiConfiguration?: ProviderSettings
	},
	defaultModelInfo: ModelInfo,
): ModelInfo {
	const { apiConfiguration } = config
	if (
		apiConfiguration?.useZgsmCustomConfig &&
		apiConfiguration?.zgsmAiCustomModelInfo &&
		JSON.stringify(apiConfiguration.zgsmAiCustomModelInfo) !== "{}"
	) {
		return apiConfiguration.zgsmAiCustomModelInfo
	}
	return defaultModelInfo
}

function getSelectedModel({
	provider,
	apiConfiguration,
	routerModels,
	openRouterModelProviders,
	lmStudioModels,
	ollamaModels,
}: {
	provider: ProviderName
	apiConfiguration: ProviderSettings
	routerModels: RouterModels
	openRouterModelProviders: Record<string, ModelInfo>
	lmStudioModels: ModelRecord | undefined
	ollamaModels: ModelRecord | undefined
}): { id: string; info: ModelInfo | undefined } {
	// the `undefined` case are used to show the invalid selection to prevent
	// users from seeing the default model if their selection is invalid
	// this gives a better UX than showing the default model
	const defaultModelId = getProviderDefaultModelId(provider)
	switch (provider) {
		case "zgsm": {
			const id = apiConfiguration.zgsmModelId || apiConfiguration.apiModelId || zgsmDefaultModelId
			const info = getZgsmModelFeedback({ apiConfiguration }, routerModels.zgsm[id] || zgsmModels.default)

			return { id, info }
		}
		case "openrouter": {
			const id = getValidatedModelId(apiConfiguration.openRouterModelId, routerModels.openrouter, defaultModelId)
			let info = routerModels.openrouter?.[id]
			const specificProvider = apiConfiguration.openRouterSpecificProvider

			if (specificProvider && openRouterModelProviders[specificProvider]) {
				// Overwrite the info with the specific provider info. Some
				// fields are missing the model info for `openRouterModelProviders`
				// so we need to merge the two.
				info = info
					? { ...info, ...openRouterModelProviders[specificProvider] }
					: openRouterModelProviders[specificProvider]
			}

			return { id, info }
		}
		case "requesty": {
			const id = getValidatedModelId(apiConfiguration.requestyModelId, routerModels.requesty, defaultModelId)
			const info = routerModels.requesty?.[id]
			return { id, info }
		}
		case "glama": {
			const id = getValidatedModelId(apiConfiguration.glamaModelId, routerModels.glama, defaultModelId)
			const info = routerModels.glama?.[id]
			return { id, info }
		}
		case "unbound": {
			const id = getValidatedModelId(apiConfiguration.unboundModelId, routerModels.unbound, defaultModelId)
			const info = routerModels.unbound?.[id]
			return { id, info }
		}
		case "litellm": {
			const id = getValidatedModelId(apiConfiguration.litellmModelId, routerModels.litellm, defaultModelId)
			const info = routerModels.litellm?.[id]
			return { id, info }
		}
		case "xai": {
			const id = apiConfiguration.apiModelId ?? defaultModelId
			const info = xaiModels[id as keyof typeof xaiModels]
			return info ? { id, info } : { id, info: undefined }
		}
		case "groq": {
			const id = apiConfiguration.apiModelId ?? defaultModelId
			const info = groqModels[id as keyof typeof groqModels]
			return { id, info }
		}
		case "huggingface": {
			const id = apiConfiguration.huggingFaceModelId ?? "meta-llama/Llama-3.3-70B-Instruct"
			const info = {
				maxTokens: 8192,
				contextWindow: 131072,
				supportsImages: false,
				supportsPromptCache: false,
			}
			return { id, info }
		}
		case "chutes": {
			const id = getValidatedModelId(apiConfiguration.apiModelId, routerModels.chutes, defaultModelId)
			const info = routerModels.chutes?.[id]
			return { id, info }
		}
		case "bedrock": {
			const id = apiConfiguration.apiModelId ?? defaultModelId
			const baseInfo = bedrockModels[id as keyof typeof bedrockModels]

			// Special case for custom ARN.
			if (id === "custom-arn") {
				return {
					id,
					info: { maxTokens: 5000, contextWindow: 128_000, supportsPromptCache: false, supportsImages: true },
				}
			}

			// Apply 1M context for Claude Sonnet 4 / 4.5 when enabled
			if (BEDROCK_1M_CONTEXT_MODEL_IDS.includes(id as any) && apiConfiguration.awsBedrock1MContext && baseInfo) {
				// Create a new ModelInfo object with updated context window
				const info: ModelInfo = {
					...baseInfo,
					contextWindow: 1_000_000,
				}
				return { id, info }
			}

			return { id, info: baseInfo }
		}
		case "vertex": {
			const id = apiConfiguration.apiModelId ?? defaultModelId
			const info = vertexModels[id as keyof typeof vertexModels]
			return { id, info }
		}
		case "gemini": {
			const id = apiConfiguration.apiModelId ?? defaultModelId
			const info = geminiModels[id as keyof typeof geminiModels]
			return { id, info }
		}
		case "gemini-cli": {
			const id = apiConfiguration.apiModelId ?? geminiCliDefaultModelId
			const info = geminiCliModels[id as keyof typeof geminiCliModels]
			return { id, info }
		}
		case "deepseek": {
			const id = apiConfiguration.apiModelId ?? defaultModelId
			const info = deepSeekModels[id as keyof typeof deepSeekModels]
			return { id, info }
		}
		case "doubao": {
			const id = apiConfiguration.apiModelId ?? defaultModelId
			const info = doubaoModels[id as keyof typeof doubaoModels]
			return { id, info }
		}
		case "moonshot": {
			const id = apiConfiguration.apiModelId ?? defaultModelId
			const info = moonshotModels[id as keyof typeof moonshotModels]
			return { id, info }
		}
		case "minimax": {
			const id = apiConfiguration.apiModelId ?? defaultModelId
			const info = minimaxModels[id as keyof typeof minimaxModels]
			return { id, info }
		}
		case "zai": {
			const isChina = apiConfiguration.zaiApiLine === "china_coding"
			const models = isChina ? mainlandZAiModels : internationalZAiModels
			const defaultModelId = getProviderDefaultModelId(provider, { isChina })
			const id = apiConfiguration.apiModelId ?? defaultModelId
			const info = models[id as keyof typeof models]
			return { id, info }
		}
		case "openai-native": {
			const id = apiConfiguration.apiModelId ?? defaultModelId
			const info = openAiNativeModels[id as keyof typeof openAiNativeModels]
			return { id, info }
		}
		case "mistral": {
			const id = apiConfiguration.apiModelId ?? defaultModelId
			const info = mistralModels[id as keyof typeof mistralModels]
			return { id, info }
		}
		case "openai": {
			const id = apiConfiguration.openAiModelId ?? ""
			const info = apiConfiguration?.openAiCustomModelInfo ?? openAiModelInfoSaneDefaults
			return { id, info }
		}
		case "ollama": {
			const id = apiConfiguration.ollamaModelId ?? ""
			const info = ollamaModels && ollamaModels[apiConfiguration.ollamaModelId!]

			const adjustedInfo =
				info?.contextWindow &&
				apiConfiguration?.ollamaNumCtx &&
				apiConfiguration.ollamaNumCtx < info.contextWindow
					? { ...info, contextWindow: apiConfiguration.ollamaNumCtx }
					: info

			return {
				id,
				info: adjustedInfo || undefined,
			}
		}
		case "lmstudio": {
			const id = apiConfiguration.lmStudioModelId ?? ""
			const info = lmStudioModels && lmStudioModels[apiConfiguration.lmStudioModelId!]
			return {
				id,
				info: info || undefined,
			}
		}
		case "deepinfra": {
			const id = getValidatedModelId(apiConfiguration.deepInfraModelId, routerModels.deepinfra, defaultModelId)
			const info = routerModels.deepinfra?.[id]
			return { id, info }
		}
		case "vscode-lm": {
			const id = apiConfiguration?.vsCodeLmModelSelector
				? `${apiConfiguration.vsCodeLmModelSelector.vendor}/${apiConfiguration.vsCodeLmModelSelector.family}`
				: vscodeLlmDefaultModelId
			const modelFamily = apiConfiguration?.vsCodeLmModelSelector?.family ?? vscodeLlmDefaultModelId
			const info = vscodeLlmModels[modelFamily as keyof typeof vscodeLlmModels]
			return { id, info: { ...openAiModelInfoSaneDefaults, ...info, supportsImages: false } } // VSCode LM API currently doesn't support images.
		}
		case "claude-code": {
			// Claude Code models extend anthropic models but with images and prompt caching disabled
			const id = apiConfiguration.apiModelId ?? defaultModelId
			const info = claudeCodeModels[id as keyof typeof claudeCodeModels]
			return { id, info: { ...openAiModelInfoSaneDefaults, ...info } }
		}
		case "cerebras": {
			const id = apiConfiguration.apiModelId ?? defaultModelId
			const info = cerebrasModels[id as keyof typeof cerebrasModels]
			return { id, info }
		}
		case "sambanova": {
			const id = apiConfiguration.apiModelId ?? defaultModelId
			const info = sambaNovaModels[id as keyof typeof sambaNovaModels]
			return { id, info }
		}
		case "fireworks": {
			const id = apiConfiguration.apiModelId ?? defaultModelId
			const info = fireworksModels[id as keyof typeof fireworksModels]
			return { id, info }
		}
		case "featherless": {
			const id = apiConfiguration.apiModelId ?? defaultModelId
			const info = featherlessModels[id as keyof typeof featherlessModels]
			return { id, info }
		}
		case "io-intelligence": {
			const id = getValidatedModelId(
				apiConfiguration.ioIntelligenceModelId,
				routerModels["io-intelligence"],
				defaultModelId,
			)
			const info =
				routerModels["io-intelligence"]?.[id] ?? ioIntelligenceModels[id as keyof typeof ioIntelligenceModels]
			return { id, info }
		}
		case "roo": {
			const id = getValidatedModelId(apiConfiguration.apiModelId, routerModels.roo, defaultModelId)
			const info = routerModels.roo?.[id]
			return { id, info }
		}
		case "qwen-code": {
			const id = apiConfiguration.apiModelId ?? defaultModelId
			const info = qwenCodeModels[id as keyof typeof qwenCodeModels]
			return { id, info }
		}
		case "vercel-ai-gateway": {
			const id = getValidatedModelId(
				apiConfiguration.vercelAiGatewayModelId,
				routerModels["vercel-ai-gateway"],
				defaultModelId,
			)
			const info = routerModels["vercel-ai-gateway"]?.[id]
			return { id, info }
		}
		// case "anthropic":
		// case "human-relay":
		// case "fake-ai":
		default: {
			provider satisfies "anthropic" | "gemini-cli" | "qwen-code" | "human-relay" | "fake-ai"
			const id = apiConfiguration.apiModelId ?? defaultModelId
			const baseInfo = anthropicModels[id as keyof typeof anthropicModels]

			// Apply 1M context beta tier pricing for Claude Sonnet 4
			if (
				provider === "anthropic" &&
				(id === "claude-sonnet-4-20250514" || id === "claude-sonnet-4-5") &&
				apiConfiguration.anthropicBeta1MContext &&
				baseInfo
			) {
				// Type assertion since we know claude-sonnet-4-20250514 and claude-sonnet-4-5 have tiers
				const modelWithTiers = baseInfo as typeof baseInfo & {
					tiers?: Array<{
						contextWindow: number
						inputPrice?: number
						outputPrice?: number
						cacheWritesPrice?: number
						cacheReadsPrice?: number
					}>
				}
				const tier = modelWithTiers.tiers?.[0]
				if (tier) {
					// Create a new ModelInfo object with updated values
					const info: ModelInfo = {
						...baseInfo,
						contextWindow: tier.contextWindow,
						inputPrice: tier.inputPrice ?? baseInfo.inputPrice,
						outputPrice: tier.outputPrice ?? baseInfo.outputPrice,
						cacheWritesPrice: tier.cacheWritesPrice ?? baseInfo.cacheWritesPrice,
						cacheReadsPrice: tier.cacheReadsPrice ?? baseInfo.cacheReadsPrice,
					}
					return { id, info }
				}
			}

			return { id, info: baseInfo }
		}
	}
}<|MERGE_RESOLUTION|>--- conflicted
+++ resolved
@@ -26,11 +26,7 @@
 	internationalZAiModels,
 	mainlandZAiModels,
 	fireworksModels,
-<<<<<<< HEAD
-	fireworksDefaultModelId,
 	zgsmModels,
-=======
->>>>>>> 7320d79c
 	featherlessModels,
 	ioIntelligenceModels,
 	qwenCodeModels,
@@ -105,14 +101,10 @@
 					lmStudioModels: (lmStudioModels.data || undefined) as ModelRecord | undefined,
 					ollamaModels: (ollamaModels.data || undefined) as ModelRecord | undefined,
 				})
-<<<<<<< HEAD
 			: {
 					id: apiConfiguration?.zgsmModelId || apiConfiguration?.apiModelId || zgsmDefaultModelId,
 					info: getZgsmModelFeedback({ apiConfiguration }, zgsmModels.default),
 				}
-=======
-			: { id: getProviderDefaultModelId(provider), info: undefined }
->>>>>>> 7320d79c
 
 	return {
 		provider,
