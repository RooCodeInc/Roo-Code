--- conflicted
+++ resolved
@@ -89,8 +89,6 @@
 	const openRouterModelProviders = useOpenRouterModelProviders(openRouterModelId)
 	const lmStudioModels = useLmStudioModels(lmStudioModelId)
 	const ollamaModels = useOllamaModels(ollamaModelId)
-<<<<<<< HEAD
-=======
 
 	// Compute readiness only for the data actually needed for the selected provider
 	const needRouterModels = shouldFetchRouterModels
@@ -104,7 +102,6 @@
 		(!needRouterModels || typeof routerModels.data !== "undefined") &&
 		(!needOpenRouterProviders || typeof openRouterModelProviders.data !== "undefined")
 
->>>>>>> ca10cba3
 	const { id, info } =
 		apiConfiguration && isReady
 			? getSelectedModel({
