--- conflicted
+++ resolved
@@ -124,33 +124,10 @@
 	--color-vscode-inputValidation-infoBackground: var(--vscode-inputValidation-infoBackground);
 	--color-vscode-inputValidation-infoBorder: var(--vscode-inputValidation-infoBorder);
 
-<<<<<<< HEAD
 	--color-vscode-widget-border: var(--vscode-widget-border);
 	--color-vscode-textLink-foreground: var(--vscode-textLink-foreground);
 	--color-vscode-textCodeBlock-background: var(--vscode-textCodeBlock-background);
 	--color-vscode-button-hoverBackground: var(--vscode-button-hoverBackground);
-=======
-	@keyframes accordion-down {
-		0% {
-			height: 0;
-		}
-		100% {
-			height: var(--radix-accordion-content-height);
-		}
-	}
-
-	@keyframes accordion-up {
-		0% {
-			height: var(--radix-accordion-content-height);
-		}
-		100% {
-			height: 0;
-		}
-	}
-
-	--animate-accordion-down: accordion-down 0.2s ease-out;
-	--animate-accordion-up: accordion-up 0.2s ease-out;
->>>>>>> 7e8ff7e6
 }
 
 @layer base {
