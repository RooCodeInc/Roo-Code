import i18next from "i18next"

import type { ProviderSettings } from "@roo-code/types"

import type { OrganizationAllowList } from "@roo/cloud"
import { isRouterName, RouterModels } from "@roo/api"

export function validateApiConfiguration(
	apiConfiguration: ProviderSettings,
	routerModels?: RouterModels,
	organizationAllowList?: OrganizationAllowList,
): string | undefined {
	const keysAndIdsPresentErrorMessage = validateModelsAndKeysProvided(apiConfiguration)
	if (keysAndIdsPresentErrorMessage) {
		return keysAndIdsPresentErrorMessage
	}

	const organizationAllowListError = validateProviderAgainstOrganizationSettings(
		apiConfiguration,
		organizationAllowList,
	)
	if (organizationAllowListError) {
		return organizationAllowListError.message
	}

	return validateModelId(apiConfiguration, routerModels)
}

function validateModelsAndKeysProvided(apiConfiguration: ProviderSettings): string | undefined {
	switch (apiConfiguration.apiProvider) {
		case "openrouter":
			if (!apiConfiguration.openRouterApiKey) {
				return i18next.t("settings:validation.apiKey")
			}
			break
		case "glama":
			if (!apiConfiguration.glamaApiKey) {
				return i18next.t("settings:validation.apiKey")
			}
			break
		case "unbound":
			if (!apiConfiguration.unboundApiKey) {
				return i18next.t("settings:validation.apiKey")
			}
			break
		case "requesty":
			if (!apiConfiguration.requestyApiKey) {
				return i18next.t("settings:validation.apiKey")
			}
			break
		case "tars":
			if (!apiConfiguration.tarsApiKey) {
				return i18next.t("settings:validation.apiKey")
			}
			break
		case "litellm":
			if (!apiConfiguration.litellmApiKey) {
				return i18next.t("settings:validation.apiKey")
			}
			break
		case "anthropic":
			if (!apiConfiguration.apiKey) {
				return i18next.t("settings:validation.apiKey")
			}
			break
		case "bedrock":
			if (!apiConfiguration.awsRegion) {
				return i18next.t("settings:validation.awsRegion")
			}
			break
		case "vertex":
			if (!apiConfiguration.vertexProjectId || !apiConfiguration.vertexRegion) {
				return i18next.t("settings:validation.googleCloud")
			}
			break
		case "gemini":
			if (!apiConfiguration.geminiApiKey) {
				return i18next.t("settings:validation.apiKey")
			}
			break
		case "openai-native":
			if (!apiConfiguration.openAiNativeApiKey) {
				return i18next.t("settings:validation.apiKey")
			}
			break
		case "mistral":
			if (!apiConfiguration.mistralApiKey) {
				return i18next.t("settings:validation.apiKey")
			}
			break
		case "openai":
			if (!apiConfiguration.openAiBaseUrl || !apiConfiguration.openAiApiKey || !apiConfiguration.openAiModelId) {
				return i18next.t("settings:validation.openAi")
			}
			break
		case "ollama":
			if (!apiConfiguration.ollamaModelId) {
				return i18next.t("settings:validation.modelId")
			}
			break
		case "lmstudio":
			if (!apiConfiguration.lmStudioModelId) {
				return i18next.t("settings:validation.modelId")
			}
			break
		case "vscode-lm":
			if (!apiConfiguration.vsCodeLmModelSelector) {
				return i18next.t("settings:validation.modelSelector")
			}
			break
		case "huggingface":
			if (!apiConfiguration.huggingFaceApiKey) {
				return i18next.t("settings:validation.apiKey")
			}
			if (!apiConfiguration.huggingFaceModelId) {
				return i18next.t("settings:validation.modelId")
			}
			break
		case "cerebras":
			if (!apiConfiguration.cerebrasApiKey) {
				return i18next.t("settings:validation.apiKey")
			}
			break
		case "fireworks":
			if (!apiConfiguration.fireworksApiKey) {
				return i18next.t("settings:validation.apiKey")
			}
			break
		case "io-intelligence":
			if (!apiConfiguration.ioIntelligenceApiKey) {
				return i18next.t("settings:validation.apiKey")
			}
			break
	}

	return undefined
}

type ValidationError = {
	message: string
	code: "PROVIDER_NOT_ALLOWED" | "MODEL_NOT_ALLOWED"
}

function validateProviderAgainstOrganizationSettings(
	apiConfiguration: ProviderSettings,
	organizationAllowList?: OrganizationAllowList,
): ValidationError | undefined {
	if (organizationAllowList && !organizationAllowList.allowAll) {
		const provider = apiConfiguration.apiProvider
		if (!provider) return undefined

		const providerConfig = organizationAllowList.providers[provider]
		if (!providerConfig) {
			return {
				message: i18next.t("settings:validation.providerNotAllowed", { provider }),
				code: "PROVIDER_NOT_ALLOWED",
			}
		}

		if (!providerConfig.allowAll) {
			const modelId = getModelIdForProvider(apiConfiguration, provider)
			const allowedModels = providerConfig.models || []

			if (modelId && !allowedModels.includes(modelId)) {
				return {
					message: i18next.t("settings:validation.modelNotAllowed", {
						model: modelId,
						provider,
					}),
					code: "MODEL_NOT_ALLOWED",
				}
			}
		}
	}
}

function getModelIdForProvider(apiConfiguration: ProviderSettings, provider: string): string | undefined {
	switch (provider) {
		case "openrouter":
			return apiConfiguration.openRouterModelId
		case "glama":
			return apiConfiguration.glamaModelId
		case "unbound":
			return apiConfiguration.unboundModelId
		case "requesty":
			return apiConfiguration.requestyModelId
		case "tars":
			return apiConfiguration.tarsModelId
		case "litellm":
			return apiConfiguration.litellmModelId
		case "openai":
			return apiConfiguration.openAiModelId
		case "ollama":
			return apiConfiguration.ollamaModelId
		case "lmstudio":
			return apiConfiguration.lmStudioModelId
		case "vscode-lm":
			// vsCodeLmModelSelector is an object, not a string
			return apiConfiguration.vsCodeLmModelSelector?.id
		case "huggingface":
			return apiConfiguration.huggingFaceModelId
		case "io-intelligence":
			return apiConfiguration.ioIntelligenceModelId
		default:
			return apiConfiguration.apiModelId
	}
}
/**
 * Validates an Amazon Bedrock ARN format and optionally checks if the region in the ARN matches the provided region
 * @param arn The ARN string to validate
 * @param region Optional region to check against the ARN's region
 * @returns An object with validation results: { isValid, arnRegion, errorMessage }
 */
export function validateBedrockArn(arn: string, region?: string) {
	// Validate ARN format
	const arnRegex = /^arn:aws:(?:bedrock|sagemaker):([^:]+):([^:]*):(?:([^/]+)\/([\w.\-:]+)|([^/]+))$/
	const match = arn.match(arnRegex)

	if (!match) {
		return {
			isValid: false,
			arnRegion: undefined,
			errorMessage: i18next.t("settings:validation.arn.invalidFormat"),
		}
	}

	// Extract region from ARN
	const arnRegion = match[1]

	// Check if region in ARN matches provided region (if specified)
	if (region && arnRegion !== region) {
		return {
			isValid: true,
			arnRegion,
			errorMessage: i18next.t("settings:validation.arn.regionMismatch", { arnRegion, region }),
		}
	}

	// ARN is valid and region matches (or no region was provided to check against)
	return { isValid: true, arnRegion, errorMessage: undefined }
}

export function validateModelId(apiConfiguration: ProviderSettings, routerModels?: RouterModels): string | undefined {
	const provider = apiConfiguration.apiProvider ?? ""

	if (!isRouterName(provider)) {
		return undefined
	}

	let modelId: string | undefined

	switch (provider) {
		case "openrouter":
			modelId = apiConfiguration.openRouterModelId
			break
		case "glama":
			modelId = apiConfiguration.glamaModelId
			break
		case "unbound":
			modelId = apiConfiguration.unboundModelId
			break
		case "requesty":
			modelId = apiConfiguration.requestyModelId
			break
		case "ollama":
			modelId = apiConfiguration.ollamaModelId
			break
		case "lmstudio":
			modelId = apiConfiguration.lmStudioModelId
			break
		case "litellm":
			modelId = apiConfiguration.litellmModelId
			break
<<<<<<< HEAD
		case "tars":
			modelId = apiConfiguration.tarsModelId
=======
		case "io-intelligence":
			modelId = apiConfiguration.ioIntelligenceModelId
>>>>>>> 87c42c1f
			break
	}

	if (!modelId) {
		return i18next.t("settings:validation.modelId")
	}

	const models = routerModels?.[provider]

	if (models && Object.keys(models).length > 1 && !Object.keys(models).includes(modelId)) {
		return i18next.t("settings:validation.modelAvailability", { modelId })
	}

	return undefined
}

/**
 * Extracts model-specific validation errors from the API configuration
 * This is used to show model errors specifically in the model selector components
 */
export function getModelValidationError(
	apiConfiguration: ProviderSettings,
	routerModels?: RouterModels,
	organizationAllowList?: OrganizationAllowList,
): string | undefined {
	const modelId = getModelIdForProvider(apiConfiguration, apiConfiguration.apiProvider || "")
	const configWithModelId = {
		...apiConfiguration,
		apiModelId: modelId || "",
	}

	const orgError = validateProviderAgainstOrganizationSettings(configWithModelId, organizationAllowList)
	if (orgError && orgError.code === "MODEL_NOT_ALLOWED") {
		return orgError.message
	}

	const modelError = validateModelId(configWithModelId, routerModels)
	return modelError
}

/**
 * Validates API configuration but excludes model-specific errors
 * This is used for the general API error display to prevent duplication
 * when model errors are shown in the model selector
 */
export function validateApiConfigurationExcludingModelErrors(
	apiConfiguration: ProviderSettings,
	_routerModels?: RouterModels, // keeping this for compatibility with the old function
	organizationAllowList?: OrganizationAllowList,
): string | undefined {
	const keysAndIdsPresentErrorMessage = validateModelsAndKeysProvided(apiConfiguration)
	if (keysAndIdsPresentErrorMessage) {
		return keysAndIdsPresentErrorMessage
	}

	const organizationAllowListError = validateProviderAgainstOrganizationSettings(
		apiConfiguration,
		organizationAllowList,
	)

	// only return organization errors if they're not model-specific
	if (organizationAllowListError && organizationAllowListError.code === "PROVIDER_NOT_ALLOWED") {
		return organizationAllowListError.message
	}

	// skip model validation errors as they'll be shown in the model selector
	return undefined
}<|MERGE_RESOLUTION|>--- conflicted
+++ resolved
@@ -271,13 +271,11 @@
 		case "litellm":
 			modelId = apiConfiguration.litellmModelId
 			break
-<<<<<<< HEAD
 		case "tars":
 			modelId = apiConfiguration.tarsModelId
-=======
+			break
 		case "io-intelligence":
 			modelId = apiConfiguration.ioIntelligenceModelId
->>>>>>> 87c42c1f
 			break
 	}
 
