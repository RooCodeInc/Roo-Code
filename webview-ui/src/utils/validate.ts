import i18next from "i18next"

import type { ProviderSettings } from "@roo-code/types"

import type { OrganizationAllowList } from "@roo/cloud"
import { isRouterName } from "@roo/api"
import type { RouterModels } from "@roo/api"

export function validateApiConfiguration(
	apiConfiguration: ProviderSettings,
	routerModels?: RouterModels,
	organizationAllowList?: OrganizationAllowList,
): string | undefined {
	const keysAndIdsPresentErrorMessage = validateModelsAndKeysProvided(apiConfiguration)
	if (keysAndIdsPresentErrorMessage) {
		return keysAndIdsPresentErrorMessage
	}

	const organizationAllowListError = validateProviderAgainstOrganizationSettings(
		apiConfiguration,
		organizationAllowList,
	)
	if (organizationAllowListError) {
		return organizationAllowListError.message
	}

	return validateModelId(apiConfiguration, routerModels)
}

function validateModelsAndKeysProvided(apiConfiguration: ProviderSettings): string | undefined {
	switch (apiConfiguration.apiProvider) {
		case "openrouter":
			if (!apiConfiguration.openRouterApiKey) {
				return i18next.t("settings:validation.apiKey")
			}
			break
		case "glama":
			if (!apiConfiguration.glamaApiKey) {
				return i18next.t("settings:validation.apiKey")
			}
			break
		case "unbound":
			if (!apiConfiguration.unboundApiKey) {
				return i18next.t("settings:validation.apiKey")
			}
			break
		case "requesty":
			if (!apiConfiguration.requestyApiKey) {
				return i18next.t("settings:validation.apiKey")
			}
			break
		case "litellm":
			if (!apiConfiguration.litellmApiKey) {
				return i18next.t("settings:validation.apiKey")
			}
			break
		case "anthropic":
			if (!apiConfiguration.apiKey) {
				return i18next.t("settings:validation.apiKey")
			}
			break
		case "bedrock":
			if (!apiConfiguration.awsRegion) {
				return i18next.t("settings:validation.awsRegion")
			}
			break
		case "vertex":
			if (!apiConfiguration.vertexProjectId || !apiConfiguration.vertexRegion) {
				return i18next.t("settings:validation.googleCloud")
			}
			break
		case "gemini":
			if (!apiConfiguration.geminiApiKey) {
				return i18next.t("settings:validation.apiKey")
			}
			break
		case "openai-native":
			if (!apiConfiguration.openAiNativeApiKey) {
				return i18next.t("settings:validation.apiKey")
			}
			break
		case "mistral":
			if (!apiConfiguration.mistralApiKey) {
				return i18next.t("settings:validation.apiKey")
			}
			break
		case "openai":
			if (!apiConfiguration.openAiBaseUrl || !apiConfiguration.openAiApiKey || !apiConfiguration.openAiModelId) {
				return i18next.t("settings:validation.openAi")
			}
			break
		case "ollama":
			if (!apiConfiguration.ollamaModelId) {
				return i18next.t("settings:validation.modelId")
			}
			break
		case "lmstudio":
			if (!apiConfiguration.lmStudioModelId) {
				return i18next.t("settings:validation.modelId")
			}
			break
		case "vscode-lm":
			if (!apiConfiguration.vsCodeLmModelSelector) {
				return i18next.t("settings:validation.modelSelector")
			}
			break
		case "huggingface":
			if (!apiConfiguration.huggingFaceApiKey) {
				return i18next.t("settings:validation.apiKey")
			}
			if (!apiConfiguration.huggingFaceModelId) {
				return i18next.t("settings:validation.modelId")
			}
			break
		case "cerebras":
			if (!apiConfiguration.cerebrasApiKey) {
				return i18next.t("settings:validation.apiKey")
			}
			break
		case "fireworks":
			if (!apiConfiguration.fireworksApiKey) {
				return i18next.t("settings:validation.apiKey")
			}
			break
		case "io-intelligence":
			if (!apiConfiguration.ioIntelligenceApiKey) {
				return i18next.t("settings:validation.apiKey")
			}
			break
		case "featherless":
			if (!apiConfiguration.featherlessApiKey) {
				return i18next.t("settings:validation.apiKey")
			}
			break
<<<<<<< HEAD
		case "sapaicore":
			if (!apiConfiguration.sapAiCoreBaseUrl) {
				return i18next.t("settings:validation.sapAiCoreBaseUrl")
			}
			if (!apiConfiguration.sapAiCoreClientId) {
				return i18next.t("settings:validation.sapAiCoreClientId")
			}
			if (!apiConfiguration.sapAiCoreClientSecret) {
				return i18next.t("settings:validation.sapAiCoreClientSecret")
			}
			if (!apiConfiguration.sapAiCoreTokenUrl) {
				return i18next.t("settings:validation.sapAiCoreTokenUrl")
			}
			if (!apiConfiguration.apiModelId) {
				return i18next.t("settings:validation.modelId")
=======
		case "qwen-code":
			if (!apiConfiguration.qwenCodeOauthPath) {
				return i18next.t("settings:validation.qwenCodeOauthPath")
>>>>>>> 91f3dd90
			}
			break
	}

	return undefined
}

type ValidationError = {
	message: string
	code: "PROVIDER_NOT_ALLOWED" | "MODEL_NOT_ALLOWED"
}

function validateProviderAgainstOrganizationSettings(
	apiConfiguration: ProviderSettings,
	organizationAllowList?: OrganizationAllowList,
): ValidationError | undefined {
	if (organizationAllowList && !organizationAllowList.allowAll) {
		const provider = apiConfiguration.apiProvider
		if (!provider) return undefined

		const providerConfig = organizationAllowList.providers[provider]
		if (!providerConfig) {
			return {
				message: i18next.t("settings:validation.providerNotAllowed", { provider }),
				code: "PROVIDER_NOT_ALLOWED",
			}
		}

		if (!providerConfig.allowAll) {
			const modelId = getModelIdForProvider(apiConfiguration, provider)
			const allowedModels = providerConfig.models || []

			if (modelId && !allowedModels.includes(modelId)) {
				return {
					message: i18next.t("settings:validation.modelNotAllowed", {
						model: modelId,
						provider,
					}),
					code: "MODEL_NOT_ALLOWED",
				}
			}
		}
	}
}

function getModelIdForProvider(apiConfiguration: ProviderSettings, provider: string): string | undefined {
	switch (provider) {
		case "openrouter":
			return apiConfiguration.openRouterModelId
		case "glama":
			return apiConfiguration.glamaModelId
		case "unbound":
			return apiConfiguration.unboundModelId
		case "requesty":
			return apiConfiguration.requestyModelId
		case "litellm":
			return apiConfiguration.litellmModelId
		case "openai":
			return apiConfiguration.openAiModelId
		case "ollama":
			return apiConfiguration.ollamaModelId
		case "lmstudio":
			return apiConfiguration.lmStudioModelId
		case "vscode-lm":
			// vsCodeLmModelSelector is an object, not a string
			return apiConfiguration.vsCodeLmModelSelector?.id
		case "huggingface":
			return apiConfiguration.huggingFaceModelId
		case "io-intelligence":
			return apiConfiguration.ioIntelligenceModelId
		default:
			return apiConfiguration.apiModelId
	}
}
/**
 * Validates an Amazon Bedrock ARN format and optionally checks if the region in the ARN matches the provided region
 * @param arn The ARN string to validate
 * @param region Optional region to check against the ARN's region
 * @returns An object with validation results: { isValid, arnRegion, errorMessage }
 */
export function validateBedrockArn(arn: string, region?: string) {
	// Validate ARN format
	const arnRegex = /^arn:aws:(?:bedrock|sagemaker):([^:]+):([^:]*):(?:([^/]+)\/([\w.\-:]+)|([^/]+))$/
	const match = arn.match(arnRegex)

	if (!match) {
		return {
			isValid: false,
			arnRegion: undefined,
			errorMessage: i18next.t("settings:validation.arn.invalidFormat"),
		}
	}

	// Extract region from ARN
	const arnRegion = match[1]

	// Check if region in ARN matches provided region (if specified)
	if (region && arnRegion !== region) {
		return {
			isValid: true,
			arnRegion,
			errorMessage: i18next.t("settings:validation.arn.regionMismatch", { arnRegion, region }),
		}
	}

	// ARN is valid and region matches (or no region was provided to check against)
	return { isValid: true, arnRegion, errorMessage: undefined }
}

export function validateModelId(apiConfiguration: ProviderSettings, routerModels?: RouterModels): string | undefined {
	const provider = apiConfiguration.apiProvider ?? ""

	if (!isRouterName(provider)) {
		return undefined
	}

	let modelId: string | undefined

	switch (provider) {
		case "openrouter":
			modelId = apiConfiguration.openRouterModelId
			break
		case "glama":
			modelId = apiConfiguration.glamaModelId
			break
		case "unbound":
			modelId = apiConfiguration.unboundModelId
			break
		case "requesty":
			modelId = apiConfiguration.requestyModelId
			break
		case "ollama":
			modelId = apiConfiguration.ollamaModelId
			break
		case "lmstudio":
			modelId = apiConfiguration.lmStudioModelId
			break
		case "litellm":
			modelId = apiConfiguration.litellmModelId
			break
		case "io-intelligence":
			modelId = apiConfiguration.ioIntelligenceModelId
			break
	}

	if (!modelId) {
		return i18next.t("settings:validation.modelId")
	}

	const models = routerModels?.[provider]

	if (models && Object.keys(models).length > 1 && !Object.keys(models).includes(modelId)) {
		return i18next.t("settings:validation.modelAvailability", { modelId })
	}

	return undefined
}

/**
 * Extracts model-specific validation errors from the API configuration
 * This is used to show model errors specifically in the model selector components
 */
export function getModelValidationError(
	apiConfiguration: ProviderSettings,
	routerModels?: RouterModels,
	organizationAllowList?: OrganizationAllowList,
): string | undefined {
	const modelId = getModelIdForProvider(apiConfiguration, apiConfiguration.apiProvider || "")
	const configWithModelId = {
		...apiConfiguration,
		apiModelId: modelId || "",
	}

	const orgError = validateProviderAgainstOrganizationSettings(configWithModelId, organizationAllowList)
	if (orgError && orgError.code === "MODEL_NOT_ALLOWED") {
		return orgError.message
	}

	return validateModelId(configWithModelId, routerModels)
}

/**
 * Validates API configuration but excludes model-specific errors
 * This is used for the general API error display to prevent duplication
 * when model errors are shown in the model selector
 */
export function validateApiConfigurationExcludingModelErrors(
	apiConfiguration: ProviderSettings,
	_routerModels?: RouterModels, // keeping this for compatibility with the old function
	organizationAllowList?: OrganizationAllowList,
): string | undefined {
	const keysAndIdsPresentErrorMessage = validateModelsAndKeysProvided(apiConfiguration)
	if (keysAndIdsPresentErrorMessage) {
		return keysAndIdsPresentErrorMessage
	}

	const organizationAllowListError = validateProviderAgainstOrganizationSettings(
		apiConfiguration,
		organizationAllowList,
	)

	// only return organization errors if they're not model-specific
	if (organizationAllowListError && organizationAllowListError.code === "PROVIDER_NOT_ALLOWED") {
		return organizationAllowListError.message
	}

	// skip model validation errors as they'll be shown in the model selector
	return undefined
}<|MERGE_RESOLUTION|>--- conflicted
+++ resolved
@@ -132,7 +132,6 @@
 				return i18next.t("settings:validation.apiKey")
 			}
 			break
-<<<<<<< HEAD
 		case "sapaicore":
 			if (!apiConfiguration.sapAiCoreBaseUrl) {
 				return i18next.t("settings:validation.sapAiCoreBaseUrl")
@@ -148,11 +147,11 @@
 			}
 			if (!apiConfiguration.apiModelId) {
 				return i18next.t("settings:validation.modelId")
-=======
+      }
+      break
 		case "qwen-code":
 			if (!apiConfiguration.qwenCodeOauthPath) {
 				return i18next.t("settings:validation.qwenCodeOauthPath")
->>>>>>> 91f3dd90
 			}
 			break
 	}
