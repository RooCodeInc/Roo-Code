--- conflicted
+++ resolved
@@ -41,11 +41,8 @@
 		lmstudio: {},
 		deepinfra: {},
 		"io-intelligence": {},
-<<<<<<< HEAD
+		"vercel-ai-gateway": {},
 		watsonx: {},
-=======
-		"vercel-ai-gateway": {},
->>>>>>> c837025d
 	}
 
 	const allowAllOrganization: OrganizationAllowList = {
