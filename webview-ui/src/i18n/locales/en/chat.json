--- conflicted
+++ resolved
@@ -405,7 +405,6 @@
 		"title": "Queued Messages",
 		"clickToEdit": "Click to edit message"
 	},
-<<<<<<< HEAD
 	"slashCommand": {
 		"wantsToRun": "Roo wants to run a slash command",
 		"didRun": "Roo ran a slash command"
@@ -428,12 +427,6 @@
 		"description": "You haven’t created any Cloud Agents yet.",
 		"createFirst": "Create your first",
 		"clickToRun": "Click to run {{name}}"
-=======
-	"contextMenu": {
-		"noResults": "No results",
-		"problems": "Problems",
-		"terminal": "Terminal",
-		"url": "Paste URL to fetch contents"
 	},
 	"todo": {
 		"partial": "{{completed}} of {{total}} to-dos done",
@@ -441,6 +434,5 @@
 		"updated": "Updated the to-do list",
 		"completed": "Completed",
 		"started": "Started"
->>>>>>> e98f4b90
 	}
 }