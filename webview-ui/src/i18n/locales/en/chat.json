{
	"greeting": "Welcome to Roo Code!",
	"task": {
		"title": "Task",
		"expand": "Expand task",
		"collapse": "Collapse task",
		"seeMore": "See more",
		"seeLess": "See less",
		"tokens": "Tokens",
		"cache": "Cache",
		"apiCost": "API Cost",
		"size": "Size",
		"condenseContext": "Intelligently condense context",
		"contextWindow": "Context Length",
		"closeAndStart": "Close task and start a new one",
		"export": "Export task history",
		"share": "Share task",
		"delete": "Delete Task (Shift + Click to skip confirmation)",
		"shareWithOrganization": "Share with Organization",
		"shareWithOrganizationDescription": "Only members of your organization can access",
		"sharePublicly": "Share Publicly",
		"sharePubliclyDescription": "Anyone with the link can access",
		"connectToCloud": "Connect to Cloud",
		"connectToCloudDescription": "Sign in to Roo Code Cloud to share tasks",
		"sharingDisabledByOrganization": "Sharing disabled by organization",
		"shareSuccessOrganization": "Organization link copied to clipboard",
		"shareSuccessPublic": "Public link copied to clipboard",
		"openInCloud": "Open task in Roo Code Cloud",
		"openInCloudIntro": "Keep monitoring or interacting with Roo from anywhere. Scan, click or copy to open."
	},
	"unpin": "Unpin",
	"pin": "Pin",
	"retry": {
		"title": "Retry",
		"tooltip": "Try the operation again"
	},
	"startNewTask": {
		"title": "Start New Task",
		"tooltip": "Begin a new task"
	},
	"proceedAnyways": {
		"title": "Proceed Anyways",
		"tooltip": "Continue while command executes"
	},
	"save": {
		"title": "Save",
		"tooltip": "Save the message changes"
	},
	"tokenProgress": {
		"availableSpace": "Available space: {{amount}} tokens",
		"tokensUsed": "Tokens used: {{used}} of {{total}}",
		"reservedForResponse": "Reserved for model response: {{amount}} tokens"
	},
	"reject": {
		"title": "Reject",
		"tooltip": "Reject this action"
	},
	"completeSubtaskAndReturn": "Complete Subtask and Return",
	"approve": {
		"title": "Approve",
		"tooltip": "Approve this action"
	},
	"read-batch": {
		"approve": {
			"title": "Approve All"
		},
		"deny": {
			"title": "Deny All"
		}
	},
	"runCommand": {
		"title": "Run",
		"tooltip": "Execute this command"
	},
	"proceedWhileRunning": {
		"title": "Proceed While Running",
		"tooltip": "Continue despite warnings"
	},
	"killCommand": {
		"title": "Kill Command",
		"tooltip": "Kill the current command"
	},
	"resumeTask": {
		"title": "Resume Task",
		"tooltip": "Continue the current task"
	},
	"terminate": {
		"title": "Terminate",
		"tooltip": "End the current task"
	},
	"cancel": {
		"title": "Cancel",
		"tooltip": "Cancel the current operation"
	},
	"editMessage": {
		"placeholder": "Edit your message..."
	},
	"scrollToBottom": "Scroll to bottom of chat",
	"about": "Generate, refactor, and debug code with AI assistance. Check out our <DocsLink>documentation</DocsLink> to learn more.",
	"onboarding": "Your task list in this workspace is empty.",
	"rooTips": {
		"boomerangTasks": {
			"title": "Task Orchestration",
			"description": "Split tasks into smaller, manageable parts"
		},
		"stickyModels": {
			"title": "Sticky Models",
			"description": "Each mode remembers your last used model"
		},
		"tools": {
			"title": "Tools",
			"description": "Allow the AI to solve problems by browsing the web, running commands, and more"
		},
		"customizableModes": {
			"title": "Customizable Modes",
			"description": "Specialized personas with their own behaviors and assigned models"
		}
	},
	"selectMode": "Select mode for interaction",
	"selectModel": "Select model for interaction",
	"selectApiConfig": "Select API configuration",
	"enhancePrompt": "Enhance prompt with additional context",
	"modeSelector": {
		"title": "Modes",
		"marketplace": "Mode Marketplace",
		"settings": "Mode Settings",
		"description": "Specialized personas that tailor Roo's behavior.",
		"searchPlaceholder": "Search modes...",
		"noResults": "No results found"
	},
	"enhancePromptDescription": "The 'Enhance Prompt' button helps improve your prompt by providing additional context, clarification, or rephrasing. Try typing a prompt in here and clicking the button again to see how it works.",
	"addImages": "Add images to message",
	"sendMessage": "Send message",
	"stopTts": "Stop text-to-speech",
	"typeMessage": "Type a message...",
	"typeTask": "Type your task here...",
	"addContext": "@ to add context, / for commands",
	"dragFiles": "hold shift to drag in files",
	"dragFilesImages": "hold shift to drag in files/images",
	"errorReadingFile": "Error reading file",
	"noValidImages": "No valid images were processed",
	"separator": "Separator",
	"edit": "Edit...",
	"forNextMode": "for next mode",
	"forPreviousMode": "for previous mode",
	"apiRequest": {
		"title": "API Request",
		"failed": "API Request Failed",
		"streaming": "API Request...",
		"cancelled": "API Request Cancelled",
		"streamingFailed": "API Streaming Failed"
	},
	"checkpoint": {
		"regular": "Checkpoint",
		"initializingWarning": "Still initializing checkpoint... If this takes too long, you can disable checkpoints in <settingsLink>settings</settingsLink> and restart your task.",
		"menu": {
			"viewDiff": "View Diff",
			"restore": "Restore Checkpoint",
			"restoreFiles": "Restore Files",
			"restoreFilesDescription": "Restores your project's files back to a snapshot taken at this point.",
			"restoreFilesAndTask": "Restore Files & Task",
			"confirm": "Confirm",
			"cancel": "Cancel",
			"cannotUndo": "This action cannot be undone.",
			"restoreFilesAndTaskDescription": "Restores your project's files back to a snapshot taken at this point and deletes all messages after this point.",
			"alreadyCurrent": "This checkpoint is already current."
		},
		"current": "Current"
	},
	"contextCondense": {
		"title": "Context Condensed",
		"condensing": "Condensing context...",
		"errorHeader": "Failed to condense context",
		"tokens": "tokens"
	},
	"instructions": {
		"wantsToFetch": "Roo wants to fetch detailed instructions to assist with the current task"
	},
	"fileOperations": {
		"wantsToRead": "Roo wants to read this file",
		"wantsToReadMultiple": "Roo wants to read multiple files",
		"wantsToReadAndXMore": "Roo wants to read this file and {{count}} more",
		"wantsToReadOutsideWorkspace": "Roo wants to read this file outside of the workspace",
		"didRead": "Roo read this file",
		"wantsToEdit": "Roo wants to edit this file",
		"wantsToEditOutsideWorkspace": "Roo wants to edit this file outside of the workspace",
		"wantsToEditProtected": "Roo wants to edit a protected configuration file",
		"wantsToApplyBatchChanges": "Roo wants to apply changes to multiple files",
		"wantsToGenerateImage": "Roo wants to generate an image",
		"wantsToGenerateImageOutsideWorkspace": "Roo wants to generate an image outside of the workspace",
		"wantsToGenerateImageProtected": "Roo wants to generate an image in a protected location",
		"didGenerateImage": "Roo generated an image",
		"wantsToCreate": "Roo wants to create a new file",
		"wantsToSearchReplace": "Roo wants to search and replace in this file",
		"didSearchReplace": "Roo performed search and replace on this file",
		"wantsToInsert": "Roo wants to insert content into this file",
		"wantsToInsertWithLineNumber": "Roo wants to insert content into this file at line {{lineNumber}}",
		"wantsToInsertAtEnd": "Roo wants to append content to the end of this file"
	},
	"directoryOperations": {
		"wantsToViewTopLevel": "Roo wants to view the top level files in this directory",
		"didViewTopLevel": "Roo viewed the top level files in this directory",
		"wantsToViewTopLevelOutsideWorkspace": "Roo wants to view the top level files in this directory (outside workspace)",
		"didViewTopLevelOutsideWorkspace": "Roo viewed the top level files in this directory (outside workspace)",
		"wantsToViewRecursive": "Roo wants to recursively view all files in this directory",
		"didViewRecursive": "Roo recursively viewed all files in this directory",
		"wantsToViewRecursiveOutsideWorkspace": "Roo wants to recursively view all files in this directory (outside workspace)",
		"didViewRecursiveOutsideWorkspace": "Roo recursively viewed all files in this directory (outside workspace)",
		"wantsToViewDefinitions": "Roo wants to view source code definition names used in this directory",
		"didViewDefinitions": "Roo viewed source code definition names used in this directory",
		"wantsToViewDefinitionsOutsideWorkspace": "Roo wants to view source code definition names used in this directory (outside workspace)",
		"didViewDefinitionsOutsideWorkspace": "Roo viewed source code definition names used in this directory (outside workspace)",
		"wantsToSearch": "Roo wants to search this directory for <code>{{regex}}</code>",
		"didSearch": "Roo searched this directory for <code>{{regex}}</code>",
		"wantsToSearchOutsideWorkspace": "Roo wants to search this directory (outside workspace) for <code>{{regex}}</code>",
		"didSearchOutsideWorkspace": "Roo searched this directory (outside workspace) for <code>{{regex}}</code>"
	},
	"codebaseSearch": {
		"wantsToSearch": "Roo wants to search the codebase for <code>{{query}}</code>",
		"wantsToSearchWithPath": "Roo wants to search the codebase for <code>{{query}}</code> in <code>{{path}}</code>",
		"didSearch_one": "Found 1 result",
		"didSearch_other": "Found {{count}} results",
		"resultTooltip": "Similarity score: {{score}} (click to open file)"
	},
	"commandOutput": "Command Output",
	"commandExecution": {
		"abort": "Abort",
		"running": "Running",
		"pid": "PID: {{pid}}",
		"exitStatus": "Exited with status {{exitCode}}",
		"manageCommands": "Auto-approved commands",
		"addToAllowed": "Add to allowed list",
		"removeFromAllowed": "Remove from allowed list",
		"addToDenied": "Add to denied list",
		"removeFromDenied": "Remove from denied list",
		"abortCommand": "Abort command execution",
		"expandOutput": "Expand output",
		"collapseOutput": "Collapse output",
		"expandManagement": "Expand command management section",
		"collapseManagement": "Collapse command management section"
	},
	"response": "Response",
	"arguments": "Arguments",
	"text": {
		"rooSaid": "Roo said"
	},
	"feedback": {
		"youSaid": "{{username}} said",
		"defaultUserName": "You"
	},
	"mcp": {
		"wantsToUseTool": "Roo wants to use a tool on the {{serverName}} MCP server",
		"wantsToAccessResource": "Roo wants to access a resource on the {{serverName}} MCP server"
	},
	"modes": {
		"wantsToSwitch": "Roo wants to switch to {{mode}} mode",
		"wantsToSwitchWithReason": "Roo wants to switch to {{mode}} mode because: {{reason}}",
		"didSwitch": "Roo switched to {{mode}} mode",
		"didSwitchWithReason": "Roo switched to {{mode}} mode because: {{reason}}"
	},
	"subtasks": {
		"wantsToCreate": "Roo wants to create a new subtask in {{mode}} mode",
		"wantsToFinish": "Roo wants to finish this subtask",
		"newTaskContent": "Subtask Instructions",
		"completionContent": "Subtask Completed",
		"resultContent": "Subtask Results",
		"defaultResult": "Please continue to the next task.",
		"completionInstructions": "Subtask completed! You can review the results and suggest any corrections or next steps. If everything looks good, confirm to return the result to the parent task."
	},
	"questions": {
		"hasQuestion": "Roo has a question"
	},
	"taskCompleted": "Task Completed",
	"error": "Error",
	"diffError": {
		"title": "Edit Unsuccessful"
	},
	"troubleMessage": "Roo is having trouble...",
	"powershell": {
		"issues": "It seems like you're having Windows PowerShell issues, please see this"
	},
	"autoApprove": {
		"tooltipManage": "Manage auto-approval settings",
		"tooltipStatus": "Auto-approval enabled for: {{toggles}}",
		"title": "Auto-approve",
		"all": "All",
		"none": "None",
		"description": "Run these actions without asking for permission. Only enable for actions you fully trust.",
		"selectOptionsFirst": "Select at least one option below to enable auto-approval",
		"toggleAriaLabel": "Toggle auto-approval",
		"disabledAriaLabel": "Auto-approval disabled - select options first",
		"triggerLabelOff": "Auto-approve off",
		"triggerLabel_zero": "0 auto-approve",
		"triggerLabel_one": "1 auto-approved",
		"triggerLabel_other": "{{count}} auto-approved",
		"triggerLabelAll": "YOLO"
	},
	"announcement": {
		"title": "🎉 Roo Code {{version}} Released",
		"stealthModel": {
			"feature": "<bold>Limited-time FREE stealth model</bold> - Code Supernova: Now upgraded with a <bold>1M token context window</bold>! A versatile agentic coding model that supports image inputs, accessible through Roo Code Cloud.",
			"note": "(Note: prompts and completions are logged by the model creator and used to improve the model)",
			"connectButton": "Connect to Roo Code Cloud",
			"selectModel": "Select <code>roo/code-supernova</code> from the Roo Code Cloud provider in Settings to get started.",
			"goToSettingsButton": "Go to Settings"
		},
		"socialLinks": "Join us on <xLink>X</xLink>, <discordLink>Discord</discordLink>, or <redditLink>r/RooCode</redditLink> 🚀"
	},
	"reasoning": {
		"thinking": "Thinking",
		"seconds": "{{count}}s"
	},
	"followUpSuggest": {
		"copyToInput": "Copy to input (same as shift + click)",
		"autoSelectCountdown": "Auto-selecting in {{count}}s",
		"countdownDisplay": "{{count}}s"
	},
	"browser": {
		"rooWantsToUse": "Roo wants to use the browser",
		"consoleLogs": "Console Logs",
		"noNewLogs": "(No new logs)",
		"screenshot": "Browser screenshot",
		"cursor": "cursor",
		"navigation": {
			"step": "Step {{current}} of {{total}}",
			"previous": "Previous",
			"next": "Next"
		},
		"sessionStarted": "Browser Session Started",
		"actions": {
			"title": "Browse Action: ",
			"launch": "Launch browser at {{url}}",
			"click": "Click ({{coordinate}})",
			"type": "Type \"{{text}}\"",
			"scrollDown": "Scroll down",
			"scrollUp": "Scroll up",
			"close": "Close browser"
		}
	},
	"codeblock": {
		"tooltips": {
			"expand": "Expand code block",
			"collapse": "Collapse code block",
			"copy_code": "Copy code"
		}
	},
	"systemPromptWarning": "WARNING: Custom system prompt override active. This can severely break functionality and cause unpredictable behavior.",
	"profileViolationWarning": "The current profile isn't compatible with your organization's settings",
	"shellIntegration": {
		"title": "Command Execution Warning",
		"description": "Your command is being executed without VSCode terminal shell integration. To suppress this warning you can disable shell integration in the <strong>Terminal</strong> section of the <settingsLink>Roo Code settings</settingsLink> or troubleshoot VSCode terminal integration using the link below.",
		"troubleshooting": "Click here for shell integration documentation."
	},
	"indexingStatus": {
		"ready": "Index ready",
		"indexing": "Indexing {{percentage}}%",
		"indexed": "Indexed",
		"error": "Index error",
		"status": "Index status"
	},
	"versionIndicator": {
		"ariaLabel": "Version {{version}} - Click to view release notes"
	},
	"command": {
		"triggerDescription": "Trigger the {{name}} command"
	},
	"slashCommands": {
		"tooltip": "Manage slash commands",
		"title": "Slash Commands",
		"description": "Use built-in slash commands or create custom ones for quick access to frequently used prompts and workflows. <DocsLink>Docs</DocsLink>",
		"manageCommands": "Manage slash commands in settings",
		"builtInCommands": "Built-in Commands",
		"globalCommands": "Global Commands",
		"workspaceCommands": "Workspace Commands",
		"globalCommand": "Global command",
		"editCommand": "Edit command",
		"deleteCommand": "Delete command",
		"newGlobalCommandPlaceholder": "New global command...",
		"newWorkspaceCommandPlaceholder": "New workspace command...",
		"deleteDialog": {
			"title": "Delete Command",
			"description": "Are you sure you want to delete the command \"{{name}}\"? This action cannot be undone.",
			"cancel": "Cancel",
			"confirm": "Delete"
		}
	},
	"contextMenu": {
		"noResults": "No results",
		"problems": "Problems",
		"terminal": "Terminal",
		"url": "Paste URL to fetch contents",
		"gitCommits": "Git Commits",
		"addFile": "Add File",
		"addFolder": "Add Folder"
	},
	"queuedMessages": {
		"title": "Queued Messages",
		"clickToEdit": "Click to edit message"
	},
<<<<<<< HEAD
	"slashCommand": {
		"wantsToRun": "Roo wants to run a slash command",
		"didRun": "Roo ran a slash command"
	},
	"ask": {
		"autoApprovedRequestLimitReached": {
			"title": "Auto-Approved Request Limit Reached",
			"description": "Roo has reached the auto-approved limit of {{count}} API request(s). Would you like to reset the count and proceed with the task?",
			"button": "Reset and Continue"
		},
		"autoApprovedCostLimitReached": {
			"title": "Auto-Approved Cost Limit Reached",
			"description": "Roo has reached the auto-approved cost limit of ${{count}}. Would you like to reset the cost and proceed with the task?",
			"button": "Reset and Continue"
		}
	},
	"cloudAgents": {
		"create": "Create",
		"title": "Cloud Agents",
		"description": "You haven’t created any Cloud Agents yet.",
		"createFirst": "Create your first",
		"clickToRun": "Click to run {{name}}"
=======
	"contextMenu": {
		"noResults": "No results",
		"problems": "Problems",
		"terminal": "Terminal",
		"url": "Paste URL to fetch contents"
>>>>>>> 868117ee
	}
}<|MERGE_RESOLUTION|>--- conflicted
+++ resolved
@@ -397,7 +397,6 @@
 		"title": "Queued Messages",
 		"clickToEdit": "Click to edit message"
 	},
-<<<<<<< HEAD
 	"slashCommand": {
 		"wantsToRun": "Roo wants to run a slash command",
 		"didRun": "Roo ran a slash command"
@@ -420,12 +419,5 @@
 		"description": "You haven’t created any Cloud Agents yet.",
 		"createFirst": "Create your first",
 		"clickToRun": "Click to run {{name}}"
-=======
-	"contextMenu": {
-		"noResults": "No results",
-		"problems": "Problems",
-		"terminal": "Terminal",
-		"url": "Paste URL to fetch contents"
->>>>>>> 868117ee
 	}
 }