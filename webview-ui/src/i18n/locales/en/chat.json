--- conflicted
+++ resolved
@@ -155,6 +155,7 @@
 		"initializingWarning": "Still initializing checkpoint... If this takes too long, you can disable checkpoints in <settingsLink>settings</settingsLink> and restart your task.",
 		"menu": {
 			"viewDiff": "View Diff",
+			"more": "More options",
 			"viewDiffFromInit": "View All Changes",
 			"viewDiffWithCurrent": "View Changes Since This Checkpoint",
 			"restore": "Restore Checkpoint",
@@ -165,11 +166,7 @@
 			"cancel": "Cancel",
 			"cannotUndo": "This action cannot be undone.",
 			"restoreFilesAndTaskDescription": "Restores your project's files back to a snapshot taken at this point and deletes all messages after this point.",
-<<<<<<< HEAD
 			"alreadyCurrent": "This checkpoint is already current."
-=======
-			"more": "More options"
->>>>>>> 97331bcb
 		},
 		"current": "Current"
 	},
