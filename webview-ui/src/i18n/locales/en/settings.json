{
	"common": {
		"save": "Save",
		"saving": "Saving...",
		"done": "Done",
		"cancel": "Cancel",
		"reset": "Reset",
		"select": "Select",
		"add": "Add Header",
		"remove": "Remove"
	},
	"header": {
		"title": "Settings",
		"saveButtonTooltip": "Save changes",
		"nothingChangedTooltip": "Nothing changed",
		"doneButtonTooltip": "Discard unsaved changes and close settings panel"
	},
	"unsavedChangesDialog": {
		"title": "Unsaved Changes",
		"description": "Do you want to discard changes and continue?",
		"cancelButton": "Cancel",
		"discardButton": "Discard changes"
	},
	"sections": {
		"providers": "Providers",
		"modes": "Modes",
		"mcp": "MCP Servers",
		"autoApprove": "Auto-Approve",
		"browser": "Browser",
		"checkpoints": "Checkpoints",
		"notifications": "Notifications",
		"contextManagement": "Context",
		"terminal": "Terminal",
		"slashCommands": "Slash Commands",
		"prompts": "Prompts",
		"ui": "UI",
		"experimental": "Experimental",
		"language": "Language",
		"about": "About Roo Code"
	},
	"about": {
		"bugReport": {
			"label": "Found a bug?",
			"link": "Report on GitHub"
		},
		"featureRequest": {
			"label": "Have an idea?",
			"link": "Share it with us"
		},
		"securityIssue": {
			"label": "Discovered a vulnerability?",
			"link": "Follow our disclosure process"
		},
		"contact": {
			"label": "Need to talk to us? Write"
		},
		"community": "Want tips or to just hang out with other CoStrict users? Contacts CoStrict Assistant on WeChat to join the group",
		"contactAndCommunity": "Contact & Community",
		"manageSettings": "Manage Settings"
	},
	"slashCommands": {
		"description": "Manage your slash commands to quickly execute custom workflows and actions. <DocsLink>Learn more</DocsLink>"
	},
<<<<<<< HEAD
=======
	"ui": {
		"collapseThinking": {
			"label": "Collapse Thinking messages by default",
			"description": "When enabled, thinking blocks will be collapsed by default until you interact with them"
		},
		"requireCtrlEnterToSend": {
			"label": "Require {{primaryMod}}+Enter to send messages",
			"description": "When enabled, you must press {{primaryMod}}+Enter to send messages instead of just Enter"
		}
	},
>>>>>>> a1d3a43a
	"prompts": {
		"description": "Configure support prompts that are used for quick actions like enhancing prompts, explaining code, and fixing issues. These prompts help Roo provide better assistance for common development tasks."
	},
	"codeIndex": {
		"title": "Codebase Indexing",
		"description": "Configure codebase indexing settings to enable semantic search of your project.",
		"statusTitle": "Status",
		"enableLabel": "Enable Codebase Indexing",
		"enableDescription": "Enable code indexing for improved search and context understanding",
		"settingsTitle": "Indexing Settings",
		"disabledMessage": "Codebase indexing is currently disabled. Enable it in the global settings to configure indexing options.",
		"providerLabel": "Embeddings Provider",
		"embedderProviderLabel": "Embedder Provider",
		"selectProviderPlaceholder": "Select provider",
		"openaiProvider": "OpenAI",
		"ollamaProvider": "Ollama",
		"geminiProvider": "Gemini",
		"geminiApiKeyLabel": "API Key:",
		"geminiApiKeyPlaceholder": "Enter your Gemini API key",
		"mistralProvider": "Mistral",
		"mistralApiKeyLabel": "API Key:",
		"mistralApiKeyPlaceholder": "Enter your Mistral API key",
		"vercelAiGatewayProvider": "Vercel AI Gateway",
		"vercelAiGatewayApiKeyLabel": "API Key",
		"vercelAiGatewayApiKeyPlaceholder": "Enter your Vercel AI Gateway API key",
		"bedrockProvider": "Amazon Bedrock",
		"bedrockRegionLabel": "AWS Region",
		"bedrockRegionPlaceholder": "us-east-1",
		"bedrockProfileLabel": "AWS Profile",
		"bedrockProfilePlaceholder": "default",
		"bedrockProfileDescription": "AWS profile name from ~/.aws/credentials (required).",
		"openRouterProvider": "OpenRouter",
		"openRouterApiKeyLabel": "OpenRouter API Key",
		"openRouterApiKeyPlaceholder": "Enter your OpenRouter API key",
		"openRouterProviderRoutingLabel": "OpenRouter Provider Routing",
		"openRouterProviderRoutingDescription": "OpenRouter routes requests to the best available providers for your embedding model. By default, requests are load balanced across the top providers to maximize uptime. However, you can choose a specific provider to use for this model.",
		"openaiCompatibleProvider": "OpenAI Compatible",
		"openAiKeyLabel": "OpenAI API Key",
		"openAiKeyPlaceholder": "Enter your OpenAI API key",
		"openAiCompatibleBaseUrlLabel": "Base URL",
		"openAiCompatibleApiKeyLabel": "API Key",
		"openAiCompatibleApiKeyPlaceholder": "Enter your API key",
		"openAiCompatibleModelDimensionLabel": "Embedding Dimension:",
		"modelDimensionLabel": "Model Dimension",
		"openAiCompatibleModelDimensionPlaceholder": "e.g., 1536",
		"openAiCompatibleModelDimensionDescription": "The embedding dimension (output size) for your model. Check your provider's documentation for this value. Common values: 384, 768, 1536, 3072.",
		"modelLabel": "Model",
		"modelPlaceholder": "Enter model name",
		"selectModel": "Select a model",
		"selectModelPlaceholder": "Select model",
		"ollamaUrlLabel": "Ollama URL:",
		"ollamaBaseUrlLabel": "Ollama Base URL",
		"qdrantUrlLabel": "Qdrant URL",
		"qdrantKeyLabel": "Qdrant Key:",
		"qdrantApiKeyLabel": "Qdrant API Key",
		"qdrantApiKeyPlaceholder": "Enter your Qdrant API key (optional)",
		"setupConfigLabel": "Setup",
		"advancedConfigLabel": "Advanced Configuration",
		"searchMinScoreLabel": "Search Score Threshold",
		"searchMinScoreDescription": "Minimum similarity score (0.0-1.0) required for search results. Lower values return more results but may be less relevant. Higher values return fewer but more relevant results.",
		"searchMinScoreResetTooltip": "Reset to default value (0.4)",
		"searchMaxResultsLabel": "Maximum Search Results",
		"searchMaxResultsDescription": "Maximum number of search results to return when querying the codebase index. Higher values provide more context but may include less relevant results.",
		"resetToDefault": "Reset to default",
		"startIndexingButton": "Start Indexing",
		"clearIndexDataButton": "Clear Index Data",
		"unsavedSettingsMessage": "Please save your settings before starting the indexing process.",
		"clearDataDialog": {
			"title": "Are you sure?",
			"description": "This action cannot be undone. This will permanently delete your codebase index data.",
			"cancelButton": "Cancel",
			"confirmButton": "Clear Data"
		},
		"ollamaUrlPlaceholder": "http://localhost:11434",
		"openAiCompatibleBaseUrlPlaceholder": "https://api.example.com",
		"modelDimensionPlaceholder": "1536",
		"qdrantUrlPlaceholder": "http://localhost:6333",
		"saveError": "Failed to save settings",
		"modelDimensions": "({{dimension}} dimensions)",
		"saveSuccess": "Settings saved successfully",
		"saving": "Saving...",
		"saveSettings": "Save",
		"indexingStatuses": {
			"standby": "Standby",
			"indexing": "Indexing",
			"indexed": "Indexed",
			"error": "Error"
		},
		"close": "Close",
		"validation": {
			"qdrantUrlRequired": "Qdrant URL is required",
			"invalidQdrantUrl": "Invalid Qdrant URL",
			"invalidOllamaUrl": "Invalid Ollama URL",
			"invalidBaseUrl": "Invalid base URL",
			"openaiApiKeyRequired": "OpenAI API key is required",
			"modelSelectionRequired": "Model selection is required",
			"apiKeyRequired": "API key is required",
			"modelIdRequired": "Model ID is required",
			"modelDimensionRequired": "Model dimension is required",
			"geminiApiKeyRequired": "Gemini API key is required",
			"mistralApiKeyRequired": "Mistral API key is required",
			"vercelAiGatewayApiKeyRequired": "Vercel AI Gateway API key is required",
			"bedrockRegionRequired": "AWS region is required",
			"bedrockProfileRequired": "AWS profile is required",
			"openRouterApiKeyRequired": "OpenRouter API key is required",
			"ollamaBaseUrlRequired": "Ollama base URL is required",
			"baseUrlRequired": "Base URL is required",
			"modelDimensionMinValue": "Model dimension must be greater than 0"
		},
		"optional": "optional"
	},
	"autoApprove": {
		"description": "Run these actions without asking for permission. Only enable for actions you fully trust and if you understand the security risks.",
		"toggleShortcut": "You can configure a keyboard shortcut for this setting <SettingsLink>in your IDE preferences</SettingsLink>.",
		"enabled": "Auto-Approve Enabled",
		"readOnly": {
			"label": "Read",
			"description": "When enabled, Roo will automatically view directory contents and read files without requiring you to click the Approve button.",
			"outsideWorkspace": {
				"label": "Include files outside workspace",
				"description": "Allow Roo to read files outside the current workspace without requiring approval."
			}
		},
		"write": {
			"label": "Write",
			"description": "Automatically create and edit files without requiring approval",
			"delayLabel": "Delay after writes to allow diagnostics to detect potential problems",
			"outsideWorkspace": {
				"label": "Include files outside workspace",
				"description": "Allow Roo to create and edit files outside the current workspace without requiring approval."
			},
			"protected": {
				"label": "Include protected files",
				"description": "Allow Roo to create and edit protected files (like .rooignore and .roo/ configuration files) without requiring approval."
			}
		},
		"browser": {
			"label": "Browser",
			"description": "Automatically perform browser actions without requiring approval. Note: Only applies when the model supports computer use"
		},
		"retry": {
			"label": "Retry",
			"description": "Automatically retry failed API requests when server returns an error response",
			"delayLabel": "Delay before retrying the request"
		},
		"mcp": {
			"label": "MCP",
			"description": "Enable auto-approval of individual MCP tools in the MCP Servers view (requires both this setting and the tool's individual \"Always allow\" checkbox)"
		},
		"modeSwitch": {
			"label": "Mode",
			"description": "Automatically switch between different modes without requiring approval"
		},
		"subtasks": {
			"label": "Subtasks",
			"description": "Allow creation and completion of subtasks without requiring approval"
		},
		"followupQuestions": {
			"label": "Question",
			"description": "Automatically select the first suggested answer for follow-up questions after the configured timeout",
			"timeoutLabel": "Time to wait before auto-selecting the first answer"
		},
		"execute": {
			"label": "Execute",
			"description": "Automatically execute allowed terminal commands without requiring approval",
			"allowedCommands": "Allowed Auto-Execute Commands",
			"allowedCommandsDescription": "Command prefixes that can be auto-executed when \"Always approve execute operations\" is enabled. Add * to allow all commands (use with caution).",
			"deniedCommands": "Denied Commands",
			"deniedCommandsDescription": "Command prefixes that will be automatically denied without asking for approval. In case of conflicts with allowed commands, the longest prefix match takes precedence. Add * to deny all commands.",
			"commandPlaceholder": "Enter command prefix (e.g., 'git ')",
			"deniedCommandPlaceholder": "Enter command prefix to deny (e.g., 'rm -rf')",
			"addButton": "Add",
			"autoDenied": "Commands with the prefix `{{prefix}}` have been forbidden by the user. Do not bypass this restriction by running another command."
		},
		"updateTodoList": {
			"label": "Todo",
			"description": "Automatically update the to-do list without requiring approval"
		},
		"apiRequestLimit": {
			"title": "Max Count",
			"unlimited": "Unlimited"
		},
		"apiCostLimit": {
			"title": "Max Cost",
			"unlimited": "Unlimited"
		},
		"maxLimits": {
			"description": "Automatically make requests up to these limits before asking for approval to continue."
		},
		"toggleAriaLabel": "Toggle auto-approval",
		"disabledAriaLabel": "Auto-approval disabled - select options first",
		"selectOptionsFirst": "Select at least one option below to enable auto-approval"
	},
	"providers": {
		"providerDocumentation": "{{provider}} documentation",
		"configProfile": "Configuration Profile",
		"description": "Save different API configurations to quickly switch between providers and settings.",
		"apiProvider": "API Provider",
		"model": "Model",
		"nameEmpty": "Name cannot be empty",
		"nameExists": "A profile with this name already exists",
		"deleteProfile": "Delete Profile",
		"invalidArnFormat": "Invalid ARN format. Please check the examples above.",
		"enterNewName": "Enter new name",
		"addProfile": "Add Profile",
		"renameProfile": "Rename Profile",
		"newProfile": "New Configuration Profile",
		"enterProfileName": "Enter profile name",
		"createProfile": "Create Profile",
		"cannotDeleteOnlyProfile": "Cannot delete the only profile",
		"searchPlaceholder": "Search profiles",
		"searchProviderPlaceholder": "Search providers",
		"noProviderMatchFound": "No providers found",
		"noMatchFound": "No matching profiles found",
		"vscodeLmDescription": " The VS Code Language Model API allows you to run models provided by other VS Code extensions (including but not limited to GitHub Copilot). The easiest way to get started is to install the Copilot and Copilot Chat extensions from the VS Code Marketplace.",
		"awsCustomArnUse": "Enter a valid Amazon Bedrock ARN for the model you want to use. Format examples:",
		"awsCustomArnDesc": "Make sure the region in the ARN matches your selected AWS Region above.",
		"openRouterApiKey": "OpenRouter API Key",
		"getOpenRouterApiKey": "Get OpenRouter API Key",
		"vercelAiGatewayApiKey": "Vercel AI Gateway API Key",
		"getVercelAiGatewayApiKey": "Get Vercel AI Gateway API Key",
		"apiKeyStorageNotice": "API keys are stored securely in VSCode's Secret Storage",
		"useCustomBaseUrl": "Use custom base URL",
		"useReasoning": "Enable reasoning",
		"useHostHeader": "Use custom Host header",
		"useLegacyFormat": "Use legacy OpenAI API format",
		"customHeaders": "Custom Headers",
		"headerName": "Header name",
		"headerValue": "Header value",
		"noCustomHeaders": "No custom headers defined. Click the + button to add one.",
		"requestyApiKey": "Requesty API Key",
		"refreshModels": {
			"label": "Refresh Models",
			"hint": "Please reopen the settings to see the latest models.",
			"loading": "Refreshing models list...",
			"success": "Models list refreshed successfully!",
			"error": "Failed to refresh models list. Please try again."
		},
		"getRequestyApiKey": "Create new Requesty API Key",
		"getRequestyBaseUrl": "Base URL",
		"requestyUseCustomBaseUrl": "Use custom base URL",
		"openRouterTransformsText": "Compress prompts and message chains to the context size (<a>OpenRouter Transforms</a>)",
		"anthropicApiKey": "Anthropic API Key",
		"getAnthropicApiKey": "Get Anthropic API Key",
		"anthropicUseAuthToken": "Pass Anthropic API Key as Authorization header instead of X-Api-Key",
		"anthropic1MContextBetaLabel": "Enable 1M context window (Beta)",
		"anthropic1MContextBetaDescription": "Extends context window to 1 million tokens for Claude Sonnet 4",
		"awsBedrock1MContextBetaLabel": "Enable 1M context window (Beta)",
		"awsBedrock1MContextBetaDescription": "Extends context window to 1 million tokens for Claude Sonnet 4",
		"basetenApiKey": "Baseten API Key",
		"getBasetenApiKey": "Get Baseten API Key",
		"cerebrasApiKey": "Cerebras API Key",
		"getCerebrasApiKey": "Get Cerebras API Key",
		"chutesApiKey": "Chutes API Key",
		"getChutesApiKey": "Get Chutes API Key",
		"fireworksApiKey": "Fireworks API Key",
		"getFireworksApiKey": "Get Fireworks API Key",
		"featherlessApiKey": "Featherless API Key",
		"getFeatherlessApiKey": "Get Featherless API Key",
		"ioIntelligenceApiKey": "IO Intelligence API Key",
		"ioIntelligenceApiKeyPlaceholder": "Enter your IO Intelligence API key",
		"getIoIntelligenceApiKey": "Get IO Intelligence API Key",
		"deepSeekApiKey": "DeepSeek API Key",
		"getDeepSeekApiKey": "Get DeepSeek API Key",
		"doubaoApiKey": "Doubao API Key",
		"getDoubaoApiKey": "Get Doubao API Key",
		"moonshotApiKey": "Moonshot API Key",
		"getMoonshotApiKey": "Get Moonshot API Key",
		"moonshotBaseUrl": "Moonshot Entrypoint",
		"minimaxApiKey": "MiniMax API Key",
		"getMiniMaxApiKey": "Get MiniMax API Key",
		"minimaxBaseUrl": "MiniMax Entrypoint",
		"zaiApiKey": "Z AI API Key",
		"getZaiApiKey": "Get Z AI API Key",
		"zaiEntrypoint": "Z AI Entrypoint",
		"zaiEntrypointDescription": "Please select the appropriate API entrypoint based on your location. If you are in China, choose open.bigmodel.cn. Otherwise, choose api.z.ai.",
		"geminiApiKey": "Gemini API Key",
		"getGroqApiKey": "Get Groq API Key",
		"groqApiKey": "Groq API Key",
		"getSambaNovaApiKey": "Get SambaNova API Key",
		"sambaNovaApiKey": "SambaNova API Key",
		"getHuggingFaceApiKey": "Get Hugging Face API Key",
		"huggingFaceApiKey": "Hugging Face API Key",
		"huggingFaceModelId": "Model ID",
		"huggingFaceLoading": "Loading...",
		"huggingFaceModelsCount": "({{count}} models)",
		"huggingFaceSelectModel": "Select a model...",
		"huggingFaceSearchModels": "Search models...",
		"huggingFaceNoModelsFound": "No models found",
		"huggingFaceProvider": "Provider",
		"huggingFaceProviderAuto": "Auto",
		"huggingFaceSelectProvider": "Select a provider...",
		"huggingFaceSearchProviders": "Search providers...",
		"huggingFaceNoProvidersFound": "No providers found",
		"getGeminiApiKey": "Get Gemini API Key",
		"openAiApiKey": "OpenAI API Key",
		"apiKey": "API Key",
		"openAiBaseUrl": "Base URL",
		"getOpenAiApiKey": "Get OpenAI API Key",
		"mistralApiKey": "Mistral API Key",
		"getMistralApiKey": "Get Mistral / Codestral API Key",
		"codestralBaseUrl": "Codestral Base URL (Optional)",
		"codestralBaseUrlDesc": "Set an alternative URL for the Codestral model.",
		"xaiApiKey": "xAI API Key",
		"getXaiApiKey": "Get xAI API Key",
		"litellmApiKey": "LiteLLM API Key",
		"litellmBaseUrl": "LiteLLM Base URL",
		"awsCredentials": "AWS Credentials",
		"awsProfile": "AWS Profile",
		"awsApiKey": "Amazon Bedrock API Key",
		"awsProfileName": "AWS Profile Name",
		"awsAccessKey": "AWS Access Key",
		"awsSecretKey": "AWS Secret Key",
		"awsSessionToken": "AWS Session Token",
		"awsRegion": "AWS Region",
		"awsCrossRegion": "Use cross-region inference",
		"awsGlobalInference": "Use Global inference (auto-select optimal AWS Region)",
		"awsBedrockVpc": {
			"useCustomVpcEndpoint": "Use custom VPC endpoint",
			"vpcEndpointUrlPlaceholder": "Enter VPC Endpoint URL (optional)",
			"examples": "Examples:"
		},
		"enablePromptCaching": "Enable prompt caching",
		"enablePromptCachingTitle": "Enable prompt caching to improve performance and reduce costs for supported models.",
		"cacheUsageNote": "Note: If you don't see cache usage, try selecting a different model and then selecting your desired model again.",
		"vscodeLmModel": "Language Model",
		"vscodeLmWarning": "Note: Models accessed via the VS Code Language Model API may be wrapped or fine-tuned by the provider, so behavior can differ from using the same model directly from a typical provider or router. To use a model from the Language Model dropdown, first switch to that model and then click Accept in the Copilot Chat prompt; otherwise you may see an error such as 400 \"The requested model is not supported\".",
		"geminiParameters": {
			"urlContext": {
				"title": "Enable URL context",
				"description": "Lets Gemini read linked pages to extract, compare, and synthesize their content into informed responses."
			},
			"groundingSearch": {
				"title": "Enable Grounding with Google search",
				"description": "Connects Gemini to real‑time web data for accurate, up‑to‑date answers with verifiable citations."
			}
		},
		"googleCloudSetup": {
			"title": "To use Google Cloud Vertex AI, you need to:",
			"step1": "1. Create a Google Cloud account, enable the Vertex AI API & enable the desired Claude models.",
			"step2": "2. Install the Google Cloud CLI & configure application default credentials.",
			"step3": "3. Or create a service account with credentials."
		},
		"googleCloudCredentials": "Google Cloud Credentials",
		"googleCloudKeyFile": "Google Cloud Key File Path",
		"googleCloudProjectId": "Google Cloud Project ID",
		"googleCloudRegion": "Google Cloud Region",
		"lmStudio": {
			"baseUrl": "Base URL (optional)",
			"modelId": "Model ID",
			"speculativeDecoding": "Enable Speculative Decoding",
			"draftModelId": "Draft Model ID",
			"draftModelDesc": "Draft model must be from the same model family for speculative decoding to work correctly.",
			"selectDraftModel": "Select Draft Model",
			"noModelsFound": "No draft models found. Please ensure LM Studio is running with Server Mode enabled.",
			"description": "LM Studio allows you to run models locally on your computer. For instructions on how to get started, see their <a>quickstart guide</a>. You will also need to start LM Studio's <b>local server</b> feature to use it with this extension. <span>Note:</span> Roo Code uses complex prompts and works best with Claude models. Less capable models may not work as expected."
		},
		"ollama": {
			"baseUrl": "Base URL (optional)",
			"modelId": "Model ID",
			"apiKey": "Ollama API Key",
			"apiKeyHelp": "Optional API key for authenticated Ollama instances or cloud services. Leave empty for local installations.",
			"numCtx": "Context Window Size (num_ctx)",
			"numCtxHelp": "Override the model's default context window size. Leave empty to use the model's Modelfile configuration. Minimum value is 128.",
			"description": "Ollama allows you to run models locally on your computer. For instructions on how to get started, see their quickstart guide.",
			"warning": "Note: Roo Code uses complex prompts and works best with Claude models. Less capable models may not work as expected."
		},
		"unboundApiKey": "Unbound API Key",
		"getUnboundApiKey": "Get Unbound API Key",
		"unboundRefreshModelsSuccess": "Models list updated! You can now select from the latest models.",
		"unboundInvalidApiKey": "Invalid API key. Please check your API key and try again.",
		"humanRelay": {
			"description": "No API key is required, but the user needs to help copy and paste the information to the web chat AI.",
			"instructions": "During use, a dialog box will pop up and the current message will be copied to the clipboard automatically. You need to paste these to web versions of AI (such as ChatGPT or Claude), then copy the AI's reply back to the dialog box and click the confirm button."
		},
		"roo": {
			"authenticatedMessage": "Securely authenticated through your Roo Code Cloud account.",
			"connectButton": "Connect to Roo Code Cloud"
		},
		"openRouter": {
			"providerRouting": {
				"title": "OpenRouter Provider Routing",
				"description": "OpenRouter routes requests to the best available providers for your model. By default, requests are load balanced across the top providers to maximize uptime. However, you can choose a specific provider to use for this model.",
				"learnMore": "Learn more about provider routing"
			}
		},
		"customModel": {
			"capabilities": "Configure the capabilities and pricing for your custom OpenAI-compatible model. Be careful when specifying the model capabilities, as they can affect how Roo Code performs.",
			"maxTokens": {
				"label": "Max Output Tokens",
				"description": "Maximum number of tokens the model can generate in a response. (Specify -1 to allow the server to set the max tokens.)"
			},
			"contextWindow": {
				"label": "Context Window Size",
				"description": "Total tokens (input + output) the model can process."
			},
			"imageSupport": {
				"label": "Image Support",
				"description": "Is this model capable of processing and understanding images?"
			},
			"computerUse": {
				"label": "Computer Use",
				"description": "Is this model capable of interacting with a browser?"
			},
			"promptCache": {
				"label": "Prompt Caching",
				"description": "Is this model capable of caching prompts?"
			},
			"pricing": {
				"input": {
					"label": "Input Price",
					"description": "Cost per million tokens in the input/prompt. This affects the cost of sending context and instructions to the model."
				},
				"output": {
					"label": "Output Price",
					"description": "Cost per million tokens in the model's response. This affects the cost of generated content and completions."
				},
				"cacheReads": {
					"label": "Cache Reads Price",
					"description": "Cost per million tokens for reading from the cache. This is the price charged when a cached response is retrieved."
				},
				"cacheWrites": {
					"label": "Cache Writes Price",
					"description": "Cost per million tokens for writing to the cache. This is the price charged when a prompt is cached for the first time."
				}
			},
			"resetDefaults": "Reset to Defaults"
		},
		"rateLimitSeconds": {
			"label": "Rate limit",
			"description": "Minimum time between API requests."
		},
		"consecutiveMistakeLimit": {
			"label": "Error & Repetition Limit",
			"description": "Number of consecutive errors or repeated actions before showing 'Roo is having trouble' dialog. Set to 0 to disable this safety mechanism (it will never trigger).",
			"unlimitedDescription": "Unlimited retries enabled (auto-proceed). The dialog will never appear.",
			"warning": "⚠️ Setting to 0 allows unlimited retries which may consume significant API usage"
		},
		"reasoningEffort": {
			"label": "Model Reasoning Effort",
			"none": "None",
			"minimal": "Minimal (Fastest)",
			"low": "Low",
			"medium": "Medium",
			"high": "High",
			"xhigh": "Extra High"
		},
		"verbosity": {
			"label": "Output Verbosity",
			"high": "High",
			"medium": "Medium",
			"low": "Low",
			"description": "Controls how detailed the model's responses are. Low verbosity produces concise answers, while high verbosity provides thorough explanations."
		},
		"setReasoningLevel": "Enable Reasoning Effort",
		"claudeCode": {
			"pathLabel": "Claude Code Path",
			"description": "Optional path to your Claude Code CLI. Defaults to 'claude' if not set.",
			"placeholder": "Default: claude",
			"maxTokensLabel": "Max Output Tokens",
			"maxTokensDescription": "Maximum number of output tokens for Claude Code responses. Default is 8000."
		},
		"geminiCli": {
			"description": "This provider uses OAuth authentication from the Gemini CLI tool and does not require API keys.",
			"oauthPath": "OAuth Credentials Path (optional)",
			"oauthPathDescription": "Path to the OAuth credentials file. Leave empty to use the default location (~/.gemini/oauth_creds.json).",
			"projectId": "Google Cloud Project ID (optional)",
			"projectIdDescription": "Specify your Google Cloud Project ID for enterprise or non-free tier access. Leave empty for automatic project discovery with personal accounts.",
			"projectIdPlaceholder": "e.g., my-project-id",
			"instructions": "If you haven't authenticated yet, please run",
			"instructionsContinued": "in your terminal first.",
			"setupLink": "Gemini CLI Setup Instructions",
			"requirementsTitle": "Important Requirements",
			"requirement1": "First, you need to install the Gemini CLI tool",
			"requirement2": "Then, run gemini in your terminal and make sure you Log in with Google",
			"requirement3": "Only works with personal Google accounts (not Google Workspace accounts)",
			"requirement4": "Does not use API keys - authentication is handled via OAuth",
			"requirement5": "Requires the Gemini CLI tool to be installed and authenticated first",
			"freeAccess": "Free tier access via OAuth authentication"
		}
	},
	"browser": {
		"enable": {
			"label": "Enable browser tool",
			"description": "When enabled, Roo can use a browser to interact with websites when using models that support computer use."
		},
		"viewport": {
			"label": "Viewport size",
			"description": "Select the viewport size for browser interactions. This affects how websites are displayed and interacted with.",
			"options": {
				"largeDesktop": "Large Desktop (1280x800)",
				"smallDesktop": "Small Desktop (900x600)",
				"tablet": "Tablet (768x1024)",
				"mobile": "Mobile (360x640)"
			}
		},
		"screenshotQuality": {
			"label": "Screenshot quality",
			"description": "Adjust the WebP quality of browser screenshots. Higher values provide clearer screenshots but increase token usage."
		},
		"remote": {
			"label": "Use remote browser connection",
			"description": "Connect to a Chrome browser running with remote debugging enabled (--remote-debugging-port=9222).",
			"urlPlaceholder": "Custom URL (e.g., http://localhost:9222)",
			"testButton": "Test Connection",
			"testingButton": "Testing...",
			"instructions": "Enter the DevTools Protocol host address or leave empty to auto-discover Chrome local instances. The Test Connection button will try the custom URL if provided, or auto-discover if the field is empty."
		}
	},
	"checkpoints": {
		"timeout": {
			"label": "Checkpoint initialization timeout (seconds)",
			"description": "Maximum time to wait for checkpoint service initialization. Default is 15 seconds. Range: 10-60 seconds."
		},
		"enable": {
			"label": "Enable automatic checkpoints",
			"description": "When enabled, Roo will automatically create checkpoints during task execution, making it easy to review changes or revert to earlier states."
		}
	},
	"notifications": {
		"sound": {
			"label": "Enable sound effects",
			"description": "When enabled, Roo will play sound effects for notifications and events.",
			"volumeLabel": "Volume"
		},
		"tts": {
			"label": "Enable text-to-speech",
			"description": "When enabled, Roo will read aloud its responses using text-to-speech.",
			"speedLabel": "Speed"
		}
	},
	"contextManagement": {
		"description": "Control what information is included in the AI's context window, affecting token usage and response quality",
		"autoCondenseContextPercent": {
			"label": "Threshold to trigger intelligent context condensing",
			"description": "When the context window reaches this threshold, Roo will automatically condense it."
		},
		"condensingApiConfiguration": {
			"label": "API Configuration for Context Condensing",
			"description": "Select which API configuration to use for context condensing operations. Leave unselected to use the current active configuration.",
			"useCurrentConfig": "Default"
		},
		"customCondensingPrompt": {
			"label": "Custom Context Condensing Prompt",
			"description": "Customize the system prompt used for context condensing. Leave empty to use the default prompt.",
			"placeholder": "Enter your custom condensing prompt here...\n\nYou can use the same structure as the default prompt:\n- Previous Conversation\n- Current Work\n- Key Technical Concepts\n- Relevant Files and Code\n- Problem Solving\n- Pending Tasks and Next Steps",
			"reset": "Reset to Default",
			"hint": "Empty = use default prompt"
		},
		"autoCondenseContext": {
			"name": "Automatically trigger intelligent context condensing",
			"description": "When enabled, Roo will automatically condense the context when the threshold is reached. When disabled, you can still manually trigger context condensing."
		},
		"openTabs": {
			"label": "Open tabs context limit",
			"description": "Maximum number of VSCode open tabs to include in context. Higher values provide more context but increase token usage."
		},
		"workspaceFiles": {
			"label": "Workspace files context limit",
			"description": "Maximum number of files to include in current working directory details. Higher values provide more context but increase token usage."
		},
		"rooignore": {
			"label": "Show .rooignore'd files in lists and searches",
			"description": "When enabled, files matching patterns in .rooignore will be shown in lists with a lock symbol. When disabled, these files will be completely hidden from file lists and searches."
		},
		"maxConcurrentFileReads": {
			"label": "Concurrent file reads limit",
			"description": "Maximum number of files the 'read_file' tool can process concurrently. Higher values may speed up reading multiple small files but increase memory usage."
		},
		"maxReadFile": {
			"label": "File read auto-truncate threshold",
			"description": "Roo reads this number of lines when the model omits start/end values. If this number is less than the file's total, Roo generates a line number index of code definitions. Special cases: -1 instructs Roo to read the entire file (without indexing), and 0 instructs it to read no lines and provides line indexes only for minimal context. Lower values minimize initial context usage, enabling precise subsequent line-range reads. Explicit start/end requests are not limited by this setting.",
			"lines": "lines",
			"always_full_read": "Always read entire file"
		},
		"maxImageFileSize": {
			"label": "Max image file size",
			"mb": "MB",
			"description": "Maximum size (in MB) for image files that can be processed by the read file tool."
		},
		"maxTotalImageSize": {
			"label": "Max total image size",
			"mb": "MB",
			"description": "Maximum cumulative size limit (in MB) for all images processed in a single read_file operation. When reading multiple images, each image's size is added to the total. If including another image would exceed this limit, it will be skipped."
		},
		"diagnostics": {
			"includeMessages": {
				"label": "Automatically include diagnostics in context",
				"description": "When enabled, diagnostic messages (errors) from edited files will be automatically included in the context. You can always manually include all workspace diagnostics using @problems."
			},
			"maxMessages": {
				"label": "Maximum diagnostic messages",
				"description": "Limits the number of diagnostic messages (errors, warnings) included in the context. When set, only this many diagnostics will be shown, prioritizing errors over warnings. Set to 0 for unlimited diagnostics.",
				"resetTooltip": "Reset to default value (50)",
				"unlimitedLabel": "Unlimited"
			},
			"delayAfterWrite": {
				"label": "Delay after writes to allow diagnostics to detect potential problems",
				"description": "Time to wait after file writes before proceeding, allowing diagnostic tools to process changes and detect issues."
			}
		},
		"condensingThreshold": {
			"label": "Condensing Trigger Threshold",
			"selectProfile": "Configure threshold for profile",
			"defaultProfile": "Global Default (all profiles)",
			"defaultDescription": "When context reaches this percentage, it will be automatically condensed for all profiles unless they have custom settings",
			"profileDescription": "Custom threshold for this profile only (overrides global default)",
			"inheritDescription": "This profile inherits the global default threshold ({{threshold}}%)",
			"usesGlobal": "(uses global {{threshold}}%)"
		},
		"includeCurrentTime": {
			"label": "Include current time in context",
			"description": "When enabled, the current time and timezone information will be included in the system prompt. Disable this if models are stopping work due to time concerns."
		},
		"includeCurrentCost": {
			"label": "Include current cost in context",
			"description": "When enabled, the current API usage cost will be included in the system prompt. Disable this if models are stopping work due to cost concerns."
		},
		"maxGitStatusFiles": {
			"label": "Git status max files",
			"description": "Maximum number of file entries to include in git status context. Set to 0 to disable. Branch info is always shown when > 0."
		}
	},
	"terminal": {
		"basic": {
			"label": "Terminal Settings: Basic",
			"description": "Basic terminal settings"
		},
		"advanced": {
			"label": "Terminal Settings: Advanced",
			"description": "These settings apply only when 'Use Inline Terminal' is disabled. They affect the VS Code terminal only and may require restarting the IDE."
		},
		"outputLineLimit": {
			"label": "Terminal output limit",
			"description": "Keeps the first and last lines and drops the middle to stay under the limit. Lower to save tokens; raise to give CoStrict more middle detail. CoStrict sees a placeholder where the content is skipped."
		},
		"outputCharacterLimit": {
			"label": "Terminal character limit",
			"description": "Overrides the line limit to prevent memory issues by enforcing a hard cap on output size. If exceeded, keeps the beginning and end and shows a placeholder to CoStrict where content is skipped."
		},
		"shellIntegrationTimeout": {
			"label": "Terminal shell integration timeout",
			"description": "How long to wait for VS Code shell integration before running commands. Raise if your shell starts slowly or you see 'Shell Integration Unavailable' errors."
		},
		"shellIntegrationDisabled": {
			"label": "Use Inline Terminal (recommended)",
			"description": "Run commands in the Inline Terminal (chat) to bypass shell profiles/integration for faster, more reliable runs. When disabled CoStrict uses the VS Code terminal with your shell profile, prompts, and plugins."
		},
		"commandDelay": {
			"label": "Terminal command delay",
			"description": "Adds a short pause after each command so the VS Code terminal can flush all output (bash/zsh: PROMPT_COMMAND sleep; PowerShell: start-sleep). Use only if you see missing tail output; otherwise leave at 0."
		},
		"compressProgressBar": {
			"label": "Compress progress bar output",
			"description": "Collapses progress bars/spinners so only the final state is kept (saves tokens)."
		},
		"powershellCounter": {
			"label": "Enable PowerShell counter workaround",
			"description": "Turn this on when PowerShell output is missing or duplicated; it appends a tiny counter to each command to stabilize output. Keep this off if output already looks correct."
		},
		"zshClearEolMark": {
			"label": "Clear ZSH EOL mark",
			"description": "Turn this on when you see stray % at the end of lines or parsing looks wrong; it omits Zsh’s end‑of‑line mark (%)."
		},
		"zshOhMy": {
			"label": "Enable Oh My Zsh integration",
			"description": "Turn this on when your Oh My Zsh theme/plugins expect shell integration; it sets ITERM_SHELL_INTEGRATION_INSTALLED=Yes. Turn this off to avoid setting that variable. "
		},
		"zshP10k": {
			"label": "Enable Powerlevel10k integration",
			"description": "Turn this on when using Powerlevel10k shell integration."
		},
		"zdotdir": {
			"label": "Enable ZDOTDIR handling",
			"description": "Turn this on when zsh shell integration fails or conflicts with your dotfiles."
		},
		"inheritEnv": {
			"label": "Inherit environment variables",
			"description": "Turn this on to inherit environment variables from the parent VS Code process."
		}
	},
	"advancedSettings": {
		"title": "Advanced settings"
	},
	"toolProtocol": {
		"label": "Tool Call Protocol",
		"description": "Choose how CoStrict communicates with the API. Native uses the provider's function calling API, while XML uses XML-formatted tool definitions.",
		"default": "Default",
		"xml": "XML",
		"native": "Native",
		"currentDefault": "Default: {{protocol}}"
	},
	"advanced": {
		"diff": {
			"label": "Enable editing through diffs",
			"description": "When enabled, Roo will be able to edit files more quickly and will automatically reject truncated full-file writes",
			"strategy": {
				"label": "Diff strategy",
				"options": {
					"standard": "Standard (Single block)",
					"multiBlock": "Experimental: Multi-block diff",
					"unified": "Experimental: Unified diff"
				},
				"descriptions": {
					"standard": "Standard diff strategy applies changes to a single code block at a time.",
					"unified": "Unified diff strategy takes multiple approaches to applying diffs and chooses the best approach.",
					"multiBlock": "Multi-block diff strategy allows updating multiple code blocks in a file in one request."
				}
			},
			"matchPrecision": {
				"label": "Match precision",
				"description": "This slider controls how precisely code sections must match when applying diffs. Lower values allow more flexible matching but increase the risk of incorrect replacements. Use values below 100% with extreme caution."
			}
		},
		"todoList": {
			"label": "Enable todo list tool",
			"description": "When enabled, Roo can create and manage todo lists to track task progress. This helps organize complex tasks into manageable steps."
		}
	},
	"experimental": {
		"DIFF_STRATEGY_UNIFIED": {
			"name": "Use experimental unified diff strategy",
			"description": "Enable the experimental unified diff strategy. This strategy might reduce the number of retries caused by model errors but may cause unexpected behavior or incorrect edits. Only enable if you understand the risks and are willing to carefully review all changes."
		},
		"INSERT_BLOCK": {
			"name": "Use experimental insert content tool",
			"description": "Enable the experimental insert content tool, allowing Roo to insert content at specific line numbers without needing to create a diff."
		},
		"POWER_STEERING": {
			"name": "Use experimental \"power steering\" mode",
			"description": "When enabled, Roo will remind the model about the details of its current mode definition more frequently. This will lead to stronger adherence to role definitions and custom instructions, but will use more tokens per message."
		},
		"CONCURRENT_FILE_READS": {
			"name": "Enable concurrent file reads",
			"description": "When enabled, Roo can read multiple files in a single request. When disabled, Roo must read files one at a time. Disabling this can help when working with less capable models or when you want more control over file access."
		},
		"MULTI_SEARCH_AND_REPLACE": {
			"name": "Use experimental multi block diff tool",
			"description": "When enabled, Roo will use multi block diff tool. This will try to update multiple code blocks in the file in one request."
		},
		"MARKETPLACE": {
			"name": "Enable Marketplace",
			"description": "When enabled, you can install MCPs and custom modes from the Marketplace."
		},
		"MULTI_FILE_APPLY_DIFF": {
			"name": "Enable concurrent file edits",
			"description": "When enabled, Roo can edit multiple files in a single request. When disabled, Roo must edit files one at a time. Disabling this can help when working with less capable models or when you want more control over file modifications."
		},
		"PREVENT_FOCUS_DISRUPTION": {
			"name": "Background editing",
			"description": "Prevent editor focus disruption when enabled. File edits happen in the background without opening diff views or stealing focus. You can continue working uninterrupted while Roo makes changes. Files can be opened without focus to capture diagnostics or kept closed entirely."
		},
		"ASSISTANT_MESSAGE_PARSER": {
			"name": "Use new message parser",
			"description": "Enable the experimental streaming message parser that provides significant performance improvements for long assistant responses by processing messages more efficiently."
		},
		"NEW_TASK_REQUIRE_TODOS": {
			"name": "Require 'todos' list for new tasks",
			"description": "When enabled, the new_task tool will require a todos parameter to be provided. This ensures all new tasks start with a clear list of objectives. When disabled (default), the todos parameter remains optional for backward compatibility."
		},
		"IMAGE_GENERATION": {
			"name": "Enable AI image generation",
			"description": "When enabled, Roo can generate images from text prompts using image generation models.",
			"providerLabel": "Provider",
			"providerDescription": "Select which provider to use for image generation.",
			"openRouterApiKeyLabel": "OpenRouter API Key",
			"openRouterApiKeyPlaceholder": "Enter your OpenRouter API key",
			"getApiKeyText": "Get your API key from",
			"modelSelectionLabel": "Image Generation Model",
			"modelSelectionDescription": "Select the model to use for image generation",
			"warningMissingKey": "⚠️ OpenRouter API key is required for OpenRouter image generation. Please configure it above.",
			"successConfigured": "✓ Image generation is configured and ready to use"
		},
		"RUN_SLASH_COMMAND": {
			"name": "Enable model-initiated slash commands",
			"description": "When enabled, Roo can run your slash commands to execute workflows."
		},
		"MULTIPLE_NATIVE_TOOL_CALLS": {
			"name": "Parallel tool calls",
			"description": "When enabled, the native protocol can execute multiple tools in a single assistant message turn."
		}
	},
	"promptCaching": {
		"label": "Disable prompt caching",
		"description": "When checked, Roo will not use prompt caching for this model."
	},
	"temperature": {
		"useCustom": "Use custom temperature",
		"description": "Controls randomness in the model's responses.",
		"rangeDescription": "Higher values make output more random, lower values make it more deterministic."
	},
	"modelInfo": {
		"supportsImages": "Supports images",
		"noImages": "Does not support images",
		"supportsPromptCache": "Supports prompt caching",
		"noPromptCache": "Does not support prompt caching",
		"contextWindow": "Context Window:",
		"maxOutput": "Max output",
		"inputPrice": "Input price",
		"outputPrice": "Output price",
		"cacheReadsPrice": "Cache reads price",
		"cacheWritesPrice": "Cache writes price",
		"enableStreaming": "Enable streaming",
		"enableR1Format": "Enable R1 model parameters",
		"enableR1FormatTips": "Must be enabled when using R1 models such as QWQ to prevent 400 errors",
		"useAzure": "Use Azure",
		"azureApiVersion": "Set Azure API version",
		"gemini": {
			"freeRequests": "* Free up to {{count}} requests per minute. After that, billing depends on prompt size.",
			"pricingDetails": "For more info, see pricing details.",
			"billingEstimate": "* Billing is an estimate - exact cost depends on prompt size."
		}
	},
	"modelPicker": {
		"automaticFetch": "The extension automatically fetches the latest list of models available on <serviceLink>{{serviceName}}</serviceLink>. If you're unsure which model to choose, Roo Code works best with <defaultModelLink>{{defaultModelId}}</defaultModelLink>. You can also try searching \"free\" for no-cost options currently available.",
		"label": "Model",
		"searchPlaceholder": "Search",
		"noMatchFound": "No match found",
		"useCustomModel": "Use custom: {{modelId}}",
		"simplifiedExplanation": "You can adjust detailed model settings later."
	},
	"footer": {
		"feedback": "If you have any questions or feedback, feel free to open an issue at <githubLink>github.com/zgsm-ai/costrict</githubLink> or join <redditLink>reddit.com/r/RooCode</redditLink> or <discordLink>discord.gg/roocode</discordLink>",
		"telemetry": {
			"label": "Allow anonymous error and usage reporting",
			"description": "Help improve Roo Code by sending anonymous usage data and error reports. This telemetry does not collect code, prompts or personal information. See our <privacyLink>privacy policy</privacyLink> for more details."
		},
		"settings": {
			"import": "Import",
			"export": "Export",
			"reset": "Reset",
			"fixCodebase": "Fix codebase"
		}
	},
	"thinkingBudget": {
		"maxTokens": "Max Tokens",
		"maxThinkingTokens": "Max Thinking Tokens"
	},
	"validation": {
		"apiKey": "You must provide a valid API key.",
		"awsRegion": "You must choose a region to use with Amazon Bedrock.",
		"googleCloud": "You must provide a valid Google Cloud Project ID and Region.",
		"modelId": "You must provide a valid model ID.",
		"modelSelector": "You must provide a valid model selector.",
		"openAi": "You must provide a valid base URL, API key, and model ID.",
		"arn": {
			"invalidFormat": "Invalid ARN format. Please check the format requirements.",
			"regionMismatch": "Warning: The region in your ARN ({{arnRegion}}) does not match your selected region ({{region}}). This may cause access issues. The provider will use the region from the ARN."
		},
		"modelAvailability": "The model ID ({{modelId}}) you provided is not available. Please choose a different model.",
		"modelDeprecated": "This model is no longer available. Please select a different model.",
		"providerNotAllowed": "Provider '{{provider}}' is not allowed by your organization",
		"modelNotAllowed": "Model '{{model}}' is not allowed for provider '{{provider}}' by your organization",
		"profileInvalid": "This profile contains a provider or model that is not allowed by your organization",
		"qwenCodeOauthPath": "You must provide a valid OAuth credentials path."
	},
	"placeholders": {
		"apiKey": "Enter API Key...",
		"profileName": "Enter profile name",
		"accessKey": "Enter Access Key...",
		"secretKey": "Enter Secret Key...",
		"sessionToken": "Enter Session Token...",
		"credentialsJson": "Enter Credentials JSON...",
		"keyFilePath": "Enter Key File Path...",
		"projectId": "Enter Project ID...",
		"customArn": "Enter ARN (e.g. arn:aws:bedrock:us-east-1:123456789012:foundation-model/my-model)",
		"baseUrl": "Enter base URL...",
		"modelId": {
			"lmStudio": "e.g. meta-llama-3.1-8b-instruct",
			"lmStudioDraft": "e.g. lmstudio-community/llama-3.2-1b-instruct",
			"ollama": "e.g. llama3.1"
		},
		"numbers": {
			"maxTokens": "e.g. 4096",
			"contextWindow": "e.g. 128000",
			"inputPrice": "e.g. 0.0001",
			"outputPrice": "e.g. 0.0002",
			"cacheWritePrice": "e.g. 0.00005"
		}
	},
	"defaults": {
		"ollamaUrl": "Default: http://localhost:11434",
		"lmStudioUrl": "Default: http://localhost:1234",
		"geminiUrl": "Default: https://generativelanguage.googleapis.com"
	},
	"labels": {
		"customArn": "Custom ARN",
		"useCustomArn": "Use custom ARN..."
	},
	"includeMaxOutputTokens": "Include max output tokens",
	"includeMaxOutputTokensDescription": "Send max output tokens parameter in API requests. Some providers may not support this.",
	"limitMaxTokensDescription": "Limit the maximum number of tokens in the response",
	"maxOutputTokensLabel": "Max output tokens",
	"maxTokensGenerateDescription": "Maximum tokens to generate in response",
	"serviceTier": {
		"label": "Service tier",
		"tooltip": "For faster processing of API requests, try the priority processing service tier. For lower prices with higher latency, try the flex processing tier.",
		"standard": "Standard",
		"flex": "Flex",
		"priority": "Priority",
		"pricingTableTitle": "Pricing by service tier (price per 1M tokens)",
		"columns": {
			"tier": "Tier",
			"input": "Input",
			"output": "Output",
			"cacheReads": "Cache reads"
		}
	},
	"ui": {
		"collapseThinking": {
			"label": "Collapse Thinking messages by default",
			"description": "When enabled, thinking blocks will be collapsed by default until you interact with them"
		}
	}
}<|MERGE_RESOLUTION|>--- conflicted
+++ resolved
@@ -61,8 +61,6 @@
 	"slashCommands": {
 		"description": "Manage your slash commands to quickly execute custom workflows and actions. <DocsLink>Learn more</DocsLink>"
 	},
-<<<<<<< HEAD
-=======
 	"ui": {
 		"collapseThinking": {
 			"label": "Collapse Thinking messages by default",
@@ -73,7 +71,6 @@
 			"description": "When enabled, you must press {{primaryMod}}+Enter to send messages instead of just Enter"
 		}
 	},
->>>>>>> a1d3a43a
 	"prompts": {
 		"description": "Configure support prompts that are used for quick actions like enhancing prompts, explaining code, and fixing issues. These prompts help Roo provide better assistance for common development tasks."
 	},
@@ -981,11 +978,5 @@
 			"output": "Output",
 			"cacheReads": "Cache reads"
 		}
-	},
-	"ui": {
-		"collapseThinking": {
-			"label": "Collapse Thinking messages by default",
-			"description": "When enabled, thinking blocks will be collapsed by default until you interact with them"
-		}
 	}
 }