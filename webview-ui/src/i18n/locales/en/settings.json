--- conflicted
+++ resolved
@@ -655,99 +655,51 @@
 		},
 		"outputLineLimit": {
 			"label": "Terminal output limit",
-<<<<<<< HEAD
-			"description": "Maximum number of lines to include in terminal output when executing commands. When exceeded lines will be removed from the middle, saving tokens."
+			"description": "Keeps the first and last lines and drops the middle to stay under the limit. Lower to save tokens; raise to give CoStrict more middle detail. CoStrict sees a placeholder where the content is skipped."
 		},
 		"outputCharacterLimit": {
 			"label": "Terminal character limit",
-			"description": "Maximum number of characters to include in terminal output when executing commands. This limit takes precedence over the line limit to prevent memory issues from extremely long lines. When exceeded, output will be truncated."
+			"description": "Overrides the line limit to prevent memory issues by enforcing a hard cap on output size. If exceeded, keeps the beginning and end and shows a placeholder to CoStrict where content is skipped."
 		},
 		"shellIntegrationTimeout": {
 			"label": "Terminal shell integration timeout",
-			"description": "Maximum time to wait for shell integration to initialize before executing commands. For users with long shell startup times, this value may need to be increased if you see \"Shell Integration Unavailable\" errors in the terminal."
+			"description": "How long to wait for VS Code shell integration before running commands. Raise if your shell starts slowly or you see 'Shell Integration Unavailable' errors."
 		},
 		"shellIntegrationDisabled": {
-			"label": "Disable terminal shell integration",
-			"description": "Enable this if terminal commands aren't working correctly or you see 'Shell Integration Unavailable' errors. This uses a simpler method to run commands, bypassing some advanced terminal features."
+			"label": "Use Inline Terminal (recommended)",
+			"description": "Run commands in the Inline Terminal (chat) to bypass shell profiles/integration for faster, more reliable runs. When disabled CoStrict uses the VS Code terminal with your shell profile, prompts, and plugins."
 		},
 		"commandDelay": {
 			"label": "Terminal command delay",
-			"description": "Delay in milliseconds to add after command execution. The default setting of 0 disables the delay completely. This can help ensure command output is fully captured in terminals with timing issues. In most terminals it is implemented by setting `PROMPT_COMMAND='sleep N'` and Powershell appends `start-sleep` to the end of each command. Originally was workaround for VSCode bug#237208 and may not be needed."
+			"description": "Adds a short pause after each command so the VS Code terminal can flush all output (bash/zsh: PROMPT_COMMAND sleep; PowerShell: start-sleep). Use only if you see missing tail output; otherwise leave at 0. VS Code terminal only."
 		},
 		"compressProgressBar": {
 			"label": "Compress progress bar output",
-			"description": "When enabled, processes terminal output with carriage returns (\\r) to simulate how a real terminal would display content. This removes intermediate progress bar states, retaining only the final state, which conserves context space for more relevant information."
+			"description": "Collapses progress bars/spinners so only the final state is kept (saves tokens)."
 		},
 		"powershellCounter": {
 			"label": "Enable PowerShell counter workaround",
-			"description": "When enabled, adds a counter to PowerShell commands to ensure proper command execution. This helps with PowerShell terminals that might have issues with command output capture."
+			"description": "Turn this on when PowerShell output is missing or duplicated; it appends a tiny counter to each command to stabilize output. Keep this off if output already looks correct."
 		},
 		"zshClearEolMark": {
 			"label": "Clear ZSH EOL mark",
-			"description": "When enabled, clears the ZSH end-of-line mark by setting PROMPT_EOL_MARK=''. This prevents issues with command output interpretation when output ends with special characters like '%'."
+			"description": "Turn this on when you see stray % at the end of lines or parsing looks wrong; it omits Zsh’s end‑of‑line mark (%)."
 		},
 		"zshOhMy": {
 			"label": "Enable Oh My Zsh integration",
-			"description": "When enabled, sets ITERM_SHELL_INTEGRATION_INSTALLED=Yes to enable Oh My Zsh shell integration features. Applying this setting might require restarting the IDE."
+			"description": "Turn this on when your Oh My Zsh theme/plugins expect shell integration; it sets ITERM_SHELL_INTEGRATION_INSTALLED=Yes. Turn this off to avoid setting that variable. VS Code terminal (zsh) only. May require restarting the IDE."
 		},
 		"zshP10k": {
 			"label": "Enable Powerlevel10k integration",
-			"description": "When enabled, sets POWERLEVEL9K_TERM_SHELL_INTEGRATION=true to enable Powerlevel10k shell integration features."
+			"description": "Turn this on when using Powerlevel10k shell integration."
 		},
 		"zdotdir": {
 			"label": "Enable ZDOTDIR handling",
-			"description": "When enabled, creates a temporary directory for ZDOTDIR to handle zsh shell integration properly. This ensures VSCode shell integration works correctly with zsh while preserving your zsh configuration."
+			"description": "Turn this on when zsh shell integration fails or conflicts with your dotfiles."
 		},
 		"inheritEnv": {
 			"label": "Inherit environment variables",
-			"description": "When enabled, the terminal will inherit environment variables from VSCode's parent process, such as user-profile-defined shell integration settings. This directly toggles VSCode global setting `terminal.integrated.inheritEnv`."
-=======
-			"description": "Keeps the first and last lines and drops the middle to stay under the limit. Lower to save tokens; raise to give Roo more middle detail. Roo sees a placeholder where the content is skipped.<0>Learn more</0>"
-		},
-		"outputCharacterLimit": {
-			"label": "Terminal character limit",
-			"description": "Overrides the line limit to prevent memory issues by enforcing a hard cap on output size. If exceeded, keeps the beginning and end and shows a placeholder to Roo where content is skipped. <0>Learn more</0>"
-		},
-		"shellIntegrationTimeout": {
-			"label": "Terminal shell integration timeout",
-			"description": "How long to wait for VS Code shell integration before running commands. Raise if your shell starts slowly or you see 'Shell Integration Unavailable' errors. <0>Learn more</0>"
-		},
-		"shellIntegrationDisabled": {
-			"label": "Use Inline Terminal (recommended)",
-			"description": "Run commands in the Inline Terminal (chat) to bypass shell profiles/integration for faster, more reliable runs. When disabled Roo uses the VS Code terminal with your shell profile, prompts, and plugins. <0>Learn more</0>"
-		},
-		"commandDelay": {
-			"label": "Terminal command delay",
-			"description": "Adds a short pause after each command so the VS Code terminal can flush all output (bash/zsh: PROMPT_COMMAND sleep; PowerShell: start-sleep). Use only if you see missing tail output; otherwise leave at 0. VS Code terminal only. <0>Learn more</0>"
-		},
-		"compressProgressBar": {
-			"label": "Compress progress bar output",
-			"description": "Collapses progress bars/spinners so only the final state is kept (saves tokens). <0>Learn more</0>"
-		},
-		"powershellCounter": {
-			"label": "Enable PowerShell counter workaround",
-			"description": "Turn this on when PowerShell output is missing or duplicated; it appends a tiny counter to each command to stabilize output. Keep this off if output already looks correct. <0>Learn more</0>"
-		},
-		"zshClearEolMark": {
-			"label": "Clear ZSH EOL mark",
-			"description": "Turn this on when you see stray % at the end of lines or parsing looks wrong; it omits Zsh’s end‑of‑line mark (%). <0>Learn more</0>"
-		},
-		"zshOhMy": {
-			"label": "Enable Oh My Zsh integration",
-			"description": "Turn this on when your Oh My Zsh theme/plugins expect shell integration; it sets ITERM_SHELL_INTEGRATION_INSTALLED=Yes. Turn this off to avoid setting that variable. VS Code terminal (zsh) only. May require restarting the IDE. <0>Learn more</0>"
-		},
-		"zshP10k": {
-			"label": "Enable Powerlevel10k integration",
-			"description": "Turn this on when using Powerlevel10k shell integration. <0>Learn more</0>"
-		},
-		"zdotdir": {
-			"label": "Enable ZDOTDIR handling",
-			"description": "Turn this on when zsh shell integration fails or conflicts with your dotfiles. <0>Learn more</0>"
-		},
-		"inheritEnv": {
-			"label": "Inherit environment variables",
-			"description": "Turn this on to inherit environment variables from the parent VS Code process. <0>Learn more</0>"
->>>>>>> ce88b027
+			"description": "Turn this on to inherit environment variables from the parent VS Code process."
 		}
 	},
 	"advancedSettings": {
