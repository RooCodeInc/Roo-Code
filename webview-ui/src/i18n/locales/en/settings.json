--- conflicted
+++ resolved
@@ -69,20 +69,17 @@
 		"vercelAiGatewayProvider": "Vercel AI Gateway",
 		"vercelAiGatewayApiKeyLabel": "API Key",
 		"vercelAiGatewayApiKeyPlaceholder": "Enter your Vercel AI Gateway API key",
-<<<<<<< HEAD
 		"bedrockProvider": "AWS Bedrock",
 		"bedrockRegionLabel": "AWS Region",
 		"bedrockRegionPlaceholder": "us-east-1",
 		"bedrockProfileLabel": "AWS Profile",
 		"bedrockProfilePlaceholder": "default",
 		"bedrockProfileDescription": "AWS profile name from ~/.aws/credentials (required).",
-=======
 		"openRouterProvider": "OpenRouter",
 		"openRouterApiKeyLabel": "OpenRouter API Key",
 		"openRouterApiKeyPlaceholder": "Enter your OpenRouter API key",
 		"rooProvider": "Roo Code Cloud",
 		"rooCloudAuthNote": "Roo Code Cloud uses your account authentication. Sign in to Roo Code Cloud to use this provider.",
->>>>>>> 8949c2f6
 		"openaiCompatibleProvider": "OpenAI Compatible",
 		"openAiKeyLabel": "OpenAI API Key",
 		"openAiKeyPlaceholder": "Enter your OpenAI API key",
@@ -149,12 +146,9 @@
 			"geminiApiKeyRequired": "Gemini API key is required",
 			"mistralApiKeyRequired": "Mistral API key is required",
 			"vercelAiGatewayApiKeyRequired": "Vercel AI Gateway API key is required",
-<<<<<<< HEAD
 			"bedrockRegionRequired": "AWS region is required",
 			"bedrockProfileRequired": "AWS profile is required",
-=======
 			"openRouterApiKeyRequired": "OpenRouter API key is required",
->>>>>>> 8949c2f6
 			"ollamaBaseUrlRequired": "Ollama base URL is required",
 			"baseUrlRequired": "Base URL is required",
 			"modelDimensionMinValue": "Model dimension must be greater than 0"
