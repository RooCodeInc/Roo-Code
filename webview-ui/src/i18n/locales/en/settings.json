{
	"common": {
		"save": "Save",
		"done": "Done",
		"cancel": "Cancel",
		"reset": "Reset",
		"select": "Select",
		"add": "Add Header",
		"remove": "Remove"
	},
	"header": {
		"title": "Settings",
		"saveButtonTooltip": "Save changes",
		"nothingChangedTooltip": "Nothing changed",
		"doneButtonTooltip": "Discard unsaved changes and close settings panel"
	},
	"unsavedChangesDialog": {
		"title": "Unsaved Changes",
		"description": "Do you want to discard changes and continue?",
		"cancelButton": "Cancel",
		"discardButton": "Discard changes"
	},
	"sections": {
		"providers": "Providers",
		"autoApprove": "Auto-Approve",
		"browser": "Browser",
		"checkpoints": "Checkpoints",
		"notifications": "Notifications",
		"contextManagement": "Context",
		"terminal": "Terminal",
		"experimental": "Experimental",
		"language": "Language",
		"about": "About Roo Code"
	},
	"autoApprove": {
		"description": "Allow Roo to automatically perform operations without requiring approval. Enable these settings only if you fully trust the AI and understand the associated security risks.",
		"readOnly": {
			"label": "Read",
			"description": "When enabled, Roo will automatically view directory contents and read files without requiring you to click the Approve button.",
			"outsideWorkspace": {
				"label": "Include files outside workspace",
				"description": "Allow Roo to read files outside the current workspace without requiring approval."
			}
		},
		"write": {
			"label": "Write",
			"description": "Automatically create and edit files without requiring approval",
			"delayLabel": "Delay after writes to allow diagnostics to detect potential problems",
			"outsideWorkspace": {
				"label": "Include files outside workspace",
				"description": "Allow Roo to create and edit files outside the current workspace without requiring approval."
			}
		},
		"browser": {
			"label": "Browser",
			"description": "Automatically perform browser actions without requiring approval. Note: Only applies when the model supports computer use"
		},
		"retry": {
			"label": "Retry",
			"description": "Automatically retry failed API requests when server returns an error response",
			"delayLabel": "Delay before retrying the request"
		},
		"mcp": {
			"label": "MCP",
			"description": "Enable auto-approval of individual MCP tools in the MCP Servers view (requires both this setting and the tool's individual \"Always allow\" checkbox)"
		},
		"modeSwitch": {
			"label": "Mode",
			"description": "Automatically switch between different modes without requiring approval"
		},
		"subtasks": {
			"label": "Subtasks",
			"description": "Allow creation and completion of subtasks without requiring approval"
		},
		"execute": {
			"label": "Execute",
			"description": "Automatically execute allowed terminal commands without requiring approval",
			"allowedCommands": "Allowed Auto-Execute Commands",
			"allowedCommandsDescription": "Command prefixes that can be auto-executed when \"Always approve execute operations\" is enabled. Add * to allow all commands (use with caution).",
			"commandPlaceholder": "Enter command prefix (e.g., 'git ')",
			"addButton": "Add"
		}
	},
	"providers": {
		"providerDocumentation": "{{provider}} documentation",
		"configProfile": "Configuration Profile",
		"description": "Save different API configurations to quickly switch between providers and settings.",
		"apiProvider": "API Provider",
		"model": "Model",
		"nameEmpty": "Name cannot be empty",
		"nameExists": "A profile with this name already exists",
		"deleteProfile": "Delete Profile",
		"invalidArnFormat": "Invalid ARN format. Please check the examples above.",
		"enterNewName": "Enter new name",
		"addProfile": "Add Profile",
		"renameProfile": "Rename Profile",
		"newProfile": "New Configuration Profile",
		"enterProfileName": "Enter profile name",
		"createProfile": "Create Profile",
		"cannotDeleteOnlyProfile": "Cannot delete the only profile",
		"searchPlaceholder": "Search profiles",
		"noMatchFound": "No matching profiles found",
		"vscodeLmDescription": " The VS Code Language Model API allows you to run models provided by other VS Code extensions (including but not limited to GitHub Copilot). The easiest way to get started is to install the Copilot and Copilot Chat extensions from the VS Code Marketplace.",
		"awsCustomArnUse": "Enter a valid Amazon Bedrock ARN for the model you want to use. Format examples:",
		"awsCustomArnDesc": "Make sure the region in the ARN matches your selected AWS Region above.",
		"openRouterApiKey": "OpenRouter API Key",
		"getOpenRouterApiKey": "Get OpenRouter API Key",
		"apiKeyStorageNotice": "API keys are stored securely in VSCode's Secret Storage",
		"glamaApiKey": "Glama API Key",
		"getGlamaApiKey": "Get Glama API Key",
		"useCustomBaseUrl": "Use custom base URL",
		"useHostHeader": "Use custom Host header",
		"useLegacyFormat": "Use legacy OpenAI API format",
		"customHeaders": "Custom Headers",
		"headerName": "Header name",
		"headerValue": "Header value",
		"noCustomHeaders": "No custom headers defined. Click the + button to add one.",
		"requestyApiKey": "Requesty API Key",
		"refreshModels": {
			"label": "Refresh Models",
			"hint": "Please reopen the settings to see the latest models."
		},
		"getRequestyApiKey": "Get Requesty API Key",
		"openRouterTransformsText": "Compress prompts and message chains to the context size (<a>OpenRouter Transforms</a>)",
		"anthropicApiKey": "Anthropic API Key",
		"getAnthropicApiKey": "Get Anthropic API Key",
		"anthropicUseAuthToken": "Pass Anthropic API Key as Authorization header instead of X-Api-Key",
		"chutesApiKey": "Chutes API Key",
		"getChutesApiKey": "Get Chutes API Key",
		"deepSeekApiKey": "DeepSeek API Key",
		"getDeepSeekApiKey": "Get DeepSeek API Key",
		"geminiApiKey": "Gemini API Key",
		"getGroqApiKey": "Get Groq API Key",
		"groqApiKey": "Groq API Key",
		"getGeminiApiKey": "Get Gemini API Key",
		"openAiApiKey": "OpenAI API Key",
		"openAiBaseUrl": "Base URL",
		"getOpenAiApiKey": "Get OpenAI API Key",
		"mistralApiKey": "Mistral API Key",
		"getMistralApiKey": "Get Mistral / Codestral API Key",
		"codestralBaseUrl": "Codestral Base URL (Optional)",
		"codestralBaseUrlDesc": "Set an alternative URL for the Codestral model.",
		"xaiApiKey": "xAI API Key",
		"getXaiApiKey": "Get xAI API Key",
		"litellmApiKey": "LiteLLM API Key",
		"litellmBaseUrl": "LiteLLM Base URL",
		"awsCredentials": "AWS Credentials",
		"awsProfile": "AWS Profile",
		"awsProfileName": "AWS Profile Name",
		"awsAccessKey": "AWS Access Key",
		"awsSecretKey": "AWS Secret Key",
		"awsSessionToken": "AWS Session Token",
		"awsRegion": "AWS Region",
		"awsCrossRegion": "Use cross-region inference",
		"enablePromptCaching": "Enable prompt caching",
		"enablePromptCachingTitle": "Enable prompt caching to improve performance and reduce costs for supported models.",
		"cacheUsageNote": "Note: If you don't see cache usage, try selecting a different model and then selecting your desired model again.",
		"vscodeLmModel": "Language Model",
		"vscodeLmWarning": "Note: This is a very experimental integration and provider support will vary. If you get an error about a model not being supported, that's an issue on the provider's end.",
		"googleCloudSetup": {
			"title": "To use Google Cloud Vertex AI, you need to:",
			"step1": "1. Create a Google Cloud account, enable the Vertex AI API & enable the desired Claude models.",
			"step2": "2. Install the Google Cloud CLI & configure application default credentials.",
			"step3": "3. Or create a service account with credentials."
		},
		"googleCloudCredentials": "Google Cloud Credentials",
		"googleCloudKeyFile": "Google Cloud Key File Path",
		"googleCloudProjectId": "Google Cloud Project ID",
		"googleCloudRegion": "Google Cloud Region",
		"lmStudio": {
			"baseUrl": "Base URL (optional)",
			"modelId": "Model ID",
			"speculativeDecoding": "Enable Speculative Decoding",
			"draftModelId": "Draft Model ID",
			"draftModelDesc": "Draft model must be from the same model family for speculative decoding to work correctly.",
			"selectDraftModel": "Select Draft Model",
			"noModelsFound": "No draft models found. Please ensure LM Studio is running with Server Mode enabled.",
			"description": "LM Studio allows you to run models locally on your computer. For instructions on how to get started, see their <a>quickstart guide</a>. You will also need to start LM Studio's <b>local server</b> feature to use it with this extension. <span>Note:</span> Roo Code uses complex prompts and works best with Claude models. Less capable models may not work as expected."
		},
		"ollama": {
			"baseUrl": "Base URL (optional)",
			"modelId": "Model ID",
			"description": "Ollama allows you to run models locally on your computer. For instructions on how to get started, see their quickstart guide.",
			"warning": "Note: Roo Code uses complex prompts and works best with Claude models. Less capable models may not work as expected."
		},
		"unboundApiKey": "Unbound API Key",
		"getUnboundApiKey": "Get Unbound API Key",
		"humanRelay": {
			"description": "No API key is required, but the user needs to help copy and paste the information to the web chat AI.",
			"instructions": "During use, a dialog box will pop up and the current message will be copied to the clipboard automatically. You need to paste these to web versions of AI (such as ChatGPT or Claude), then copy the AI's reply back to the dialog box and click the confirm button."
		},
		"openRouter": {
			"providerRouting": {
				"title": "OpenRouter Provider Routing",
				"description": "OpenRouter routes requests to the best available providers for your model. By default, requests are load balanced across the top providers to maximize uptime. However, you can choose a specific provider to use for this model.",
				"learnMore": "Learn more about provider routing"
			}
		},
		"customModel": {
			"capabilities": "Configure the capabilities and pricing for your custom OpenAI-compatible model. Be careful when specifying the model capabilities, as they can affect how Roo Code performs.",
			"maxTokens": {
				"label": "Max Output Tokens",
				"description": "Maximum number of tokens the model can generate in a response. (Specify -1 to allow the server to set the max tokens.)"
			},
			"contextWindow": {
				"label": "Context Window Size",
				"description": "Total tokens (input + output) the model can process."
			},
			"imageSupport": {
				"label": "Image Support",
				"description": "Is this model capable of processing and understanding images?"
			},
			"computerUse": {
				"label": "Computer Use",
				"description": "Is this model capable of interacting with a browser? (e.g. Claude 3.7 Sonnet)."
			},
			"promptCache": {
				"label": "Prompt Caching",
				"description": "Is this model capable of caching prompts?"
			},
			"pricing": {
				"input": {
					"label": "Input Price",
					"description": "Cost per million tokens in the input/prompt. This affects the cost of sending context and instructions to the model."
				},
				"output": {
					"label": "Output Price",
					"description": "Cost per million tokens in the model's response. This affects the cost of generated content and completions."
				},
				"cacheReads": {
					"label": "Cache Reads Price",
					"description": "Cost per million tokens for reading from the cache. This is the price charged when a cached response is retrieved."
				},
				"cacheWrites": {
					"label": "Cache Writes Price",
					"description": "Cost per million tokens for writing to the cache. This is the price charged when a prompt is cached for the first time."
				}
			},
			"resetDefaults": "Reset to Defaults"
		},
		"rateLimitSeconds": {
			"label": "Rate limit",
			"description": "Minimum time between API requests."
		},
		"reasoningEffort": {
			"label": "Model Reasoning Effort",
			"high": "High",
			"medium": "Medium",
			"low": "Low"
		},
		"setReasoningLevel": "Enable Reasoning Effort"
	},
	"browser": {
		"enable": {
			"label": "Enable browser tool",
			"description": "When enabled, Roo can use a browser to interact with websites when using models that support computer use. <0>Learn more</0>"
		},
		"viewport": {
			"label": "Viewport size",
			"description": "Select the viewport size for browser interactions. This affects how websites are displayed and interacted with.",
			"options": {
				"largeDesktop": "Large Desktop (1280x800)",
				"smallDesktop": "Small Desktop (900x600)",
				"tablet": "Tablet (768x1024)",
				"mobile": "Mobile (360x640)"
			}
		},
		"screenshotQuality": {
			"label": "Screenshot quality",
			"description": "Adjust the WebP quality of browser screenshots. Higher values provide clearer screenshots but increase token usage."
		},
		"remote": {
			"label": "Use remote browser connection",
			"description": "Connect to a Chrome browser running with remote debugging enabled (--remote-debugging-port=9222).",
			"urlPlaceholder": "Custom URL (e.g., http://localhost:9222)",
			"testButton": "Test Connection",
			"testingButton": "Testing...",
			"instructions": "Enter the DevTools Protocol host address or leave empty to auto-discover Chrome local instances. The Test Connection button will try the custom URL if provided, or auto-discover if the field is empty."
		}
	},
	"checkpoints": {
		"enable": {
			"label": "Enable automatic checkpoints",
			"description": "When enabled, Roo will automatically create checkpoints during task execution, making it easy to review changes or revert to earlier states. <0>Learn more</0>"
		}
	},
	"notifications": {
		"sound": {
			"label": "Enable sound effects",
			"description": "When enabled, Roo will play sound effects for notifications and events.",
			"volumeLabel": "Volume"
		},
		"tts": {
			"label": "Enable text-to-speech",
			"description": "When enabled, Roo will read aloud its responses using text-to-speech.",
			"speedLabel": "Speed"
		}
	},
	"contextManagement": {
		"description": "Control what information is included in the AI's context window, affecting token usage and response quality",
		"openTabs": {
			"label": "Open tabs context limit",
			"description": "Maximum number of VSCode open tabs to include in context. Higher values provide more context but increase token usage."
		},
		"workspaceFiles": {
			"label": "Workspace files context limit",
			"description": "Maximum number of files to include in current working directory details. Higher values provide more context but increase token usage."
		},
		"rooignore": {
			"label": "Show .rooignore'd files in lists and searches",
			"description": "When enabled, files matching patterns in .rooignore will be shown in lists with a lock symbol. When disabled, these files will be completely hidden from file lists and searches."
		},
		"maxReadFile": {
			"label": "File read auto-truncate threshold",
			"description": "Roo reads this number of lines when the model omits start/end values. If this number is less than the file's total, Roo generates a line number index of code definitions. Special cases: -1 instructs Roo to read the entire file (without indexing), and 0 instructs it to read no lines and provides line indexes only for minimal context. Lower values minimize initial context usage, enabling precise subsequent line-range reads. Explicit start/end requests are not limited by this setting.",
			"lines": "lines",
			"always_full_read": "Always read entire file"
		}
	},
	"terminal": {
		"basic": {
			"label": "Terminal Settings: Basic",
			"description": "Basic terminal settings"
		},
		"advanced": {
			"label": "Terminal Settings: Advanced",
			"description": "The following options may require a terminal restart to apply the setting."
		},
		"outputLineLimit": {
			"label": "Terminal output limit",
			"description": "Maximum number of lines to include in terminal output when executing commands. When exceeded lines will be removed from the middle, saving tokens. <0>Learn more</0>"
		},
		"shellIntegrationTimeout": {
			"label": "Terminal shell integration timeout",
			"description": "Maximum time to wait for shell integration to initialize before executing commands. For users with long shell startup times, this value may need to be increased if you see \"Shell Integration Unavailable\" errors in the terminal. <0>Learn more</0>"
		},
		"shellIntegrationDisabled": {
			"label": "Disable terminal shell integration",
			"description": "Enable this if terminal commands aren't working correctly or you see 'Shell Integration Unavailable' errors. This uses a simpler method to run commands, bypassing some advanced terminal features. <0>Learn more</0>"
		},
		"commandDelay": {
			"label": "Terminal command delay",
			"description": "Delay in milliseconds to add after command execution. The default setting of 0 disables the delay completely. This can help ensure command output is fully captured in terminals with timing issues. In most terminals it is implemented by setting `PROMPT_COMMAND='sleep N'` and Powershell appends `start-sleep` to the end of each command. Originally was workaround for VSCode bug#237208 and may not be needed. <0>Learn more</0>"
		},
		"compressProgressBar": {
			"label": "Compress progress bar output",
			"description": "When enabled, processes terminal output with carriage returns (\\r) to simulate how a real terminal would display content. This removes intermediate progress bar states, retaining only the final state, which conserves context space for more relevant information. <0>Learn more</0>"
		},
		"powershellCounter": {
			"label": "Enable PowerShell counter workaround",
			"description": "When enabled, adds a counter to PowerShell commands to ensure proper command execution. This helps with PowerShell terminals that might have issues with command output capture. <0>Learn more</0>"
		},
		"zshClearEolMark": {
			"label": "Clear ZSH EOL mark",
			"description": "When enabled, clears the ZSH end-of-line mark by setting PROMPT_EOL_MARK=''. This prevents issues with command output interpretation when output ends with special characters like '%'. <0>Learn more</0>"
		},
		"zshOhMy": {
			"label": "Enable Oh My Zsh integration",
			"description": "When enabled, sets ITERM_SHELL_INTEGRATION_INSTALLED=Yes to enable Oh My Zsh shell integration features. Applying this setting might require restarting the IDE. <0>Learn more</0>"
		},
		"zshP10k": {
			"label": "Enable Powerlevel10k integration",
			"description": "When enabled, sets POWERLEVEL9K_TERM_SHELL_INTEGRATION=true to enable Powerlevel10k shell integration features. <0>Learn more</0>"
		},
		"zdotdir": {
			"label": "Enable ZDOTDIR handling",
			"description": "When enabled, creates a temporary directory for ZDOTDIR to handle zsh shell integration properly. This ensures VSCode shell integration works correctly with zsh while preserving your zsh configuration. <0>Learn more</0>"
		},
		"inheritEnv": {
			"label": "Inherit environment variables",
			"description": "When enabled, the terminal will inherit environment variables from VSCode's parent process, such as user-profile-defined shell integration settings. This directly toggles VSCode global setting `terminal.integrated.inheritEnv`. <0>Learn more</0>"
		}
	},
	"advanced": {
		"diff": {
			"label": "Enable editing through diffs",
			"description": "When enabled, Roo will be able to edit files more quickly and will automatically reject truncated full-file writes. Works best with the latest Claude 3.7 Sonnet model.",
			"strategy": {
				"label": "Diff strategy",
				"options": {
					"standard": "Standard (Single block)",
					"multiBlock": "Experimental: Multi-block diff",
					"unified": "Experimental: Unified diff"
				},
				"descriptions": {
					"standard": "Standard diff strategy applies changes to a single code block at a time.",
					"unified": "Unified diff strategy takes multiple approaches to applying diffs and chooses the best approach.",
					"multiBlock": "Multi-block diff strategy allows updating multiple code blocks in a file in one request."
				}
			},
			"matchPrecision": {
				"label": "Match precision",
				"description": "This slider controls how precisely code sections must match when applying diffs. Lower values allow more flexible matching but increase the risk of incorrect replacements. Use values below 100% with extreme caution."
			},
			"autoFocus": {
				"label": "Automatically focus the diff tab when showing file changes",
<<<<<<< HEAD
				"description": "If disabled, the diff tab will open in the background instead of stealing focus."
=======
				"description": "If disabled, the diff tab will open in the background instead of stealing focus. This only applies if 'autoApprovalEnabled' and 'autoApprovalEnabled'"
>>>>>>> f2627fea
			},
			"autoClose": {
				"label": "Automatically close Roo tabs",
				"description": "When enabled, Roo will automatically close any tabs it has opened itself (like diff views, opened files) when a task involving file modification is completed or reverted."
			}
		}
	},
	"experimental": {
		"warning": "⚠️",
		"AUTO_CONDENSE_CONTEXT": {
			"name": "Intelligently condense the context window",
			"description": "Uses an LLM call to summarize the past conversation when the task's context window is almost full, rather than dropping old messages. Disclaimer: the cost of summarizing is not currently included in the API costs shown in the UI."
		},
		"DIFF_STRATEGY_UNIFIED": {
			"name": "Use experimental unified diff strategy",
			"description": "Enable the experimental unified diff strategy. This strategy might reduce the number of retries caused by model errors but may cause unexpected behavior or incorrect edits. Only enable if you understand the risks and are willing to carefully review all changes."
		},
		"SEARCH_AND_REPLACE": {
			"name": "Use experimental search and replace tool",
			"description": "Enable the experimental search and replace tool, allowing Roo to replace multiple instances of a search term in one request."
		},
		"INSERT_BLOCK": {
			"name": "Use experimental insert content tool",
			"description": "Enable the experimental insert content tool, allowing Roo to insert content at specific line numbers without needing to create a diff."
		},
		"POWER_STEERING": {
			"name": "Use experimental \"power steering\" mode",
			"description": "When enabled, Roo will remind the model about the details of its current mode definition more frequently. This will lead to stronger adherence to role definitions and custom instructions, but will use more tokens per message."
		},
		"MULTI_SEARCH_AND_REPLACE": {
			"name": "Use experimental multi block diff tool",
			"description": "When enabled, Roo will use multi block diff tool. This will try to update multiple code blocks in the file in one request."
		}
	},
	"promptCaching": {
		"label": "Disable prompt caching",
		"description": "When checked, Roo will not use prompt caching for this model."
	},
	"temperature": {
		"useCustom": "Use custom temperature",
		"description": "Controls randomness in the model's responses.",
		"rangeDescription": "Higher values make output more random, lower values make it more deterministic."
	},
	"modelInfo": {
		"supportsImages": "Supports images",
		"noImages": "Does not support images",
		"supportsComputerUse": "Supports computer use",
		"noComputerUse": "Does not support computer use",
		"supportsPromptCache": "Supports prompt caching",
		"noPromptCache": "Does not support prompt caching",
		"maxOutput": "Max output",
		"inputPrice": "Input price",
		"outputPrice": "Output price",
		"cacheReadsPrice": "Cache reads price",
		"cacheWritesPrice": "Cache writes price",
		"enableStreaming": "Enable streaming",
		"enableR1Format": "Enable R1 model parameters",
		"enableR1FormatTips": "Must be enabled when using R1 models such as QWQ to prevent 400 errors",
		"useAzure": "Use Azure",
		"azureApiVersion": "Set Azure API version",
		"gemini": {
			"freeRequests": "* Free up to {{count}} requests per minute. After that, billing depends on prompt size.",
			"pricingDetails": "For more info, see pricing details.",
			"billingEstimate": "* Billing is an estimate - exact cost depends on prompt size."
		}
	},
	"modelPicker": {
		"automaticFetch": "The extension automatically fetches the latest list of models available on <serviceLink>{{serviceName}}</serviceLink>. If you're unsure which model to choose, Roo Code works best with <defaultModelLink>{{defaultModelId}}</defaultModelLink>. You can also try searching \"free\" for no-cost options currently available.",
		"label": "Model",
		"searchPlaceholder": "Search",
		"noMatchFound": "No match found",
		"useCustomModel": "Use custom: {{modelId}}"
	},
	"footer": {
		"feedback": "If you have any questions or feedback, feel free to open an issue at <githubLink>github.com/RooVetGit/Roo-Code</githubLink> or join <redditLink>reddit.com/r/RooCode</redditLink> or <discordLink>discord.gg/roocode</discordLink>",
		"telemetry": {
			"label": "Allow anonymous error and usage reporting",
			"description": "Help improve Roo Code by sending anonymous usage data and error reports. No code, prompts, or personal information is ever sent. See our privacy policy for more details."
		},
		"settings": {
			"import": "Import",
			"export": "Export",
			"reset": "Reset"
		}
	},
	"thinkingBudget": {
		"maxTokens": "Max Tokens",
		"maxThinkingTokens": "Max Thinking Tokens"
	},
	"validation": {
		"apiKey": "You must provide a valid API key.",
		"awsRegion": "You must choose a region to use with Amazon Bedrock.",
		"googleCloud": "You must provide a valid Google Cloud Project ID and Region.",
		"modelId": "You must provide a valid model ID.",
		"modelSelector": "You must provide a valid model selector.",
		"openAi": "You must provide a valid base URL, API key, and model ID.",
		"arn": {
			"invalidFormat": "Invalid ARN format. Please check the format requirements.",
			"regionMismatch": "Warning: The region in your ARN ({{arnRegion}}) does not match your selected region ({{region}}). This may cause access issues. The provider will use the region from the ARN."
		},
		"modelAvailability": "The model ID ({{modelId}}) you provided is not available. Please choose a different model."
	},
	"placeholders": {
		"apiKey": "Enter API Key...",
		"profileName": "Enter profile name",
		"accessKey": "Enter Access Key...",
		"secretKey": "Enter Secret Key...",
		"sessionToken": "Enter Session Token...",
		"credentialsJson": "Enter Credentials JSON...",
		"keyFilePath": "Enter Key File Path...",
		"projectId": "Enter Project ID...",
		"customArn": "Enter ARN (e.g. arn:aws:bedrock:us-east-1:123456789012:foundation-model/my-model)",
		"baseUrl": "Enter base URL...",
		"modelId": {
			"lmStudio": "e.g. meta-llama-3.1-8b-instruct",
			"lmStudioDraft": "e.g. lmstudio-community/llama-3.2-1b-instruct",
			"ollama": "e.g. llama3.1"
		},
		"numbers": {
			"maxTokens": "e.g. 4096",
			"contextWindow": "e.g. 128000",
			"inputPrice": "e.g. 0.0001",
			"outputPrice": "e.g. 0.0002",
			"cacheWritePrice": "e.g. 0.00005"
		}
	},
	"defaults": {
		"ollamaUrl": "Default: http://localhost:11434",
		"lmStudioUrl": "Default: http://localhost:1234",
		"geminiUrl": "Default: https://generativelanguage.googleapis.com"
	},
	"labels": {
		"customArn": "Custom ARN",
		"useCustomArn": "Use custom ARN..."
	}
}<|MERGE_RESOLUTION|>--- conflicted
+++ resolved
@@ -394,11 +394,7 @@
 			},
 			"autoFocus": {
 				"label": "Automatically focus the diff tab when showing file changes",
-<<<<<<< HEAD
-				"description": "If disabled, the diff tab will open in the background instead of stealing focus."
-=======
 				"description": "If disabled, the diff tab will open in the background instead of stealing focus. This only applies if 'autoApprovalEnabled' and 'autoApprovalEnabled'"
->>>>>>> f2627fea
 			},
 			"autoClose": {
 				"label": "Automatically close Roo tabs",
