--- conflicted
+++ resolved
@@ -719,11 +719,10 @@
 			"name": "Enable concurrent file edits",
 			"description": "When enabled, Roo can edit multiple files in a single request. When disabled, Roo must edit files one at a time. Disabling this can help when working with less capable models or when you want more control over file modifications."
 		},
-<<<<<<< HEAD
 		"SECURITY_MIDDLEWARE": {
 			"name": "RooCode Security Middleware",
 			"description": "Enable security middleware to protect confidential files and commands from AI access. This feature provides enterprise-grade protection against unauthorized access to sensitive data."
-=======
+		},
 		"PREVENT_FOCUS_DISRUPTION": {
 			"name": "Background editing",
 			"description": "Prevent editor focus disruption when enabled. File edits happen in the background without opening diff views or stealing focus. You can continue working uninterrupted while Roo makes changes. Files can be opened without focus to capture diagnostics or kept closed entirely."
@@ -750,7 +749,6 @@
 		"RUN_SLASH_COMMAND": {
 			"name": "Enable model-initiated slash commands",
 			"description": "When enabled, Roo can run your slash commands to execute workflows."
->>>>>>> c4c47802
 		}
 	},
 	"promptCaching": {
