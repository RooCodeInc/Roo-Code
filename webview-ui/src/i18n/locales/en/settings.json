{
	"common": {
		"save": "Save",
		"saving": "Saving...",
		"done": "Done",
		"cancel": "Cancel",
		"reset": "Reset",
		"select": "Select",
		"add": "Add Header",
		"remove": "Remove"
	},
	"header": {
		"title": "Settings",
		"saveButtonTooltip": "Save changes",
		"nothingChangedTooltip": "Nothing changed",
		"doneButtonTooltip": "Discard unsaved changes and close settings panel"
	},
	"unsavedChangesDialog": {
		"title": "Unsaved Changes",
		"description": "Do you want to discard changes and continue?",
		"cancelButton": "Cancel",
		"discardButton": "Discard changes"
	},
	"sections": {
		"providers": "Providers",
		"autoApprove": "Auto-Approve",
		"browser": "Browser",
		"checkpoints": "Checkpoints",
		"notifications": "Notifications",
		"contextManagement": "Context",
		"terminal": "Terminal",
		"slashCommands": "Slash Commands",
		"prompts": "Prompts",
		"ui": "UI",
		"experimental": "Experimental",
		"language": "Language",
		"about": "About Roo Code"
	},
	"slashCommands": {
		"description": "Manage your slash commands to quickly execute custom workflows and actions. <DocsLink>Learn more</DocsLink>"
	},
	"prompts": {
		"description": "Configure support prompts that are used for quick actions like enhancing prompts, explaining code, and fixing issues. These prompts help Roo provide better assistance for common development tasks."
	},
	"codeIndex": {
		"title": "Codebase Indexing",
		"description": "Configure codebase indexing settings to enable semantic search of your project.",
		"statusTitle": "Status",
		"enableLabel": "Enable Codebase Indexing",
		"enableDescription": "Enable code indexing for improved search and context understanding",
		"settingsTitle": "Indexing Settings",
		"disabledMessage": "Codebase indexing is currently disabled. Enable it in the global settings to configure indexing options.",
		"providerLabel": "Embeddings Provider",
		"embedderProviderLabel": "Embedder Provider",
		"selectProviderPlaceholder": "Select provider",
		"openaiProvider": "OpenAI",
		"ollamaProvider": "Ollama",
		"geminiProvider": "Gemini",
		"geminiApiKeyLabel": "API Key:",
		"geminiApiKeyPlaceholder": "Enter your Gemini API key",
		"mistralProvider": "Mistral",
		"mistralApiKeyLabel": "API Key:",
		"mistralApiKeyPlaceholder": "Enter your Mistral API key",
		"vercelAiGatewayProvider": "Vercel AI Gateway",
		"vercelAiGatewayApiKeyLabel": "API Key",
		"vercelAiGatewayApiKeyPlaceholder": "Enter your Vercel AI Gateway API key",
		"openRouterProvider": "OpenRouter",
		"openRouterApiKeyLabel": "OpenRouter API Key",
		"openRouterApiKeyPlaceholder": "Enter your OpenRouter API key",
		"openaiCompatibleProvider": "OpenAI Compatible",
		"openAiKeyLabel": "OpenAI API Key",
		"openAiKeyPlaceholder": "Enter your OpenAI API key",
		"openAiCompatibleBaseUrlLabel": "Base URL",
		"openAiCompatibleApiKeyLabel": "API Key",
		"openAiCompatibleApiKeyPlaceholder": "Enter your API key",
		"openAiCompatibleModelDimensionLabel": "Embedding Dimension:",
		"modelDimensionLabel": "Model Dimension",
		"openAiCompatibleModelDimensionPlaceholder": "e.g., 1536",
		"openAiCompatibleModelDimensionDescription": "The embedding dimension (output size) for your model. Check your provider's documentation for this value. Common values: 384, 768, 1536, 3072.",
		"modelLabel": "Model",
		"modelPlaceholder": "Enter model name",
		"selectModel": "Select a model",
		"selectModelPlaceholder": "Select model",
		"ollamaUrlLabel": "Ollama URL:",
		"ollamaBaseUrlLabel": "Ollama Base URL",
		"qdrantUrlLabel": "Qdrant URL",
		"qdrantKeyLabel": "Qdrant Key:",
		"qdrantApiKeyLabel": "Qdrant API Key",
		"qdrantApiKeyPlaceholder": "Enter your Qdrant API key (optional)",
		"setupConfigLabel": "Setup",
		"advancedConfigLabel": "Advanced Configuration",
		"searchMinScoreLabel": "Search Score Threshold",
		"searchMinScoreDescription": "Minimum similarity score (0.0-1.0) required for search results. Lower values return more results but may be less relevant. Higher values return fewer but more relevant results.",
		"searchMinScoreResetTooltip": "Reset to default value (0.4)",
		"searchMaxResultsLabel": "Maximum Search Results",
		"searchMaxResultsDescription": "Maximum number of search results to return when querying the codebase index. Higher values provide more context but may include less relevant results.",
		"resetToDefault": "Reset to default",
		"startIndexingButton": "Start Indexing",
		"clearIndexDataButton": "Clear Index Data",
		"unsavedSettingsMessage": "Please save your settings before starting the indexing process.",
		"clearDataDialog": {
			"title": "Are you sure?",
			"description": "This action cannot be undone. This will permanently delete your codebase index data.",
			"cancelButton": "Cancel",
			"confirmButton": "Clear Data"
		},
		"ollamaUrlPlaceholder": "http://localhost:11434",
		"openAiCompatibleBaseUrlPlaceholder": "https://api.example.com",
		"modelDimensionPlaceholder": "1536",
		"qdrantUrlPlaceholder": "http://localhost:6333",
		"saveError": "Failed to save settings",
		"modelDimensions": "({{dimension}} dimensions)",
		"saveSuccess": "Settings saved successfully",
		"saving": "Saving...",
		"saveSettings": "Save",
		"indexingStatuses": {
			"standby": "Standby",
			"indexing": "Indexing",
			"indexed": "Indexed",
			"error": "Error"
		},
		"close": "Close",
		"validation": {
			"qdrantUrlRequired": "Qdrant URL is required",
			"invalidQdrantUrl": "Invalid Qdrant URL",
			"invalidOllamaUrl": "Invalid Ollama URL",
			"invalidBaseUrl": "Invalid base URL",
			"openaiApiKeyRequired": "OpenAI API key is required",
			"modelSelectionRequired": "Model selection is required",
			"apiKeyRequired": "API key is required",
			"modelIdRequired": "Model ID is required",
			"modelDimensionRequired": "Model dimension is required",
			"geminiApiKeyRequired": "Gemini API key is required",
			"mistralApiKeyRequired": "Mistral API key is required",
			"vercelAiGatewayApiKeyRequired": "Vercel AI Gateway API key is required",
			"openRouterApiKeyRequired": "OpenRouter API key is required",
			"ollamaBaseUrlRequired": "Ollama base URL is required",
			"baseUrlRequired": "Base URL is required",
			"modelDimensionMinValue": "Model dimension must be greater than 0"
		}
	},
	"autoApprove": {
		"description": "Run these actions without asking for permission. Only enable for actions you fully trust and if you understand the security risks.",
		"toggleShortcut": "You can configure a keyboard shortcut for this setting <SettingsLink>in your IDE preferences</SettingsLink>.",
		"enabled": "Auto-Approve Enabled",
		"readOnly": {
			"label": "Read",
			"description": "When enabled, Roo will automatically view directory contents and read files without requiring you to click the Approve button.",
			"outsideWorkspace": {
				"label": "Include files outside workspace",
				"description": "Allow Roo to read files outside the current workspace without requiring approval."
			}
		},
		"write": {
			"label": "Write",
			"description": "Automatically create and edit files without requiring approval",
			"delayLabel": "Delay after writes to allow diagnostics to detect potential problems",
			"outsideWorkspace": {
				"label": "Include files outside workspace",
				"description": "Allow Roo to create and edit files outside the current workspace without requiring approval."
			},
			"protected": {
				"label": "Include protected files",
				"description": "Allow Roo to create and edit protected files (like .rooignore and .roo/ configuration files) without requiring approval."
			}
		},
		"browser": {
			"label": "Browser",
			"description": "Automatically perform browser actions without requiring approval. Note: Only applies when the model supports computer use"
		},
		"retry": {
			"label": "Retry",
			"description": "Automatically retry failed API requests when server returns an error response",
			"delayLabel": "Delay before retrying the request"
		},
		"mcp": {
			"label": "MCP",
			"description": "Enable auto-approval of individual MCP tools in the MCP Servers view (requires both this setting and the tool's individual \"Always allow\" checkbox)"
		},
		"modeSwitch": {
			"label": "Mode",
			"description": "Automatically switch between different modes without requiring approval"
		},
		"subtasks": {
			"label": "Subtasks",
			"description": "Allow creation and completion of subtasks without requiring approval"
		},
		"followupQuestions": {
			"label": "Question",
			"description": "Automatically select the first suggested answer for follow-up questions after the configured timeout",
			"timeoutLabel": "Time to wait before auto-selecting the first answer"
		},
		"execute": {
			"label": "Execute",
			"description": "Automatically execute allowed terminal commands without requiring approval",
			"allowedCommands": "Allowed Auto-Execute Commands",
			"allowedCommandsDescription": "Command prefixes that can be auto-executed when \"Always approve execute operations\" is enabled. Add * to allow all commands (use with caution).",
			"deniedCommands": "Denied Commands",
			"deniedCommandsDescription": "Command prefixes that will be automatically denied without asking for approval. In case of conflicts with allowed commands, the longest prefix match takes precedence. Add * to deny all commands.",
			"commandPlaceholder": "Enter command prefix (e.g., 'git ')",
			"deniedCommandPlaceholder": "Enter command prefix to deny (e.g., 'rm -rf')",
			"addButton": "Add",
			"autoDenied": "Commands with the prefix `{{prefix}}` have been forbidden by the user. Do not bypass this restriction by running another command."
		},
		"updateTodoList": {
			"label": "Todo",
			"description": "Automatically update the to-do list without requiring approval"
		},
		"apiRequestLimit": {
			"title": "Max Count",
			"unlimited": "Unlimited"
		},
		"apiCostLimit": {
			"title": "Max Cost",
			"unlimited": "Unlimited"
		},
		"maxLimits": {
			"description": "Automatically make requests up to these limits before asking for approval to continue."
		},
		"toggleAriaLabel": "Toggle auto-approval",
		"disabledAriaLabel": "Auto-approval disabled - select options first",
		"selectOptionsFirst": "Select at least one option below to enable auto-approval"
	},
	"providers": {
		"providerDocumentation": "{{provider}} documentation",
		"configProfile": "Configuration Profile",
		"description": "Save different API configurations to quickly switch between providers and settings.",
		"apiProvider": "API Provider",
		"model": "Model",
		"nameEmpty": "Name cannot be empty",
		"nameExists": "A profile with this name already exists",
		"deleteProfile": "Delete Profile",
		"invalidArnFormat": "Invalid ARN format. Please check the examples above.",
		"enterNewName": "Enter new name",
		"addProfile": "Add Profile",
		"renameProfile": "Rename Profile",
		"newProfile": "New Configuration Profile",
		"enterProfileName": "Enter profile name",
		"createProfile": "Create Profile",
		"cannotDeleteOnlyProfile": "Cannot delete the only profile",
		"searchPlaceholder": "Search profiles",
		"searchProviderPlaceholder": "Search providers",
		"noProviderMatchFound": "No providers found",
		"noMatchFound": "No matching profiles found",
		"vscodeLmDescription": " The VS Code Language Model API allows you to run models provided by other VS Code extensions (including but not limited to GitHub Copilot). The easiest way to get started is to install the Copilot and Copilot Chat extensions from the VS Code Marketplace.",
		"awsCustomArnUse": "Enter a valid Amazon Bedrock ARN for the model you want to use. Format examples:",
		"awsCustomArnDesc": "Make sure the region in the ARN matches your selected AWS Region above.",
		"openRouterApiKey": "OpenRouter API Key",
		"getOpenRouterApiKey": "Get OpenRouter API Key",
		"vercelAiGatewayApiKey": "Vercel AI Gateway API Key",
		"getVercelAiGatewayApiKey": "Get Vercel AI Gateway API Key",
		"apiKeyStorageNotice": "API keys are stored securely in VSCode's Secret Storage",
		"glamaApiKey": "Glama API Key",
		"getGlamaApiKey": "Get Glama API Key",
		"useCustomBaseUrl": "Use custom base URL",
		"useReasoning": "Enable reasoning",
		"useHostHeader": "Use custom Host header",
		"useLegacyFormat": "Use legacy OpenAI API format",
		"customHeaders": "Custom Headers",
		"headerName": "Header name",
		"headerValue": "Header value",
		"noCustomHeaders": "No custom headers defined. Click the + button to add one.",
		"requestyApiKey": "Requesty API Key",
		"refreshModels": {
			"label": "Refresh Models",
			"hint": "Please reopen the settings to see the latest models.",
			"loading": "Refreshing models list...",
			"success": "Models list refreshed successfully!",
			"error": "Failed to refresh models list. Please try again."
		},
		"getRequestyApiKey": "Create new Requesty API Key",
		"getRequestyBaseUrl": "Base URL",
		"requestyUseCustomBaseUrl": "Use custom base URL",
		"openRouterTransformsText": "Compress prompts and message chains to the context size (<a>OpenRouter Transforms</a>)",
		"anthropicApiKey": "Anthropic API Key",
		"getAnthropicApiKey": "Get Anthropic API Key",
		"anthropicUseAuthToken": "Pass Anthropic API Key as Authorization header instead of X-Api-Key",
		"anthropic1MContextBetaLabel": "Enable 1M context window (Beta)",
		"anthropic1MContextBetaDescription": "Extends context window to 1 million tokens for Claude Sonnet 4",
		"awsBedrock1MContextBetaLabel": "Enable 1M context window (Beta)",
		"awsBedrock1MContextBetaDescription": "Extends context window to 1 million tokens for Claude Sonnet 4",
		"cerebrasApiKey": "Cerebras API Key",
		"getCerebrasApiKey": "Get Cerebras API Key",
		"chutesApiKey": "Chutes API Key",
		"getChutesApiKey": "Get Chutes API Key",
		"fireworksApiKey": "Fireworks API Key",
		"getFireworksApiKey": "Get Fireworks API Key",
		"featherlessApiKey": "Featherless API Key",
		"getFeatherlessApiKey": "Get Featherless API Key",
		"ioIntelligenceApiKey": "IO Intelligence API Key",
		"ioIntelligenceApiKeyPlaceholder": "Enter your IO Intelligence API key",
		"getIoIntelligenceApiKey": "Get IO Intelligence API Key",
		"deepSeekApiKey": "DeepSeek API Key",
		"getDeepSeekApiKey": "Get DeepSeek API Key",
		"doubaoApiKey": "Doubao API Key",
		"getDoubaoApiKey": "Get Doubao API Key",
		"moonshotApiKey": "Moonshot API Key",
		"getMoonshotApiKey": "Get Moonshot API Key",
		"moonshotBaseUrl": "Moonshot Entrypoint",
		"minimaxApiKey": "MiniMax API Key",
		"getMiniMaxApiKey": "Get MiniMax API Key",
		"minimaxBaseUrl": "MiniMax Entrypoint",
		"zaiApiKey": "Z AI API Key",
		"getZaiApiKey": "Get Z AI API Key",
		"zaiEntrypoint": "Z AI Entrypoint",
		"zaiEntrypointDescription": "Please select the appropriate API entrypoint based on your location. If you are in China, choose open.bigmodel.cn. Otherwise, choose api.z.ai.",
		"geminiApiKey": "Gemini API Key",
		"getGroqApiKey": "Get Groq API Key",
		"groqApiKey": "Groq API Key",
		"getSambaNovaApiKey": "Get SambaNova API Key",
		"sambaNovaApiKey": "SambaNova API Key",
		"getHuggingFaceApiKey": "Get Hugging Face API Key",
		"huggingFaceApiKey": "Hugging Face API Key",
		"huggingFaceModelId": "Model ID",
		"huggingFaceLoading": "Loading...",
		"huggingFaceModelsCount": "({{count}} models)",
		"huggingFaceSelectModel": "Select a model...",
		"huggingFaceSearchModels": "Search models...",
		"huggingFaceNoModelsFound": "No models found",
		"huggingFaceProvider": "Provider",
		"huggingFaceProviderAuto": "Auto",
		"huggingFaceSelectProvider": "Select a provider...",
		"huggingFaceSearchProviders": "Search providers...",
		"huggingFaceNoProvidersFound": "No providers found",
		"getGeminiApiKey": "Get Gemini API Key",
		"openAiApiKey": "OpenAI API Key",
		"apiKey": "API Key",
		"openAiBaseUrl": "Base URL",
		"getOpenAiApiKey": "Get OpenAI API Key",
		"mistralApiKey": "Mistral API Key",
		"getMistralApiKey": "Get Mistral / Codestral API Key",
		"codestralBaseUrl": "Codestral Base URL (Optional)",
		"codestralBaseUrlDesc": "Set an alternative URL for the Codestral model.",
		"xaiApiKey": "xAI API Key",
		"getXaiApiKey": "Get xAI API Key",
		"litellmApiKey": "LiteLLM API Key",
		"litellmBaseUrl": "LiteLLM Base URL",
		"awsCredentials": "AWS Credentials",
		"awsProfile": "AWS Profile",
		"awsApiKey": "Amazon Bedrock API Key",
		"awsProfileName": "AWS Profile Name",
		"awsAccessKey": "AWS Access Key",
		"awsSecretKey": "AWS Secret Key",
		"awsSessionToken": "AWS Session Token",
		"awsRegion": "AWS Region",
		"awsCrossRegion": "Use cross-region inference",
		"awsGlobalInference": "Use Global inference (auto-select optimal AWS Region)",
		"awsBedrockVpc": {
			"useCustomVpcEndpoint": "Use custom VPC endpoint",
			"vpcEndpointUrlPlaceholder": "Enter VPC Endpoint URL (optional)",
			"examples": "Examples:"
		},
		"enablePromptCaching": "Enable prompt caching",
		"enablePromptCachingTitle": "Enable prompt caching to improve performance and reduce costs for supported models.",
		"cacheUsageNote": "Note: If you don't see cache usage, try selecting a different model and then selecting your desired model again.",
		"vscodeLmModel": "Language Model",
		"vscodeLmWarning": "Note: Models accessed via the VS Code Language Model API may be wrapped or fine-tuned by the provider, so behavior can differ from using the same model directly from a typical provider or router. To use a model from the Language Model dropdown, first switch to that model and then click Accept in the Copilot Chat prompt; otherwise you may see an error such as 400 \"The requested model is not supported\".",
		"geminiParameters": {
			"urlContext": {
				"title": "Enable URL context",
				"description": "Lets Gemini read linked pages to extract, compare, and synthesize their content into informed responses."
			},
			"groundingSearch": {
				"title": "Enable Grounding with Google search",
				"description": "Connects Gemini to real‑time web data for accurate, up‑to‑date answers with verifiable citations."
			}
		},
		"googleCloudSetup": {
			"title": "To use Google Cloud Vertex AI, you need to:",
			"step1": "1. Create a Google Cloud account, enable the Vertex AI API & enable the desired Claude models.",
			"step2": "2. Install the Google Cloud CLI & configure application default credentials.",
			"step3": "3. Or create a service account with credentials."
		},
		"googleCloudCredentials": "Google Cloud Credentials",
		"googleCloudKeyFile": "Google Cloud Key File Path",
		"googleCloudProjectId": "Google Cloud Project ID",
		"googleCloudRegion": "Google Cloud Region",
		"lmStudio": {
			"baseUrl": "Base URL (optional)",
			"modelId": "Model ID",
			"speculativeDecoding": "Enable Speculative Decoding",
			"draftModelId": "Draft Model ID",
			"draftModelDesc": "Draft model must be from the same model family for speculative decoding to work correctly.",
			"selectDraftModel": "Select Draft Model",
			"noModelsFound": "No draft models found. Please ensure LM Studio is running with Server Mode enabled.",
			"description": "LM Studio allows you to run models locally on your computer. For instructions on how to get started, see their <a>quickstart guide</a>. You will also need to start LM Studio's <b>local server</b> feature to use it with this extension. <span>Note:</span> Roo Code uses complex prompts and works best with Claude models. Less capable models may not work as expected."
		},
		"ollama": {
			"baseUrl": "Base URL (optional)",
			"modelId": "Model ID",
			"apiKey": "Ollama API Key",
			"apiKeyHelp": "Optional API key for authenticated Ollama instances or cloud services. Leave empty for local installations.",
			"numCtx": "Context Window Size (num_ctx)",
			"numCtxHelp": "Override the model's default context window size. Leave empty to use the model's Modelfile configuration. Minimum value is 128.",
			"description": "Ollama allows you to run models locally on your computer. For instructions on how to get started, see their quickstart guide.",
			"warning": "Note: Roo Code uses complex prompts and works best with Claude models. Less capable models may not work as expected."
		},
		"unboundApiKey": "Unbound API Key",
		"getUnboundApiKey": "Get Unbound API Key",
		"unboundRefreshModelsSuccess": "Models list updated! You can now select from the latest models.",
		"unboundInvalidApiKey": "Invalid API key. Please check your API key and try again.",
		"humanRelay": {
			"description": "No API key is required, but the user needs to help copy and paste the information to the web chat AI.",
			"instructions": "During use, a dialog box will pop up and the current message will be copied to the clipboard automatically. You need to paste these to web versions of AI (such as ChatGPT or Claude), then copy the AI's reply back to the dialog box and click the confirm button."
		},
		"roo": {
			"authenticatedMessage": "Securely authenticated through your Roo Code Cloud account.",
			"connectButton": "Connect to Roo Code Cloud"
		},
		"openRouter": {
			"providerRouting": {
				"title": "OpenRouter Provider Routing",
				"description": "OpenRouter routes requests to the best available providers for your model. By default, requests are load balanced across the top providers to maximize uptime. However, you can choose a specific provider to use for this model.",
				"learnMore": "Learn more about provider routing"
			}
		},
		"customModel": {
			"capabilities": "Configure the capabilities and pricing for your custom OpenAI-compatible model. Be careful when specifying the model capabilities, as they can affect how Roo Code performs.",
			"maxTokens": {
				"label": "Max Output Tokens",
				"description": "Maximum number of tokens the model can generate in a response. (Specify -1 to allow the server to set the max tokens.)"
			},
			"contextWindow": {
				"label": "Context Window Size",
				"description": "Total tokens (input + output) the model can process."
			},
			"imageSupport": {
				"label": "Image Support",
				"description": "Is this model capable of processing and understanding images?"
			},
			"computerUse": {
				"label": "Computer Use",
				"description": "Is this model capable of interacting with a browser?"
			},
			"promptCache": {
				"label": "Prompt Caching",
				"description": "Is this model capable of caching prompts?"
			},
			"pricing": {
				"input": {
					"label": "Input Price",
					"description": "Cost per million tokens in the input/prompt. This affects the cost of sending context and instructions to the model."
				},
				"output": {
					"label": "Output Price",
					"description": "Cost per million tokens in the model's response. This affects the cost of generated content and completions."
				},
				"cacheReads": {
					"label": "Cache Reads Price",
					"description": "Cost per million tokens for reading from the cache. This is the price charged when a cached response is retrieved."
				},
				"cacheWrites": {
					"label": "Cache Writes Price",
					"description": "Cost per million tokens for writing to the cache. This is the price charged when a prompt is cached for the first time."
				}
			},
			"resetDefaults": "Reset to Defaults"
		},
		"rateLimitSeconds": {
			"label": "Rate limit",
			"description": "Minimum time between API requests."
		},
		"consecutiveMistakeLimit": {
			"label": "Error & Repetition Limit",
			"description": "Number of consecutive errors or repeated actions before showing 'Roo is having trouble' dialog. Set to 0 to disable this safety mechanism (it will never trigger).",
			"unlimitedDescription": "Unlimited retries enabled (auto-proceed). The dialog will never appear.",
			"warning": "⚠️ Setting to 0 allows unlimited retries which may consume significant API usage"
		},
		"reasoningEffort": {
			"label": "Model Reasoning Effort",
			"none": "None",
			"minimal": "Minimal (Fastest)",
			"low": "Low",
			"medium": "Medium",
			"high": "High"
		},
		"verbosity": {
			"label": "Output Verbosity",
			"high": "High",
			"medium": "Medium",
			"low": "Low",
			"description": "Controls how detailed the model's responses are. Low verbosity produces concise answers, while high verbosity provides thorough explanations."
		},
		"setReasoningLevel": "Enable Reasoning Effort",
		"claudeCode": {
			"pathLabel": "Claude Code Path",
			"description": "Optional path to your Claude Code CLI. Defaults to 'claude' if not set.",
			"placeholder": "Default: claude",
			"maxTokensLabel": "Max Output Tokens",
			"maxTokensDescription": "Maximum number of output tokens for Claude Code responses. Default is 8000."
		},
		"geminiCli": {
			"description": "This provider uses OAuth authentication from the Gemini CLI tool and does not require API keys.",
			"oauthPath": "OAuth Credentials Path (optional)",
			"oauthPathDescription": "Path to the OAuth credentials file. Leave empty to use the default location (~/.gemini/oauth_creds.json).",
			"projectId": "Google Cloud Project ID (optional)",
			"projectIdDescription": "Specify your Google Cloud Project ID for enterprise or non-free tier access. Leave empty for automatic project discovery with personal accounts.",
			"projectIdPlaceholder": "e.g., my-project-id",
			"instructions": "If you haven't authenticated yet, please run",
			"instructionsContinued": "in your terminal first.",
			"setupLink": "Gemini CLI Setup Instructions",
			"requirementsTitle": "Important Requirements",
			"requirement1": "First, you need to install the Gemini CLI tool",
			"requirement2": "Then, run gemini in your terminal and make sure you Log in with Google",
			"requirement3": "Only works with personal Google accounts (not Google Workspace accounts)",
			"requirement4": "Does not use API keys - authentication is handled via OAuth",
			"requirement5": "Requires the Gemini CLI tool to be installed and authenticated first",
			"freeAccess": "Free tier access via OAuth authentication"
		}
	},
	"browser": {
		"enable": {
			"label": "Enable browser tool",
			"description": "When enabled, Roo can use a browser to interact with websites when using models that support computer use."
		},
		"viewport": {
			"label": "Viewport size",
			"description": "Select the viewport size for browser interactions. This affects how websites are displayed and interacted with.",
			"options": {
				"largeDesktop": "Large Desktop (1280x800)",
				"smallDesktop": "Small Desktop (900x600)",
				"tablet": "Tablet (768x1024)",
				"mobile": "Mobile (360x640)"
			}
		},
		"screenshotQuality": {
			"label": "Screenshot quality",
			"description": "Adjust the WebP quality of browser screenshots. Higher values provide clearer screenshots but increase token usage."
		},
		"remote": {
			"label": "Use remote browser connection",
			"description": "Connect to a Chrome browser running with remote debugging enabled (--remote-debugging-port=9222).",
			"urlPlaceholder": "Custom URL (e.g., http://localhost:9222)",
			"testButton": "Test Connection",
			"testingButton": "Testing...",
			"instructions": "Enter the DevTools Protocol host address or leave empty to auto-discover Chrome local instances. The Test Connection button will try the custom URL if provided, or auto-discover if the field is empty."
		}
	},
	"checkpoints": {
		"timeout": {
			"label": "Checkpoint initialization timeout (seconds)",
			"description": "Maximum time to wait for checkpoint service initialization. Default is 15 seconds. Range: 10-60 seconds."
		},
		"enable": {
			"label": "Enable automatic checkpoints",
			"description": "When enabled, Roo will automatically create checkpoints during task execution, making it easy to review changes or revert to earlier states."
		}
	},
	"notifications": {
		"sound": {
			"label": "Enable sound effects",
			"description": "When enabled, Roo will play sound effects for notifications and events.",
			"volumeLabel": "Volume"
		},
		"tts": {
			"label": "Enable text-to-speech",
			"description": "When enabled, Roo will read aloud its responses using text-to-speech.",
			"speedLabel": "Speed"
		}
	},
	"contextManagement": {
		"description": "Control what information is included in the AI's context window, affecting token usage and response quality",
		"autoCondenseContextPercent": {
			"label": "Threshold to trigger intelligent context condensing",
			"description": "When the context window reaches this threshold, Roo will automatically condense it."
		},
		"condensingApiConfiguration": {
			"label": "API Configuration for Context Condensing",
			"description": "Select which API configuration to use for context condensing operations. Leave unselected to use the current active configuration.",
			"useCurrentConfig": "Default"
		},
		"customCondensingPrompt": {
			"label": "Custom Context Condensing Prompt",
			"description": "Customize the system prompt used for context condensing. Leave empty to use the default prompt.",
			"placeholder": "Enter your custom condensing prompt here...\n\nYou can use the same structure as the default prompt:\n- Previous Conversation\n- Current Work\n- Key Technical Concepts\n- Relevant Files and Code\n- Problem Solving\n- Pending Tasks and Next Steps",
			"reset": "Reset to Default",
			"hint": "Empty = use default prompt"
		},
		"autoCondenseContext": {
			"name": "Automatically trigger intelligent context condensing",
			"description": "When enabled, Roo will automatically condense the context when the threshold is reached. When disabled, you can still manually trigger context condensing."
		},
		"openTabs": {
			"label": "Open tabs context limit",
			"description": "Maximum number of VSCode open tabs to include in context. Higher values provide more context but increase token usage."
		},
		"workspaceFiles": {
			"label": "Workspace files context limit",
			"description": "Maximum number of files to include in current working directory details. Higher values provide more context but increase token usage."
		},
		"rooignore": {
			"label": "Show .rooignore'd files in lists and searches",
			"description": "When enabled, files matching patterns in .rooignore will be shown in lists with a lock symbol. When disabled, these files will be completely hidden from file lists and searches."
		},
		"maxConcurrentFileReads": {
			"label": "Concurrent file reads limit",
			"description": "Maximum number of files the 'read_file' tool can process concurrently. Higher values may speed up reading multiple small files but increase memory usage."
		},
		"maxReadFile": {
			"label": "File read auto-truncate threshold",
			"description": "Roo reads this number of lines when the model omits start/end values. If this number is less than the file's total, Roo generates a line number index of code definitions. Special cases: -1 instructs Roo to read the entire file (without indexing), and 0 instructs it to read no lines and provides line indexes only for minimal context. Lower values minimize initial context usage, enabling precise subsequent line-range reads. Explicit start/end requests are not limited by this setting.",
			"lines": "lines",
			"always_full_read": "Always read entire file"
		},
		"maxImageFileSize": {
			"label": "Max image file size",
			"mb": "MB",
			"description": "Maximum size (in MB) for image files that can be processed by the read file tool."
		},
		"maxTotalImageSize": {
			"label": "Max total image size",
			"mb": "MB",
			"description": "Maximum cumulative size limit (in MB) for all images processed in a single read_file operation. When reading multiple images, each image's size is added to the total. If including another image would exceed this limit, it will be skipped."
		},
		"diagnostics": {
			"includeMessages": {
				"label": "Automatically include diagnostics in context",
				"description": "When enabled, diagnostic messages (errors) from edited files will be automatically included in the context. You can always manually include all workspace diagnostics using @problems."
			},
			"maxMessages": {
				"label": "Maximum diagnostic messages",
				"description": "Limits the number of diagnostic messages (errors, warnings) included in the context. When set, only this many diagnostics will be shown, prioritizing errors over warnings. Set to 0 for unlimited diagnostics.",
				"resetTooltip": "Reset to default value (50)",
				"unlimitedLabel": "Unlimited"
			},
			"delayAfterWrite": {
				"label": "Delay after writes to allow diagnostics to detect potential problems",
				"description": "Time to wait after file writes before proceeding, allowing diagnostic tools to process changes and detect issues."
			}
		},
		"condensingThreshold": {
			"label": "Condensing Trigger Threshold",
			"selectProfile": "Configure threshold for profile",
			"defaultProfile": "Global Default (all profiles)",
			"defaultDescription": "When context reaches this percentage, it will be automatically condensed for all profiles unless they have custom settings",
			"profileDescription": "Custom threshold for this profile only (overrides global default)",
			"inheritDescription": "This profile inherits the global default threshold ({{threshold}}%)",
			"usesGlobal": "(uses global {{threshold}}%)"
		},
		"includeCurrentTime": {
			"label": "Include current time in context",
			"description": "When enabled, the current time and timezone information will be included in the system prompt. Disable this if models are stopping work due to time concerns."
		},
		"includeCurrentCost": {
			"label": "Include current cost in context",
			"description": "When enabled, the current API usage cost will be included in the system prompt. Disable this if models are stopping work due to cost concerns."
		},
		"maxGitStatusFiles": {
			"label": "Git status max files",
			"description": "Maximum number of file entries to include in git status context. Set to 0 to disable. Branch info is always shown when > 0."
		}
	},
	"terminal": {
		"basic": {
			"label": "Terminal Settings: Basic",
			"description": "Basic terminal settings"
		},
		"advanced": {
			"label": "Terminal Settings: Advanced",
			"description": "These settings apply only when 'Use Inline Terminal' is disabled. They affect the VS Code terminal only and may require restarting the IDE."
		},
		"outputLineLimit": {
			"label": "Terminal output limit",
			"description": "Keeps the first and last lines and drops the middle to stay under the limit. Lower to save tokens; raise to give CoStrict more middle detail. CoStrict sees a placeholder where the content is skipped."
		},
		"outputCharacterLimit": {
			"label": "Terminal character limit",
			"description": "Overrides the line limit to prevent memory issues by enforcing a hard cap on output size. If exceeded, keeps the beginning and end and shows a placeholder to CoStrict where content is skipped."
		},
		"shellIntegrationTimeout": {
			"label": "Terminal shell integration timeout",
			"description": "How long to wait for VS Code shell integration before running commands. Raise if your shell starts slowly or you see 'Shell Integration Unavailable' errors."
		},
		"shellIntegrationDisabled": {
			"label": "Use Inline Terminal (recommended)",
			"description": "Run commands in the Inline Terminal (chat) to bypass shell profiles/integration for faster, more reliable runs. When disabled CoStrict uses the VS Code terminal with your shell profile, prompts, and plugins."
		},
		"commandDelay": {
			"label": "Terminal command delay",
			"description": "Adds a short pause after each command so the VS Code terminal can flush all output (bash/zsh: PROMPT_COMMAND sleep; PowerShell: start-sleep). Use only if you see missing tail output; otherwise leave at 0."
		},
		"compressProgressBar": {
			"label": "Compress progress bar output",
			"description": "Collapses progress bars/spinners so only the final state is kept (saves tokens)."
		},
		"powershellCounter": {
			"label": "Enable PowerShell counter workaround",
			"description": "Turn this on when PowerShell output is missing or duplicated; it appends a tiny counter to each command to stabilize output. Keep this off if output already looks correct."
		},
		"zshClearEolMark": {
			"label": "Clear ZSH EOL mark",
			"description": "Turn this on when you see stray % at the end of lines or parsing looks wrong; it omits Zsh’s end‑of‑line mark (%)."
		},
		"zshOhMy": {
			"label": "Enable Oh My Zsh integration",
			"description": "Turn this on when your Oh My Zsh theme/plugins expect shell integration; it sets ITERM_SHELL_INTEGRATION_INSTALLED=Yes. Turn this off to avoid setting that variable. "
		},
		"zshP10k": {
			"label": "Enable Powerlevel10k integration",
			"description": "Turn this on when using Powerlevel10k shell integration."
		},
		"zdotdir": {
			"label": "Enable ZDOTDIR handling",
			"description": "Turn this on when zsh shell integration fails or conflicts with your dotfiles."
		},
		"inheritEnv": {
			"label": "Inherit environment variables",
			"description": "Turn this on to inherit environment variables from the parent VS Code process."
		}
	},
	"advancedSettings": {
		"title": "Advanced settings"
	},
	"toolProtocol": {
		"label": "Tool Call Protocol",
		"description": "Choose how CoStrict communicates with the API. Native uses the provider's function calling API, while XML uses XML-formatted tool definitions.",
		"default": "Default",
		"xml": "XML",
		"native": "Native",
		"currentDefault": "Default: {{protocol}}"
	},
	"advanced": {
		"diff": {
			"label": "Enable editing through diffs",
			"description": "When enabled, Roo will be able to edit files more quickly and will automatically reject truncated full-file writes",
			"strategy": {
				"label": "Diff strategy",
				"options": {
					"standard": "Standard (Single block)",
					"multiBlock": "Experimental: Multi-block diff",
					"unified": "Experimental: Unified diff"
				},
				"descriptions": {
					"standard": "Standard diff strategy applies changes to a single code block at a time.",
					"unified": "Unified diff strategy takes multiple approaches to applying diffs and chooses the best approach.",
					"multiBlock": "Multi-block diff strategy allows updating multiple code blocks in a file in one request."
				}
			},
			"matchPrecision": {
				"label": "Match precision",
				"description": "This slider controls how precisely code sections must match when applying diffs. Lower values allow more flexible matching but increase the risk of incorrect replacements. Use values below 100% with extreme caution."
			}
		},
		"todoList": {
			"label": "Enable todo list tool",
			"description": "When enabled, Roo can create and manage todo lists to track task progress. This helps organize complex tasks into manageable steps."
		}
	},
	"experimental": {
		"DIFF_STRATEGY_UNIFIED": {
			"name": "Use experimental unified diff strategy",
			"description": "Enable the experimental unified diff strategy. This strategy might reduce the number of retries caused by model errors but may cause unexpected behavior or incorrect edits. Only enable if you understand the risks and are willing to carefully review all changes."
		},
		"INSERT_BLOCK": {
			"name": "Use experimental insert content tool",
			"description": "Enable the experimental insert content tool, allowing Roo to insert content at specific line numbers without needing to create a diff."
		},
		"POWER_STEERING": {
			"name": "Use experimental \"power steering\" mode",
			"description": "When enabled, Roo will remind the model about the details of its current mode definition more frequently. This will lead to stronger adherence to role definitions and custom instructions, but will use more tokens per message."
		},
		"CONCURRENT_FILE_READS": {
			"name": "Enable concurrent file reads",
			"description": "When enabled, Roo can read multiple files in a single request. When disabled, Roo must read files one at a time. Disabling this can help when working with less capable models or when you want more control over file access."
		},
		"MULTI_SEARCH_AND_REPLACE": {
			"name": "Use experimental multi block diff tool",
			"description": "When enabled, Roo will use multi block diff tool. This will try to update multiple code blocks in the file in one request."
		},
		"MARKETPLACE": {
			"name": "Enable Marketplace",
			"description": "When enabled, you can install MCPs and custom modes from the Marketplace."
		},
		"MULTI_FILE_APPLY_DIFF": {
			"name": "Enable concurrent file edits",
			"description": "When enabled, Roo can edit multiple files in a single request. When disabled, Roo must edit files one at a time. Disabling this can help when working with less capable models or when you want more control over file modifications."
		},
		"PREVENT_FOCUS_DISRUPTION": {
			"name": "Background editing",
			"description": "Prevent editor focus disruption when enabled. File edits happen in the background without opening diff views or stealing focus. You can continue working uninterrupted while Roo makes changes. Files can be opened without focus to capture diagnostics or kept closed entirely."
		},
		"ASSISTANT_MESSAGE_PARSER": {
			"name": "Use new message parser",
			"description": "Enable the experimental streaming message parser that provides significant performance improvements for long assistant responses by processing messages more efficiently."
		},
		"NEW_TASK_REQUIRE_TODOS": {
			"name": "Require 'todos' list for new tasks",
			"description": "When enabled, the new_task tool will require a todos parameter to be provided. This ensures all new tasks start with a clear list of objectives. When disabled (default), the todos parameter remains optional for backward compatibility."
		},
		"IMAGE_GENERATION": {
			"name": "Enable AI image generation",
			"description": "When enabled, Roo can generate images from text prompts using OpenRouter's image generation models. Requires an OpenRouter API key to be configured.",
			"openRouterApiKeyLabel": "OpenRouter API Key",
			"openRouterApiKeyPlaceholder": "Enter your OpenRouter API key",
			"getApiKeyText": "Get your API key from",
			"modelSelectionLabel": "Image Generation Model",
			"modelSelectionDescription": "Select the model to use for image generation",
			"warningMissingKey": "⚠️ OpenRouter API key is required for image generation. Please configure it above.",
			"successConfigured": "✓ Image generation is configured and ready to use"
		},
		"RUN_SLASH_COMMAND": {
			"name": "Enable model-initiated slash commands",
			"description": "When enabled, Roo can run your slash commands to execute workflows."
<<<<<<< HEAD
		},
		"NATIVE_TOOL_CALLING": {
			"name": "Enable native tool calling",
			"description": "When enabled, CoStrict will use the provider's native function calling API instead of XML-based tool definitions. This is experimental and does not yet work with all providers."
=======
>>>>>>> dbaaef75
		}
	},
	"promptCaching": {
		"label": "Disable prompt caching",
		"description": "When checked, Roo will not use prompt caching for this model."
	},
	"temperature": {
		"useCustom": "Use custom temperature",
		"description": "Controls randomness in the model's responses.",
		"rangeDescription": "Higher values make output more random, lower values make it more deterministic."
	},
	"modelInfo": {
		"supportsImages": "Supports images",
		"noImages": "Does not support images",
		"supportsPromptCache": "Supports prompt caching",
		"noPromptCache": "Does not support prompt caching",
		"contextWindow": "Context Window:",
		"maxOutput": "Max output",
		"inputPrice": "Input price",
		"outputPrice": "Output price",
		"cacheReadsPrice": "Cache reads price",
		"cacheWritesPrice": "Cache writes price",
		"enableStreaming": "Enable streaming",
		"enableR1Format": "Enable R1 model parameters",
		"enableR1FormatTips": "Must be enabled when using R1 models such as QWQ to prevent 400 errors",
		"useAzure": "Use Azure",
		"azureApiVersion": "Set Azure API version",
		"gemini": {
			"freeRequests": "* Free up to {{count}} requests per minute. After that, billing depends on prompt size.",
			"pricingDetails": "For more info, see pricing details.",
			"billingEstimate": "* Billing is an estimate - exact cost depends on prompt size."
		}
	},
	"modelPicker": {
		"automaticFetch": "The extension automatically fetches the latest list of models available on <serviceLink>{{serviceName}}</serviceLink>. If you're unsure which model to choose, Roo Code works best with <defaultModelLink>{{defaultModelId}}</defaultModelLink>. You can also try searching \"free\" for no-cost options currently available.",
		"label": "Model",
		"searchPlaceholder": "Search",
		"noMatchFound": "No match found",
		"useCustomModel": "Use custom: {{modelId}}"
	},
	"footer": {
		"feedback": "If you have any questions or feedback, feel free to open an issue at <githubLink>github.com/zgsm-ai/costrict</githubLink> or join <redditLink>reddit.com/r/RooCode</redditLink> or <discordLink>discord.gg/roocode</discordLink>",
		"telemetry": {
			"label": "Allow anonymous error and usage reporting",
			"description": "Help improve Roo Code by sending anonymous usage data and error reports. This telemetry does not collect code, prompts or personal information. See our <privacyLink>privacy policy</privacyLink> for more details."
		},
		"settings": {
			"import": "Import",
			"export": "Export",
			"reset": "Reset",
			"fixCodebase": "Fix codebase"
		}
	},
	"thinkingBudget": {
		"maxTokens": "Max Tokens",
		"maxThinkingTokens": "Max Thinking Tokens"
	},
	"validation": {
		"apiKey": "You must provide a valid API key.",
		"awsRegion": "You must choose a region to use with Amazon Bedrock.",
		"googleCloud": "You must provide a valid Google Cloud Project ID and Region.",
		"modelId": "You must provide a valid model ID.",
		"modelSelector": "You must provide a valid model selector.",
		"openAi": "You must provide a valid base URL, API key, and model ID.",
		"arn": {
			"invalidFormat": "Invalid ARN format. Please check the format requirements.",
			"regionMismatch": "Warning: The region in your ARN ({{arnRegion}}) does not match your selected region ({{region}}). This may cause access issues. The provider will use the region from the ARN."
		},
		"modelAvailability": "The model ID ({{modelId}}) you provided is not available. Please choose a different model.",
		"modelDeprecated": "This model is no longer available. Please select a different model.",
		"providerNotAllowed": "Provider '{{provider}}' is not allowed by your organization",
		"modelNotAllowed": "Model '{{model}}' is not allowed for provider '{{provider}}' by your organization",
		"profileInvalid": "This profile contains a provider or model that is not allowed by your organization",
		"qwenCodeOauthPath": "You must provide a valid OAuth credentials path."
	},
	"placeholders": {
		"apiKey": "Enter API Key...",
		"profileName": "Enter profile name",
		"accessKey": "Enter Access Key...",
		"secretKey": "Enter Secret Key...",
		"sessionToken": "Enter Session Token...",
		"credentialsJson": "Enter Credentials JSON...",
		"keyFilePath": "Enter Key File Path...",
		"projectId": "Enter Project ID...",
		"customArn": "Enter ARN (e.g. arn:aws:bedrock:us-east-1:123456789012:foundation-model/my-model)",
		"baseUrl": "Enter base URL...",
		"modelId": {
			"lmStudio": "e.g. meta-llama-3.1-8b-instruct",
			"lmStudioDraft": "e.g. lmstudio-community/llama-3.2-1b-instruct",
			"ollama": "e.g. llama3.1"
		},
		"numbers": {
			"maxTokens": "e.g. 4096",
			"contextWindow": "e.g. 128000",
			"inputPrice": "e.g. 0.0001",
			"outputPrice": "e.g. 0.0002",
			"cacheWritePrice": "e.g. 0.00005"
		}
	},
	"defaults": {
		"ollamaUrl": "Default: http://localhost:11434",
		"lmStudioUrl": "Default: http://localhost:1234",
		"geminiUrl": "Default: https://generativelanguage.googleapis.com"
	},
	"labels": {
		"customArn": "Custom ARN",
		"useCustomArn": "Use custom ARN..."
	},
	"includeMaxOutputTokens": "Include max output tokens",
	"includeMaxOutputTokensDescription": "Send max output tokens parameter in API requests. Some providers may not support this.",
	"limitMaxTokensDescription": "Limit the maximum number of tokens in the response",
	"maxOutputTokensLabel": "Max output tokens",
	"maxTokensGenerateDescription": "Maximum tokens to generate in response",
	"serviceTier": {
		"label": "Service tier",
		"tooltip": "For faster processing of API requests, try the priority processing service tier. For lower prices with higher latency, try the flex processing tier.",
		"standard": "Standard",
		"flex": "Flex",
		"priority": "Priority",
		"pricingTableTitle": "Pricing by service tier (price per 1M tokens)",
		"columns": {
			"tier": "Tier",
			"input": "Input",
			"output": "Output",
			"cacheReads": "Cache reads"
		}
	},
	"ui": {
		"collapseThinking": {
			"label": "Collapse Thinking messages by default",
			"description": "When enabled, thinking blocks will be collapsed by default until you interact with them"
		},
		"apiRequestBlockHide": {
			"label": "Hide API Request details by default",
			"description": "When enabled, API Request details will not be rendered, which helps improve performance"
		}
	}
}<|MERGE_RESOLUTION|>--- conflicted
+++ resolved
@@ -801,13 +801,6 @@
 		"RUN_SLASH_COMMAND": {
 			"name": "Enable model-initiated slash commands",
 			"description": "When enabled, Roo can run your slash commands to execute workflows."
-<<<<<<< HEAD
-		},
-		"NATIVE_TOOL_CALLING": {
-			"name": "Enable native tool calling",
-			"description": "When enabled, CoStrict will use the provider's native function calling API instead of XML-based tool definitions. This is experimental and does not yet work with all providers."
-=======
->>>>>>> dbaaef75
 		}
 	},
 	"promptCaching": {
