{
	"greeting": "Welkom bij Roo Code",
	"task": {
		"title": "Taak",
		"expand": "Taak uitvouwen",
		"collapse": "Taak samenvouwen",
		"seeMore": "Meer weergeven",
		"seeLess": "Minder weergeven",
		"tokens": "Tokens",
		"cache": "Cache",
		"apiCost": "API-kosten",
		"size": "Grootte",
		"contextWindow": "Contextlengte",
		"closeAndStart": "Taak sluiten en een nieuwe starten",
		"export": "Taakgeschiedenis exporteren",
		"delete": "Taak verwijderen (Shift + Klik om bevestiging over te slaan)",
		"condenseContext": "Context intelligent samenvatten",
		"share": "Taak delen",
		"shareWithOrganization": "Delen met organisatie",
		"shareWithOrganizationDescription": "Alleen leden van je organisatie kunnen toegang krijgen",
		"sharePublicly": "Openbaar delen",
		"sharePubliclyDescription": "Iedereen met de link kan toegang krijgen",
		"connectToCloud": "Verbind met Cloud",
		"connectToCloudDescription": "Meld je aan bij Roo Code Cloud om taken te delen",
		"sharingDisabledByOrganization": "Delen uitgeschakeld door organisatie",
		"shareSuccessOrganization": "Organisatielink gekopieerd naar klembord",
		"shareSuccessPublic": "Openbare link gekopieerd naar klembord",
		"openInCloud": "Taak openen in Roo Code Cloud",
		"openInCloudIntro": "Blijf Roo vanaf elke locatie monitoren of ermee interacteren. Scan, klik of kopieer om te openen."
	},
	"unpin": "Losmaken",
	"pin": "Vastmaken",
	"retry": {
		"title": "Opnieuw proberen",
		"tooltip": "Probeer de bewerking opnieuw"
	},
	"startNewTask": {
		"title": "Nieuwe taak starten",
		"tooltip": "Begin een nieuwe taak"
	},
	"proceedAnyways": {
		"title": "Toch doorgaan",
		"tooltip": "Ga door terwijl het commando wordt uitgevoerd"
	},
	"save": {
		"title": "Opslaan",
		"tooltip": "Berichtwijzigingen opslaan"
	},
	"tokenProgress": {
		"availableSpace": "Beschikbare ruimte: {{amount}} tokens",
		"tokensUsed": "Gebruikte tokens: {{used}} van {{total}}",
		"reservedForResponse": "Gereserveerd voor modelantwoord: {{amount}} tokens"
	},
	"reject": {
		"title": "Weigeren",
		"tooltip": "Deze actie weigeren"
	},
	"completeSubtaskAndReturn": "Subtaak voltooien en terugkeren",
	"approve": {
		"title": "Goedkeuren",
		"tooltip": "Deze actie goedkeuren"
	},
	"runCommand": {
		"title": "Commando uitvoeren",
		"tooltip": "Voer dit commando uit"
	},
	"proceedWhileRunning": {
		"title": "Doorgaan tijdens uitvoeren",
		"tooltip": "Ga door ondanks waarschuwingen"
	},
	"killCommand": {
		"title": "Commando stoppen",
		"tooltip": "Huidig commando stoppen"
	},
	"resumeTask": {
		"title": "Taak hervatten",
		"tooltip": "Ga door met de huidige taak"
	},
	"terminate": {
		"title": "Beëindigen",
		"tooltip": "Beëindig de huidige taak"
	},
	"cancel": {
		"title": "Annuleren",
		"tooltip": "Annuleer de huidige bewerking"
	},
	"scrollToBottom": "Scroll naar onderaan de chat",
	"about": "Genereer, refactor en debug code met AI-assistentie. Bekijk onze <DocsLink>documentatie</DocsLink> voor meer informatie.",
	"onboarding": "Je takenlijst in deze werkruimte is leeg.",
	"rooTips": {
		"boomerangTasks": {
			"title": "Taak Orchestratie",
			"description": "Splits taken op in kleinere, beheersbare delen"
		},
		"stickyModels": {
			"title": "Vastgezette modellen",
			"description": "Elke modus onthoudt je laatst gebruikte model"
		},
		"tools": {
			"title": "Tools",
			"description": "Laat de AI problemen oplossen door te browsen, commando's uit te voeren en meer"
		},
		"customizableModes": {
			"title": "Aanpasbare modi",
			"description": "Gespecialiseerde persona's met hun eigen gedrag en toegewezen modellen"
		}
	},
	"selectMode": "Selecteer modus voor interactie",
	"selectApiConfig": "Selecteer API-configuratie",
	"enhancePrompt": "Prompt verbeteren met extra context",
	"enhancePromptDescription": "De knop 'Prompt verbeteren' helpt je prompt te verbeteren door extra context, verduidelijking of herformulering te bieden. Probeer hier een prompt te typen en klik opnieuw op de knop om te zien hoe het werkt.",
	"modeSelector": {
		"title": "Modi",
		"marketplace": "Modus Marktplaats",
		"settings": "Modus Instellingen",
		"description": "Gespecialiseerde persona's die het gedrag van Roo aanpassen.",
		"searchPlaceholder": "Zoek modi...",
		"noResults": "Geen resultaten gevonden"
	},
	"addImages": "Afbeeldingen toevoegen aan bericht",
	"sendMessage": "Bericht verzenden",
	"stopTts": "Stop tekst-naar-spraak",
	"typeMessage": "Typ een bericht...",
	"typeTask": "Typ hier je taak...",
	"addContext": "@ om context toe te voegen, / voor commando's",
	"dragFiles": "houd shift ingedrukt om bestanden te slepen",
	"dragFilesImages": "houd shift ingedrukt om bestanden/afbeeldingen te slepen",
	"errorReadingFile": "Fout bij het lezen van bestand",
	"noValidImages": "Er zijn geen geldige afbeeldingen verwerkt",
	"separator": "Scheidingsteken",
	"edit": "Bewerken...",
	"forNextMode": "voor volgende modus",
	"forPreviousMode": "voor vorige modus",
	"apiRequest": {
		"title": "API-verzoek",
		"failed": "API-verzoek mislukt",
		"streaming": "API-verzoek...",
		"cancelled": "API-verzoek geannuleerd",
		"streamingFailed": "API-streaming mislukt"
	},
	"checkpoint": {
		"regular": "Checkpoint",
		"initializingWarning": "Checkpoint wordt nog steeds geïnitialiseerd... Als dit te lang duurt, kun je checkpoints uitschakelen in de <settingsLink>instellingen</settingsLink> en je taak opnieuw starten.",
		"menu": {
			"viewDiff": "Bekijk verschil",
			"restore": "Herstel checkpoint",
			"restoreFiles": "Bestanden herstellen",
			"restoreFilesDescription": "Herstelt de bestanden van je project naar een momentopname die op dit punt is gemaakt.",
			"restoreFilesAndTask": "Bestanden & taak herstellen",
			"confirm": "Bevestigen",
			"cancel": "Annuleren",
			"cannotUndo": "Deze actie kan niet ongedaan worden gemaakt.",
			"restoreFilesAndTaskDescription": "Herstelt de bestanden van je project naar een momentopname die op dit punt is gemaakt en verwijdert alle berichten na dit punt."
		},
		"current": "Huidig"
	},
	"instructions": {
		"wantsToFetch": "Roo wil gedetailleerde instructies ophalen om te helpen met de huidige taak"
	},
	"fileOperations": {
		"wantsToRead": "Roo wil dit bestand lezen",
		"wantsToReadOutsideWorkspace": "Roo wil dit bestand buiten de werkruimte lezen",
		"didRead": "Roo heeft dit bestand gelezen",
		"wantsToEdit": "Roo wil dit bestand bewerken",
		"wantsToEditOutsideWorkspace": "Roo wil dit bestand buiten de werkruimte bewerken",
		"wantsToEditProtected": "Roo wil een beveiligd configuratiebestand bewerken",
		"wantsToCreate": "Roo wil een nieuw bestand aanmaken",
		"wantsToSearchReplace": "Roo wil zoeken en vervangen in dit bestand",
		"didSearchReplace": "Roo heeft zoeken en vervangen uitgevoerd op dit bestand",
		"wantsToInsert": "Roo wil inhoud invoegen in dit bestand",
		"wantsToInsertWithLineNumber": "Roo wil inhoud invoegen in dit bestand op regel {{lineNumber}}",
		"wantsToInsertAtEnd": "Roo wil inhoud toevoegen aan het einde van dit bestand",
		"wantsToReadAndXMore": "Roo wil dit bestand en nog {{count}} andere lezen",
		"wantsToReadMultiple": "Roo wil meerdere bestanden lezen",
		"wantsToApplyBatchChanges": "Roo wil wijzigingen toepassen op meerdere bestanden",
		"wantsToGenerateImage": "Roo wil een afbeelding genereren",
		"wantsToGenerateImageOutsideWorkspace": "Roo wil een afbeelding genereren buiten de werkruimte",
		"wantsToGenerateImageProtected": "Roo wil een afbeelding genereren op een beschermde locatie",
		"didGenerateImage": "Roo heeft een afbeelding gegenereerd"
	},
	"directoryOperations": {
		"wantsToViewTopLevel": "Roo wil de bovenliggende bestanden in deze map bekijken",
		"didViewTopLevel": "Roo heeft de bovenliggende bestanden in deze map bekeken",
		"wantsToViewRecursive": "Roo wil alle bestanden in deze map recursief bekijken",
		"didViewRecursive": "Roo heeft alle bestanden in deze map recursief bekeken",
		"wantsToViewDefinitions": "Roo wil broncode-definitienamen bekijken die in deze map worden gebruikt",
		"didViewDefinitions": "Roo heeft broncode-definitienamen bekeken die in deze map worden gebruikt",
		"wantsToSearch": "Roo wil deze map doorzoeken op <code>{{regex}}</code>",
		"didSearch": "Roo heeft deze map doorzocht op <code>{{regex}}</code>",
		"wantsToSearchOutsideWorkspace": "Roo wil deze map (buiten werkruimte) doorzoeken op <code>{{regex}}</code>",
		"didSearchOutsideWorkspace": "Roo heeft deze map (buiten werkruimte) doorzocht op <code>{{regex}}</code>",
		"wantsToViewTopLevelOutsideWorkspace": "Roo wil de bovenliggende bestanden in deze map (buiten werkruimte) bekijken",
		"didViewTopLevelOutsideWorkspace": "Roo heeft de bovenliggende bestanden in deze map (buiten werkruimte) bekeken",
		"wantsToViewRecursiveOutsideWorkspace": "Roo wil alle bestanden in deze map (buiten werkruimte) recursief bekijken",
		"didViewRecursiveOutsideWorkspace": "Roo heeft alle bestanden in deze map (buiten werkruimte) recursief bekeken",
		"wantsToViewDefinitionsOutsideWorkspace": "Roo wil broncode-definitienamen bekijken die in deze map (buiten werkruimte) worden gebruikt",
		"didViewDefinitionsOutsideWorkspace": "Roo heeft broncode-definitienamen bekeken die in deze map (buiten werkruimte) worden gebruikt"
	},
	"commandOutput": "Commando-uitvoer",
	"commandExecution": {
		"running": "Lopend",
		"pid": "PID: {{pid}}",
		"exited": "Afgesloten ({{exitCode}})",
		"manageCommands": "Beheer Commando Toestemmingen",
		"commandManagementDescription": "Beheer commando toestemmingen: Klik op ✓ om automatische uitvoering toe te staan, ✗ om uitvoering te weigeren. Patronen kunnen worden in- of uitgeschakeld of uit lijsten worden verwijderd. <settingsLink>Bekijk alle instellingen</settingsLink>",
		"addToAllowed": "Toevoegen aan toegestane lijst",
		"removeFromAllowed": "Verwijderen van toegestane lijst",
		"addToDenied": "Toevoegen aan geweigerde lijst",
		"removeFromDenied": "Verwijderen van geweigerde lijst",
		"abortCommand": "Commando-uitvoering afbreken",
		"expandOutput": "Uitvoer uitvouwen",
		"collapseOutput": "Uitvoer samenvouwen",
		"expandManagement": "Beheersectie voor commando's uitvouwen",
		"collapseManagement": "Beheersectie voor commando's samenvouwen"
	},
	"response": "Antwoord",
	"arguments": "Argumenten",
	"mcp": {
		"wantsToUseTool": "Roo wil een tool gebruiken op de {{serverName}} MCP-server",
		"wantsToAccessResource": "Roo wil een bron benaderen op de {{serverName}} MCP-server"
	},
	"modes": {
		"wantsToSwitch": "Roo wil overschakelen naar {{mode}} modus",
		"wantsToSwitchWithReason": "Roo wil overschakelen naar {{mode}} modus omdat: {{reason}}",
		"didSwitch": "Roo is overgeschakeld naar {{mode}} modus",
		"didSwitchWithReason": "Roo is overgeschakeld naar {{mode}} modus omdat: {{reason}}"
	},
	"subtasks": {
		"wantsToCreate": "Roo wil een nieuwe subtaak aanmaken in {{mode}} modus",
		"wantsToFinish": "Roo wil deze subtaak voltooien",
		"newTaskContent": "Subtaak-instructies",
		"completionContent": "Subtaak voltooid",
		"resultContent": "Subtaakresultaten",
		"defaultResult": "Ga verder met de volgende taak.",
		"completionInstructions": "Subtaak voltooid! Je kunt de resultaten bekijken en eventuele correcties of volgende stappen voorstellen. Als alles goed is, bevestig dan om het resultaat terug te sturen naar de hoofdtaak."
	},
	"questions": {
		"hasQuestion": "Roo heeft een vraag"
	},
	"taskCompleted": "Taak voltooid",
	"error": "Fout",
	"diffError": {
		"title": "Bewerking mislukt"
	},
	"troubleMessage": "Roo ondervindt problemen...",
	"powershell": {
		"issues": "Het lijkt erop dat je problemen hebt met Windows PowerShell, zie deze"
	},
	"autoApprove": {
		"tooltipManage": "Beheer instellingen voor automatische goedkeuring",
		"tooltipStatus": "Automatische goedkeuring ingeschakeld voor: {{toggles}}",
		"title": "Automatisch goedkeuren",
		"all": "Alles",
		"none": "Geen",
		"description": "Voer deze acties uit zonder om toestemming te vragen. Schakel dit alleen in voor acties die je volledig vertrouwt.",
		"selectOptionsFirst": "Selecteer hieronder minstens één optie om automatische goedkeuring in te schakelen",
		"toggleAriaLabel": "Automatische goedkeuring in-/uitschakelen",
		"disabledAriaLabel": "Automatische goedkeuring uitgeschakeld - selecteer eerst opties",
		"triggerLabelOff": "Automatisch goedkeuren uit",
		"triggerLabel_zero": "0 automatisch goedgekeurd",
		"triggerLabel_one": "1 automatisch goedgekeurd",
		"triggerLabel_other": "{{count}} automatisch goedgekeurd",
		"triggerLabelAll": "YOLO"
	},
	"announcement": {
		"title": "🎉 Roo Code {{version}} uitgebracht",
		"description": "Introductie van <bold>Roo Code Cloud:</bold> De kracht van Roo brengen voorbij de IDE",
		"feature1": "<bold>Volg taakvoortgang overal (Gratis):</bold> Krijg realtime updates van langlopende taken zonder vast te zitten in je IDE",
		"feature2": "<bold>Bestuur de Roo Extensie op afstand (Pro):</bold> Start, stop en interacteer met taken vanuit een chat-gebaseerde browserinterface.",
		"learnMore": "Klaar om de controle te nemen? Leer meer <learnMoreLink>hier</learnMoreLink>.",
		"visitCloudButton": "Bezoek Roo Code Cloud",
		"socialLinks": "Sluit je bij ons aan op <xLink>X</xLink>, <discordLink>Discord</discordLink>, of <redditLink>r/RooCode</redditLink>"
	},
	"reasoning": {
		"thinking": "Denkt na",
		"seconds": "{{count}}s"
	},
	"contextCondense": {
		"title": "Context samengevat",
		"condensing": "Context aan het samenvatten...",
		"errorHeader": "Context samenvatten mislukt",
		"tokens": "tokens"
	},
	"followUpSuggest": {
		"copyToInput": "Kopiëren naar invoer (zelfde als shift + klik)",
		"autoSelectCountdown": "Automatische selectie in {{count}}s",
		"countdownDisplay": "{{count}}s"
	},
	"browser": {
		"rooWantsToUse": "Roo wil de browser gebruiken",
		"consoleLogs": "Console-logboeken",
		"noNewLogs": "(Geen nieuwe logboeken)",
		"screenshot": "Browserschermopname",
		"cursor": "cursor",
		"navigation": {
			"step": "Stap {{current}} van {{total}}",
			"previous": "Vorige",
			"next": "Volgende"
		},
		"sessionStarted": "Browsersessie gestart",
		"actions": {
			"title": "Browse-actie: ",
			"launch": "Browser starten op {{url}}",
			"click": "Klik ({{coordinate}})",
			"type": "Typ \"{{text}}\"",
			"scrollDown": "Scroll naar beneden",
			"scrollUp": "Scroll naar boven",
			"close": "Browser sluiten"
		}
	},
	"codeblock": {
		"tooltips": {
			"expand": "Codeblok uitvouwen",
			"collapse": "Codeblok samenvouwen",
			"enable_wrap": "Regelafbreking inschakelen",
			"disable_wrap": "Regelafbreking uitschakelen",
			"copy_code": "Code kopiëren"
		}
	},
	"systemPromptWarning": "WAARSCHUWING: Aangepaste systeemprompt actief. Dit kan de functionaliteit ernstig verstoren en onvoorspelbaar gedrag veroorzaken.",
	"profileViolationWarning": "Het huidige profiel is niet compatibel met de instellingen van uw organisatie",
	"shellIntegration": {
		"title": "Waarschuwing commando-uitvoering",
		"description": "Je commando wordt uitgevoerd zonder VSCode-terminal shell-integratie. Om deze waarschuwing te onderdrukken kun je shell-integratie uitschakelen in het gedeelte <strong>Terminal</strong> van de <settingsLink>Roo Code-instellingen</settingsLink> of de VSCode-terminalintegratie oplossen via de onderstaande link.",
		"troubleshooting": "Klik hier voor shell-integratie documentatie."
	},
	"ask": {
		"autoApprovedRequestLimitReached": {
			"title": "Limiet voor automatisch goedgekeurde verzoeken bereikt",
			"description": "Roo heeft de automatisch goedgekeurde limiet van {{count}} API-verzoek(en) bereikt. Wil je de teller resetten en doorgaan met de taak?",
			"button": "Resetten en doorgaan"
		},
		"autoApprovedCostLimitReached": {
			"title": "Limiet voor automatisch goedgekeurde kosten bereikt",
			"button": "Resetten en doorgaan",
			"description": "Roo heeft de automatisch goedgekeurde kostenlimiet van ${{count}} bereikt. Wilt u de kosten resetten en doorgaan met de taak?"
		}
	},
	"codebaseSearch": {
		"wantsToSearch": "Roo wil de codebase doorzoeken op <code>{{query}}</code>",
		"wantsToSearchWithPath": "Roo wil de codebase doorzoeken op <code>{{query}}</code> in <code>{{path}}</code>",
		"didSearch_one": "1 resultaat gevonden",
		"didSearch_other": "{{count}} resultaten gevonden",
		"resultTooltip": "Gelijkenisscore: {{score}} (klik om bestand te openen)"
	},
	"read-batch": {
		"approve": {
			"title": "Alles goedkeuren"
		},
		"deny": {
			"title": "Alles weigeren"
		}
	},
	"indexingStatus": {
		"ready": "Index gereed",
		"indexing": "Indexeren {{percentage}}%",
		"indexed": "Geïndexeerd",
		"error": "Index fout",
		"status": "Index status"
	},
	"versionIndicator": {
		"ariaLabel": "Versie {{version}} - Klik om release notes te bekijken"
	},
	"rooCloudCTA": {
		"title": "Roo Code Cloud evolueert!",
		"description": "Voer externe agenten uit in de cloud, krijg overal toegang tot je taken, werk samen met anderen en nog veel meer.",
		"joinWaitlist": "Meld je aan om de laatste updates te ontvangen."
	},
	"editMessage": {
		"placeholder": "Bewerk je bericht..."
	},
	"command": {
		"triggerDescription": "Activeer de {{name}} opdracht"
	},
	"slashCommands": {
		"tooltip": "Slash-opdrachten beheren",
		"title": "Slash-opdrachten",
		"description": "Gebruik ingebouwde slash-opdrachten of maak aangepaste voor snelle toegang tot veelgebruikte prompts en workflows. <DocsLink>Documentatie</DocsLink>",
		"manageCommands": "Beheer slash-opdrachten in instellingen",
		"builtInCommands": "Ingebouwde Opdrachten",
		"globalCommands": "Globale Opdrachten",
		"workspaceCommands": "Werkruimte Opdrachten",
		"globalCommand": "Globale opdracht",
		"editCommand": "Opdracht bewerken",
		"deleteCommand": "Opdracht verwijderen",
		"newGlobalCommandPlaceholder": "Nieuwe globale opdracht...",
		"newWorkspaceCommandPlaceholder": "Nieuwe werkruimte opdracht...",
		"deleteDialog": {
			"title": "Opdracht Verwijderen",
			"description": "Weet je zeker dat je de opdracht \"{{name}}\" wilt verwijderen? Deze actie kan niet ongedaan worden gemaakt.",
			"cancel": "Annuleren",
			"confirm": "Verwijderen"
		}
	},
	"contextMenu": {
		"noResults": "Geen resultaten",
		"problems": "Problemen",
		"terminal": "Terminal",
		"url": "Plak URL om inhoud op te halen"
	},
	"queuedMessages": {
		"title": "Berichten in wachtrij",
		"clickToEdit": "Klik om bericht te bewerken"
	},
	"slashCommand": {
<<<<<<< HEAD
		"wantsToRun": "Roo wil een slash commando uitvoeren",
		"didRun": "Roo heeft een slash commando uitgevoerd"
=======
		"wantsToRun": "Roo wil een slash commando uitvoeren:",
		"didRun": "Roo heeft een slash commando uitgevoerd:"
	},
	"ask": {
		"autoApprovedRequestLimitReached": {
			"title": "Limiet voor automatisch goedgekeurde verzoeken bereikt",
			"description": "Roo heeft de limiet van {{count}} automatisch goedgekeurde API-verzoek(en) bereikt. Wil je de teller resetten en doorgaan met de taak?",
			"button": "Reset en ga door"
		},
		"autoApprovedCostLimitReached": {
			"title": "Automatisch goedgekeurde kostenlimiet bereikt",
			"description": "Roo heeft de automatisch goedgekeurde kostenlimiet van ${{count}} bereikt. Wil je de kosten resetten en doorgaan met de taak?",
			"button": "Reset en ga door"
		}
>>>>>>> 87b45def
	}
}<|MERGE_RESOLUTION|>--- conflicted
+++ resolved
@@ -403,12 +403,8 @@
 		"clickToEdit": "Klik om bericht te bewerken"
 	},
 	"slashCommand": {
-<<<<<<< HEAD
 		"wantsToRun": "Roo wil een slash commando uitvoeren",
 		"didRun": "Roo heeft een slash commando uitgevoerd"
-=======
-		"wantsToRun": "Roo wil een slash commando uitvoeren:",
-		"didRun": "Roo heeft een slash commando uitgevoerd:"
 	},
 	"ask": {
 		"autoApprovedRequestLimitReached": {
@@ -421,6 +417,5 @@
 			"description": "Roo heeft de automatisch goedgekeurde kostenlimiet van ${{count}} bereikt. Wil je de kosten resetten en doorgaan met de taak?",
 			"button": "Reset en ga door"
 		}
->>>>>>> 87b45def
 	}
 }