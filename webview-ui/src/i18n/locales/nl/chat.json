--- conflicted
+++ resolved
@@ -25,16 +25,13 @@
 		"sharingDisabledByOrganization": "Delen uitgeschakeld door organisatie",
 		"shareSuccessOrganization": "Organisatielink gekopieerd naar klembord",
 		"shareSuccessPublic": "Openbare link gekopieerd naar klembord",
-<<<<<<< HEAD
 		"tokenStats": {
 			"inputLabel": "↑ Input:",
 			"outputLabel": "↓ Output:",
 			"cacheLabel": "cache"
-		}
-=======
+		},
 		"openInCloud": "Taak openen in Roo Code Cloud",
 		"openInCloudIntro": "Blijf Roo vanaf elke locatie monitoren of ermee interacteren. Scan, klik of kopieer om te openen."
->>>>>>> 08d7f80e
 	},
 	"unpin": "Losmaken",
 	"pin": "Vastmaken",
