--- conflicted
+++ resolved
@@ -195,19 +195,11 @@
 		"description": "Met automatisch goedkeuren kan Roo Code acties uitvoeren zonder om toestemming te vragen. Schakel dit alleen in voor acties die je volledig vertrouwt. Meer gedetailleerde configuratie beschikbaar in de <settingsLink>Instellingen</settingsLink>."
 	},
 	"announcement": {
-<<<<<<< HEAD
-		"title": "🎉 Roo Code 3.16 uitgebracht",
-		"description": "Roo Code 3.16 brengt nieuwe functies en verbeteringen op basis van jouw feedback.",
-		"feature1": "<bold>Groq en Chutes API-providers</bold>: Ondersteuning toegevoegd voor Groq en Chutes API-providers (dank aan @shariqriazz!)",
-		"feature2": "<bold>Klikbare codeverwijzingen</bold>: Codeverwijzingen in modelantwoorden navigeren nu naar bronregels (dank aan @KJ7LNW!)",
-		"feature3": "<bold>MCP-stabiliteitsverbeteringen</bold>: Verschillende bugs opgelost om de stabiliteit van MCP-integraties te verbeteren",
-=======
 		"title": "🎉 Roo Code 3.17 uitgebracht",
 		"description": "Roo Code 3.17 brengt krachtige nieuwe functies en verbeteringen op basis van jouw feedback.",
 		"feature1": "<bold>Impliciete caching voor Gemini</bold>: Gemini API-aanroepen worden nu automatisch gecachet, waardoor API-kosten worden verlaagd",
 		"feature2": "<bold>Slimmere modusselectie</bold>: Modusdefinities kunnen nu richtlijnen bevatten over wanneer elke modus moet worden gebruikt, wat betere orchestratie mogelijk maakt",
 		"feature3": "<bold>Intelligente contextcompressie</bold>: Vat gespreksgeschiedenis intelligent samen wanneer de context vol raakt in plaats van deze af te kappen (inschakelen in Instellingen -> Experimenteel)",
->>>>>>> f46e14dc
 		"hideButton": "Aankondiging verbergen",
 		"detailsDiscussLinks": "Meer details en discussie in <discordLink>Discord</discordLink> en <redditLink>Reddit</redditLink> 🚀",
 		"whatsNew": "Wat is er nieuw"
