{
	"title": "Modi",
	"done": "Gereed",
	"modes": {
		"title": "Modi",
		"createNewMode": "Nieuwe modus aanmaken",
		"importMode": "Modus importeren",
		"noMatchFound": "Geen modi gevonden",
		"editModesConfig": "Modusconfiguratie bewerken",
		"editGlobalModes": "Globale modi bewerken",
		"editProjectModes": "Projectmodi bewerken (.roomodes)",
		"createModeHelpText": "Modi zijn gespecialiseerde persona's die het gedrag van Roo aanpassen. <0>Meer informatie over het gebruik van modi</0> of <1>het aanpassen van modi.</1>",
		"selectMode": "Modus zoeken"
	},
	"apiConfiguration": {
		"title": "API-configuratie",
		"select": "Selecteer welke API-configuratie voor deze modus gebruikt moet worden"
	},
	"tools": {
		"title": "Beschikbare tools",
		"builtInModesText": "Tools voor ingebouwde modi kunnen niet worden aangepast",
		"editTools": "Tools bewerken",
		"doneEditing": "Bewerken voltooid",
		"allowedFiles": "Toegestane bestanden:",
		"toolNames": {
			"read": "Bestanden lezen",
			"edit": "Bestanden bewerken",
			"browser": "Browser gebruiken",
			"command": "Commando's uitvoeren",
			"mcp": "MCP gebruiken"
		},
		"noTools": "Geen"
	},
	"roleDefinition": {
		"title": "Roldefinitie",
		"resetToDefault": "Terugzetten naar standaard",
		"description": "Definieer Roo's expertise en persoonlijkheid voor deze modus. Deze beschrijving bepaalt hoe Roo zich presenteert en taken benadert."
	},
	"description": {
		"title": "Korte beschrijving (voor mensen)",
		"resetToDefault": "Terugzetten naar standaardbeschrijving",
		"description": "Een korte beschrijving die wordt getoond in de modusselectie dropdown."
	},
	"whenToUse": {
		"title": "Wanneer te gebruiken (optioneel)",
		"description": "Beschrijf wanneer deze modus gebruikt moet worden. Dit helpt de Orchestrator om de juiste modus voor een taak te kiezen.",
		"resetToDefault": "Beschrijving 'Wanneer te gebruiken' terugzetten naar standaard"
	},
	"customInstructions": {
		"title": "Modusspecifieke instructies (optioneel)",
		"resetToDefault": "Terugzetten naar standaard",
		"description": "Voeg gedragsrichtlijnen toe die specifiek zijn voor de modus {{modeName}}.",
		"loadFromFile": "Modusspecifieke instructies voor {{mode}} kunnen ook worden geladen uit de map <span>.roo/rules-{{slug}}/</span> in je werkruimte (.roorules-{{slug}} en .clinerules-{{slug}} zijn verouderd en werken binnenkort niet meer)."
	},
	"exportMode": {
		"title": "Modus exporteren",
		"description": "Exporteer deze modus naar een YAML-bestand met alle regels inbegrepen voor eenvoudig delen met anderen.",
		"export": "Modus exporteren",
		"exporting": "Exporteren..."
	},
	"importMode": {
		"selectLevel": "Kies waar je deze modus wilt importeren:",
		"import": "Importeren",
		"importing": "Importeren...",
		"global": {
			"label": "Globaal niveau",
			"description": "Beschikbaar in alle projecten. Regels worden samengevoegd in aangepaste instructies."
		},
		"project": {
			"label": "Projectniveau",
			"description": "Alleen beschikbaar in deze werkruimte. Als de geëxporteerde modus regelbestanden bevatte, worden deze opnieuw gemaakt in de map .roo/rules-{slug}/."
		}
	},
	"advanced": {
		"title": "Geavanceerd"
	},
	"globalCustomInstructions": {
		"title": "Aangepaste instructies voor alle modi",
		"description": "Deze instructies gelden voor alle modi. Ze bieden een basisset aan gedragingen die kunnen worden uitgebreid met modusspecifieke instructies hieronder. <0>Meer informatie</0>",
		"loadFromFile": "Instructies kunnen ook worden geladen uit de map <span>.roo/rules/</span> in je werkruimte (.roorules en .clinerules zijn verouderd en werken binnenkort niet meer)."
	},
	"systemPrompt": {
		"preview": "Systeemprompt bekijken",
		"copy": "Systeemprompt kopiëren naar klembord",
		"title": "Systeemprompt ({{modeName}} modus)"
	},
	"supportPrompts": {
		"title": "Ondersteuningsprompts",
		"resetPrompt": "Reset {{promptType}} prompt naar standaard",
		"prompt": "Prompt",
		"enhance": {
			"apiConfiguration": "API-configuratie",
			"apiConfigDescription": "Je kunt een API-configuratie selecteren die altijd wordt gebruikt voor het verbeteren van prompts, of gewoon de huidige selectie gebruiken",
			"useCurrentConfig": "Huidige API-configuratie gebruiken",
			"testPromptPlaceholder": "Voer een prompt in om de verbetering te testen",
			"previewButton": "Voorbeeld promptverbetering",
			"testEnhancement": "Test verbetering"
		},
		"types": {
			"ENHANCE": {
				"label": "Prompt verbeteren",
				"description": "Gebruik promptverbetering om op maat gemaakte suggesties of verbeteringen voor je invoer te krijgen. Zo begrijpt Roo je intentie en krijg je de best mogelijke antwoorden. Beschikbaar via het ✨-icoon in de chat."
			},
			"EXPLAIN": {
				"label": "Code uitleggen",
				"description": "Krijg gedetailleerde uitleg over codefragmenten, functies of hele bestanden. Handig om complexe code te begrijpen of nieuwe patronen te leren. Beschikbaar via codeacties (lampje in de editor) en het contextmenu (rechtsklik op geselecteerde code)."
			},
			"FIX": {
				"label": "Problemen oplossen",
				"description": "Krijg hulp bij het identificeren en oplossen van bugs, fouten of codekwaliteitsproblemen. Biedt stapsgewijze begeleiding bij het oplossen van problemen. Beschikbaar via codeacties (lampje in de editor) en het contextmenu (rechtsklik op geselecteerde code)."
			},
			"IMPROVE": {
				"label": "Code verbeteren",
				"description": "Ontvang suggesties voor codeoptimalisatie, betere praktijken en architecturale verbeteringen met behoud van functionaliteit. Beschikbaar via codeacties (lampje in de editor) en het contextmenu (rechtsklik op geselecteerde code)."
			},
			"ADD_TO_CONTEXT": {
				"label": "Aan context toevoegen",
				"description": "Voeg context toe aan je huidige taak of gesprek. Handig voor extra informatie of verduidelijkingen. Beschikbaar via codeacties (lampje in de editor) en het contextmenu (rechtsklik op geselecteerde code)."
			},
			"TERMINAL_ADD_TO_CONTEXT": {
				"label": "Terminalinhoud aan context toevoegen",
				"description": "Voeg terminaluitvoer toe aan je huidige taak of gesprek. Handig voor commando-uitvoer of logboeken. Beschikbaar in het terminalcontextmenu (rechtsklik op geselecteerde terminalinhoud)."
			},
			"TERMINAL_FIX": {
				"label": "Terminalcommando repareren",
				"description": "Krijg hulp bij het repareren van terminalcommando's die zijn mislukt of verbetering nodig hebben. Beschikbaar in het terminalcontextmenu (rechtsklik op geselecteerde terminalinhoud)."
			},
			"TERMINAL_EXPLAIN": {
				"label": "Terminalcommando uitleggen",
				"description": "Krijg gedetailleerde uitleg over terminalcommando's en hun uitvoer. Beschikbaar in het terminalcontextmenu (rechtsklik op geselecteerde terminalinhoud)."
			},
			"NEW_TASK": {
				"label": "Nieuwe taak starten",
				"description": "Start een nieuwe taak met gebruikersinvoer. Beschikbaar via de Command Palette."
			}
		}
	},
	"advancedSystemPrompt": {
		"title": "Geavanceerd: Systeemprompt overschrijven",
		"description": "<2>⚠️ Waarschuwing:</2> Deze geavanceerde functie omzeilt beveiligingen. <1>LEES DIT VOOR GEBRUIK!</1>Overschrijf de standaard systeemprompt door een bestand aan te maken op <span>.roo/system-prompt-{{slug}}</span>."
	},
	"createModeDialog": {
		"title": "Nieuwe modus aanmaken",
		"close": "Sluiten",
		"name": {
			"label": "Naam",
			"placeholder": "Voer de naam van de modus in"
		},
		"slug": {
			"label": "Slug",
			"description": "De slug wordt gebruikt in URL's en bestandsnamen. Moet kleine letters, cijfers en koppeltekens bevatten."
		},
		"saveLocation": {
			"label": "Opslaglocatie",
			"description": "Kies waar je deze modus wilt opslaan. Projectspecifieke modi hebben voorrang op globale modi.",
			"global": {
				"label": "Globaal",
				"description": "Beschikbaar in alle werkruimtes"
			},
			"project": {
				"label": "Projectspecifiek (.roomodes)",
				"description": "Alleen beschikbaar in deze werkruimte, heeft voorrang op globaal"
			}
		},
		"roleDefinition": {
			"label": "Roldefinitie",
			"description": "Definieer Roo's expertise en persoonlijkheid voor deze modus."
		},
		"whenToUse": {
			"label": "Wanneer te gebruiken (optioneel)",
			"description": "Geef een duidelijke beschrijving van wanneer deze modus het meest effectief is en voor welke soorten taken deze uitblinkt."
		},
		"tools": {
			"label": "Beschikbare tools",
			"description": "Selecteer welke tools deze modus kan gebruiken."
		},
		"description": {
			"label": "Korte beschrijving (voor mensen)",
			"description": "Een korte beschrijving die wordt getoond in de modusselectie dropdown."
		},
		"customInstructions": {
			"label": "Aangepaste instructies (optioneel)",
			"description": "Voeg gedragsrichtlijnen toe die specifiek zijn voor deze modus."
		},
		"buttons": {
			"cancel": "Annuleren",
			"create": "Modus aanmaken"
		},
		"deleteMode": "Modus verwijderen"
	},
	"allFiles": "alle bestanden",
<<<<<<< HEAD
	"mcpRestrictions": {
		"title": "MCP Server Beperkingen",
		"description": "Bepaal welke MCP servers en tools beschikbaar zijn in deze modus. Gebruik patronen zoals '*' en '?' voor flexibele matching.",
		"expand": "MCP beperkingen configureren",
		"collapse": "MCP beperkingen verbergen",
		"clearAll": "Alle beperkingen wissen",
		"restrictionsConfigured": "{{count}} beperking(en) geconfigureerd",
		"noServersAvailable": "Er zijn momenteel geen MCP servers beschikbaar. Configureer MCP servers in je instellingen om deze functie te gebruiken.",
		"tabs": {
			"servers": "Servers",
			"tools": "Tools"
		},
		"servers": {
			"description": "Bepaal welke MCP servers beschikbaar zijn. Als geen servers expliciet zijn toegestaan, zijn alle servers (behalve die niet toegestaan) beschikbaar.",
			"overview": "Overzicht",
			"allow": "Toestaan",
			"disallow": "Blokkeren",
			"toolsCount": "tools",
			"optIn": "opt-in vereist",
			"allowedServers": "Toegestane servers",
			"disallowedServers": "Geblokkeerde servers",
			"currentStatus": "Huidige Server Status",
			"enabledCount": "{{count}} ingeschakeld: {{names}}",
			"disabledCount": "{{count}} uitgeschakeld: {{names}}",
			"restrictedCount": "{{count}} met beperkingen: {{names}}",
			"enabledWithRestrictionsCount": "{{count}} ingeschakeld met beperkingen: {{names}}"
		},
		"tools": {
			"description": "Bepaal specifieke tools binnen servers. Gebruik patronen zoals 'delete_*' om meerdere tools te matchen.",
			"allowedTools": "Toegestane Tools",
			"disallowedTools": "Geblokkeerde Tools",
			"addAllowed": "Toegestaan toevoegen",
			"addDisallowed": "Geblokkeerd toevoegen",
			"noAllowedTools": "Alle tools zijn toegestaan (behalve die specifiek geblokkeerd hieronder)",
			"noDisallowedTools": "Geen tools zijn specifiek geblokkeerd",
			"serverName": "Server",
			"toolName": "Tool",
			"serverNamePlaceholder": "Servernaam of patroon (bijv. docs-*, *-admin)",
			"toolNamePlaceholder": "Toolnaam of patroon (bijv. get_*, delete_*)",
			"remove": "Beperking verwijderen",
			"advancedPatterns": "Patroon Matching Gids",
			"viewTools": "Server tools bekijken",
			"hideTools": "Server tools verbergen",
			"serverTools": "Tools van {{serverName}}",
			"noTools": "Geen tools beschikbaar voor deze server"
		},
		"patterns": {
			"title": "Patroon Matching",
			"wildcard": "Matcht elke reeks karakters",
			"singleChar": "Matcht precies één karakter",
			"examples": "Voorbeelden",
			"example1": "Matcht docs-api, docs-search, enz.",
			"example2": "Matcht server-admin, user-admin, enz.",
			"example3": "Matcht delete_file, delete_user, enz."
		},
		"status": {
			"enabled": "INGESCHAKELD",
			"disabled": "UITGESCHAKELD",
			"reason": "Reden",
			"explicitlyAllowed": "Expliciet toegestaan door gebruiker",
			"explicitlyDisallowed": "Expliciet niet toegestaan door gebruiker",
			"notInAllowList": "Niet opgenomen in toegestane servers lijst",
			"allowedInModesByDefault": "Standaard ingeschakeld voor modi (aangepast en native)",
			"blockedInModesByDefault": "Uitgeschakeld door standaard server configuratie (opt-in vereist)"
		},
		"picker": {
			"noServers": "Geen servers beschikbaar",
			"noTools": "Geen tools beschikbaar voor deze server",
			"selectServerFirst": "Selecteer eerst een server"
		},
		"serverGroups": {
			"enabled": "Ingeschakelde Servers",
			"disabled": "Uitgeschakelde Servers",
			"restricted": "Servers met Beperkingen",
			"expandGroup": "Groep uitklappen",
			"collapseGroup": "Groep inklappen",
			"allowAll": "Alles toestaan",
			"blockAll": "Alles blokkeren",
			"clearRestrictions": "Alle beperkingen wissen"
		}
=======
	"deleteMode": {
		"title": "Modus verwijderen",
		"message": "Weet je zeker dat je de modus \"{{modeName}}\" wilt verwijderen?",
		"rulesFolder": "Deze modus heeft een regelmap op {{folderPath}} die ook wordt verwijderd.",
		"descriptionNoRules": "Weet je zeker dat je deze aangepaste modus wilt verwijderen?",
		"confirm": "Verwijderen",
		"cancel": "Annuleren"
>>>>>>> ad201cc0
	}
}<|MERGE_RESOLUTION|>--- conflicted
+++ resolved
@@ -189,7 +189,6 @@
 		"deleteMode": "Modus verwijderen"
 	},
 	"allFiles": "alle bestanden",
-<<<<<<< HEAD
 	"mcpRestrictions": {
 		"title": "MCP Server Beperkingen",
 		"description": "Bepaal welke MCP servers en tools beschikbaar zijn in deze modus. Gebruik patronen zoals '*' en '?' voor flexibele matching.",
@@ -270,7 +269,7 @@
 			"blockAll": "Alles blokkeren",
 			"clearRestrictions": "Alle beperkingen wissen"
 		}
-=======
+	},
 	"deleteMode": {
 		"title": "Modus verwijderen",
 		"message": "Weet je zeker dat je de modus \"{{modeName}}\" wilt verwijderen?",
@@ -278,6 +277,5 @@
 		"descriptionNoRules": "Weet je zeker dat je deze aangepaste modus wilt verwijderen?",
 		"confirm": "Verwijderen",
 		"cancel": "Annuleren"
->>>>>>> ad201cc0
 	}
 }