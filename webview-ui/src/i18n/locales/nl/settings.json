--- conflicted
+++ resolved
@@ -253,13 +253,8 @@
 			"error": "Kan modellenlijst niet vernieuwen. Probeer het opnieuw."
 		},
 		"getRequestyApiKey": "Requesty API-sleutel ophalen",
-<<<<<<< HEAD
-		"tarsApiKey": "TARS API-sleutel",
-		"getTarsApiKey": "TARS API-sleutel verkrijgen",
-=======
 		"getRequestyBaseUrl": "Basis-URL",
 		"requestyUseCustomBaseUrl": "Gebruik aangepaste basis-URL",
->>>>>>> 87c42c1f
 		"openRouterTransformsText": "Comprimeer prompts en berichtreeksen tot de contextgrootte (<a>OpenRouter Transforms</a>)",
 		"anthropicApiKey": "Anthropic API-sleutel",
 		"getAnthropicApiKey": "Anthropic API-sleutel ophalen",
