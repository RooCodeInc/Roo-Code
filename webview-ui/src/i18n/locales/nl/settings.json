{
	"common": {
		"save": "Opslaan",
		"done": "Gereed",
		"cancel": "Annuleren",
		"reset": "Resetten",
		"select": "Selecteren",
		"add": "Header toevoegen",
		"remove": "Verwijderen"
	},
	"header": {
		"title": "Instellingen",
		"saveButtonTooltip": "Wijzigingen opslaan",
		"nothingChangedTooltip": "Niets gewijzigd",
		"doneButtonTooltip": "Niet-opgeslagen wijzigingen negeren en instellingen sluiten"
	},
	"unsavedChangesDialog": {
		"title": "Niet-opgeslagen wijzigingen",
		"description": "Wil je de wijzigingen negeren en doorgaan?",
		"cancelButton": "Annuleren",
		"discardButton": "Wijzigingen negeren"
	},
	"sections": {
		"providers": "Providers",
		"autoApprove": "Auto-goedkeuren",
		"browser": "Browser",
		"checkpoints": "Checkpoints",
		"notifications": "Meldingen",
		"contextManagement": "Context",
		"terminal": "Terminal",
		"prompts": "Prompts",
		"experimental": "Experimenteel",
		"language": "Taal",
		"about": "Over Roo Code"
	},
	"prompts": {
		"description": "Configureer ondersteuningsprompts die worden gebruikt voor snelle acties zoals het verbeteren van prompts, het uitleggen van code en het oplossen van problemen. Deze prompts helpen Roo om betere ondersteuning te bieden voor veelvoorkomende ontwikkelingstaken."
	},
	"codeIndex": {
		"title": "Codebase indexering",
		"enableLabel": "Codebase indexering inschakelen",
		"enableDescription": "Code-indexering inschakelen voor verbeterde zoekresultaten en contextbegrip",
		"providerLabel": "Embeddings provider",
		"selectProviderPlaceholder": "Selecteer provider",
		"openaiProvider": "OpenAI",
		"ollamaProvider": "Ollama",
		"geminiProvider": "Gemini",
		"geminiApiKeyLabel": "API-sleutel:",
		"geminiApiKeyPlaceholder": "Voer uw Gemini API-sleutel in",
		"mistralProvider": "Mistral",
		"mistralApiKeyLabel": "API-sleutel:",
		"mistralApiKeyPlaceholder": "Voer uw Mistral API-sleutel in",
		"openaiCompatibleProvider": "OpenAI-compatibel",
		"openAiKeyLabel": "OpenAI API-sleutel",
		"openAiKeyPlaceholder": "Voer uw OpenAI API-sleutel in",
		"openAiCompatibleBaseUrlLabel": "Basis-URL",
		"openAiCompatibleApiKeyLabel": "API-sleutel",
		"openAiCompatibleApiKeyPlaceholder": "Voer uw API-sleutel in",
		"openAiCompatibleModelDimensionLabel": "Embedding Dimensie:",
		"modelDimensionLabel": "Model Dimensie",
		"openAiCompatibleModelDimensionPlaceholder": "bijv., 1536",
		"openAiCompatibleModelDimensionDescription": "De embedding dimensie (uitvoergrootte) voor uw model. Controleer de documentatie van uw provider voor deze waarde. Veelvoorkomende waarden: 384, 768, 1536, 3072.",
		"modelLabel": "Model",
		"selectModelPlaceholder": "Selecteer model",
		"ollamaUrlLabel": "Ollama URL:",
		"qdrantUrlLabel": "Qdrant URL",
		"qdrantKeyLabel": "Qdrant-sleutel:",
		"startIndexingButton": "Start",
		"clearIndexDataButton": "Index wissen",
		"unsavedSettingsMessage": "Sla je instellingen op voordat je het indexeringsproces start.",
		"clearDataDialog": {
			"title": "Weet je het zeker?",
			"description": "Deze actie kan niet ongedaan worden gemaakt. Dit zal je codebase-indexgegevens permanent verwijderen.",
			"cancelButton": "Annuleren",
			"confirmButton": "Gegevens wissen"
		},
		"description": "Configureer codebase-indexeringsinstellingen om semantisch zoeken voor je project in te schakelen. <0>Meer informatie</0>",
		"statusTitle": "Status",
		"settingsTitle": "Indexeringsinstellingen",
		"disabledMessage": "Codebase-indexering is momenteel uitgeschakeld. Schakel het in de algemene instellingen in om indexeringsopties te configureren.",
		"embedderProviderLabel": "Embedder Provider",
		"modelPlaceholder": "Voer modelnaam in",
		"selectModel": "Selecteer een model",
		"ollamaBaseUrlLabel": "Ollama Basis-URL",
		"qdrantApiKeyLabel": "Qdrant API-sleutel",
		"qdrantApiKeyPlaceholder": "Voer je Qdrant API-sleutel in (optioneel)",
		"setupConfigLabel": "Instellen",
		"ollamaUrlPlaceholder": "http://localhost:11434",
		"openAiCompatibleBaseUrlPlaceholder": "https://api.example.com",
		"modelDimensionPlaceholder": "1536",
		"qdrantUrlPlaceholder": "http://localhost:6333",
		"saveError": "Kan instellingen niet opslaan",
		"modelDimensions": "({{dimension}} dimensies)",
		"saveSuccess": "Instellingen succesvol opgeslagen",
		"saving": "Opslaan...",
		"saveSettings": "Opslaan",
		"indexingStatuses": {
			"standby": "Stand-by",
			"indexing": "Indexeren",
			"indexed": "Geïndexeerd",
			"error": "Fout"
		},
		"close": "Sluiten",
		"validation": {
			"invalidQdrantUrl": "Ongeldige Qdrant URL",
			"invalidOllamaUrl": "Ongeldige Ollama URL",
			"invalidBaseUrl": "Ongeldige basis-URL",
			"qdrantUrlRequired": "Qdrant URL is vereist",
			"openaiApiKeyRequired": "OpenAI API-sleutel is vereist",
			"modelSelectionRequired": "Modelselectie is vereist",
			"apiKeyRequired": "API-sleutel is vereist",
			"modelIdRequired": "Model-ID is vereist",
			"modelDimensionRequired": "Modelafmeting is vereist",
			"geminiApiKeyRequired": "Gemini API-sleutel is vereist",
			"mistralApiKeyRequired": "Mistral API-sleutel is vereist",
			"ollamaBaseUrlRequired": "Ollama basis-URL is vereist",
			"baseUrlRequired": "Basis-URL is vereist",
			"modelDimensionMinValue": "Modelafmeting moet groter zijn dan 0"
		},
		"advancedConfigLabel": "Geavanceerde configuratie",
		"searchMinScoreLabel": "Zoekscore drempel",
		"searchMinScoreDescription": "Minimale overeenkomstscore (0.0-1.0) vereist voor zoekresultaten. Lagere waarden leveren meer resultaten op, maar zijn mogelijk minder relevant. Hogere waarden leveren minder, maar relevantere resultaten op.",
		"searchMinScoreResetTooltip": "Reset naar standaardwaarde (0.4)",
		"searchMaxResultsLabel": "Maximum Zoekresultaten",
		"searchMaxResultsDescription": "Maximum aantal zoekresultaten dat wordt geretourneerd bij het doorzoeken van de codebase-index. Hogere waarden bieden meer context maar kunnen minder relevante resultaten bevatten.",
		"resetToDefault": "Reset naar standaard"
	},
	"autoApprove": {
		"description": "Sta Roo toe om automatisch handelingen uit te voeren zonder goedkeuring. Schakel deze instellingen alleen in als je de AI volledig vertrouwt en de bijbehorende beveiligingsrisico's begrijpt.",
		"enabled": "Auto-goedkeuren ingeschakeld",
		"toggleAriaLabel": "Automatisch goedkeuren in-/uitschakelen",
		"disabledAriaLabel": "Automatisch goedkeuren uitgeschakeld - selecteer eerst opties",
		"readOnly": {
			"label": "Lezen",
			"description": "Indien ingeschakeld, bekijkt Roo automatisch de inhoud van mappen en leest bestanden zonder dat je op de Goedkeuren-knop hoeft te klikken.",
			"outsideWorkspace": {
				"label": "Inclusief bestanden buiten werkruimte",
				"description": "Sta Roo toe om bestanden buiten de huidige werkruimte te lezen zonder goedkeuring."
			}
		},
		"write": {
			"label": "Schrijven",
			"description": "Automatisch bestanden aanmaken en bewerken zonder goedkeuring",
			"delayLabel": "Vertraging na schrijven om diagnostiek de kans te geven mogelijke problemen te detecteren",
			"outsideWorkspace": {
				"label": "Inclusief bestanden buiten werkruimte",
				"description": "Sta Roo toe om bestanden buiten de huidige werkruimte aan te maken en te bewerken zonder goedkeuring."
			},
			"protected": {
				"label": "Inclusief beschermde bestanden",
				"description": "Sta Roo toe om beschermde bestanden (zoals .rooignore en .roo/ configuratiebestanden) aan te maken en te bewerken zonder goedkeuring."
			}
		},
		"browser": {
			"label": "Browser",
			"description": "Automatisch browseracties uitvoeren zonder goedkeuring. Let op: geldt alleen als het model computergebruik ondersteunt."
		},
		"retry": {
			"label": "Opnieuw proberen",
			"description": "Automatisch mislukte API-verzoeken opnieuw proberen wanneer de server een foutmelding geeft",
			"delayLabel": "Vertraging voordat het verzoek opnieuw wordt geprobeerd"
		},
		"mcp": {
			"label": "MCP",
			"description": "Automatische goedkeuring van individuele MCP-tools in het MCP-serversoverzicht inschakelen (vereist zowel deze instelling als het selectievakje 'Altijd toestaan' bij de tool)"
		},
		"modeSwitch": {
			"label": "Modus",
			"description": "Automatisch tussen verschillende modi schakelen zonder goedkeuring"
		},
		"subtasks": {
			"label": "Subtaken",
			"description": "Subtaken aanmaken en afronden zonder goedkeuring"
		},
		"followupQuestions": {
			"label": "Vraag",
			"description": "Selecteer automatisch het eerste voorgestelde antwoord voor vervolgvragen na de geconfigureerde time-out",
			"timeoutLabel": "Wachttijd voordat het eerste antwoord automatisch wordt geselecteerd"
		},
		"execute": {
			"label": "Uitvoeren",
			"description": "Automatisch toegestane terminalcommando's uitvoeren zonder goedkeuring",
			"allowedCommands": "Toegestane automatisch uit te voeren commando's",
			"allowedCommandsDescription": "Commando-prefixen die automatisch kunnen worden uitgevoerd als 'Altijd goedkeuren voor uitvoeren' is ingeschakeld. Voeg * toe om alle commando's toe te staan (gebruik met voorzichtigheid).",
			"deniedCommands": "Geweigerde commando's",
			"deniedCommandsDescription": "Commando-prefixen die automatisch worden geweigerd zonder om goedkeuring te vragen. Bij conflicten met toegestane commando's heeft de langste prefixovereenkomst voorrang. Voeg * toe om alle commando's te weigeren.",
			"commandPlaceholder": "Voer commando-prefix in (bijv. 'git ')",
			"deniedCommandPlaceholder": "Voer te weigeren commando-prefix in (bijv. 'rm -rf')",
			"addButton": "Toevoegen",
			"autoDenied": "Commando's met het prefix `{{prefix}}` zijn verboden door de gebruiker. Omzeil deze beperking niet door een ander commando uit te voeren."
		},
		"updateTodoList": {
			"label": "Todo",
			"description": "De takenlijst wordt automatisch bijgewerkt zonder goedkeuring"
		},
		"apiRequestLimit": {
			"title": "Maximale verzoeken",
			"description": "Voer automatisch dit aantal API-verzoeken uit voordat om goedkeuring wordt gevraagd om door te gaan met de taak.",
			"unlimited": "Onbeperkt"
		},
		"selectOptionsFirst": "Selecteer ten minste één optie hieronder om automatische goedkeuring in te schakelen",
		"apiCostLimit": {
			"title": "Max kosten",
			"unlimited": "Onbeperkt"
		},
		"maxLimits": {
			"description": "Automatisch verzoeken indienen tot aan deze limieten voordat om goedkeuring wordt gevraagd om door te gaan."
		}
	},
	"providers": {
		"providerDocumentation": "{{provider}} documentatie",
		"configProfile": "Configuratieprofiel",
		"description": "Sla verschillende API-configuraties op om snel te wisselen tussen providers en instellingen.",
		"apiProvider": "API-provider",
		"model": "Model",
		"nameEmpty": "Naam mag niet leeg zijn",
		"nameExists": "Er bestaat al een profiel met deze naam",
		"deleteProfile": "Profiel verwijderen",
		"invalidArnFormat": "Ongeldig ARN-formaat. Controleer de bovenstaande voorbeelden.",
		"enterNewName": "Voer een nieuwe naam in",
		"addProfile": "Profiel toevoegen",
		"renameProfile": "Profiel hernoemen",
		"newProfile": "Nieuw configuratieprofiel",
		"enterProfileName": "Voer profielnaam in",
		"createProfile": "Profiel aanmaken",
		"cannotDeleteOnlyProfile": "Kan het enige profiel niet verwijderen",
		"searchPlaceholder": "Zoek profielen",
		"searchProviderPlaceholder": "Zoek providers",
		"noProviderMatchFound": "Geen providers gevonden",
		"noMatchFound": "Geen overeenkomende profielen gevonden",
		"vscodeLmDescription": "De VS Code Language Model API stelt je in staat modellen te draaien die door andere VS Code-extensies worden geleverd (waaronder GitHub Copilot). De eenvoudigste manier om te beginnen is door de Copilot- en Copilot Chat-extensies te installeren vanuit de VS Code Marketplace.",
		"awsCustomArnUse": "Voer een geldige Amazon Bedrock ARN in voor het model dat je wilt gebruiken. Voorbeeldformaten:",
		"awsCustomArnDesc": "Zorg ervoor dat de regio in de ARN overeenkomt met je geselecteerde AWS-regio hierboven.",
		"openRouterApiKey": "OpenRouter API-sleutel",
		"getOpenRouterApiKey": "OpenRouter API-sleutel ophalen",
		"apiKeyStorageNotice": "API-sleutels worden veilig opgeslagen in de geheime opslag van VSCode",
		"glamaApiKey": "Glama API-sleutel",
		"getGlamaApiKey": "Glama API-sleutel ophalen",
		"useCustomBaseUrl": "Aangepaste basis-URL gebruiken",
		"useReasoning": "Redenering inschakelen",
		"useHostHeader": "Aangepaste Host-header gebruiken",
		"useLegacyFormat": "Verouderd OpenAI API-formaat gebruiken",
		"customHeaders": "Aangepaste headers",
		"headerName": "Headernaam",
		"headerValue": "Headerwaarde",
		"noCustomHeaders": "Geen aangepaste headers gedefinieerd. Klik op de + knop om er een toe te voegen.",
		"requestyApiKey": "Requesty API-sleutel",
		"refreshModels": {
			"label": "Modellen verversen",
			"hint": "Open de instellingen opnieuw om de nieuwste modellen te zien.",
			"loading": "Modellenlijst wordt vernieuwd...",
			"success": "Modellenlijst succesvol vernieuwd!",
			"error": "Kan modellenlijst niet vernieuwen. Probeer het opnieuw."
		},
		"getRequestyApiKey": "Requesty API-sleutel ophalen",
		"getRequestyBaseUrl": "Basis-URL",
		"requestyUseCustomBaseUrl": "Gebruik aangepaste basis-URL",
		"openRouterTransformsText": "Comprimeer prompts en berichtreeksen tot de contextgrootte (<a>OpenRouter Transforms</a>)",
		"anthropicApiKey": "Anthropic API-sleutel",
		"getAnthropicApiKey": "Anthropic API-sleutel ophalen",
		"anthropicUseAuthToken": "Anthropic API-sleutel als Authorization-header doorgeven in plaats van X-Api-Key",
		"anthropic1MContextBetaLabel": "1M contextvenster inschakelen (bèta)",
		"anthropic1MContextBetaDescription": "Breidt het contextvenster uit tot 1 miljoen tokens voor Claude Sonnet 4",
		"awsBedrock1MContextBetaLabel": "1M contextvenster inschakelen (bèta)",
		"awsBedrock1MContextBetaDescription": "Breidt het contextvenster uit tot 1 miljoen tokens voor Claude Sonnet 4",
		"cerebrasApiKey": "Cerebras API-sleutel",
		"getCerebrasApiKey": "Cerebras API-sleutel verkrijgen",
		"chutesApiKey": "Chutes API-sleutel",
		"getChutesApiKey": "Chutes API-sleutel ophalen",
		"fireworksApiKey": "Fireworks API-sleutel",
		"getFireworksApiKey": "Fireworks API-sleutel ophalen",
		"featherlessApiKey": "Featherless API-sleutel",
		"getFeatherlessApiKey": "Featherless API-sleutel ophalen",
		"ioIntelligenceApiKey": "IO Intelligence API-sleutel",
		"ioIntelligenceApiKeyPlaceholder": "Voer je IO Intelligence API-sleutel in",
		"getIoIntelligenceApiKey": "IO Intelligence API-sleutel ophalen",
		"deepSeekApiKey": "DeepSeek API-sleutel",
		"getDeepSeekApiKey": "DeepSeek API-sleutel ophalen",
		"doubaoApiKey": "Doubao API-sleutel",
		"getDoubaoApiKey": "Doubao API-sleutel ophalen",
		"moonshotApiKey": "Moonshot API-sleutel",
		"getMoonshotApiKey": "Moonshot API-sleutel ophalen",
		"moonshotBaseUrl": "Moonshot-ingangspunt",
		"zaiApiKey": "Z AI API-sleutel",
		"getZaiApiKey": "Z AI API-sleutel ophalen",
		"zaiEntrypoint": "Z AI-ingangspunt",
		"zaiEntrypointDescription": "Selecteer het juiste API-ingangspunt op basis van uw locatie. Als u zich in China bevindt, kies dan open.bigmodel.cn. Anders kiest u api.z.ai.",
		"geminiApiKey": "Gemini API-sleutel",
		"getGroqApiKey": "Groq API-sleutel ophalen",
		"groqApiKey": "Groq API-sleutel",
		"getSambaNovaApiKey": "SambaNova API-sleutel ophalen",
		"sambaNovaApiKey": "SambaNova API-sleutel",
		"sapAiCoreBaseUrl": "SAP AI Core Basis-URL",
		"sapAiCoreClientId": "SAP AI Core Client ID",
		"sapAiCoreClientSecret": "SAP AI Core Client Secret",
		"sapAiCoreTokenUrl": "SAP AI Core Token URL",
		"sapAiResourceGroup": "SAP AI Resource Group",
		"sapAiCoreFetchingModels": "Geïmplementeerde modellen ophalen van SAP AI Core...",
		"sapAiCoreFetchModelsFailed": "Kan geïmplementeerde modellen niet ophalen:",
		"sapAiCoreFetchModelsFailedGeneric": "Kan geïmplementeerde modellen niet ophalen",
		"sapAiCoreLearnMore": "Meer informatie",
		"sapAiCoreDeployedModelsHeader": "Geïmplementeerde modellen (klaar voor gebruik)",
		"sapAiCoreSupportedModelsHeader": "Niet-geïmplementeerde modellen (vereisen implementatie)",
		"getGeminiApiKey": "Gemini API-sleutel ophalen",
		"getHuggingFaceApiKey": "Hugging Face API-sleutel ophalen",
		"huggingFaceApiKey": "Hugging Face API-sleutel",
		"huggingFaceModelId": "Model ID",
		"huggingFaceLoading": "Laden...",
		"huggingFaceModelsCount": "({{count}} modellen)",
		"huggingFaceSelectModel": "Selecteer een model...",
		"huggingFaceSearchModels": "Zoek modellen...",
		"huggingFaceNoModelsFound": "Geen modellen gevonden",
		"huggingFaceProvider": "Provider",
		"huggingFaceProviderAuto": "Automatisch",
		"huggingFaceSelectProvider": "Selecteer een provider...",
		"huggingFaceSearchProviders": "Zoek providers...",
		"huggingFaceNoProvidersFound": "Geen providers gevonden",
		"apiKey": "API-sleutel",
		"openAiApiKey": "OpenAI API-sleutel",
		"openAiBaseUrl": "Basis-URL",
		"getOpenAiApiKey": "OpenAI API-sleutel ophalen",
		"mistralApiKey": "Mistral API-sleutel",
		"getMistralApiKey": "Mistral / Codestral API-sleutel ophalen",
		"codestralBaseUrl": "Codestral basis-URL (optioneel)",
		"codestralBaseUrlDesc": "Stel een alternatieve URL in voor het Codestral-model.",
		"xaiApiKey": "xAI API-sleutel",
		"getXaiApiKey": "xAI API-sleutel ophalen",
		"litellmApiKey": "LiteLLM API-sleutel",
		"litellmBaseUrl": "LiteLLM basis-URL",
		"awsCredentials": "AWS-inloggegevens",
		"awsProfile": "AWS-profiel",
		"awsApiKey": "Amazon Bedrock API-sleutel",
		"awsProfileName": "AWS-profielnaam",
		"awsAccessKey": "AWS-toegangssleutel",
		"awsSecretKey": "AWS-geheime sleutel",
		"awsSessionToken": "AWS-sessietoken",
		"awsRegion": "AWS-regio",
		"awsCrossRegion": "Gebruik cross-region inference",
		"awsBedrockVpc": {
			"useCustomVpcEndpoint": "Aangepast VPC-eindpunt gebruiken",
			"vpcEndpointUrlPlaceholder": "Voer VPC-eindpunt URL in (optioneel)",
			"examples": "Voorbeelden:"
		},
		"enablePromptCaching": "Prompt caching inschakelen",
		"enablePromptCachingTitle": "Schakel prompt caching in om de prestaties te verbeteren en de kosten te verlagen voor ondersteunde modellen.",
		"cacheUsageNote": "Let op: als je geen cachegebruik ziet, probeer dan een ander model te selecteren en vervolgens weer je gewenste model.",
		"vscodeLmModel": "Taalmodel",
		"vscodeLmWarning": "Let op: dit is een zeer experimentele integratie en ondersteuning door providers kan variëren. Krijg je een foutmelding dat een model niet wordt ondersteund, dan ligt dat aan de provider.",
		"geminiParameters": {
			"urlContext": {
				"title": "URL-context inschakelen",
				"description": "Staat Gemini toe om URL's te openen en te verwerken voor extra context bij het genereren van antwoorden. Handig voor taken die webinhoudsanalyse vereisen."
			},
			"groundingSearch": {
				"title": "Grounding met Google-zoekopdracht inschakelen",
				"description": "Staat Gemini toe om Google te doorzoeken voor actuele informatie en antwoorden op realtime gegevens te baseren. Handig voor vragen die actuele informatie vereisen."
			}
		},
		"googleCloudSetup": {
			"title": "Om Google Cloud Vertex AI te gebruiken, moet je:",
			"step1": "1. Maak een Google Cloud-account aan, schakel de Vertex AI API in en activeer de gewenste Claude-modellen.",
			"step2": "2. Installeer de Google Cloud CLI en configureer standaardreferenties voor applicaties.",
			"step3": "3. Of maak een serviceaccount met referenties."
		},
		"googleCloudCredentials": "Google Cloud-referenties",
		"googleCloudKeyFile": "Google Cloud-sleutelbestandspad",
		"googleCloudProjectId": "Google Cloud-project-ID",
		"googleCloudRegion": "Google Cloud-regio",
		"lmStudio": {
			"baseUrl": "Basis-URL (optioneel)",
			"modelId": "Model-ID",
			"speculativeDecoding": "Speculatieve decodering inschakelen",
			"draftModelId": "Draft Model-ID",
			"draftModelDesc": "Draft-model moet uit dezelfde modelfamilie komen voor correcte speculatieve decodering.",
			"selectDraftModel": "Selecteer draft-model",
			"noModelsFound": "Geen draft-modellen gevonden. Zorg dat LM Studio draait met Server Mode ingeschakeld.",
			"description": "LM Studio laat je modellen lokaal op je computer draaien. Zie hun <a>quickstart-gids</a> voor instructies. Je moet ook de <b>lokale server</b>-functie van LM Studio starten om het met deze extensie te gebruiken. <span>Let op:</span> Roo Code gebruikt complexe prompts en werkt het beste met Claude-modellen. Minder krachtige modellen werken mogelijk niet zoals verwacht."
		},
		"ollama": {
			"baseUrl": "Basis-URL (optioneel)",
			"modelId": "Model-ID",
			"description": "Ollama laat je modellen lokaal op je computer draaien. Zie hun quickstart-gids voor instructies.",
			"warning": "Let op: Roo Code gebruikt complexe prompts en werkt het beste met Claude-modellen. Minder krachtige modellen werken mogelijk niet zoals verwacht."
		},
		"unboundApiKey": "Unbound API-sleutel",
		"getUnboundApiKey": "Unbound API-sleutel ophalen",
		"unboundRefreshModelsSuccess": "Modellenlijst bijgewerkt! U kunt nu kiezen uit de nieuwste modellen.",
		"unboundInvalidApiKey": "Ongeldige API-sleutel. Controleer uw API-sleutel en probeer het opnieuw.",
		"humanRelay": {
			"description": "Geen API-sleutel vereist, maar de gebruiker moet helpen met kopiëren en plakken naar de webchat-AI.",
			"instructions": "Tijdens gebruik verschijnt een dialoogvenster en wordt het huidige bericht automatisch naar het klembord gekopieerd. Je moet deze plakken in webversies van AI (zoals ChatGPT of Claude), vervolgens het antwoord van de AI terugkopiëren naar het dialoogvenster en op bevestigen klikken."
		},
		"roo": {
			"authenticatedMessage": "Veilig geauthenticeerd via je Roo Code Cloud-account.",
			"connectButton": "Verbinden met Roo Code Cloud"
		},
		"openRouter": {
			"providerRouting": {
				"title": "OpenRouter-providerroutering",
				"description": "OpenRouter stuurt verzoeken naar de best beschikbare providers voor je model. Standaard worden verzoeken gebalanceerd over de beste providers voor maximale uptime. Je kunt echter een specifieke provider kiezen voor dit model.",
				"learnMore": "Meer informatie over providerroutering"
			}
		},
		"customModel": {
			"capabilities": "Stel de mogelijkheden en prijzen in voor je aangepaste OpenAI-compatibele model. Wees voorzichtig met het opgeven van de modelmogelijkheden, want deze kunnen de prestaties van Roo Code beïnvloeden.",
			"maxTokens": {
				"label": "Maximaal aantal outputtokens",
				"description": "Maximaal aantal tokens dat het model in een antwoord kan genereren. (Geef -1 op om de server het maximum te laten bepalen.)"
			},
			"contextWindow": {
				"label": "Contextvenstergrootte",
				"description": "Totaal aantal tokens (input + output) dat het model kan verwerken."
			},
			"imageSupport": {
				"label": "Ondersteuning voor afbeeldingen",
				"description": "Kan dit model afbeeldingen verwerken en begrijpen?"
			},
			"computerUse": {
				"label": "Computergebruik",
				"description": "Kan dit model met een browser werken? (bijv. Claude 3.7 Sonnet)."
			},
			"promptCache": {
				"label": "Prompt caching",
				"description": "Kan dit model prompts cachen?"
			},
			"pricing": {
				"input": {
					"label": "Invoerprijs",
					"description": "Kosten per miljoen tokens in de input/prompt. Dit beïnvloedt de kosten van het verzenden van context en instructies naar het model."
				},
				"output": {
					"label": "Uitvoerprijs",
					"description": "Kosten per miljoen tokens in het antwoord van het model. Dit beïnvloedt de kosten van gegenereerde inhoud en voltooiingen."
				},
				"cacheReads": {
					"label": "Cache-leesprijs",
					"description": "Kosten per miljoen tokens voor het lezen uit de cache. Dit is de prijs die wordt gerekend wanneer een gecachte reactie wordt opgehaald."
				},
				"cacheWrites": {
					"label": "Cache-schrijfprijs",
					"description": "Kosten per miljoen tokens voor het schrijven naar de cache. Dit is de prijs die wordt gerekend wanneer een prompt voor het eerst wordt gecachet."
				}
			},
			"resetDefaults": "Standaardwaarden herstellen"
		},
		"rateLimitSeconds": {
			"label": "Snelheidslimiet",
			"description": "Minimale tijd tussen API-verzoeken."
		},
		"consecutiveMistakeLimit": {
			"label": "Fout- & Herhalingslimiet",
			"description": "Aantal opeenvolgende fouten of herhaalde acties voordat het dialoogvenster 'Roo ondervindt problemen' wordt weergegeven",
			"unlimitedDescription": "Onbeperkt aantal nieuwe pogingen ingeschakeld (automatisch doorgaan). Het dialoogvenster zal nooit verschijnen.",
			"warning": "⚠️ Instellen op 0 staat onbeperkte nieuwe pogingen toe, wat aanzienlijk API-gebruik kan verbruiken"
		},
		"reasoningEffort": {
			"label": "Model redeneervermogen",
			"minimal": "Minimaal (Snelst)",
			"high": "Hoog",
			"medium": "Middel",
			"low": "Laag"
		},
		"verbosity": {
			"label": "Uitvoerbaarheid",
			"high": "Hoog",
			"medium": "Gemiddeld",
			"low": "Laag",
			"description": "Bepaalt hoe gedetailleerd de reacties van het model zijn. Lage uitvoerbaarheid levert beknopte antwoorden op, terwijl hoge uitvoerbaarheid uitgebreide uitleg geeft."
		},
		"setReasoningLevel": "Redeneervermogen inschakelen",
		"claudeCode": {
			"pathLabel": "Claude Code Pad",
			"description": "Optioneel pad naar uw Claude Code CLI. Standaard 'claude' als niet ingesteld.",
			"placeholder": "Standaard: claude",
			"maxTokensLabel": "Max Output Tokens",
			"maxTokensDescription": "Maximaal aantal output-tokens voor Claude Code-reacties. Standaard is 8000."
		}
	},
	"browser": {
		"enable": {
			"label": "Browserhulpmiddel inschakelen",
			"description": "Indien ingeschakeld, kan Roo een browser gebruiken om te interageren met websites wanneer modellen computergebruik ondersteunen. <0>Meer informatie</0>"
		},
		"viewport": {
			"label": "Viewport-grootte",
			"description": "Selecteer de viewport-grootte voor browserinteracties. Dit beïnvloedt hoe websites worden weergegeven en gebruikt.",
			"options": {
				"largeDesktop": "Groot bureaublad (1280x800)",
				"smallDesktop": "Klein bureaublad (900x600)",
				"tablet": "Tablet (768x1024)",
				"mobile": "Mobiel (360x640)"
			}
		},
		"screenshotQuality": {
			"label": "Screenshotkwaliteit",
			"description": "Pas de WebP-kwaliteit van browserscreenshots aan. Hogere waarden geven duidelijkere screenshots maar verhogen het tokengebruik."
		},
		"remote": {
			"label": "Gebruik externe browserverbinding",
			"description": "Verbind met een Chrome-browser die draait met remote debugging ingeschakeld (--remote-debugging-port=9222).",
			"urlPlaceholder": "Aangepaste URL (bijv. http://localhost:9222)",
			"testButton": "Verbinding testen",
			"testingButton": "Bezig met testen...",
			"instructions": "Voer het DevTools Protocol hostadres in of laat leeg om lokale Chrome-instanties automatisch te detecteren. De knop Verbinding testen probeert de aangepaste URL als opgegeven, of detecteert automatisch als het veld leeg is."
		}
	},
	"checkpoints": {
		"enable": {
			"label": "Automatische checkpoints inschakelen",
			"description": "Indien ingeschakeld, maakt Roo automatisch checkpoints tijdens het uitvoeren van taken, zodat je eenvoudig wijzigingen kunt bekijken of terugzetten. <0>Meer informatie</0>"
		}
	},
	"notifications": {
		"sound": {
			"label": "Geluidseffecten inschakelen",
			"description": "Indien ingeschakeld, speelt Roo geluidseffecten af voor meldingen en gebeurtenissen.",
			"volumeLabel": "Volume"
		},
		"tts": {
			"label": "Tekst-naar-spraak inschakelen",
			"description": "Indien ingeschakeld, leest Roo zijn antwoorden hardop voor via tekst-naar-spraak.",
			"speedLabel": "Snelheid"
		}
	},
	"contextManagement": {
		"description": "Bepaal welke informatie wordt opgenomen in het contextvenster van de AI, wat invloed heeft op tokengebruik en antwoordkwaliteit",
		"autoCondenseContextPercent": {
			"label": "Drempelwaarde om intelligente contextcompressie te activeren",
			"description": "Wanneer het contextvenster deze drempelwaarde bereikt, zal Roo het automatisch comprimeren."
		},
		"condensingApiConfiguration": {
			"label": "API-configuratie voor contextcondensatie",
			"description": "Selecteer welke API-configuratie gebruikt moet worden voor contextcondensatie. Laat leeg om de huidige actieve configuratie te gebruiken.",
			"useCurrentConfig": "Standaard"
		},
		"customCondensingPrompt": {
			"label": "Aangepaste contextcondensatieprompt",
			"description": "Aangepaste systeemprompt voor contextcondensatie. Laat leeg om de standaardprompt te gebruiken.",
			"placeholder": "Voer hier je aangepaste condensatieprompt in...\n\nJe kunt dezelfde structuur gebruiken als de standaardprompt:\n- Vorig gesprek\n- Huidig werk\n- Belangrijke technische concepten\n- Relevante bestanden en code\n- Probleemoplossing\n- Openstaande taken en volgende stappen",
			"reset": "Herstellen naar standaard",
			"hint": "Leeg = gebruik standaardprompt"
		},
		"autoCondenseContext": {
			"name": "Automatisch intelligente contextcompressie activeren",
			"description": "Wanneer ingeschakeld, zal Roo automatisch de context comprimeren wanneer de drempel wordt bereikt. Wanneer uitgeschakeld, kun je nog steeds handmatig contextcompressie activeren."
		},
		"openTabs": {
			"label": "Limiet geopende tabbladen in context",
			"description": "Maximaal aantal geopende VSCode-tabbladen dat in de context wordt opgenomen. Hogere waarden geven meer context maar verhogen het tokengebruik."
		},
		"workspaceFiles": {
			"label": "Limiet werkruimtebestanden in context",
			"description": "Maximaal aantal bestanden dat wordt opgenomen in details van de huidige werkmap. Hogere waarden geven meer context maar verhogen het tokengebruik."
		},
		"rooignore": {
			"label": ".rooignore-bestanden tonen in lijsten en zoekopdrachten",
			"description": "Indien ingeschakeld, worden bestanden die overeenkomen met patronen in .rooignore getoond in lijsten met een slotje. Indien uitgeschakeld, worden deze bestanden volledig verborgen in lijsten en zoekopdrachten."
		},
		"maxReadFile": {
			"label": "Automatisch afkappen bij bestandslezen",
			"description": "Roo leest dit aantal regels wanneer het model geen begin/eindwaarden opgeeft. Als dit aantal lager is dan het totaal, genereert Roo een index van codelijnen. Speciale gevallen: -1 laat Roo het hele bestand lezen (zonder indexering), 0 leest geen regels en geeft alleen een minimale index. Lagere waarden minimaliseren het initiële contextgebruik en maken precieze vervolg-leesopdrachten mogelijk. Expliciete begin/eind-aanvragen worden niet door deze instelling beperkt.",
			"lines": "regels",
			"always_full_read": "Altijd volledig bestand lezen"
		},
		"maxConcurrentFileReads": {
			"label": "Limiet gelijktijdige bestandslezingen",
			"description": "Maximum aantal bestanden dat de 'read_file' tool tegelijkertijd kan verwerken. Hogere waarden kunnen het lezen van meerdere kleine bestanden versnellen maar verhogen het geheugengebruik."
		},
		"maxImageFileSize": {
			"label": "Maximum afbeeldingsbestandsgrootte",
			"mb": "MB",
			"description": "Maximale grootte (in MB) voor afbeeldingsbestanden die kunnen worden verwerkt door de read file tool."
		},
		"maxTotalImageSize": {
			"label": "Maximale totale afbeeldingsgrootte",
			"mb": "MB",
			"description": "Maximale cumulatieve groottelimiet (in MB) voor alle afbeeldingen die in één read_file-bewerking worden verwerkt. Bij het lezen van meerdere afbeeldingen wordt de grootte van elke afbeelding bij het totaal opgeteld. Als het toevoegen van een andere afbeelding deze limiet zou overschrijden, wordt deze overgeslagen."
		},
		"diagnostics": {
			"includeMessages": {
				"label": "Automatisch diagnostiek opnemen in context",
				"description": "Indien ingeschakeld, worden diagnostische berichten (fouten) van bewerkte bestanden automatisch opgenomen in de context. Je kunt altijd handmatig alle werkruimte-diagnostiek opnemen met @problems."
			},
			"maxMessages": {
				"label": "Maximale diagnostische berichten",
				"description": "Maximaal aantal diagnostische berichten dat per bestand moet worden opgenomen. Deze limiet geldt voor zowel automatische opname (wanneer checkbox is ingeschakeld) als handmatige @problems vermeldingen. Hogere waarden bieden meer context maar verhogen het tokengebruik.",
				"resetTooltip": "Reset naar standaardwaarde (50)",
				"unlimited": "Onbeperkte diagnostische berichten",
				"unlimitedLabel": "Onbeperkt"
			},
			"delayAfterWrite": {
				"label": "Vertraging na het schrijven om diagnostiek potentiële problemen te laten detecteren",
				"description": "Wachttijd na het schrijven van bestanden voordat u doorgaat, zodat diagnostische hulpmiddelen wijzigingen kunnen verwerken en problemen kunnen detecteren."
			}
		},
		"condensingThreshold": {
			"label": "Compressie trigger drempelwaarde",
			"selectProfile": "Drempelwaarde voor profiel configureren",
			"defaultProfile": "Globale standaard (alle profielen)",
			"defaultDescription": "Wanneer de context dit percentage bereikt, wordt het automatisch gecomprimeerd voor alle profielen tenzij ze aangepaste instellingen hebben",
			"profileDescription": "Aangepaste drempelwaarde alleen voor dit profiel (overschrijft globale standaard)",
			"inheritDescription": "Dit profiel erft de globale standaard drempelwaarde ({{threshold}}%)",
			"usesGlobal": "(gebruikt globaal {{threshold}}%)"
		}
	},
	"terminal": {
		"basic": {
			"label": "Terminalinstellingen: Basis",
			"description": "Basis terminalinstellingen"
		},
		"advanced": {
			"label": "Terminalinstellingen: Geavanceerd",
			"description": "De volgende opties vereisen mogelijk een herstart van de terminal om de instelling toe te passen."
		},
		"outputLineLimit": {
			"label": "Terminaluitvoerlimiet",
			"description": "Maximaal aantal regels dat wordt opgenomen in de terminaluitvoer bij het uitvoeren van commando's. Overtollige regels worden uit het midden verwijderd om tokens te besparen. <0>Meer informatie</0>"
		},
		"outputCharacterLimit": {
			"label": "Tekenlimiet terminal",
			"description": "Maximaal aantal tekens dat moet worden opgenomen in de terminaluitvoer bij het uitvoeren van commando's. Deze limiet heeft voorrang op de regellimiet om geheugenproblemen door extreem lange regels te voorkomen. Bij overschrijding wordt de uitvoer afgekapt. <0>Meer informatie</0>"
		},
		"shellIntegrationTimeout": {
			"label": "Terminal shell-integratie timeout",
			"description": "Maximale wachttijd voor het initialiseren van shell-integratie voordat commando's worden uitgevoerd. Voor gebruikers met lange shell-opstarttijden moet deze waarde mogelijk worden verhoogd als je 'Shell Integration Unavailable'-fouten ziet in de terminal. <0>Meer informatie</0>"
		},
		"shellIntegrationDisabled": {
			"label": "Terminal shell-integratie uitschakelen",
			"description": "Schakel dit in als terminalcommando's niet correct werken of als je 'Shell Integration Unavailable'-fouten ziet. Dit gebruikt een eenvoudigere methode om commando's uit te voeren en omzeilt enkele geavanceerde terminalfuncties. <0>Meer informatie</0>"
		},
		"commandDelay": {
			"label": "Terminalcommando-vertraging",
			"description": "Vertraging in milliseconden na het uitvoeren van een commando. De standaardinstelling van 0 schakelt de vertraging volledig uit. Dit kan helpen om te zorgen dat de uitvoer volledig wordt vastgelegd in terminals met timingproblemen. In de meeste terminals wordt dit geïmplementeerd door `PROMPT_COMMAND='sleep N'` te zetten en in Powershell wordt `start-sleep` toegevoegd aan het einde van elk commando. Oorspronkelijk was dit een workaround voor VSCode bug#237208 en is mogelijk niet meer nodig. <0>Meer informatie</0>"
		},
		"compressProgressBar": {
			"label": "Voortgangsbalk-uitvoer comprimeren",
			"description": "Indien ingeschakeld, verwerkt Roo terminaluitvoer met carriage returns (\r) om te simuleren hoe een echte terminal inhoud weergeeft. Dit verwijdert tussenliggende voortgangsbalken en behoudt alleen de eindstatus, waardoor er meer contextruimte overblijft. <0>Meer informatie</0>"
		},
		"powershellCounter": {
			"label": "PowerShell-teller workaround inschakelen",
			"description": "Indien ingeschakeld, voegt Roo een teller toe aan PowerShell-commando's om correcte uitvoering te garanderen. Dit helpt bij PowerShell-terminals die problemen hebben met het vastleggen van uitvoer. <0>Meer informatie</0>"
		},
		"zshClearEolMark": {
			"label": "ZSH EOL-markering wissen",
			"description": "Indien ingeschakeld, wist Roo de ZSH end-of-line markering door PROMPT_EOL_MARK='' te zetten. Dit voorkomt problemen met de interpretatie van uitvoer die eindigt met speciale tekens zoals '%'. <0>Meer informatie</0>"
		},
		"zshOhMy": {
			"label": "Oh My Zsh-integratie inschakelen",
			"description": "Indien ingeschakeld, zet Roo ITERM_SHELL_INTEGRATION_INSTALLED=Yes om Oh My Zsh shell-integratiefuncties te activeren. Het toepassen van deze instelling kan een herstart van de IDE vereisen. <0>Meer informatie</0>"
		},
		"zshP10k": {
			"label": "Powerlevel10k-integratie inschakelen",
			"description": "Indien ingeschakeld, zet Roo POWERLEVEL9K_TERM_SHELL_INTEGRATION=true om Powerlevel10k shell-integratiefuncties te activeren. <0>Meer informatie</0>"
		},
		"zdotdir": {
			"label": "ZDOTDIR-afhandeling inschakelen",
			"description": "Indien ingeschakeld, maakt Roo een tijdelijke map aan voor ZDOTDIR om zsh shell-integratie correct af te handelen. Dit zorgt ervoor dat VSCode shell-integratie goed werkt met zsh en je zsh-configuratie behouden blijft. <0>Meer informatie</0>"
		},
		"inheritEnv": {
			"label": "Omgevingsvariabelen overnemen",
			"description": "Indien ingeschakeld, neemt de terminal omgevingsvariabelen over van het bovenliggende VSCode-proces, zoals shell-integratie-instellingen uit het gebruikersprofiel. Dit schakelt direct de VSCode-instelling `terminal.integrated.inheritEnv` om. <0>Meer informatie</0>"
		}
	},
	"advancedSettings": {
		"title": "Geavanceerde instellingen"
	},
	"advanced": {
		"diff": {
			"label": "Bewerken via diffs inschakelen",
			"description": "Indien ingeschakeld kan Roo sneller bestanden bewerken en worden afgekorte volledige-bestandswijzigingen automatisch geweigerd. Werkt het beste met het nieuwste Claude 3.7 Sonnet-model.",
			"strategy": {
				"label": "Diff-strategie",
				"options": {
					"standard": "Standaard (één blok)",
					"multiBlock": "Experimenteel: Multi-block diff",
					"unified": "Experimenteel: Unified diff"
				},
				"descriptions": {
					"standard": "Standaard diff-strategie past wijzigingen toe op één codeblok tegelijk.",
					"unified": "Unified diff-strategie gebruikt meerdere methoden om diffs toe te passen en kiest de beste aanpak.",
					"multiBlock": "Multi-block diff-strategie laat toe om meerdere codeblokken in één verzoek bij te werken."
				}
			},
			"matchPrecision": {
				"label": "Matchnauwkeurigheid",
				"description": "Deze schuifregelaar bepaalt hoe nauwkeurig codeblokken moeten overeenkomen bij het toepassen van diffs. Lagere waarden laten flexibelere matching toe maar verhogen het risico op verkeerde vervangingen. Gebruik waarden onder 100% met uiterste voorzichtigheid."
			}
		},
		"todoList": {
			"label": "Takenlijst-tool inschakelen",
			"description": "Wanneer ingeschakeld, kan Roo takenlijsten maken en beheren om de voortgang van taken bij te houden. Dit helpt complexe taken te organiseren in beheersbare stappen."
		}
	},
	"experimental": {
		"DIFF_STRATEGY_UNIFIED": {
			"name": "Experimentele unified diff-strategie gebruiken",
			"description": "Schakel de experimentele unified diff-strategie in. Deze strategie kan het aantal herhalingen door model fouten verminderen, maar kan onverwacht gedrag of onjuiste bewerkingen veroorzaken. Alleen inschakelen als je de risico's begrijpt en wijzigingen zorgvuldig wilt controleren."
		},
		"SEARCH_AND_REPLACE": {
			"name": "Experimentele zoek-en-vervang-tool gebruiken",
			"description": "Schakel de experimentele zoek-en-vervang-tool in, waarmee Roo meerdere instanties van een zoekterm in één verzoek kan vervangen."
		},
		"INSERT_BLOCK": {
			"name": "Experimentele inhoud-invoeg-tool gebruiken",
			"description": "Schakel de experimentele inhoud-invoeg-tool in, waarmee Roo inhoud op specifieke regelnummers kan invoegen zonder een diff te maken."
		},
		"POWER_STEERING": {
			"name": "Experimentele 'power steering'-modus gebruiken",
			"description": "Indien ingeschakeld, herinnert Roo het model vaker aan de details van de huidige modusdefinitie. Dit leidt tot sterkere naleving van roldefinities en aangepaste instructies, maar gebruikt meer tokens per bericht."
		},
		"MULTI_SEARCH_AND_REPLACE": {
			"name": "Experimentele multi-block diff-tool gebruiken",
			"description": "Indien ingeschakeld, gebruikt Roo de multi-block diff-tool. Hiermee wordt geprobeerd meerdere codeblokken in het bestand in één verzoek bij te werken."
		},
		"CONCURRENT_FILE_READS": {
			"name": "Gelijktijdig lezen van bestanden inschakelen",
			"description": "Wanneer ingeschakeld, kan Roo meerdere bestanden in één verzoek lezen. Wanneer uitgeschakeld, moet Roo bestanden één voor één lezen. Uitschakelen kan helpen bij het werken met minder capabele modellen of wanneer u meer controle over bestandstoegang wilt."
		},
		"MARKETPLACE": {
			"name": "Marketplace inschakelen",
			"description": "Wanneer ingeschakeld kun je MCP's en aangepaste modi uit de Marketplace installeren."
		},
		"MULTI_FILE_APPLY_DIFF": {
			"name": "Gelijktijdige bestandsbewerkingen inschakelen",
			"description": "Wanneer ingeschakeld, kan Roo meerdere bestanden in één verzoek bewerken. Wanneer uitgeschakeld, moet Roo bestanden één voor één bewerken. Het uitschakelen hiervan kan helpen wanneer je werkt met minder capabele modellen of wanneer je meer controle wilt over bestandswijzigingen."
		},
		"PREVENT_FOCUS_DISRUPTION": {
			"name": "Achtergrondbewerking",
			"description": "Voorkomt editor focus verstoring wanneer ingeschakeld. Bestandsbewerkingen gebeuren op de achtergrond zonder diff-weergaven te openen of focus te stelen. Je kunt ononderbroken doorwerken terwijl Roo wijzigingen aanbrengt. Bestanden kunnen zonder focus worden geopend om diagnostiek vast te leggen of volledig gesloten blijven."
		},
		"ASSISTANT_MESSAGE_PARSER": {
			"name": "Nieuwe berichtparser gebruiken",
			"description": "Schakel de experimentele streaming-berichtparser in die lange antwoorden sneller maakt door berichten efficiënter te verwerken."
		},
		"NEW_TASK_REQUIRE_TODOS": {
			"name": "'todos'-lijst vereisen voor nieuwe taken",
			"description": "Wanneer ingeschakeld, vereist de new_task-tool dat een todos-parameter wordt opgegeven. Dit zorgt ervoor dat alle nieuwe taken beginnen met een duidelijke lijst met doelstellingen. Wanneer uitgeschakeld (standaard), blijft de todos-parameter optioneel voor achterwaartse compatibiliteit."
		}
	},
	"promptCaching": {
		"label": "Prompt caching inschakelen",
		"description": "Indien ingeschakeld, gebruikt Roo dit model met prompt caching om kosten te verlagen."
	},
	"temperature": {
		"useCustom": "Aangepaste temperatuur gebruiken",
		"description": "Bepaalt de willekeurigheid in de antwoorden van het model.",
		"rangeDescription": "Hogere waarden maken de output willekeuriger, lagere waarden maken deze deterministischer."
	},
	"modelInfo": {
		"supportsImages": "Ondersteunt afbeeldingen",
		"noImages": "Ondersteunt geen afbeeldingen",
		"supportsComputerUse": "Ondersteunt computergebruik",
		"noComputerUse": "Ondersteunt geen computergebruik",
		"supportsPromptCache": "Ondersteunt prompt caching",
		"noPromptCache": "Ondersteunt geen prompt caching",
		"contextWindow": "Contextvenster:",
		"maxOutput": "Maximale output",
		"inputPrice": "Invoerprijs",
		"outputPrice": "Uitvoerprijs",
		"cacheReadsPrice": "Cache-leesprijs",
		"cacheWritesPrice": "Cache-schrijfprijs",
		"enableStreaming": "Streaming inschakelen",
		"enableR1Format": "R1-modelparameters inschakelen",
		"enableR1FormatTips": "Moet ingeschakeld zijn bij gebruik van R1-modellen zoals QWQ om 400-fouten te voorkomen",
		"useAzure": "Azure gebruiken",
		"azureApiVersion": "Azure API-versie instellen",
		"gemini": {
			"freeRequests": "* Gratis tot {{count}} verzoeken per minuut. Daarna is de prijs afhankelijk van de promptgrootte.",
			"pricingDetails": "Zie prijsdetails voor meer info.",
			"billingEstimate": "* Facturering is een schatting - de exacte kosten hangen af van de promptgrootte."
		}
	},
	"modelPicker": {
		"automaticFetch": "De extensie haalt automatisch de nieuwste lijst met modellen op van <serviceLink>{{serviceName}}</serviceLink>. Weet je niet welk model je moet kiezen? Roo Code werkt het beste met <defaultModelLink>{{defaultModelId}}</defaultModelLink>. Je kunt ook zoeken op 'free' voor gratis opties die nu beschikbaar zijn.",
		"label": "Model",
		"searchPlaceholder": "Zoeken",
		"noMatchFound": "Geen overeenkomsten gevonden",
		"useCustomModel": "Aangepast gebruiken: {{modelId}}"
	},
	"footer": {
		"feedback": "Heb je vragen of feedback? Open gerust een issue op <githubLink>github.com/RooCodeInc/Roo-Code</githubLink> of sluit je aan bij <redditLink>reddit.com/r/RooCode</redditLink> of <discordLink>discord.gg/roocode</discordLink>",
		"telemetry": {
			"label": "Anonieme fout- en gebruiksrapportage toestaan",
			"description": "Help Roo Code te verbeteren door anonieme gebruiksgegevens en foutmeldingen te verzenden. Er worden nooit code, prompts of persoonlijke gegevens verzonden. Zie ons privacybeleid voor meer informatie."
		},
		"settings": {
			"import": "Importeren",
			"export": "Exporteren",
			"reset": "Resetten"
		}
	},
	"thinkingBudget": {
		"maxTokens": "Max tokens",
		"maxThinkingTokens": "Max denk-tokens"
	},
	"validation": {
		"apiKey": "Je moet een geldige API-sleutel opgeven.",
		"awsRegion": "Je moet een regio kiezen om Amazon Bedrock te gebruiken.",
		"googleCloud": "Je moet een geldig Google Cloud Project-ID en regio opgeven.",
		"modelId": "Je moet een geldig model-ID opgeven.",
		"modelSelector": "Je moet een geldige modelselector opgeven.",
		"openAi": "Je moet een geldige basis-URL, API-sleutel en model-ID opgeven.",
		"arn": {
			"invalidFormat": "Ongeldig ARN-formaat. Controleer de formaatvereisten.",
			"regionMismatch": "Waarschuwing: De regio in je ARN ({{arnRegion}}) komt niet overeen met je geselecteerde regio ({{region}}). Dit kan toegangsfouten veroorzaken. De provider gebruikt de regio uit de ARN."
		},
		"modelAvailability": "Het opgegeven model-ID ({{modelId}}) is niet beschikbaar. Kies een ander model.",
		"providerNotAllowed": "Provider '{{provider}}' is niet toegestaan door je organisatie",
		"modelNotAllowed": "Model '{{model}}' is niet toegestaan voor provider '{{provider}}' door je organisatie",
		"profileInvalid": "Dit profiel bevat een provider of model dat niet is toegestaan door je organisatie",
<<<<<<< HEAD
		"sapAiCoreBaseUrl": "SAP AI Core Basis-URL is vereist.",
		"sapAiCoreClientId": "SAP AI Core Client ID is vereist.",
		"sapAiCoreClientSecret": "SAP AI Core Client Secret is vereist.",
		"sapAiCoreTokenUrl": "SAP AI Core Token URL is vereist."
=======
		"qwenCodeOauthPath": "Je moet een geldig OAuth-referentiepad opgeven"
>>>>>>> 91f3dd90
	},
	"placeholders": {
		"apiKey": "Voer API-sleutel in...",
		"profileName": "Voer profielnaam in",
		"accessKey": "Voer toegangssleutel in...",
		"secretKey": "Voer geheime sleutel in...",
		"sessionToken": "Voer sessietoken in...",
		"credentialsJson": "Voer Credentials JSON in...",
		"keyFilePath": "Voer pad naar sleutelbestand in...",
		"projectId": "Voer project-ID in...",
		"customArn": "Voer ARN in (bijv. arn:aws:bedrock:us-east-1:123456789012:foundation-model/my-model)",
		"baseUrl": "Voer basis-URL in...",
		"modelId": {
			"lmStudio": "bijv. meta-llama-3.1-8b-instruct",
			"lmStudioDraft": "bijv. lmstudio-community/llama-3.2-1b-instruct",
			"ollama": "bijv. llama3.1"
		},
		"numbers": {
			"maxTokens": "bijv. 4096",
			"contextWindow": "bijv. 128000",
			"inputPrice": "bijv. 0.0001",
			"outputPrice": "bijv. 0.0002",
			"cacheWritePrice": "bijv. 0.00005"
		}
	},
	"defaults": {
		"ollamaUrl": "Standaard: http://localhost:11434",
		"lmStudioUrl": "Standaard: http://localhost:1234",
		"geminiUrl": "Standaard: https://generativelanguage.googleapis.com"
	},
	"labels": {
		"customArn": "Aangepaste ARN",
		"useCustomArn": "Aangepaste ARN gebruiken..."
	},
	"includeMaxOutputTokens": "Maximale output tokens opnemen",
	"includeMaxOutputTokensDescription": "Stuur maximale output tokens parameter in API-verzoeken. Sommige providers ondersteunen dit mogelijk niet.",
	"limitMaxTokensDescription": "Beperk het maximale aantal tokens in het antwoord",
	"maxOutputTokensLabel": "Maximale output tokens",
	"maxTokensGenerateDescription": "Maximale tokens om te genereren in het antwoord"
}<|MERGE_RESOLUTION|>--- conflicted
+++ resolved
@@ -808,14 +808,11 @@
 		"providerNotAllowed": "Provider '{{provider}}' is niet toegestaan door je organisatie",
 		"modelNotAllowed": "Model '{{model}}' is niet toegestaan voor provider '{{provider}}' door je organisatie",
 		"profileInvalid": "Dit profiel bevat een provider of model dat niet is toegestaan door je organisatie",
-<<<<<<< HEAD
 		"sapAiCoreBaseUrl": "SAP AI Core Basis-URL is vereist.",
 		"sapAiCoreClientId": "SAP AI Core Client ID is vereist.",
 		"sapAiCoreClientSecret": "SAP AI Core Client Secret is vereist.",
-		"sapAiCoreTokenUrl": "SAP AI Core Token URL is vereist."
-=======
+		"sapAiCoreTokenUrl": "SAP AI Core Token URL is vereist.",
 		"qwenCodeOauthPath": "Je moet een geldig OAuth-referentiepad opgeven"
->>>>>>> 91f3dd90
 	},
 	"placeholders": {
 		"apiKey": "Voer API-sleutel in...",
