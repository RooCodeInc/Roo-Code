--- conflicted
+++ resolved
@@ -279,7 +279,6 @@
 		"anthropic1MContextBetaDescription": "Claude Sonnet 4のコンテキストウィンドウを100万トークンに拡張します",
 		"awsBedrock1MContextBetaLabel": "1Mコンテキストウィンドウを有効にする（ベータ版）",
 		"awsBedrock1MContextBetaDescription": "Claude Sonnet 4のコンテキストウィンドウを100万トークンに拡張します",
-<<<<<<< HEAD
 		"azureApiKey": "Azure API Key",
 		"getAzureApiKey": "Get Azure API Key",
 		"azureBaseUrl": "Azure Base URL",
@@ -289,10 +288,8 @@
 		"azureDeploymentNameHint": "Override the default deployment name. Leave empty to use model ID.",
 		"azureApiVersion": "API Version (Optional)",
 		"azureApiVersionHint": "Optional API version override. Defaults: Claude=2023-06-01, GPT=2024-12-01-preview",
-=======
 		"basetenApiKey": "Baseten APIキー",
 		"getBasetenApiKey": "Baseten APIキーを取得",
->>>>>>> cdc72750
 		"cerebrasApiKey": "Cerebras APIキー",
 		"getCerebrasApiKey": "Cerebras APIキーを取得",
 		"chutesApiKey": "Chutes APIキー",
