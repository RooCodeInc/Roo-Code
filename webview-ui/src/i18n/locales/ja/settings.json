--- conflicted
+++ resolved
@@ -394,11 +394,7 @@
 			},
 			"autoFocus": {
 				"label": "ファイル変更を表示する際に差分タブを自動的にフォーカスする",
-<<<<<<< HEAD
-				"description": "無効にすると、差分タブはバックグラウンドで開き、フォーカスを奪いません。"
-=======
 				"description": "このオプションが無効の場合、差分タブはバックグラウンドで開き、フォーカスを奪いません。これは「autoApprovalEnabled」と「autoApprovalEnabled」が有効な場合にのみ適用されます。"
->>>>>>> f2627fea
 			},
 			"autoClose": {
 				"label": "Rooのタブを自動的に閉じる",
