{
	"title": "Modi",
	"done": "Fertig",
	"modes": {
		"title": "Modi",
		"createNewMode": "Neuen Modus erstellen",
		"importMode": "Modus importieren",
		"noMatchFound": "Keine Modi gefunden",
		"editModesConfig": "Moduskonfiguration bearbeiten",
		"editGlobalModes": "Globale Modi bearbeiten",
		"editProjectModes": "Projektmodi bearbeiten (.roomodes)",
		"createModeHelpText": "Modi sind spezialisierte Personas, die Roos Verhalten anpassen. <0>Erfahre mehr über die Verwendung von Modi</0> oder <1>die Anpassung von Modi.</1>",
		"selectMode": "Modi suchen"
	},
	"apiConfiguration": {
		"title": "API-Konfiguration",
		"select": "Wähle, welche API-Konfiguration für diesen Modus verwendet werden soll"
	},
	"tools": {
		"title": "Verfügbare Werkzeuge",
		"builtInModesText": "Werkzeuge für eingebaute Modi können nicht geändert werden",
		"editTools": "Werkzeuge bearbeiten",
		"doneEditing": "Bearbeitung abschließen",
		"allowedFiles": "Erlaubte Dateien:",
		"toolNames": {
			"read": "Dateien lesen",
			"edit": "Dateien bearbeiten",
			"browser": "Browser verwenden",
			"command": "Befehle ausführen",
			"mcp": "MCP verwenden"
		},
		"noTools": "Keine"
	},
	"roleDefinition": {
		"title": "Rollendefinition",
		"resetToDefault": "Auf Standardwerte zurücksetzen",
		"description": "Definiere Roos Expertise und Persönlichkeit für diesen Modus. Diese Beschreibung prägt, wie Roo sich präsentiert und an Aufgaben herangeht."
	},
	"description": {
		"title": "Kurzbeschreibung (für Menschen)",
		"resetToDefault": "Auf Standardbeschreibung zurücksetzen",
		"description": "Eine kurze Beschreibung, die im Dropdown-Menü der Modusauswahl angezeigt wird."
	},
	"whenToUse": {
		"title": "Wann zu verwenden (optional)",
		"description": "Beschreibe, wann dieser Modus verwendet werden sollte. Dies hilft dem Orchestrator, den richtigen Modus für eine Aufgabe auszuwählen.",
		"resetToDefault": "Beschreibung 'Wann zu verwenden' auf Standardwerte zurücksetzen"
	},
	"customInstructions": {
		"title": "Modusspezifische benutzerdefinierte Anweisungen (optional)",
		"resetToDefault": "Auf Standardwerte zurücksetzen",
		"description": "Fügen Sie verhaltensspezifische Richtlinien für den Modus {{modeName}} hinzu.",
		"loadFromFile": "Benutzerdefinierte Anweisungen für den Modus {{mode}} können auch aus dem Ordner <span>.roo/rules-{{slug}}/</span> in deinem Arbeitsbereich geladen werden (.roorules-{{slug}} und .clinerules-{{slug}} sind veraltet und werden bald nicht mehr funktionieren)."
	},
	"exportMode": {
		"title": "Modus exportieren",
		"description": "Exportiert diesen Modus in eine YAML-Datei mit allen enthaltenen Regeln zum einfachen Teilen mit anderen.",
		"export": "Modus exportieren",
		"exporting": "Exportieren..."
	},
	"importMode": {
		"selectLevel": "Wähle, wo dieser Modus importiert werden soll:",
		"import": "Importieren",
		"importing": "Importiere...",
		"global": {
			"label": "Globale Ebene",
			"description": "Verfügbar in allen Projekten. Wenn der exportierte Modus Regeldateien enthielt, werden diese im globalen Ordner .roo/rules-{slug}/ neu erstellt."
		},
		"project": {
			"label": "Projektebene",
			"description": "Nur in diesem Arbeitsbereich verfügbar. Wenn der exportierte Modus Regeldateien enthielt, werden diese im Ordner .roo/rules-{slug}/ neu erstellt."
		}
	},
	"advanced": {
		"title": "Erweitert"
	},
	"globalCustomInstructions": {
		"title": "Benutzerdefinierte Anweisungen für alle Modi",
		"description": "Diese Anweisungen gelten für alle Modi. Sie bieten einen grundlegenden Satz von Verhaltensweisen, die durch modusspezifische Anweisungen unten erweitert werden können. <0>Mehr erfahren</0>",
		"loadFromFile": "Anweisungen können auch aus dem Ordner <span>.roo/rules/</span> in deinem Arbeitsbereich geladen werden (.roorules und .clinerules sind veraltet und werden bald nicht mehr funktionieren)."
	},
	"systemPrompt": {
		"preview": "System-Prompt Vorschau",
		"copy": "System-Prompt in Zwischenablage kopieren",
		"title": "System-Prompt (Modus {{modeName}})"
	},
	"supportPrompts": {
		"title": "Support-Prompts",
		"resetPrompt": "{{promptType}}-Prompt auf Standardwerte zurücksetzen",
		"prompt": "Prompt",
		"enhance": {
			"apiConfiguration": "API-Konfiguration",
			"apiConfigDescription": "Du kannst eine API-Konfiguration auswählen, die immer zur Verbesserung von Prompts verwendet wird, oder einfach die aktuell ausgewählte verwenden",
			"useCurrentConfig": "Aktuell ausgewählte API-Konfiguration verwenden",
			"testPromptPlaceholder": "Gib einen Prompt ein, um die Verbesserung zu testen",
			"previewButton": "Vorschau der Prompt-Verbesserung",
			"testEnhancement": "Verbesserung testen"
		},
		"types": {
			"ENHANCE": {
				"label": "Prompt verbessern",
				"description": "Verwenden Sie die Prompt-Verbesserung, um maßgeschneiderte Vorschläge oder Verbesserungen für Ihre Eingaben zu erhalten. Dies stellt sicher, dass Roo Ihre Absicht versteht und die bestmöglichen Antworten liefert. Verfügbar über das ✨-Symbol im Chat."
			},
			"EXPLAIN": {
				"label": "Code erklären",
				"description": "Erhalten Sie detaillierte Erklärungen zu Code-Schnipseln, Funktionen oder ganzen Dateien. Nützlich zum Verständnis komplexen Codes oder zum Erlernen neuer Muster. Verfügbar in Code-Aktionen (Glühbirnen-Symbol im Editor) und im Kontextmenü des Editors (Rechtsklick auf ausgewählten Code)."
			},
			"FIX": {
				"label": "Probleme beheben",
				"description": "Erhalten Sie Hilfe beim Identifizieren und Lösen von Bugs, Fehlern oder Problemen mit der Code-Qualität. Bietet Schritt-für-Schritt-Anleitungen zur Problemlösung. Verfügbar in Code-Aktionen (Glühbirnen-Symbol im Editor) und im Kontextmenü des Editors (Rechtsklick auf ausgewählten Code)."
			},
			"IMPROVE": {
				"label": "Code verbessern",
				"description": "Erhalten Sie Vorschläge zur Code-Optimierung, bessere Praktiken und architektonische Verbesserungen bei gleichzeitiger Beibehaltung der Funktionalität. Verfügbar in Code-Aktionen (Glühbirnen-Symbol im Editor) und im Kontextmenü des Editors (Rechtsklick auf ausgewählten Code)."
			},
			"ADD_TO_CONTEXT": {
				"label": "Zum Kontext hinzufügen",
				"description": "Fügen Sie Kontext zu Ihrer aktuellen Aufgabe oder Konversation hinzu. Nützlich für die Bereitstellung zusätzlicher Informationen oder Klarstellungen. Verfügbar in Code-Aktionen (Glühbirnen-Symbol im Editor) und im Kontextmenü des Editors (Rechtsklick auf ausgewählten Code)."
			},
			"TERMINAL_ADD_TO_CONTEXT": {
				"label": "Terminal-Inhalt zum Kontext hinzufügen",
				"description": "Fügen Sie Terminal-Ausgaben zu Ihrer aktuellen Aufgabe oder Konversation hinzu. Nützlich für die Bereitstellung von Befehlsausgaben oder Protokollen. Verfügbar im Kontextmenü des Terminals (Rechtsklick auf ausgewählten Terminal-Inhalt)."
			},
			"TERMINAL_FIX": {
				"label": "Terminal-Befehl korrigieren",
				"description": "Erhalten Sie Hilfe bei der Korrektur fehlgeschlagener Terminal-Befehle oder solcher, die Verbesserungen benötigen. Verfügbar im Kontextmenü des Terminals (Rechtsklick auf ausgewählten Terminal-Inhalt)."
			},
			"TERMINAL_EXPLAIN": {
				"label": "Terminal-Befehl erklären",
				"description": "Erhalten Sie detaillierte Erklärungen zu Terminal-Befehlen und deren Ausgaben. Verfügbar im Kontextmenü des Terminals (Rechtsklick auf ausgewählten Terminal-Inhalt)."
			},
			"NEW_TASK": {
				"label": "Neue Aufgabe starten",
				"description": "Starte eine neue Aufgabe mit deiner Eingabe. Verfügbar in der Befehlspalette."
			}
		}
	},
	"advancedSystemPrompt": {
		"title": "Erweitert: System-Prompt überschreiben",
		"description": "<2>⚠️ Warnung:</2> Diese erweiterte Funktion umgeht Sicherheitsvorkehrungen. <1>LESEN SIE DIES VOR DER VERWENDUNG!</1>Überschreiben Sie den Standard-System-Prompt, indem Sie eine Datei unter <span>.roo/system-prompt-{{slug}}</span> erstellen."
	},
	"createModeDialog": {
		"title": "Neuen Modus erstellen",
		"close": "Schließen",
		"name": {
			"label": "Name",
			"placeholder": "Modusnamen eingeben"
		},
		"slug": {
			"label": "Slug",
			"description": "Der Slug wird in URLs und Dateinamen verwendet. Er sollte in Kleinbuchstaben sein und nur Buchstaben, Zahlen und Bindestriche enthalten."
		},
		"saveLocation": {
			"label": "Speicherort",
			"description": "Wähle, wo dieser Modus gespeichert werden soll. Projektspezifische Modi haben Vorrang vor globalen Modi.",
			"global": {
				"label": "Global",
				"description": "Verfügbar in allen Arbeitsbereichen"
			},
			"project": {
				"label": "Projektspezifisch (.roomodes)",
				"description": "Nur in diesem Arbeitsbereich verfügbar, hat Vorrang vor global"
			}
		},
		"roleDefinition": {
			"label": "Rollendefinition",
			"description": "Definiere Roos Expertise und Persönlichkeit für diesen Modus."
		},
		"whenToUse": {
			"label": "Wann zu verwenden (optional)",
			"description": "Gib eine klare Beschreibung, wann dieser Modus am effektivsten ist und für welche Arten von Aufgaben er sich besonders eignet."
		},
		"tools": {
			"label": "Verfügbare Werkzeuge",
			"description": "Wähle, welche Werkzeuge dieser Modus verwenden kann."
		},
		"description": {
			"label": "Kurzbeschreibung (für Menschen)",
			"description": "Eine kurze Beschreibung, die im Dropdown-Menü der Modusauswahl angezeigt wird."
		},
		"customInstructions": {
			"label": "Benutzerdefinierte Anweisungen (optional)",
			"description": "Fügen Sie verhaltensspezifische Richtlinien für diesen Modus hinzu."
		},
		"buttons": {
			"cancel": "Abbrechen",
			"create": "Modus erstellen"
		},
		"deleteMode": "Modus löschen"
	},
	"allFiles": "alle Dateien",
<<<<<<< HEAD
	"mcpRestrictions": {
		"title": "MCP-Server-Einschränkungen",
		"description": "Kontrollieren Sie, welche MCP-Server und Tools in diesem Modus verfügbar sind. Verwenden Sie Muster wie '*' und '?' für flexible Übereinstimmungen.",
		"expand": "MCP-Einschränkungen konfigurieren",
		"collapse": "MCP-Einschränkungen ausblenden",
		"clearAll": "Alle Einschränkungen löschen",
		"restrictionsConfigured": "{{count}} Einschränkung(en) konfiguriert",
		"noServersAvailable": "Derzeit sind keine MCP-Server verfügbar. Konfigurieren Sie MCP-Server in Ihren Einstellungen, um diese Funktion zu nutzen.",
		"tabs": {
			"servers": "Server",
			"tools": "Tools"
		},
		"servers": {
			"description": "Kontrollieren Sie, welche MCP-Server verfügbar sind. Wenn keine Server explizit erlaubt sind, sind alle Server (außer den nicht erlaubten) verfügbar.",
			"overview": "Übersicht",
			"allow": "Erlauben",
			"disallow": "Blockieren",
			"toolsCount": "Tools",
			"optIn": "Opt-in erforderlich",
			"allowedServers": "Erlaubte Server",
			"disallowedServers": "Blockierte Server",
			"currentStatus": "Aktueller Serverstatus",
			"enabledCount": "{{count}} aktiviert: {{names}}",
			"disabledCount": "{{count}} deaktiviert: {{names}}",
			"restrictedCount": "{{count}} mit Einschränkungen: {{names}}",
			"enabledWithRestrictionsCount": "{{count}} aktiviert mit Einschränkungen: {{names}}"
		},
		"tools": {
			"description": "Kontrollieren Sie spezifische Tools innerhalb von Servern. Verwenden Sie Muster wie 'delete_*', um mehrere Tools zu erfassen.",
			"allowedTools": "Erlaubte Tools",
			"disallowedTools": "Blockierte Tools",
			"addAllowed": "Erlaubt hinzufügen",
			"addDisallowed": "Blockiert hinzufügen",
			"noAllowedTools": "Alle Tools sind erlaubt (außer den spezifisch blockierten unten)",
			"noDisallowedTools": "Keine Tools sind spezifisch blockiert",
			"serverName": "Server",
			"toolName": "Tool",
			"serverNamePlaceholder": "Servername oder Muster (z.B. docs-*, *-admin)",
			"toolNamePlaceholder": "Toolname oder Muster (z.B. get_*, delete_*)",
			"remove": "Einschränkung entfernen",
			"advancedPatterns": "Muster-Matching-Leitfaden",
			"viewTools": "Server-Tools anzeigen",
			"hideTools": "Server-Tools ausblenden",
			"serverTools": "Tools von {{serverName}}",
			"noTools": "Keine Tools für diesen Server verfügbar"
		},
		"patterns": {
			"title": "Muster-Matching",
			"wildcard": "Entspricht jeder Zeichensequenz",
			"singleChar": "Entspricht genau einem Zeichen",
			"examples": "Beispiele",
			"example1": "Entspricht docs-api, docs-search, usw.",
			"example2": "Entspricht server-admin, user-admin, usw.",
			"example3": "Entspricht delete_file, delete_user, usw."
		},
		"status": {
			"enabled": "AKTIVIERT",
			"disabled": "DEAKTIVIERT",
			"reason": "Grund",
			"explicitlyAllowed": "Explizit vom Benutzer erlaubt",
			"explicitlyDisallowed": "Explizit vom Benutzer nicht erlaubt",
			"notInAllowList": "Nicht in der Liste erlaubter Server enthalten",
			"allowedInModesByDefault": "Standardmäßig für Modi aktiviert (benutzerdefiniert und nativ)",
			"blockedInModesByDefault": "Standardmäßig durch Serverkonfiguration deaktiviert (Opt-in erforderlich)"
		},
		"picker": {
			"noServers": "Keine Server verfügbar",
			"noTools": "Keine Tools für diesen Server verfügbar",
			"selectServerFirst": "Bitte wählen Sie zuerst einen Server aus"
		},
		"serverGroups": {
			"enabled": "Aktivierte Server",
			"disabled": "Deaktivierte Server",
			"restricted": "Server mit Einschränkungen",
			"expandGroup": "Gruppe erweitern",
			"collapseGroup": "Gruppe einklappen",
			"allowAll": "Alle erlauben",
			"blockAll": "Alle blockieren",
			"clearRestrictions": "Alle Einschränkungen löschen"
		}
=======
	"deleteMode": {
		"title": "Modus löschen",
		"message": "Möchten Sie den Modus \"{{modeName}}\" wirklich löschen?",
		"rulesFolder": "Dieser Modus hat einen Regelordner unter {{folderPath}}, der ebenfalls gelöscht wird.",
		"descriptionNoRules": "Möchten Sie diesen benutzerdefinierten Modus wirklich löschen?",
		"confirm": "Löschen",
		"cancel": "Abbrechen"
>>>>>>> ad201cc0
	}
}<|MERGE_RESOLUTION|>--- conflicted
+++ resolved
@@ -189,7 +189,6 @@
 		"deleteMode": "Modus löschen"
 	},
 	"allFiles": "alle Dateien",
-<<<<<<< HEAD
 	"mcpRestrictions": {
 		"title": "MCP-Server-Einschränkungen",
 		"description": "Kontrollieren Sie, welche MCP-Server und Tools in diesem Modus verfügbar sind. Verwenden Sie Muster wie '*' und '?' für flexible Übereinstimmungen.",
@@ -270,7 +269,7 @@
 			"blockAll": "Alle blockieren",
 			"clearRestrictions": "Alle Einschränkungen löschen"
 		}
-=======
+	},
 	"deleteMode": {
 		"title": "Modus löschen",
 		"message": "Möchten Sie den Modus \"{{modeName}}\" wirklich löschen?",
@@ -278,6 +277,5 @@
 		"descriptionNoRules": "Möchten Sie diesen benutzerdefinierten Modus wirklich löschen?",
 		"confirm": "Löschen",
 		"cancel": "Abbrechen"
->>>>>>> ad201cc0
 	}
 }