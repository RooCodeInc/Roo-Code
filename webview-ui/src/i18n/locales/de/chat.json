--- conflicted
+++ resolved
@@ -25,16 +25,13 @@
 		"sharingDisabledByOrganization": "Freigabe von der Organisation deaktiviert",
 		"shareSuccessOrganization": "Organisationslink in die Zwischenablage kopiert",
 		"shareSuccessPublic": "Öffentlicher Link in die Zwischenablage kopiert",
-<<<<<<< HEAD
 		"tokenStats": {
 			"inputLabel": "↑ Eingabe:",
 			"outputLabel": "↓ Ausgabe:",
 			"cacheLabel": "Cache"
-		}
-=======
+		},
 		"openInCloud": "Aufgabe in Roo Code Cloud öffnen",
 		"openInCloudIntro": "Überwache oder interagiere mit Roo von überall aus. Scanne, klicke oder kopiere zum Öffnen."
->>>>>>> 08d7f80e
 	},
 	"unpin": "Lösen von oben",
 	"pin": "Anheften",
