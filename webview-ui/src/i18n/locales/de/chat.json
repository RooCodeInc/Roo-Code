--- conflicted
+++ resolved
@@ -403,12 +403,8 @@
 		"clickToEdit": "Klicken zum Bearbeiten der Nachricht"
 	},
 	"slashCommand": {
-<<<<<<< HEAD
 		"wantsToRun": "Roo möchte einen Slash-Befehl ausführen",
 		"didRun": "Roo hat einen Slash-Befehl ausgeführt"
-=======
-		"wantsToRun": "Roo möchte einen Slash-Befehl ausführen:",
-		"didRun": "Roo hat einen Slash-Befehl ausgeführt:"
 	},
 	"ask": {
 		"autoApprovedRequestLimitReached": {
@@ -421,6 +417,5 @@
 			"description": "Roo hat das automatisch genehmigte Kostenlimit von ${{count}} erreicht. Möchtest du die Kosten zurücksetzen und mit der Aufgabe fortfahren?",
 			"button": "Zurücksetzen und fortfahren"
 		}
->>>>>>> 87b45def
 	}
 }