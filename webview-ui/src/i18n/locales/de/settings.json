{
	"common": {
		"save": "Speichern",
		"done": "Fertig",
		"cancel": "Abbrechen",
		"reset": "Zurücksetzen",
		"select": "Auswählen",
		"add": "Header hinzufügen",
		"remove": "Entfernen"
	},
	"header": {
		"title": "Einstellungen",
		"saveButtonTooltip": "Änderungen speichern",
		"nothingChangedTooltip": "Nichts geändert",
		"doneButtonTooltip": "Ungespeicherte Änderungen verwerfen und Einstellungsbereich schließen"
	},
	"unsavedChangesDialog": {
		"title": "Ungespeicherte Änderungen",
		"description": "Möchtest du die Änderungen verwerfen und fortfahren?",
		"cancelButton": "Abbrechen",
		"discardButton": "Änderungen verwerfen"
	},
	"sections": {
		"providers": "Anbieter",
		"autoApprove": "Auto-Genehmigung",
		"browser": "Computerzugriff",
		"checkpoints": "Kontrollpunkte",
		"notifications": "Benachrichtigungen",
		"contextManagement": "Kontext",
		"terminal": "Terminal",
		"prompts": "Eingabeaufforderungen",
		"experimental": "Experimentell",
		"language": "Sprache",
		"about": "Über Roo Code"
	},
	"prompts": {
		"description": "Konfiguriere Support-Prompts, die für schnelle Aktionen wie das Verbessern von Prompts, das Erklären von Code und das Beheben von Problemen verwendet werden. Diese Prompts helfen Roo dabei, bessere Unterstützung für häufige Entwicklungsaufgaben zu bieten."
	},
	"codeIndex": {
		"title": "Codebase-Indexierung",
		"description": "Konfiguriere Codebase-Indexierungseinstellungen, um semantische Suche in deinem Projekt zu aktivieren. <0>Mehr erfahren</0>",
		"statusTitle": "Status",
		"enableLabel": "Codebase-Indexierung aktivieren",
		"enableDescription": "Aktiviere die Code-Indizierung für eine verbesserte Suche und ein besseres Kontextverständnis",
		"settingsTitle": "Indexierungseinstellungen",
		"disabledMessage": "Codebase-Indexierung ist derzeit deaktiviert. Aktiviere sie in den globalen Einstellungen, um Indexierungsoptionen zu konfigurieren.",
		"providerLabel": "Embeddings-Anbieter",
		"embedderProviderLabel": "Embedder-Anbieter",
		"selectProviderPlaceholder": "Anbieter auswählen",
		"openaiProvider": "OpenAI",
		"ollamaProvider": "Ollama",
		"geminiProvider": "Gemini",
		"geminiApiKeyLabel": "API-Schlüssel:",
		"geminiApiKeyPlaceholder": "Geben Sie Ihren Gemini-API-Schlüssel ein",
		"vercelAiGatewayProvider": "Vercel AI Gateway",
		"vercelAiGatewayApiKeyLabel": "API-Schlüssel",
		"vercelAiGatewayApiKeyPlaceholder": "Gib deinen Vercel AI Gateway API-Schlüssel ein",
		"mistralProvider": "Mistral",
		"mistralApiKeyLabel": "API-Schlüssel:",
		"mistralApiKeyPlaceholder": "Gib deinen Mistral-API-Schlüssel ein",
		"openaiCompatibleProvider": "OpenAI-kompatibel",
		"openAiKeyLabel": "OpenAI API-Schlüssel",
		"openAiKeyPlaceholder": "Gib deinen OpenAI API-Schlüssel ein",
		"openAiCompatibleBaseUrlLabel": "Basis-URL",
		"openAiCompatibleApiKeyLabel": "API-Schlüssel",
		"openAiCompatibleApiKeyPlaceholder": "Gib deinen API-Schlüssel ein",
		"openAiCompatibleModelDimensionLabel": "Embedding-Dimension:",
		"modelDimensionLabel": "Modell-Dimension",
		"openAiCompatibleModelDimensionPlaceholder": "z.B. 1536",
		"openAiCompatibleModelDimensionDescription": "Die Embedding-Dimension (Ausgabegröße) für Ihr Modell. Überprüfen Sie die Dokumentation Ihres Anbieters für diesen Wert. Übliche Werte: 384, 768, 1536, 3072.",
		"modelLabel": "Modell",
		"modelPlaceholder": "Modellname eingeben",
		"selectModel": "Modell auswählen",
		"selectModelPlaceholder": "Modell auswählen",
		"ollamaUrlLabel": "Ollama-URL:",
		"ollamaBaseUrlLabel": "Ollama Basis-URL",
		"qdrantUrlLabel": "Qdrant-URL",
		"qdrantKeyLabel": "Qdrant-Schlüssel:",
		"qdrantApiKeyLabel": "Qdrant API-Schlüssel",
		"qdrantApiKeyPlaceholder": "Gib deinen Qdrant API-Schlüssel ein (optional)",
		"setupConfigLabel": "Einrichtung",
		"startIndexingButton": "Start",
		"clearIndexDataButton": "Index löschen",
		"unsavedSettingsMessage": "Bitte speichere deine Einstellungen, bevor du den Indexierungsprozess startest.",
		"clearDataDialog": {
			"title": "Sind Sie sicher?",
			"description": "Diese Aktion kann nicht rückgängig gemacht werden. Dies wird Ihre Codebase-Indexdaten dauerhaft löschen.",
			"cancelButton": "Abbrechen",
			"confirmButton": "Daten löschen"
		},
		"ollamaUrlPlaceholder": "http://localhost:11434",
		"openAiCompatibleBaseUrlPlaceholder": "https://api.example.com",
		"modelDimensionPlaceholder": "1536",
		"qdrantUrlPlaceholder": "http://localhost:6333",
		"saveError": "Fehler beim Speichern der Einstellungen",
		"modelDimensions": "({{dimension}} Dimensionen)",
		"saveSuccess": "Einstellungen erfolgreich gespeichert",
		"saving": "Speichern...",
		"saveSettings": "Speichern",
		"indexingStatuses": {
			"standby": "Bereitschaft",
			"indexing": "Indexierung",
			"indexed": "Indexiert",
			"error": "Fehler"
		},
		"close": "Schließen",
		"validation": {
			"invalidQdrantUrl": "Ungültige Qdrant-URL",
			"invalidOllamaUrl": "Ungültige Ollama-URL",
			"invalidBaseUrl": "Ungültige Basis-URL",
			"qdrantUrlRequired": "Qdrant-URL ist erforderlich",
			"openaiApiKeyRequired": "OpenAI-API-Schlüssel ist erforderlich",
			"modelSelectionRequired": "Modellauswahl ist erforderlich",
			"apiKeyRequired": "API-Schlüssel ist erforderlich",
			"modelIdRequired": "Modell-ID ist erforderlich",
			"modelDimensionRequired": "Modellabmessung ist erforderlich",
			"geminiApiKeyRequired": "Gemini-API-Schlüssel ist erforderlich",
			"mistralApiKeyRequired": "Mistral-API-Schlüssel ist erforderlich",
			"vercelAiGatewayApiKeyRequired": "Vercel AI Gateway API-Schlüssel ist erforderlich",
			"ollamaBaseUrlRequired": "Ollama-Basis-URL ist erforderlich",
			"baseUrlRequired": "Basis-URL ist erforderlich",
			"modelDimensionMinValue": "Modellabmessung muss größer als 0 sein"
		},
		"advancedConfigLabel": "Erweiterte Konfiguration",
		"searchMinScoreLabel": "Suchergebnis-Schwellenwert",
		"searchMinScoreDescription": "Mindestähnlichkeitswert (0.0-1.0), der für Suchergebnisse erforderlich ist. Niedrigere Werte liefern mehr Ergebnisse, die jedoch möglicherweise weniger relevant sind. Höhere Werte liefern weniger, aber relevantere Ergebnisse.",
		"searchMinScoreResetTooltip": "Auf Standardwert zurücksetzen (0.4)",
		"searchMaxResultsLabel": "Maximale Suchergebnisse",
		"searchMaxResultsDescription": "Maximale Anzahl von Suchergebnissen, die bei der Abfrage des Codebase-Index zurückgegeben werden. Höhere Werte bieten mehr Kontext, können aber weniger relevante Ergebnisse enthalten.",
		"resetToDefault": "Auf Standard zurücksetzen"
	},
	"autoApprove": {
		"description": "Erlaubt Roo, Operationen automatisch ohne Genehmigung durchzuführen. Aktiviere diese Einstellungen nur, wenn du der KI vollständig vertraust und die damit verbundenen Sicherheitsrisiken verstehst.",
		"enabled": "Auto-Genehmigung aktiviert",
		"toggleAriaLabel": "Automatische Genehmigung umschalten",
		"disabledAriaLabel": "Automatische Genehmigung deaktiviert - zuerst Optionen auswählen",
		"readOnly": {
			"label": "Lesen",
			"description": "Wenn aktiviert, wird Roo automatisch Verzeichnisinhalte anzeigen und Dateien lesen, ohne dass du auf die Genehmigen-Schaltfläche klicken musst.",
			"outsideWorkspace": {
				"label": "Dateien außerhalb des Arbeitsbereichs einbeziehen",
				"description": "Roo erlauben, Dateien außerhalb des aktuellen Arbeitsbereichs ohne Genehmigung zu lesen."
			}
		},
		"write": {
			"label": "Schreiben",
			"description": "Dateien automatisch erstellen und bearbeiten ohne Genehmigung",
			"delayLabel": "Verzögerung nach Schreibvorgängen, damit Diagnosefunktionen potenzielle Probleme erkennen können",
			"outsideWorkspace": {
				"label": "Dateien außerhalb des Arbeitsbereichs einbeziehen",
				"description": "Roo erlauben, Dateien außerhalb des aktuellen Arbeitsbereichs ohne Genehmigung zu erstellen und zu bearbeiten."
			},
			"protected": {
				"label": "Geschützte Dateien einbeziehen",
				"description": "Roo erlauben, geschützte Dateien (wie .rooignore und .roo/ Konfigurationsdateien) ohne Genehmigung zu erstellen und zu bearbeiten."
			}
		},
		"browser": {
			"label": "Browser",
			"description": "Browser-Aktionen automatisch ohne Genehmigung durchführen. Hinweis: Gilt nur, wenn das Modell Computer-Nutzung unterstützt"
		},
		"retry": {
			"label": "Wiederholung",
			"description": "Fehlgeschlagene API-Anfragen automatisch wiederholen, wenn der Server eine Fehlerantwort zurückgibt",
			"delayLabel": "Verzögerung vor dem Wiederholen der Anfrage"
		},
		"mcp": {
			"label": "MCP",
			"description": "Automatische Genehmigung einzelner MCP-Tools in der MCP-Server-Ansicht aktivieren (erfordert sowohl diese Einstellung als auch das 'Immer erlauben'-Kontrollkästchen des Tools)"
		},
		"modeSwitch": {
			"label": "Modus",
			"description": "Automatisch zwischen verschiedenen Modi wechseln ohne Genehmigung"
		},
		"subtasks": {
			"label": "Teilaufgaben",
			"description": "Erstellung und Abschluss von Unteraufgaben ohne Genehmigung erlauben"
		},
		"followupQuestions": {
			"label": "Frage",
			"description": "Automatisch die erste vorgeschlagene Antwort für Folgefragen nach der konfigurierten Zeitüberschreitung auswählen",
			"timeoutLabel": "Wartezeit vor der automatischen Auswahl der ersten Antwort"
		},
		"execute": {
			"label": "Ausführen",
			"description": "Erlaubte Terminal-Befehle automatisch ohne Genehmigung ausführen",
			"allowedCommands": "Erlaubte Auto-Ausführungsbefehle",
			"allowedCommandsDescription": "Befehlspräfixe, die automatisch ausgeführt werden können, wenn 'Ausführungsoperationen immer genehmigen' aktiviert ist. Fügen Sie * hinzu, um alle Befehle zu erlauben (mit Vorsicht verwenden).",
			"deniedCommands": "Verweigerte Befehle",
			"deniedCommandsDescription": "Befehlspräfixe, die automatisch verweigert werden, ohne nach Genehmigung zu fragen. Bei Konflikten mit erlaubten Befehlen hat die längste Präfix-Übereinstimmung Vorrang. Fügen Sie * hinzu, um alle Befehle zu verweigern.",
			"commandPlaceholder": "Befehlspräfix eingeben (z.B. 'git ')",
			"deniedCommandPlaceholder": "Befehlspräfix zum Verweigern eingeben (z.B. 'rm -rf')",
			"addButton": "Hinzufügen",
			"autoDenied": "Befehle mit dem Präfix `{{prefix}}` wurden vom Benutzer verboten. Umgehe diese Beschränkung nicht durch das Ausführen eines anderen Befehls."
		},
		"updateTodoList": {
			"label": "Todo",
			"description": "To-Do-Liste wird automatisch aktualisiert, ohne dass du zustimmen musst"
		},
		"apiRequestLimit": {
			"title": "Maximale Anfragen",
			"description": "Automatisch so viele API-Anfragen stellen, bevor du um die Erlaubnis gebeten wirst, mit der Aufgabe fortzufahren.",
			"unlimited": "Unbegrenzt"
		},
		"selectOptionsFirst": "Wähle mindestens eine Option unten aus, um die automatische Genehmigung zu aktivieren",
		"apiCostLimit": {
			"title": "Maximale Kosten",
			"unlimited": "Unbegrenzt"
		},
		"maxLimits": {
			"description": "Anfragen bis zu diesen Grenzwerten automatisch stellen, bevor um Genehmigung zur Fortsetzung gebeten wird."
		}
	},
	"providers": {
		"providerDocumentation": "{{provider}}-Dokumentation",
		"configProfile": "Konfigurationsprofil",
		"description": "Speichern Sie verschiedene API-Konfigurationen, um schnell zwischen Anbietern und Einstellungen zu wechseln.",
		"apiProvider": "API-Anbieter",
		"model": "Modell",
		"nameEmpty": "Name darf nicht leer sein",
		"nameExists": "Ein Profil mit diesem Namen existiert bereits",
		"deleteProfile": "Profil löschen",
		"invalidArnFormat": "Ungültiges ARN-Format. Überprüfen Sie die obigen Beispiele.",
		"enterNewName": "Neuen Namen eingeben",
		"addProfile": "Profil hinzufügen",
		"renameProfile": "Profil umbenennen",
		"newProfile": "Neues Konfigurationsprofil",
		"enterProfileName": "Profilnamen eingeben",
		"createProfile": "Profil erstellen",
		"cannotDeleteOnlyProfile": "Das einzige Profil kann nicht gelöscht werden",
		"searchPlaceholder": "Profile durchsuchen",
		"searchProviderPlaceholder": "Suchanbieter durchsuchen",
		"noProviderMatchFound": "Keine Anbieter gefunden",
		"noMatchFound": "Keine passenden Profile gefunden",
		"vscodeLmDescription": "Die VS Code Language Model API ermöglicht das Ausführen von Modellen, die von anderen VS Code-Erweiterungen bereitgestellt werden (einschließlich, aber nicht beschränkt auf GitHub Copilot). Der einfachste Weg, um zu starten, besteht darin, die Erweiterungen Copilot und Copilot Chat aus dem VS Code Marketplace zu installieren.",
		"awsCustomArnUse": "Geben Sie eine gültige Amazon Bedrock ARN für das Modell ein, das Sie verwenden möchten. Formatbeispiele:",
		"awsCustomArnDesc": "Stellen Sie sicher, dass die Region in der ARN mit Ihrer oben ausgewählten AWS-Region übereinstimmt.",
		"openRouterApiKey": "OpenRouter API-Schlüssel",
		"getOpenRouterApiKey": "OpenRouter API-Schlüssel erhalten",
		"vercelAiGatewayApiKey": "Vercel AI Gateway API-Schlüssel",
		"getVercelAiGatewayApiKey": "Vercel AI Gateway API-Schlüssel erhalten",
		"doubaoApiKey": "Doubao API-Schlüssel",
		"getDoubaoApiKey": "Doubao API-Schlüssel erhalten",
		"apiKeyStorageNotice": "API-Schlüssel werden sicher im VSCode Secret Storage gespeichert",
		"glamaApiKey": "Glama API-Schlüssel",
		"getGlamaApiKey": "Glama API-Schlüssel erhalten",
		"useCustomBaseUrl": "Benutzerdefinierte Basis-URL verwenden",
		"useReasoning": "Reasoning aktivieren",
		"useHostHeader": "Benutzerdefinierten Host-Header verwenden",
		"useLegacyFormat": "Altes OpenAI API-Format verwenden",
		"customHeaders": "Benutzerdefinierte Headers",
		"headerName": "Header-Name",
		"headerValue": "Header-Wert",
		"noCustomHeaders": "Keine benutzerdefinierten Headers definiert. Klicke auf die + Schaltfläche, um einen hinzuzufügen.",
		"requestyApiKey": "Requesty API-Schlüssel",
		"refreshModels": {
			"label": "Modelle aktualisieren",
			"hint": "Bitte öffne die Einstellungen erneut, um die neuesten Modelle zu sehen.",
			"loading": "Modellliste wird aktualisiert...",
			"success": "Modellliste erfolgreich aktualisiert!",
			"error": "Fehler beim Aktualisieren der Modellliste. Bitte versuche es erneut."
		},
		"getRequestyApiKey": "Requesty API-Schlüssel erhalten",
		"getRequestyBaseUrl": "Basis-URL",
		"requestyUseCustomBaseUrl": "Benutzerdefinierte Basis-URL verwenden",
		"openRouterTransformsText": "Prompts und Nachrichtenketten auf Kontextgröße komprimieren (<a>OpenRouter Transformationen</a>)",
		"anthropicApiKey": "Anthropic API-Schlüssel",
		"getAnthropicApiKey": "Anthropic API-Schlüssel erhalten",
		"anthropicUseAuthToken": "Anthropic API-Schlüssel als Authorization-Header anstelle von X-Api-Key übergeben",
		"anthropic1MContextBetaLabel": "1M Kontextfenster aktivieren (Beta)",
		"anthropic1MContextBetaDescription": "Erweitert das Kontextfenster für Claude Sonnet 4 auf 1 Million Token",
		"awsBedrock1MContextBetaLabel": "1M Kontextfenster aktivieren (Beta)",
		"awsBedrock1MContextBetaDescription": "Erweitert das Kontextfenster für Claude Sonnet 4 auf 1 Million Token",
		"cerebrasApiKey": "Cerebras API-Schlüssel",
		"getCerebrasApiKey": "Cerebras API-Schlüssel erhalten",
		"chutesApiKey": "Chutes API-Schlüssel",
		"getChutesApiKey": "Chutes API-Schlüssel erhalten",
		"fireworksApiKey": "Fireworks API-Schlüssel",
		"getFireworksApiKey": "Fireworks API-Schlüssel erhalten",
		"featherlessApiKey": "Featherless API-Schlüssel",
		"getFeatherlessApiKey": "Featherless API-Schlüssel erhalten",
		"ioIntelligenceApiKey": "IO Intelligence API-Schlüssel",
		"ioIntelligenceApiKeyPlaceholder": "Gib deinen IO Intelligence API-Schlüssel ein",
		"getIoIntelligenceApiKey": "IO Intelligence API-Schlüssel erhalten",
		"deepSeekApiKey": "DeepSeek API-Schlüssel",
		"getDeepSeekApiKey": "DeepSeek API-Schlüssel erhalten",
		"moonshotApiKey": "Moonshot API-Schlüssel",
		"getMoonshotApiKey": "Moonshot API-Schlüssel erhalten",
		"moonshotBaseUrl": "Moonshot-Einstiegspunkt",
		"zaiApiKey": "Z AI API-Schlüssel",
		"getZaiApiKey": "Z AI API-Schlüssel erhalten",
		"zaiEntrypoint": "Z AI Einstiegspunkt",
		"zaiEntrypointDescription": "Bitte wählen Sie den entsprechenden API-Einstiegspunkt basierend auf Ihrem Standort. Wenn Sie sich in China befinden, wählen Sie open.bigmodel.cn. Andernfalls wählen Sie api.z.ai.",
		"geminiApiKey": "Gemini API-Schlüssel",
		"getGroqApiKey": "Groq API-Schlüssel erhalten",
		"groqApiKey": "Groq API-Schlüssel",
		"getSambaNovaApiKey": "SambaNova API-Schlüssel erhalten",
		"sambaNovaApiKey": "SambaNova API-Schlüssel",
		"getHuggingFaceApiKey": "Hugging Face API-Schlüssel erhalten",
		"huggingFaceApiKey": "Hugging Face API-Schlüssel",
		"huggingFaceModelId": "Modell-ID",
		"huggingFaceLoading": "Lädt...",
		"huggingFaceModelsCount": "({{count}} Modelle)",
		"huggingFaceSelectModel": "Modell auswählen...",
		"huggingFaceSearchModels": "Modelle durchsuchen...",
		"huggingFaceNoModelsFound": "Keine Modelle gefunden",
		"huggingFaceProvider": "Anbieter",
		"huggingFaceProviderAuto": "Automatisch",
		"huggingFaceSelectProvider": "Anbieter auswählen...",
		"huggingFaceSearchProviders": "Anbieter durchsuchen...",
		"huggingFaceNoProvidersFound": "Keine Anbieter gefunden",
		"getGeminiApiKey": "Gemini API-Schlüssel erhalten",
		"openAiApiKey": "OpenAI API-Schlüssel",
		"apiKey": "API-Schlüssel",
		"openAiBaseUrl": "Basis-URL",
		"getOpenAiApiKey": "OpenAI API-Schlüssel erhalten",
		"mistralApiKey": "Mistral API-Schlüssel",
		"getMistralApiKey": "Mistral / Codestral API-Schlüssel erhalten",
		"codestralBaseUrl": "Codestral Basis-URL (Optional)",
		"codestralBaseUrlDesc": "Legen Sie eine alternative URL für das Codestral-Modell fest.",
		"xaiApiKey": "xAI API-Schlüssel",
		"getXaiApiKey": "xAI API-Schlüssel erhalten",
		"litellmApiKey": "LiteLLM API-Schlüssel",
		"litellmBaseUrl": "LiteLLM Basis-URL",
		"awsCredentials": "AWS Anmeldedaten",
		"awsProfile": "AWS Profil",
		"awsApiKey": "Amazon Bedrock API-Schlüssel",
		"awsProfileName": "AWS Profilname",
		"awsAccessKey": "AWS Zugangsschlüssel",
		"awsSecretKey": "AWS Geheimschlüssel",
		"awsSessionToken": "AWS Sitzungstoken",
		"awsRegion": "AWS Region",
		"awsCrossRegion": "Regionsübergreifende Inferenz verwenden",
		"awsBedrockVpc": {
			"useCustomVpcEndpoint": "Benutzerdefinierten VPC-Endpunkt verwenden",
			"vpcEndpointUrlPlaceholder": "VPC-Endpunkt-URL eingeben (optional)",
			"examples": "Beispiele:"
		},
		"enablePromptCaching": "Prompt-Caching aktivieren",
		"enablePromptCachingTitle": "Prompt-Caching aktivieren, um die Leistung zu verbessern und Kosten für unterstützte Modelle zu reduzieren.",
		"cacheUsageNote": "Hinweis: Wenn Sie keine Cache-Nutzung sehen, versuchen Sie ein anderes Modell auszuwählen und dann Ihr gewünschtes Modell erneut auszuwählen.",
		"vscodeLmModel": "Sprachmodell",
		"vscodeLmWarning": "Hinweis: Dies ist eine sehr experimentelle Integration und die Anbieterunterstützung variiert. Wenn Sie einen Fehler über ein nicht unterstütztes Modell erhalten, liegt das Problem auf Anbieterseite.",
		"geminiParameters": {
			"urlContext": {
				"title": "URL-Kontext aktivieren",
				"description": "Ermöglicht Gemini, verlinkte Seiten zu lesen, um deren Inhalt zu extrahieren, zu vergleichen und in fundierte Antworten zu synthetisieren."
			},
			"groundingSearch": {
				"title": "Grounding mit Google Suche aktivieren",
				"description": "Verbindet Gemini mit Echtzeit-Webdaten für genaue, aktuelle Antworten mit überprüfbaren Zitaten."
			}
		},
		"googleCloudSetup": {
			"title": "Um Google Cloud Vertex AI zu verwenden, müssen Sie:",
			"step1": "1. Ein Google Cloud-Konto erstellen, die Vertex AI API aktivieren & die gewünschten Claude-Modelle aktivieren.",
			"step2": "2. Die Google Cloud CLI installieren & Standardanmeldeinformationen für die Anwendung konfigurieren.",
			"step3": "3. Oder ein Servicekonto mit Anmeldeinformationen erstellen."
		},
		"googleCloudCredentials": "Google Cloud Anmeldedaten",
		"googleCloudKeyFile": "Google Cloud Schlüsseldateipfad",
		"googleCloudProjectId": "Google Cloud Projekt-ID",
		"googleCloudRegion": "Google Cloud Region",
		"lmStudio": {
			"baseUrl": "Basis-URL (optional)",
			"modelId": "Modell-ID",
			"speculativeDecoding": "Spekulatives Dekodieren aktivieren",
			"draftModelId": "Entwurfsmodell-ID",
			"draftModelDesc": "Das Entwurfsmodell muss aus derselben Modellfamilie stammen, damit das spekulative Dekodieren korrekt funktioniert.",
			"selectDraftModel": "Entwurfsmodell auswählen",
			"noModelsFound": "Keine Entwurfsmodelle gefunden. Bitte stelle sicher, dass LM Studio mit aktiviertem Servermodus läuft.",
			"description": "LM Studio ermöglicht es dir, Modelle lokal auf deinem Computer auszuführen. Eine Anleitung zum Einstieg findest du in ihrem <a>Schnellstart-Guide</a>. Du musst auch die <b>lokale Server</b>-Funktion von LM Studio starten, um es mit dieser Erweiterung zu verwenden. <span>Hinweis:</span> Roo Code verwendet komplexe Prompts und funktioniert am besten mit Claude-Modellen. Weniger leistungsfähige Modelle funktionieren möglicherweise nicht wie erwartet."
		},
		"ollama": {
			"baseUrl": "Basis-URL (optional)",
			"modelId": "Modell-ID",
			"apiKey": "Ollama API-Schlüssel",
			"apiKeyHelp": "Optionaler API-Schlüssel für authentifizierte Ollama-Instanzen oder Cloud-Services. Leer lassen für lokale Installationen.",
			"description": "Ollama ermöglicht es dir, Modelle lokal auf deinem Computer auszuführen. Eine Anleitung zum Einstieg findest du im Schnellstart-Guide.",
			"warning": "Hinweis: Roo Code verwendet komplexe Prompts und funktioniert am besten mit Claude-Modellen. Weniger leistungsfähige Modelle funktionieren möglicherweise nicht wie erwartet."
		},
		"unboundApiKey": "Unbound API-Schlüssel",
		"getUnboundApiKey": "Unbound API-Schlüssel erhalten",
		"unboundRefreshModelsSuccess": "Modellliste aktualisiert! Sie können jetzt aus den neuesten Modellen auswählen.",
		"unboundInvalidApiKey": "Ungültiger API-Schlüssel. Bitte überprüfen Sie Ihren API-Schlüssel und versuchen Sie es erneut.",
		"humanRelay": {
			"description": "Es ist kein API-Schlüssel erforderlich, aber der Benutzer muss beim Kopieren und Einfügen der Informationen in den Web-Chat-KI helfen.",
			"instructions": "Während der Verwendung wird ein Dialogfeld angezeigt und die aktuelle Nachricht wird automatisch in die Zwischenablage kopiert. Du musst diese in Web-Versionen von KI (wie ChatGPT oder Claude) einfügen, dann die Antwort der KI zurück in das Dialogfeld kopieren und auf die Bestätigungsschaltfläche klicken."
		},
		"roo": {
			"authenticatedMessage": "Sicher authentifiziert über dein Roo Code Cloud-Konto.",
			"connectButton": "Mit Roo Code Cloud verbinden"
		},
		"openRouter": {
			"providerRouting": {
				"title": "OpenRouter Anbieter-Routing",
				"description": "OpenRouter leitet Anfragen an die besten verfügbaren Anbieter für dein Modell weiter. Standardmäßig werden Anfragen über die Top-Anbieter lastverteilt, um maximale Verfügbarkeit zu gewährleisten. Du kannst jedoch einen bestimmten Anbieter für dieses Modell auswählen.",
				"learnMore": "Mehr über Anbieter-Routing erfahren"
			}
		},
		"customModel": {
			"capabilities": "Konfiguriere die Fähigkeiten und Preise für dein benutzerdefiniertes OpenAI-kompatibles Modell. Sei vorsichtig bei der Angabe der Modellfähigkeiten, da diese beeinflussen können, wie Roo Code funktioniert.",
			"maxTokens": {
				"label": "Maximale Ausgabe-Tokens",
				"description": "Maximale Anzahl von Tokens, die das Modell in einer Antwort generieren kann. (Geben Sie -1 an, damit der Server die maximalen Tokens festlegt.)"
			},
			"contextWindow": {
				"label": "Kontextfenstergröße",
				"description": "Gesamte Tokens (Eingabe + Ausgabe), die das Modell verarbeiten kann."
			},
			"imageSupport": {
				"label": "Bildunterstützung",
				"description": "Ist dieses Modell in der Lage, Bilder zu verarbeiten und zu verstehen?"
			},
			"computerUse": {
				"label": "Computer-Nutzung",
				"description": "Ist dieses Modell in der Lage, mit einem Browser zu interagieren? (z.B. Claude 3.7 Sonnet)"
			},
			"promptCache": {
				"label": "Prompt-Caching",
				"description": "Ist dieses Modell in der Lage, Prompts zu cachen?"
			},
			"pricing": {
				"input": {
					"label": "Eingabepreis",
					"description": "Kosten pro Million Tokens in der Eingabe/Prompt. Dies beeinflusst die Kosten für das Senden von Kontext und Anweisungen an das Modell."
				},
				"output": {
					"label": "Ausgabepreis",
					"description": "Kosten pro Million Tokens in der Modellantwort. Dies beeinflusst die Kosten für generierte Inhalte und Vervollständigungen."
				},
				"cacheReads": {
					"label": "Cache-Lesepreis",
					"description": "Kosten pro Million Tokens für das Lesen aus dem Cache. Dies ist der Preis, der beim Abrufen einer gecachten Antwort berechnet wird."
				},
				"cacheWrites": {
					"label": "Cache-Schreibpreis",
					"description": "Kosten pro Million Tokens für das Schreiben in den Cache. Dies ist der Preis, der beim ersten Cachen eines Prompts berechnet wird."
				}
			},
			"resetDefaults": "Auf Standardwerte zurücksetzen"
		},
		"rateLimitSeconds": {
			"label": "Ratenbegrenzung",
			"description": "Minimale Zeit zwischen API-Anfragen."
		},
		"consecutiveMistakeLimit": {
			"label": "Fehler- & Wiederholungslimit",
			"description": "Anzahl aufeinanderfolgender Fehler oder wiederholter Aktionen, bevor der Dialog 'Roo hat Probleme' angezeigt wird",
			"unlimitedDescription": "Unbegrenzte Wiederholungen aktiviert (automatisches Fortfahren). Der Dialog wird niemals angezeigt.",
			"warning": "⚠️ Das Setzen auf 0 erlaubt unbegrenzte Wiederholungen, was zu erheblichem API-Verbrauch führen kann"
		},
		"reasoningEffort": {
			"label": "Modell-Denkaufwand",
			"minimal": "Minimal (schnellste)",
			"high": "Hoch",
			"medium": "Mittel",
			"low": "Niedrig"
		},
		"verbosity": {
			"label": "Ausgabe-Ausführlichkeit",
			"high": "Hoch",
			"medium": "Mittel",
			"low": "Niedrig",
			"description": "Steuert, wie detailliert die Antworten des Modells sind. Niedrige Ausführlichkeit erzeugt knappe Antworten, während hohe Ausführlichkeit gründliche Erklärungen liefert."
		},
		"setReasoningLevel": "Denkaufwand aktivieren",
		"claudeCode": {
			"pathLabel": "Claude-Code-Pfad",
			"description": "Optionaler Pfad zu Ihrer Claude Code CLI. Standard ist 'claude', wenn nicht festgelegt.",
			"placeholder": "Standard: claude",
			"maxTokensLabel": "Maximale Ausgabe-Tokens",
			"maxTokensDescription": "Maximale Anzahl an Ausgabe-Tokens für Claude Code-Antworten. Standard ist 8000."
		}
	},
	"browser": {
		"enable": {
			"label": "Browser-Tool aktivieren",
			"description": "Wenn aktiviert, kann Roo einen Browser verwenden, um mit Websites zu interagieren, wenn Modelle verwendet werden, die Computer-Nutzung unterstützen. <0>Mehr erfahren</0>"
		},
		"viewport": {
			"label": "Viewport-Größe",
			"description": "Wählen Sie die Viewport-Größe für Browser-Interaktionen. Dies beeinflusst, wie Websites angezeigt und mit ihnen interagiert wird.",
			"options": {
				"largeDesktop": "Großer Desktop (1280x800)",
				"smallDesktop": "Kleiner Desktop (900x600)",
				"tablet": "Tablet (768x1024)",
				"mobile": "Mobil (360x640)"
			}
		},
		"screenshotQuality": {
			"label": "Screenshot-Qualität",
			"description": "Passen Sie die WebP-Qualität von Browser-Screenshots an. Höhere Werte bieten klarere Screenshots, erhöhen aber den Token-Verbrauch."
		},
		"remote": {
			"label": "Remote-Browser-Verbindung verwenden",
			"description": "Verbindung zu einem Chrome-Browser herstellen, der mit aktiviertem Remote-Debugging läuft (--remote-debugging-port=9222).",
			"urlPlaceholder": "Benutzerdefinierte URL (z.B. http://localhost:9222)",
			"testButton": "Verbindung testen",
			"testingButton": "Teste...",
			"instructions": "Geben Sie die DevTools-Protokoll-Host-Adresse ein oder lassen Sie das Feld leer, um Chrome lokale Instanzen automatisch zu erkennen. Die Schaltfläche 'Verbindung testen' versucht die benutzerdefinierte URL, wenn angegeben, oder erkennt automatisch, wenn das Feld leer ist."
		}
	},
	"checkpoints": {
		"enable": {
			"label": "Automatische Kontrollpunkte aktivieren",
			"description": "Wenn aktiviert, erstellt Roo automatisch Kontrollpunkte während der Aufgabenausführung, was die Überprüfung von Änderungen oder die Rückkehr zu früheren Zuständen erleichtert. <0>Mehr erfahren</0>"
		}
	},
	"notifications": {
		"sound": {
			"label": "Soundeffekte aktivieren",
			"description": "Wenn aktiviert, spielt Roo Soundeffekte für Benachrichtigungen und Ereignisse ab.",
			"volumeLabel": "Lautstärke"
		},
		"tts": {
			"label": "Text-zu-Sprache aktivieren",
			"description": "Wenn aktiviert, liest Roo seine Antworten mit Text-zu-Sprache laut vor.",
			"speedLabel": "Geschwindigkeit"
		}
	},
	"contextManagement": {
		"description": "Steuern Sie, welche Informationen im KI-Kontextfenster enthalten sind, was den Token-Verbrauch und die Antwortqualität beeinflusst",
		"autoCondenseContextPercent": {
			"label": "Schwellenwert für intelligente Kontextkomprimierung",
			"description": "Wenn das Kontextfenster diesen Schwellenwert erreicht, wird Roo es automatisch komprimieren."
		},
		"condensingApiConfiguration": {
			"label": "API-Konfiguration für Kontextkomprimierung",
			"description": "Wählen Sie, welche API-Konfiguration für Kontextkomprimierungsoperationen verwendet werden soll. Lassen Sie unausgewählt, um die aktuelle aktive Konfiguration zu verwenden.",
			"useCurrentConfig": "Aktuelle Konfiguration verwenden"
		},
		"customCondensingPrompt": {
			"label": "Benutzerdefinierter Kontextkomprimierungs-Prompt",
			"description": "Passen Sie den System-Prompt an, der für die Kontextkomprimierung verwendet wird. Lassen Sie leer, um den Standard-Prompt zu verwenden.",
			"placeholder": "Geben Sie hier Ihren benutzerdefinierten Komprimierungs-Prompt ein...\n\nSie können die gleiche Struktur wie der Standard-Prompt verwenden:\n- Vorherige Konversation\n- Aktuelle Arbeit\n- Wichtige technische Konzepte\n- Relevante Dateien und Code\n- Problemlösung\n- Ausstehende Aufgaben und nächste Schritte",
			"reset": "Auf Standard zurücksetzen",
			"hint": "Leer = Standard-Prompt verwenden"
		},
		"autoCondenseContext": {
			"name": "Intelligente Kontextkomprimierung automatisch auslösen",
			"description": "Wenn aktiviert, wird Roo automatisch den Kontext komprimieren, wenn der Schwellenwert erreicht wird. Wenn deaktiviert, können Sie die Kontextkomprimierung weiterhin manuell auslösen."
		},
		"openTabs": {
			"label": "Geöffnete Tabs Kontextlimit",
			"description": "Maximale Anzahl von geöffneten VSCode-Tabs, die im Kontext enthalten sein sollen. Höhere Werte bieten mehr Kontext, erhöhen aber den Token-Verbrauch."
		},
		"workspaceFiles": {
			"label": "Workspace-Dateien Kontextlimit",
			"description": "Maximale Anzahl von Dateien, die in den Details des aktuellen Arbeitsverzeichnisses enthalten sein sollen. Höhere Werte bieten mehr Kontext, erhöhen aber den Token-Verbrauch."
		},
		"rooignore": {
			"label": ".rooignore-Dateien in Listen und Suchen anzeigen",
			"description": "Wenn aktiviert, werden Dateien, die mit Mustern in .rooignore übereinstimmen, in Listen mit einem Schlosssymbol angezeigt. Wenn deaktiviert, werden diese Dateien vollständig aus Dateilisten und Suchen ausgeblendet."
		},
		"maxConcurrentFileReads": {
			"label": "Concurrent file reads limit",
			"description": "Maximum number of files the 'read_file' tool can process concurrently. Higher values may speed up reading multiple small files but increase memory usage."
		},
		"maxReadFile": {
			"label": "Schwellenwert für automatische Dateilesekürzung",
			"description": "Roo liest diese Anzahl von Zeilen, wenn das Modell keine Start-/Endwerte angibt. Wenn diese Zahl kleiner als die Gesamtzahl der Zeilen ist, erstellt Roo einen Zeilennummernindex der Codedefinitionen. Spezialfälle: -1 weist Roo an, die gesamte Datei zu lesen (ohne Indexierung), und 0 weist an, keine Zeilen zu lesen und nur Zeilenindizes für minimalen Kontext bereitzustellen. Niedrigere Werte minimieren die anfängliche Kontextnutzung und ermöglichen präzise nachfolgende Zeilenbereich-Lesungen. Explizite Start-/End-Anfragen sind von dieser Einstellung nicht begrenzt.",
			"lines": "Zeilen",
			"always_full_read": "Immer die gesamte Datei lesen"
		},
		"diagnostics": {
			"includeMessages": {
				"label": "Diagnosen automatisch in den Kontext aufnehmen",
				"description": "Wenn aktiviert, werden Diagnosenachrichten (Fehler) aus bearbeiteten Dateien automatisch in den Kontext aufgenommen. Sie können jederzeit alle Workspace-Diagnosen manuell mit @problems einbeziehen."
			},
			"maxMessages": {
				"label": "Maximale Anzahl von Diagnosenachrichten",
				"description": "Maximale Anzahl von Diagnosenachrichten, die pro Datei eingeschlossen werden. Dieses Limit gilt sowohl für die automatische Einbeziehung (wenn das Kontrollkästchen aktiviert ist) als auch für manuelle @problems-Erwähnungen. Höhere Werte bieten mehr Kontext, erhöhen aber den Token-Verbrauch.",
				"resetTooltip": "Auf Standardwert zurücksetzen (50)",
				"unlimitedLabel": "Unbegrenzt"
			},
			"delayAfterWrite": {
				"label": "Verzögerung nach Schreibvorgängen, damit Diagnosen potenzielle Probleme erkennen können",
				"description": "Wartezeit nach Dateischreibvorgängen vor dem Fortfahren, damit Diagnosetools Änderungen verarbeiten und Probleme erkennen können."
			}
		},
		"condensingThreshold": {
			"label": "Schwellenwert für Kontextkomprimierung",
			"selectProfile": "Profil für Schwellenwert konfigurieren",
			"defaultProfile": "Globaler Standard (alle Profile)",
			"defaultDescription": "Wenn der Kontext diesen Prozentsatz erreicht, wird er automatisch für alle Profile komprimiert, es sei denn, sie haben benutzerdefinierte Einstellungen",
			"profileDescription": "Benutzerdefinierter Schwellenwert nur für dieses Profil (überschreibt globalen Standard)",
			"inheritDescription": "Dieses Profil erbt den globalen Standard-Schwellenwert ({{threshold}}%)",
			"usesGlobal": "(verwendet global {{threshold}}%)"
		},
		"maxImageFileSize": {
			"label": "Maximale Bilddateigröße",
			"mb": "MB",
			"description": "Maximale Größe (in MB) für Bilddateien, die vom read file Tool verarbeitet werden können."
		},
		"maxTotalImageSize": {
			"label": "Maximale Gesamtbildgröße",
			"mb": "MB",
			"description": "Maximales kumulatives Größenlimit (in MB) für alle Bilder, die in einer einzelnen read_file-Operation verarbeitet werden. Beim Lesen mehrerer Bilder wird die Größe jedes Bildes zur Gesamtsumme addiert. Wenn das Einbeziehen eines weiteren Bildes dieses Limit überschreiten würde, wird es übersprungen."
		}
	},
	"terminal": {
		"basic": {
			"label": "Terminal-Einstellungen: Grundlegend",
			"description": "Grundlegende Terminal-Einstellungen"
		},
		"advanced": {
			"label": "Terminal-Einstellungen: Erweitert",
			"description": "Die folgenden Optionen erfordern möglicherweise einen Terminal-Neustart, um die Einstellung zu übernehmen."
		},
		"outputLineLimit": {
			"label": "Terminal-Ausgabelimit",
			"description": "Maximale Anzahl von Zeilen, die in der Terminal-Ausgabe bei der Ausführung von Befehlen enthalten sein sollen. Bei Überschreitung werden Zeilen aus der Mitte entfernt, wodurch Token gespart werden. <0>Mehr erfahren</0>"
		},
		"outputCharacterLimit": {
			"label": "Terminal-Zeichenlimit",
			"description": "Maximale Anzahl von Zeichen, die in die Terminalausgabe bei der Ausführung von Befehlen aufgenommen werden sollen. Dieses Limit hat Vorrang vor dem Zeilenlimit, um Speicherprobleme durch extrem lange Zeilen zu vermeiden. Bei Überschreitung wird die Ausgabe abgeschnitten. <0>Mehr erfahren</0>"
		},
		"shellIntegrationTimeout": {
			"label": "Terminal-Shell-Integrationszeit-Limit",
			"description": "Maximale Wartezeit für die Shell-Integration, bevor Befehle ausgeführt werden. Für Benutzer mit langen Shell-Startzeiten musst du diesen Wert möglicherweise erhöhen, wenn du Fehler vom Typ \"Shell Integration Unavailable\" im Terminal siehst. <0>Mehr erfahren</0>"
		},
		"shellIntegrationDisabled": {
			"label": "Terminal-Shell-Integration deaktivieren",
			"description": "Aktiviere dies, wenn Terminalbefehle nicht korrekt funktionieren oder du Fehler wie 'Shell Integration Unavailable' siehst. Dies verwendet eine einfachere Methode zur Ausführung von Befehlen und umgeht einige erweiterte Terminalfunktionen. <0>Mehr erfahren</0>"
		},
		"commandDelay": {
			"label": "Terminal-Befehlsverzögerung",
			"description": "Verzögerung in Millisekunden, die nach der Befehlsausführung hinzugefügt wird. Die Standardeinstellung von 0 deaktiviert die Verzögerung vollständig. Dies kann dazu beitragen, dass die Befehlsausgabe in Terminals mit Timing-Problemen vollständig erfasst wird. In den meisten Terminals wird dies durch Setzen von `PROMPT_COMMAND='sleep N'` und Powershell fügt `start-sleep` am Ende jedes Befehls hinzu. Ursprünglich war dies eine Lösung für VSCode-Bug#237208 und ist möglicherweise nicht mehr erforderlich. <0>Mehr erfahren</0>"
		},
		"compressProgressBar": {
			"label": "Fortschrittsbalken-Ausgabe komprimieren",
			"description": "Wenn aktiviert, verarbeitet diese Option Terminal-Ausgaben mit Wagenrücklaufzeichen (\\r), um zu simulieren, wie ein echtes Terminal Inhalte anzeigen würde. Dies entfernt Zwischenzustände von Fortschrittsbalken und behält nur den Endzustand bei, wodurch Kontextraum für relevantere Informationen gespart wird. <0>Mehr erfahren</0>"
		},
		"powershellCounter": {
			"label": "PowerShell-Zähler-Workaround aktivieren",
			"description": "Wenn aktiviert, fügt einen Zähler zu PowerShell-Befehlen hinzu, um die korrekte Befehlsausführung sicherzustellen. Dies hilft bei PowerShell-Terminals, die Probleme mit der Ausgabeerfassung haben könnten. <0>Mehr erfahren</0>"
		},
		"zshClearEolMark": {
			"label": "ZSH-Zeilenende-Markierung löschen",
			"description": "Wenn aktiviert, wird die ZSH-Zeilenende-Markierung durch Setzen von PROMPT_EOL_MARK='' gelöscht. Dies verhindert Probleme bei der Interpretation der Befehlsausgabe, wenn diese mit Sonderzeichen wie '%' endet. <0>Mehr erfahren</0>"
		},
		"zshOhMy": {
			"label": "Oh My Zsh-Integration aktivieren",
			"description": "Wenn aktiviert, wird ITERM_SHELL_INTEGRATION_INSTALLED=Yes gesetzt, um die Shell-Integrationsfunktionen von Oh My Zsh zu aktivieren. Das Anwenden dieser Einstellung erfordert möglicherweise einen Neustart der IDE. <0>Mehr erfahren</0>"
		},
		"zshP10k": {
			"label": "Powerlevel10k-Integration aktivieren",
			"description": "Wenn aktiviert, wird POWERLEVEL9K_INSTANT_PROMPT=quiet gesetzt, um die Powerlevel10k-Integration zu aktivieren. Dies kann die Leistung verbessern, indem der Prompt sofort angezeigt wird. <0>Mehr erfahren</0>"
		},
		"zdotdir": {
			"label": "ZDOTDIR Handhabung aktivieren",
			"description": "Wenn aktiviert, wird ein temporäres Verzeichnis für ZDOTDIR erstellt, um die Zsh-Shell-Integration ordnungsgemäß zu handhaben. Dies stellt sicher, dass die VSCode-Shell-Integration mit Zsh korrekt funktioniert, während deine Zsh-Konfiguration erhalten bleibt. <0>Mehr erfahren</0>"
		},
		"inheritEnv": {
			"label": "Umgebungsvariablen erben",
			"description": "Wenn aktiviert, erbt das Terminal Umgebungsvariablen aus dem übergeordneten Prozess von VSCode, wie z.B. benutzerdefinierte Shell-Integrationseinstellungen. Dies schaltet direkt die globale VSCode-Einstellung `terminal.integrated.inheritEnv` um. <0>Mehr erfahren</0>"
		}
	},
	"advancedSettings": {
		"title": "Erweiterte Einstellungen"
	},
	"advanced": {
		"diff": {
			"label": "Bearbeitung durch Diffs aktivieren",
			"description": "Wenn aktiviert, kann Roo Dateien schneller bearbeiten und lehnt automatisch abgeschnittene vollständige Dateischreibvorgänge ab. Funktioniert am besten mit dem neuesten Claude 3.7 Sonnet-Modell.",
			"strategy": {
				"label": "Diff-Strategie",
				"options": {
					"standard": "Standard (Einzelblock)",
					"multiBlock": "Experimentell: Mehrblock-Diff",
					"unified": "Experimentell: Einheitliches Diff"
				},
				"descriptions": {
					"standard": "Die Standard-Diff-Strategie wendet Änderungen jeweils auf einen einzelnen Codeblock an.",
					"unified": "Die einheitliche Diff-Strategie wendet mehrere Ansätze zur Anwendung von Diffs an und wählt den besten Ansatz.",
					"multiBlock": "Die Mehrblock-Diff-Strategie ermöglicht das Aktualisieren mehrerer Codeblöcke in einer Datei in einer Anfrage."
				}
			},
			"matchPrecision": {
				"label": "Übereinstimmungspräzision",
				"description": "Dieser Schieberegler steuert, wie genau Codeabschnitte bei der Anwendung von Diffs übereinstimmen müssen. Niedrigere Werte ermöglichen eine flexiblere Übereinstimmung, erhöhen aber das Risiko falscher Ersetzungen. Verwenden Sie Werte unter 100 % mit äußerster Vorsicht."
			}
		},
		"todoList": {
			"label": "Todo-Listen-Tool aktivieren",
			"description": "Wenn aktiviert, kann Roo Todo-Listen erstellen und verwalten, um den Aufgabenfortschritt zu verfolgen. Dies hilft, komplexe Aufgaben in überschaubare Schritte zu organisieren."
		}
	},
	"experimental": {
		"DIFF_STRATEGY_UNIFIED": {
			"name": "Experimentelle einheitliche Diff-Strategie verwenden",
			"description": "Aktiviere die experimentelle einheitliche Diff-Strategie. Diese Strategie könnte die Anzahl der durch Modellfehler verursachten Wiederholungsversuche reduzieren, kann aber zu unerwartetem Verhalten oder falschen Bearbeitungen führen. Aktiviere sie nur, wenn du die Risiken verstehst und bereit bist, alle Änderungen sorgfältig zu überprüfen."
		},
		"SEARCH_AND_REPLACE": {
			"name": "Experimentelles Such- und Ersetzungswerkzeug verwenden",
			"description": "Aktiviere das experimentelle Such- und Ersetzungswerkzeug, mit dem Roo mehrere Instanzen eines Suchbegriffs in einer Anfrage ersetzen kann."
		},
		"INSERT_BLOCK": {
			"name": "Experimentelles Inhalts-Einfügewerkzeug verwenden",
			"description": "Aktiviere das experimentelle Inhalts-Einfügewerkzeug, mit dem Roo Inhalte an bestimmten Zeilennummern einfügen kann, ohne einen Diff erstellen zu müssen."
		},
		"POWER_STEERING": {
			"name": "Experimentellen \"Power Steering\"-Modus verwenden",
			"description": "Wenn aktiviert, erinnert Roo das Modell häufiger an die Details seiner aktuellen Modusdefinition. Dies führt zu einer stärkeren Einhaltung von Rollendefinitionen und benutzerdefinierten Anweisungen, verbraucht aber mehr Token pro Nachricht."
		},
		"CONCURRENT_FILE_READS": {
			"name": "Gleichzeitiges Lesen von Dateien aktivieren",
			"description": "Wenn aktiviert, kann Roo mehrere Dateien in einer einzigen Anfrage lesen. Wenn deaktiviert, muss Roo Dateien einzeln lesen. Das Deaktivieren kann hilfreich sein, wenn mit weniger fähigen Modellen gearbeitet wird oder wenn du mehr Kontrolle über den Dateizugriff haben möchtest."
		},
		"MULTI_SEARCH_AND_REPLACE": {
			"name": "Experimentelles Multi-Block-Diff-Tool verwenden",
			"description": "Wenn aktiviert, wird Roo das Multi-Block-Diff-Tool verwenden. Dies wird versuchen, mehrere Codeblöcke in der Datei in einer Anfrage zu aktualisieren."
		},
		"MARKETPLACE": {
			"name": "Marktplatz aktivieren",
			"description": "Wenn aktiviert, können Sie MCPs und benutzerdefinierte Modi aus dem Marketplace installieren."
		},
		"MULTI_FILE_APPLY_DIFF": {
			"name": "Gleichzeitige Dateibearbeitungen aktivieren",
			"description": "Wenn aktiviert, kann Roo mehrere Dateien in einer einzigen Anfrage bearbeiten. Wenn deaktiviert, muss Roo Dateien einzeln bearbeiten. Das Deaktivieren kann hilfreich sein, wenn mit weniger fähigen Modellen gearbeitet wird oder wenn du mehr Kontrolle über Dateiänderungen haben möchtest."
		},
<<<<<<< HEAD
		"SECURITY_MIDDLEWARE": {
			"name": "RooCode Sicherheits-Middleware",
			"description": "Sicherheits-Middleware aktivieren, um vertrauliche Dateien und Befehle vor KI-Zugriff zu schützen. Diese Funktion bietet Schutz auf Unternehmensebene gegen unbefugten Zugriff auf sensible Daten."
=======
		"PREVENT_FOCUS_DISRUPTION": {
			"name": "Hintergrundbearbeitung",
			"description": "Verhindert Editor-Fokus-Störungen wenn aktiviert. Dateibearbeitungen erfolgen im Hintergrund ohne Öffnung von Diff-Ansichten oder Fokus-Diebstahl. Du kannst ungestört weiterarbeiten, während Roo Änderungen vornimmt. Dateien können ohne Fokus geöffnet werden, um Diagnosen zu erfassen oder vollständig geschlossen bleiben."
		},
		"ASSISTANT_MESSAGE_PARSER": {
			"name": "Neuen Nachrichtenparser verwenden",
			"description": "Aktiviere den experimentellen Streaming-Nachrichtenparser, der lange Antworten durch effizientere Verarbeitung spürbar schneller macht."
		},
		"NEW_TASK_REQUIRE_TODOS": {
			"name": "'todos'-Liste für neue Aufgaben anfordern",
			"description": "Wenn aktiviert, erfordert das new_task-Tool die Angabe eines todos-Parameters. Dies stellt sicher, dass alle neuen Aufgaben mit einer klaren Zielliste beginnen. Wenn deaktiviert (Standard), bleibt der todos-Parameter aus Gründen der Abwärtskompatibilität optional."
		},
		"IMAGE_GENERATION": {
			"name": "KI-Bildgenerierung aktivieren",
			"description": "Wenn aktiviert, kann Roo Bilder aus Textprompts mit OpenRouters Bildgenerierungsmodellen erstellen. Erfordert einen konfigurierten OpenRouter API-Schlüssel.",
			"openRouterApiKeyLabel": "OpenRouter API-Schlüssel",
			"openRouterApiKeyPlaceholder": "Gib deinen OpenRouter API-Schlüssel ein",
			"getApiKeyText": "Hol dir deinen API-Schlüssel von",
			"modelSelectionLabel": "Bildgenerierungsmodell",
			"modelSelectionDescription": "Wähle das Modell für die Bildgenerierung aus",
			"warningMissingKey": "⚠️ OpenRouter API-Schlüssel ist für Bildgenerierung erforderlich. Bitte konfiguriere ihn oben.",
			"successConfigured": "✓ Bildgenerierung ist konfiguriert und einsatzbereit"
		},
		"RUN_SLASH_COMMAND": {
			"name": "Modellinitierte Slash-Befehle aktivieren",
			"description": "Wenn aktiviert, kann Roo deine Slash-Befehle ausführen, um Workflows zu starten."
>>>>>>> c4c47802
		}
	},
	"promptCaching": {
		"label": "Prompt-Caching deaktivieren",
		"description": "Wenn aktiviert, wird Roo für dieses Modell kein Prompt-Caching verwenden."
	},
	"temperature": {
		"useCustom": "Benutzerdefinierte Temperatur verwenden",
		"description": "Steuert die Zufälligkeit der Modellantworten.",
		"rangeDescription": "Höhere Werte machen die Ausgabe zufälliger, niedrigere Werte machen sie deterministischer."
	},
	"modelInfo": {
		"supportsImages": "Unterstützt Bilder",
		"noImages": "Unterstützt keine Bilder",
		"supportsComputerUse": "Unterstützt Computernutzung",
		"noComputerUse": "Unterstützt keine Computernutzung",
		"supportsPromptCache": "Unterstützt Prompt-Cache",
		"noPromptCache": "Unterstützt keinen Prompt-Cache",
		"contextWindow": "Kontextfenster:",
		"maxOutput": "Maximale Ausgabe",
		"inputPrice": "Eingabepreis",
		"outputPrice": "Ausgabepreis",
		"cacheReadsPrice": "Cache-Lesepreis",
		"cacheWritesPrice": "Cache-Schreibpreis",
		"enableStreaming": "Streaming aktivieren",
		"enableR1Format": "R1-Modellparameter aktivieren",
		"enableR1FormatTips": "Muss bei Verwendung von R1-Modellen wie QWQ aktiviert werden, um 400er-Fehler zu vermeiden",
		"useAzure": "Azure verwenden",
		"azureApiVersion": "Azure API-Version festlegen",
		"gemini": {
			"freeRequests": "* Kostenlos bis zu {{count}} Anfragen pro Minute. Danach hängt die Abrechnung von der Prompt-Größe ab.",
			"pricingDetails": "Weitere Informationen finden Sie unter Preisdetails.",
			"billingEstimate": "* Die Abrechnung ist eine Schätzung - die genauen Kosten hängen von der Prompt-Größe ab."
		}
	},
	"modelPicker": {
		"automaticFetch": "Die Erweiterung ruft automatisch die neueste Liste der auf <serviceLink>{{serviceName}}</serviceLink> verfügbaren Modelle ab. Wenn du dir nicht sicher bist, welches Modell du wählen sollst, funktioniert Roo Code am besten mit <defaultModelLink>{{defaultModelId}}</defaultModelLink>. Du kannst auch versuchen, nach \"kostenlos\" zu suchen, um die derzeit verfügbaren kostenlosen Optionen zu finden.",
		"label": "Modell",
		"searchPlaceholder": "Suchen",
		"noMatchFound": "Keine Übereinstimmung gefunden",
		"useCustomModel": "Benutzerdefiniert verwenden: {{modelId}}"
	},
	"footer": {
		"feedback": "Wenn du Fragen oder Feedback hast, kannst du gerne ein Issue auf <githubLink>github.com/RooCodeInc/Roo-Code</githubLink> eröffnen oder <redditLink>reddit.com/r/RooCode</redditLink> oder <discordLink>discord.gg/roocode</discordLink> beitreten",
		"telemetry": {
			"label": "Anonyme Fehler- und Nutzungsberichte zulassen",
			"description": "Hilf mit, Roo Code zu verbessern, indem du anonyme Nutzungsdaten und Fehlerberichte sendest. Diese Telemetrie sammelt keine Code-, Prompt- oder persönliche Informationen. Weitere Einzelheiten findest du in unserer <privacyLink>Datenschutzrichtlinie</privacyLink>."
		},
		"settings": {
			"import": "Importieren",
			"export": "Exportieren",
			"reset": "Zurücksetzen"
		}
	},
	"thinkingBudget": {
		"maxTokens": "Max Tokens",
		"maxThinkingTokens": "Max Thinking Tokens"
	},
	"validation": {
		"apiKey": "Du musst einen gültigen API-Schlüssel angeben.",
		"awsRegion": "Du musst eine Region für die Verwendung mit Amazon Bedrock auswählen.",
		"googleCloud": "Du musst eine gültige Google Cloud Projekt-ID und Region angeben.",
		"modelId": "Du musst eine gültige Modell-ID angeben.",
		"modelSelector": "Du musst einen gültigen Modellselektor angeben.",
		"openAi": "Du musst eine gültige Basis-URL, einen API-Schlüssel und eine Modell-ID angeben.",
		"arn": {
			"invalidFormat": "Ungültiges ARN-Format. Bitte überprüfe die Formatanforderungen.",
			"regionMismatch": "Warnung: Die Region in deiner ARN ({{arnRegion}}) stimmt nicht mit deiner ausgewählten Region ({{region}}) überein. Dies kann zu Zugriffsproblemen führen. Der Anbieter wird die Region aus der ARN verwenden."
		},
		"modelAvailability": "Die von dir angegebene Modell-ID ({{modelId}}) ist nicht verfügbar. Bitte wähle ein anderes Modell.",
		"providerNotAllowed": "Anbieter '{{provider}}' ist von deiner Organisation nicht erlaubt",
		"modelNotAllowed": "Modell '{{model}}' ist für Anbieter '{{provider}}' von deiner Organisation nicht erlaubt",
		"profileInvalid": "Dieses Profil enthält einen Anbieter oder ein Modell, das von deiner Organisation nicht erlaubt ist",
		"qwenCodeOauthPath": "Du musst einen gültigen OAuth-Anmeldedaten-Pfad angeben"
	},
	"placeholders": {
		"apiKey": "API-Schlüssel eingeben...",
		"profileName": "Profilnamen eingeben",
		"accessKey": "Zugriffsschlüssel eingeben...",
		"secretKey": "Geheimschlüssel eingeben...",
		"sessionToken": "Sitzungstoken eingeben...",
		"credentialsJson": "Anmeldeinformationen JSON eingeben...",
		"keyFilePath": "Schlüsseldateipfad eingeben...",
		"projectId": "Projekt-ID eingeben...",
		"customArn": "ARN eingeben (z.B. arn:aws:bedrock:us-east-1:123456789012:foundation-model/my-model)",
		"baseUrl": "Basis-URL eingeben...",
		"modelId": {
			"lmStudio": "z.B. meta-llama-3.1-8b-instruct",
			"lmStudioDraft": "z.B. lmstudio-community/llama-3.2-1b-instruct",
			"ollama": "z.B. llama3.1"
		},
		"numbers": {
			"maxTokens": "z.B. 4096",
			"contextWindow": "z.B. 128000",
			"inputPrice": "z.B. 0.0001",
			"outputPrice": "z.B. 0.0002",
			"cacheWritePrice": "z.B. 0.00005"
		}
	},
	"defaults": {
		"ollamaUrl": "Standard: http://localhost:11434",
		"lmStudioUrl": "Standard: http://localhost:1234",
		"geminiUrl": "Standard: https://generativelanguage.googleapis.com"
	},
	"labels": {
		"customArn": "Benutzerdefinierte ARN",
		"useCustomArn": "Benutzerdefinierte ARN verwenden..."
	},
	"includeMaxOutputTokens": "Maximale Ausgabe-Tokens einbeziehen",
	"includeMaxOutputTokensDescription": "Senden Sie den Parameter für maximale Ausgabe-Tokens in API-Anfragen. Einige Anbieter unterstützen dies möglicherweise nicht.",
	"limitMaxTokensDescription": "Begrenze die maximale Anzahl von Tokens in der Antwort",
	"maxOutputTokensLabel": "Maximale Ausgabe-Tokens",
	"maxTokensGenerateDescription": "Maximale Tokens, die in der Antwort generiert werden",
	"serviceTier": {
		"label": "Service-Stufe",
		"tooltip": "Für eine schnellere Verarbeitung von API-Anfragen, probiere die Prioritäts-Verarbeitungsstufe. Für niedrigere Preise bei höherer Latenz, probiere die Flex-Verarbeitungsstufe.",
		"standard": "Standard",
		"flex": "Flex",
		"priority": "Priorität",
		"pricingTableTitle": "Preise nach Service-Stufe (Preis pro 1 Mio. Token)",
		"columns": {
			"tier": "Stufe",
			"input": "Eingabe",
			"output": "Ausgabe",
			"cacheReads": "Cache-Lesevorgänge"
		}
	}
}<|MERGE_RESOLUTION|>--- conflicted
+++ resolved
@@ -720,11 +720,10 @@
 			"name": "Gleichzeitige Dateibearbeitungen aktivieren",
 			"description": "Wenn aktiviert, kann Roo mehrere Dateien in einer einzigen Anfrage bearbeiten. Wenn deaktiviert, muss Roo Dateien einzeln bearbeiten. Das Deaktivieren kann hilfreich sein, wenn mit weniger fähigen Modellen gearbeitet wird oder wenn du mehr Kontrolle über Dateiänderungen haben möchtest."
 		},
-<<<<<<< HEAD
 		"SECURITY_MIDDLEWARE": {
 			"name": "RooCode Sicherheits-Middleware",
 			"description": "Sicherheits-Middleware aktivieren, um vertrauliche Dateien und Befehle vor KI-Zugriff zu schützen. Diese Funktion bietet Schutz auf Unternehmensebene gegen unbefugten Zugriff auf sensible Daten."
-=======
+		},
 		"PREVENT_FOCUS_DISRUPTION": {
 			"name": "Hintergrundbearbeitung",
 			"description": "Verhindert Editor-Fokus-Störungen wenn aktiviert. Dateibearbeitungen erfolgen im Hintergrund ohne Öffnung von Diff-Ansichten oder Fokus-Diebstahl. Du kannst ungestört weiterarbeiten, während Roo Änderungen vornimmt. Dateien können ohne Fokus geöffnet werden, um Diagnosen zu erfassen oder vollständig geschlossen bleiben."
@@ -751,7 +750,6 @@
 		"RUN_SLASH_COMMAND": {
 			"name": "Modellinitierte Slash-Befehle aktivieren",
 			"description": "Wenn aktiviert, kann Roo deine Slash-Befehle ausführen, um Workflows zu starten."
->>>>>>> c4c47802
 		}
 	},
 	"promptCaching": {
