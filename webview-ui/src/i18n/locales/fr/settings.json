--- conflicted
+++ resolved
@@ -31,19 +31,10 @@
 		"prompts": "Invites",
 		"experimental": "Expérimental",
 		"language": "Langue",
-		"about": "À propos de Roo Code",
-		"editingType": "Type d'édition",
-		"diffSettings": "Paramètres de diff",
-		"fileEditing": "Édition de fichiers"
+		"about": "À propos de Roo Code"
 	},
 	"prompts": {
 		"description": "Configurez les invites de support utilisées pour les actions rapides comme l'amélioration des invites, l'explication du code et la résolution des problèmes. Ces invites aident Roo à fournir une meilleure assistance pour les tâches de développement courantes."
-	},
-	"editingType": {
-		"description": "Choisissez votre flux de travail d'édition préféré."
-	},
-	"diffSettings": {
-		"description": "Configurez comment les diffs sont appliqués pendant l'édition."
 	},
 	"codeIndex": {
 		"title": "Indexation de la base de code",
@@ -620,18 +611,9 @@
 				"description": "Ce curseur contrôle la précision avec laquelle les sections de code doivent correspondre lors de l'application des diffs. Des valeurs plus basses permettent des correspondances plus flexibles mais augmentent le risque de remplacements incorrects. Utilisez des valeurs inférieures à 100 % avec une extrême prudence."
 			}
 		},
-<<<<<<< HEAD
-		"fileEditing": {
-			"fileBasedEditing": {
-				"label": "Activer l'édition basée sur le système de fichiers",
-				"description": "Lorsqu'activé, Roo éditera les fichiers directement dans le système de fichiers au lieu d'utiliser des vues de diff. Cela désactive tous les autres commutateurs de comportement d'édition pour une expérience d'édition plus simple et directe."
-			},
-			"exclusivityNotice": "Le mode d'édition basé sur les fichiers est activé. Tous les autres commutateurs de comportement d'édition sont désactivés pour assurer une expérience cohérente."
-=======
 		"todoList": {
 			"label": "Activer l'outil de liste de tâches",
 			"description": "Lorsqu'activé, Roo peut créer et gérer des listes de tâches pour suivre la progression. Cela aide à organiser les tâches complexes en étapes gérables."
->>>>>>> d62a2605
 		}
 	},
 	"experimental": {
