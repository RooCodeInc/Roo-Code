--- conflicted
+++ resolved
@@ -44,16 +44,13 @@
 		"selectProviderPlaceholder": "Sélectionner un fournisseur",
 		"openaiProvider": "OpenAI",
 		"ollamaProvider": "Ollama",
-<<<<<<< HEAD
-		"geminiProvider": "Gemini",
-=======
 		"openaiCompatibleProvider": "Compatible OpenAI",
 		"openaiCompatibleBaseUrlLabel": "URL de base :",
 		"openaiCompatibleApiKeyLabel": "Clé API :",
 		"openaiCompatibleModelDimensionLabel": "Dimension d'Embedding :",
 		"openaiCompatibleModelDimensionPlaceholder": "ex., 1536",
 		"openaiCompatibleModelDimensionDescription": "La dimension d'embedding (taille de sortie) pour votre modèle. Consultez la documentation de votre fournisseur pour cette valeur. Valeurs courantes : 384, 768, 1536, 3072.",
->>>>>>> e2516ebe
+		"geminiProvider": "Gemini",
 		"openaiKeyLabel": "Clé OpenAI :",
 		"modelLabel": "Modèle",
 		"selectModelPlaceholder": "Sélectionner un modèle",
