{
	"common": {
		"save": "Enregistrer",
		"done": "Terminé",
		"cancel": "Annuler",
		"reset": "Réinitialiser",
		"select": "Sélectionner",
		"add": "Ajouter un en-tête",
		"remove": "Supprimer"
	},
	"header": {
		"title": "Paramètres",
		"saveButtonTooltip": "Enregistrer les modifications",
		"nothingChangedTooltip": "Rien n'a changé",
		"doneButtonTooltip": "Ignorer les modifications non enregistrées et fermer le panneau des paramètres"
	},
	"unsavedChangesDialog": {
		"title": "Modifications non enregistrées",
		"description": "Voulez-vous ignorer les modifications et continuer ?",
		"cancelButton": "Annuler",
		"discardButton": "Ignorer les modifications"
	},
	"sections": {
		"providers": "Fournisseurs",
		"autoApprove": "Auto-approbation",
		"browser": "Accès ordinateur",
		"checkpoints": "Points de contrôle",
		"notifications": "Notifications",
		"contextManagement": "Contexte",
		"terminal": "Terminal",
		"prompts": "Invites",
		"experimental": "Expérimental",
		"language": "Langue",
		"about": "À propos de Roo Code"
	},
	"prompts": {
		"description": "Configurez les invites de support utilisées pour les actions rapides comme l'amélioration des invites, l'explication du code et la résolution des problèmes. Ces invites aident Roo à fournir une meilleure assistance pour les tâches de développement courantes."
	},
	"codeIndex": {
		"title": "Indexation de la base de code",
		"description": "Configurez les paramètres d'indexation de la base de code pour activer la recherche sémantique dans votre projet. <0>En savoir plus</0>",
		"statusTitle": "Statut",
		"enableLabel": "Activer l'indexation de la base de code",
		"enableDescription": "Activer l'indexation du code pour une recherche et une compréhension du contexte améliorées",
		"settingsTitle": "Paramètres d'indexation",
		"disabledMessage": "L'indexation de la base de code est actuellement désactivée. Activez-la dans les paramètres globaux pour configurer les options d'indexation.",
		"providerLabel": "Fournisseur d'embeddings",
		"embedderProviderLabel": "Fournisseur d'embedder",
		"selectProviderPlaceholder": "Sélectionner un fournisseur",
		"openaiProvider": "OpenAI",
		"ollamaProvider": "Ollama",
		"geminiProvider": "Gemini",
		"geminiApiKeyLabel": "Clé API :",
		"geminiApiKeyPlaceholder": "Entrez votre clé API Gemini",
		"mistralProvider": "Mistral",
		"mistralApiKeyLabel": "Clé d'API:",
		"mistralApiKeyPlaceholder": "Entrez votre clé d'API Mistral",
		"openaiCompatibleProvider": "Compatible OpenAI",
		"openAiKeyLabel": "Clé API OpenAI",
		"openAiKeyPlaceholder": "Entrez votre clé API OpenAI",
		"openAiCompatibleBaseUrlLabel": "URL de base",
		"openAiCompatibleApiKeyLabel": "Clé API",
		"openAiCompatibleApiKeyPlaceholder": "Entrez votre clé API",
		"openAiCompatibleModelDimensionLabel": "Dimension d'Embedding :",
		"modelDimensionLabel": "Dimension du modèle",
		"openAiCompatibleModelDimensionPlaceholder": "ex., 1536",
		"openAiCompatibleModelDimensionDescription": "La dimension d'embedding (taille de sortie) pour votre modèle. Consultez la documentation de votre fournisseur pour cette valeur. Valeurs courantes : 384, 768, 1536, 3072.",
		"modelLabel": "Modèle",
		"modelPlaceholder": "Entrez le nom du modèle",
		"selectModel": "Sélectionner un modèle",
		"selectModelPlaceholder": "Sélectionner un modèle",
		"ollamaUrlLabel": "URL Ollama :",
		"ollamaBaseUrlLabel": "URL de base Ollama",
		"qdrantUrlLabel": "URL Qdrant",
		"qdrantKeyLabel": "Clé Qdrant :",
		"qdrantApiKeyLabel": "Clé API Qdrant",
		"qdrantApiKeyPlaceholder": "Entrez votre clé API Qdrant (optionnel)",
		"setupConfigLabel": "Configuration",
		"startIndexingButton": "Démarrer",
		"clearIndexDataButton": "Effacer l'index",
		"unsavedSettingsMessage": "Merci d'enregistrer tes paramètres avant de démarrer le processus d'indexation.",
		"clearDataDialog": {
			"title": "Êtes-vous sûr ?",
			"description": "Cette action ne peut pas être annulée. Cela supprimera définitivement les données d'index de votre base de code.",
			"cancelButton": "Annuler",
			"confirmButton": "Effacer les données"
		},
		"ollamaUrlPlaceholder": "http://localhost:11434",
		"openAiCompatibleBaseUrlPlaceholder": "https://api.example.com",
		"modelDimensionPlaceholder": "1536",
		"qdrantUrlPlaceholder": "http://localhost:6333",
		"saveError": "Échec de la sauvegarde des paramètres",
		"modelDimensions": "({{dimension}} dimensions)",
		"saveSuccess": "Paramètres sauvegardés avec succès",
		"saving": "Sauvegarde...",
		"saveSettings": "Sauvegarder",
		"indexingStatuses": {
			"standby": "En attente",
			"indexing": "Indexation",
			"indexed": "Indexé",
			"error": "Erreur"
		},
		"close": "Fermer",
		"validation": {
			"invalidQdrantUrl": "URL Qdrant invalide",
			"invalidOllamaUrl": "URL Ollama invalide",
			"invalidBaseUrl": "URL de base invalide",
			"qdrantUrlRequired": "L'URL Qdrant est requise",
			"openaiApiKeyRequired": "La clé API OpenAI est requise",
			"modelSelectionRequired": "La sélection du modèle est requise",
			"apiKeyRequired": "La clé API est requise",
			"modelIdRequired": "L'ID du modèle est requis",
			"modelDimensionRequired": "La dimension du modèle est requise",
			"geminiApiKeyRequired": "La clé API Gemini est requise",
			"mistralApiKeyRequired": "La clé API Mistral est requise",
			"ollamaBaseUrlRequired": "L'URL de base Ollama est requise",
			"baseUrlRequired": "L'URL de base est requise",
			"modelDimensionMinValue": "La dimension du modèle doit être supérieure à 0"
		},
		"advancedConfigLabel": "Configuration avancée",
		"searchMinScoreLabel": "Seuil de score de recherche",
		"searchMinScoreDescription": "Score de similarité minimum (0.0-1.0) requis pour les résultats de recherche. Des valeurs plus faibles renvoient plus de résultats mais peuvent être moins pertinents. Des valeurs plus élevées renvoient moins de résultats mais plus pertinents.",
		"searchMinScoreResetTooltip": "Réinitialiser à la valeur par défaut (0.4)",
		"searchMaxResultsLabel": "Résultats de recherche maximum",
		"searchMaxResultsDescription": "Nombre maximum de résultats de recherche à retourner lors de l'interrogation de l'index de code. Des valeurs plus élevées fournissent plus de contexte mais peuvent inclure des résultats moins pertinents.",
		"resetToDefault": "Réinitialiser par défaut"
	},
	"autoApprove": {
		"description": "Permettre à Roo d'effectuer automatiquement des opérations sans requérir d'approbation. Activez ces paramètres uniquement si vous faites entièrement confiance à l'IA et que vous comprenez les risques de sécurité associés.",
		"enabled": "Auto-approbation activée",
		"toggleAriaLabel": "Activer/désactiver l'approbation automatique",
		"disabledAriaLabel": "Approbation automatique désactivée - sélectionnez d'abord les options",
		"selectOptionsFirst": "Sélectionnez au moins une option ci-dessous pour activer l'approbation automatique",
		"readOnly": {
			"label": "Lecture",
			"description": "Lorsque cette option est activée, Roo affichera automatiquement le contenu des répertoires et lira les fichiers sans que vous ayez à cliquer sur le bouton Approuver.",
			"outsideWorkspace": {
				"label": "Inclure les fichiers en dehors de l'espace de travail",
				"description": "Permettre à Roo de lire des fichiers en dehors de l'espace de travail actuel sans nécessiter d'approbation."
			}
		},
		"write": {
			"label": "Écriture",
			"description": "Créer et modifier automatiquement des fichiers sans nécessiter d'approbation",
			"delayLabel": "Délai après les écritures pour permettre aux diagnostics de détecter les problèmes potentiels",
			"outsideWorkspace": {
				"label": "Inclure les fichiers en dehors de l'espace de travail",
				"description": "Permettre à Roo de créer et modifier des fichiers en dehors de l'espace de travail actuel sans nécessiter d'approbation."
			},
			"protected": {
				"label": "Inclure les fichiers protégés",
				"description": "Permettre à Roo de créer et modifier des fichiers protégés (comme .rooignore et les fichiers de configuration .roo/) sans nécessiter d'approbation."
			}
		},
		"browser": {
			"label": "Navigateur",
			"description": "Effectuer automatiquement des actions du navigateur sans nécessiter d'approbation. Remarque : S'applique uniquement lorsque le modèle prend en charge l'utilisation de l'ordinateur"
		},
		"retry": {
			"label": "Réessayer",
			"description": "Réessayer automatiquement les requêtes API échouées lorsque le serveur renvoie une réponse d'erreur",
			"delayLabel": "Délai avant de réessayer la requête"
		},
		"mcp": {
			"label": "MCP",
			"description": "Activer l'approbation automatique des outils MCP individuels dans la vue des serveurs MCP (nécessite à la fois ce paramètre et la case à cocher \"Toujours autoriser\" de l'outil)"
		},
		"modeSwitch": {
			"label": "Mode",
			"description": "Basculer automatiquement entre différents modes sans nécessiter d'approbation"
		},
		"subtasks": {
			"label": "Sous-tâches",
			"description": "Permettre la création et l'achèvement des sous-tâches sans nécessiter d'approbation"
		},
		"followupQuestions": {
			"label": "Question",
			"description": "Sélectionner automatiquement la première réponse suggérée pour les questions de suivi après le délai configuré",
			"timeoutLabel": "Temps d'attente avant la sélection automatique de la première réponse"
		},
		"execute": {
			"label": "Exécuter",
			"description": "Exécuter automatiquement les commandes de terminal autorisées sans nécessiter d'approbation",
			"allowedCommands": "Commandes auto-exécutables autorisées",
			"allowedCommandsDescription": "Préfixes de commandes qui peuvent être auto-exécutés lorsque \"Toujours approuver les opérations d'exécution\" est activé. Ajoutez * pour autoriser toutes les commandes (à utiliser avec précaution).",
			"deniedCommands": "Commandes refusées",
			"deniedCommandsDescription": "Préfixes de commandes qui seront automatiquement refusés sans demander d'approbation. En cas de conflit avec les commandes autorisées, la correspondance de préfixe la plus longue prend la priorité. Ajoutez * pour refuser toutes les commandes.",
			"commandPlaceholder": "Entrez le préfixe de commande (ex. 'git ')",
			"deniedCommandPlaceholder": "Entrez le préfixe de commande à refuser (ex. 'rm -rf')",
			"addButton": "Ajouter",
			"autoDenied": "Les commandes avec le préfixe `{{prefix}}` ont été interdites par l'utilisateur. Ne contourne pas cette restriction en exécutant une autre commande."
		},
		"updateTodoList": {
			"label": "Todo",
			"description": "La liste de tâches est mise à jour automatiquement sans approbation"
		},
		"apiRequestLimit": {
			"title": "Requêtes maximales",
			"description": "Effectuer automatiquement ce nombre de requêtes API avant de demander l'approbation pour continuer la tâche.",
			"unlimited": "Illimité"
		},
		"apiCostLimit": {
			"unlimited": "Illimité",
			"title": "Coût maximum"
		},
		"maxLimits": {
			"description": "Effectuer automatiquement des requêtes jusqu'à ces limites avant de demander une autorisation pour continuer."
		}
	},
	"providers": {
		"providerDocumentation": "Documentation {{provider}}",
		"configProfile": "Profil de configuration",
		"description": "Enregistrez différentes configurations d'API pour basculer rapidement entre les fournisseurs et les paramètres.",
		"apiProvider": "Fournisseur d'API",
		"model": "Modèle",
		"nameEmpty": "Le nom ne peut pas être vide",
		"nameExists": "Un profil avec ce nom existe déjà",
		"deleteProfile": "Supprimer le profil",
		"invalidArnFormat": "Format ARN invalide. Veuillez vérifier les exemples ci-dessus.",
		"enterNewName": "Entrez un nouveau nom",
		"addProfile": "Ajouter un profil",
		"renameProfile": "Renommer le profil",
		"newProfile": "Nouveau profil de configuration",
		"enterProfileName": "Entrez le nom du profil",
		"createProfile": "Créer un profil",
		"cannotDeleteOnlyProfile": "Impossible de supprimer le seul profil",
		"searchPlaceholder": "Rechercher des profils",
		"searchProviderPlaceholder": "Rechercher des fournisseurs",
		"noProviderMatchFound": "Aucun fournisseur trouvé",
		"noMatchFound": "Aucun profil correspondant trouvé",
		"vscodeLmDescription": "L'API du modèle de langage VS Code vous permet d'exécuter des modèles fournis par d'autres extensions VS Code (y compris, mais sans s'y limiter, GitHub Copilot). Le moyen le plus simple de commencer est d'installer les extensions Copilot et Copilot Chat depuis le VS Code Marketplace.",
		"awsCustomArnUse": "Entrez un ARN Amazon Bedrock valide pour le modèle que vous souhaitez utiliser. Exemples de format :",
		"awsCustomArnDesc": "Assurez-vous que la région dans l'ARN correspond à la région AWS sélectionnée ci-dessus.",
		"openRouterApiKey": "Clé API OpenRouter",
		"getOpenRouterApiKey": "Obtenir la clé API OpenRouter",
		"apiKeyStorageNotice": "Les clés API sont stockées en toute sécurité dans le stockage sécurisé de VSCode",
		"glamaApiKey": "Clé API Glama",
		"getGlamaApiKey": "Obtenir la clé API Glama",
		"useCustomBaseUrl": "Utiliser une URL de base personnalisée",
		"useReasoning": "Activer le raisonnement",
		"useHostHeader": "Utiliser un en-tête Host personnalisé",
		"useLegacyFormat": "Utiliser le format API OpenAI hérité",
		"customHeaders": "En-têtes personnalisés",
		"headerName": "Nom de l'en-tête",
		"headerValue": "Valeur de l'en-tête",
		"noCustomHeaders": "Aucun en-tête personnalisé défini. Cliquez sur le bouton + pour en ajouter un.",
		"requestyApiKey": "Clé API Requesty",
		"refreshModels": {
			"label": "Actualiser les modèles",
			"hint": "Veuillez rouvrir les paramètres pour voir les modèles les plus récents.",
			"loading": "Actualisation de la liste des modèles...",
			"success": "Liste des modèles actualisée avec succès !",
			"error": "Échec de l'actualisation de la liste des modèles. Veuillez réessayer."
		},
		"getRequestyApiKey": "Obtenir la clé API Requesty",
<<<<<<< HEAD
		"tarsApiKey": "Clé API TARS",
		"getTarsApiKey": "Obtenir la clé API TARS",
=======
		"getRequestyBaseUrl": "URL de base",
		"requestyUseCustomBaseUrl": "Utiliser une URL de base personnalisée",
>>>>>>> 87c42c1f
		"openRouterTransformsText": "Compresser les prompts et chaînes de messages à la taille du contexte (<a>Transformations OpenRouter</a>)",
		"anthropicApiKey": "Clé API Anthropic",
		"getAnthropicApiKey": "Obtenir la clé API Anthropic",
		"anthropicUseAuthToken": "Passer la clé API Anthropic comme en-tête d'autorisation au lieu de X-Api-Key",
		"anthropic1MContextBetaLabel": "Activer la fenêtre de contexte de 1M (Bêta)",
		"anthropic1MContextBetaDescription": "Étend la fenêtre de contexte à 1 million de tokens pour Claude Sonnet 4",
		"awsBedrock1MContextBetaLabel": "Activer la fenêtre de contexte de 1M (Bêta)",
		"awsBedrock1MContextBetaDescription": "Étend la fenêtre de contexte à 1 million de tokens pour Claude Sonnet 4",
		"cerebrasApiKey": "Clé API Cerebras",
		"getCerebrasApiKey": "Obtenir la clé API Cerebras",
		"chutesApiKey": "Clé API Chutes",
		"getChutesApiKey": "Obtenir la clé API Chutes",
		"fireworksApiKey": "Clé API Fireworks",
		"getFireworksApiKey": "Obtenir la clé API Fireworks",
		"ioIntelligenceApiKey": "Clé API IO Intelligence",
		"ioIntelligenceApiKeyPlaceholder": "Saisissez votre clé d'API IO Intelligence",
		"getIoIntelligenceApiKey": "Obtenir la clé API IO Intelligence",
		"deepSeekApiKey": "Clé API DeepSeek",
		"getDeepSeekApiKey": "Obtenir la clé API DeepSeek",
		"doubaoApiKey": "Clé API Doubao",
		"getDoubaoApiKey": "Obtenir la clé API Doubao",
		"moonshotApiKey": "Clé API Moonshot",
		"getMoonshotApiKey": "Obtenir la clé API Moonshot",
		"moonshotBaseUrl": "Point d'entrée Moonshot",
		"zaiApiKey": "Clé API Z AI",
		"getZaiApiKey": "Obtenir la clé API Z AI",
		"zaiEntrypoint": "Point d'entrée Z AI",
		"zaiEntrypointDescription": "Veuillez sélectionner le point d'entrée API approprié en fonction de votre emplacement. Si vous êtes en Chine, choisissez open.bigmodel.cn. Sinon, choisissez api.z.ai.",
		"geminiApiKey": "Clé API Gemini",
		"getGroqApiKey": "Obtenir la clé API Groq",
		"groqApiKey": "Clé API Groq",
		"getSambaNovaApiKey": "Obtenir la clé API SambaNova",
		"sambaNovaApiKey": "Clé API SambaNova",
		"getHuggingFaceApiKey": "Obtenir la clé API Hugging Face",
		"huggingFaceApiKey": "Clé API Hugging Face",
		"huggingFaceModelId": "ID du modèle",
		"huggingFaceLoading": "Chargement...",
		"huggingFaceModelsCount": "({{count}} modèles)",
		"huggingFaceSelectModel": "Sélectionner un modèle...",
		"huggingFaceSearchModels": "Rechercher des modèles...",
		"huggingFaceNoModelsFound": "Aucun modèle trouvé",
		"huggingFaceProvider": "Fournisseur",
		"huggingFaceProviderAuto": "Automatique",
		"huggingFaceSelectProvider": "Sélectionner un fournisseur...",
		"huggingFaceSearchProviders": "Rechercher des fournisseurs...",
		"huggingFaceNoProvidersFound": "Aucun fournisseur trouvé",
		"getGeminiApiKey": "Obtenir la clé API Gemini",
		"openAiApiKey": "Clé API OpenAI",
		"apiKey": "Clé API",
		"openAiBaseUrl": "URL de base",
		"getOpenAiApiKey": "Obtenir la clé API OpenAI",
		"mistralApiKey": "Clé API Mistral",
		"getMistralApiKey": "Obtenir la clé API Mistral / Codestral",
		"codestralBaseUrl": "URL de base Codestral (Optionnel)",
		"codestralBaseUrlDesc": "Définir une URL alternative pour le modèle Codestral.",
		"xaiApiKey": "Clé API xAI",
		"getXaiApiKey": "Obtenir la clé API xAI",
		"litellmApiKey": "Clé API LiteLLM",
		"litellmBaseUrl": "URL de base LiteLLM",
		"awsCredentials": "Identifiants AWS",
		"awsProfile": "Profil AWS",
		"awsApiKey": "Clé API Amazon Bedrock",
		"awsProfileName": "Nom du profil AWS",
		"awsAccessKey": "Clé d'accès AWS",
		"awsSecretKey": "Clé secrète AWS",
		"awsSessionToken": "Jeton de session AWS",
		"awsRegion": "Région AWS",
		"awsCrossRegion": "Utiliser l'inférence inter-régions",
		"awsBedrockVpc": {
			"useCustomVpcEndpoint": "Utiliser un point de terminaison VPC personnalisé",
			"vpcEndpointUrlPlaceholder": "Entrer l'URL du point de terminaison VPC (optionnel)",
			"examples": "Exemples :"
		},
		"enablePromptCaching": "Activer la mise en cache des prompts",
		"enablePromptCachingTitle": "Activer la mise en cache des prompts pour améliorer les performances et réduire les coûts pour les modèles pris en charge.",
		"cacheUsageNote": "Remarque : Si vous ne voyez pas l'utilisation du cache, essayez de sélectionner un modèle différent puis de sélectionner à nouveau votre modèle souhaité.",
		"vscodeLmModel": "Modèle de langage",
		"vscodeLmWarning": "Remarque : Il s'agit d'une intégration très expérimentale et le support des fournisseurs variera. Si vous recevez une erreur concernant un modèle non pris en charge, c'est un problème du côté du fournisseur.",
		"geminiParameters": {
			"urlContext": {
				"title": "Activer le contexte d'URL",
				"description": "Permet à Gemini d'accéder et de traiter les URL pour un contexte supplémentaire lors de la génération des réponses. Utile pour les tâches nécessitant l'analyse de contenu web."
			},
			"groundingSearch": {
				"title": "Activer la mise en contexte via la recherche Google",
				"description": "Permet à Gemini d'effectuer des recherches sur Google pour obtenir des informations actuelles et fonder les réponses sur des données en temps réel. Utile pour les requêtes nécessitant des informations à jour."
			}
		},
		"googleCloudSetup": {
			"title": "Pour utiliser Google Cloud Vertex AI, vous devez :",
			"step1": "1. Créer un compte Google Cloud, activer l'API Vertex AI et activer les modèles Claude souhaités.",
			"step2": "2. Installer Google Cloud CLI et configurer les identifiants par défaut de l'application.",
			"step3": "3. Ou créer un compte de service avec des identifiants."
		},
		"googleCloudCredentials": "Identifiants Google Cloud",
		"googleCloudKeyFile": "Chemin du fichier de clé Google Cloud",
		"googleCloudProjectId": "ID du projet Google Cloud",
		"googleCloudRegion": "Région Google Cloud",
		"lmStudio": {
			"baseUrl": "URL de base (optionnel)",
			"modelId": "ID du modèle",
			"speculativeDecoding": "Activer le décodage spéculatif",
			"draftModelId": "ID du modèle brouillon",
			"draftModelDesc": "Le modèle brouillon doit être de la même famille de modèles pour que le décodage spéculatif fonctionne correctement.",
			"selectDraftModel": "Sélectionner le modèle brouillon",
			"noModelsFound": "Aucun modèle brouillon trouvé. Veuillez vous assurer que LM Studio est en cours d'exécution avec le mode serveur activé.",
			"description": "LM Studio vous permet d'exécuter des modèles localement sur votre ordinateur. Pour obtenir des instructions sur la mise en route, consultez leur <a>guide de démarrage rapide</a>. Vous devrez également démarrer la fonction <b>serveur local</b> de LM Studio pour l'utiliser avec cette extension. <span>Remarque :</span> Roo Code utilise des prompts complexes et fonctionne mieux avec les modèles Claude. Les modèles moins performants peuvent ne pas fonctionner comme prévu."
		},
		"ollama": {
			"baseUrl": "URL de base (optionnel)",
			"modelId": "ID du modèle",
			"description": "Ollama vous permet d'exécuter des modèles localement sur votre ordinateur. Pour obtenir des instructions sur la mise en route, consultez le guide de démarrage rapide.",
			"warning": "Remarque : Roo Code utilise des prompts complexes et fonctionne mieux avec les modèles Claude. Les modèles moins performants peuvent ne pas fonctionner comme prévu."
		},
		"unboundApiKey": "Clé API Unbound",
		"getUnboundApiKey": "Obtenir la clé API Unbound",
		"unboundRefreshModelsSuccess": "Liste des modèles mise à jour ! Vous pouvez maintenant sélectionner parmi les derniers modèles.",
		"unboundInvalidApiKey": "Clé API invalide. Veuillez vérifier votre clé API et réessayer.",
		"humanRelay": {
			"description": "Aucune clé API n'est requise, mais l'utilisateur doit aider à copier et coller les informations dans le chat web de l'IA.",
			"instructions": "Pendant l'utilisation, une boîte de dialogue apparaîtra et le message actuel sera automatiquement copié dans le presse-papiers. Vous devez le coller dans les versions web de l'IA (comme ChatGPT ou Claude), puis copier la réponse de l'IA dans la boîte de dialogue et cliquer sur le bouton de confirmation."
		},
		"openRouter": {
			"providerRouting": {
				"title": "Routage des fournisseurs OpenRouter",
				"description": "OpenRouter dirige les requêtes vers les meilleurs fournisseurs disponibles pour votre modèle. Par défaut, les requêtes sont équilibrées entre les principaux fournisseurs pour maximiser la disponibilité. Cependant, vous pouvez choisir un fournisseur spécifique à utiliser pour ce modèle.",
				"learnMore": "En savoir plus sur le routage des fournisseurs"
			}
		},
		"customModel": {
			"capabilities": "Configurez les capacités et les prix pour votre modèle personnalisé compatible OpenAI. Soyez prudent lors de la spécification des capacités du modèle, car elles peuvent affecter le fonctionnement de Roo Code.",
			"maxTokens": {
				"label": "Tokens de sortie maximum",
				"description": "Nombre maximum de tokens que le modèle peut générer dans une réponse. (Spécifiez -1 pour permettre au serveur de définir les tokens maximum.)"
			},
			"contextWindow": {
				"label": "Taille de la fenêtre de contexte",
				"description": "Total des tokens (entrée + sortie) que le modèle peut traiter."
			},
			"imageSupport": {
				"label": "Support des images",
				"description": "Ce modèle est-il capable de traiter et de comprendre les images ?"
			},
			"computerUse": {
				"label": "Utilisation de l'ordinateur",
				"description": "Ce modèle est-il capable d'interagir avec un navigateur ? (ex. Claude 3.7 Sonnet)"
			},
			"promptCache": {
				"label": "Mise en cache des prompts",
				"description": "Ce modèle est-il capable de mettre en cache les prompts ?"
			},
			"pricing": {
				"input": {
					"label": "Prix d'entrée",
					"description": "Coût par million de tokens dans l'entrée/prompt. Cela affecte le coût d'envoi du contexte et des instructions au modèle."
				},
				"output": {
					"label": "Prix de sortie",
					"description": "Coût par million de tokens dans la réponse du modèle. Cela affecte le coût du contenu généré et des complétions."
				},
				"cacheReads": {
					"label": "Prix des lectures de cache",
					"description": "Coût par million de tokens pour la lecture depuis le cache. C'est le prix facturé lors de la récupération d'une réponse mise en cache."
				},
				"cacheWrites": {
					"label": "Prix des écritures de cache",
					"description": "Coût par million de tokens pour l'écriture dans le cache. C'est le prix facturé lors de la première mise en cache d'un prompt."
				}
			},
			"resetDefaults": "Réinitialiser les valeurs par défaut"
		},
		"rateLimitSeconds": {
			"label": "Limite de débit",
			"description": "Temps minimum entre les requêtes API."
		},
		"consecutiveMistakeLimit": {
			"label": "Limite d'erreurs et de répétitions",
			"description": "Nombre d'erreurs consécutives ou d'actions répétées avant d'afficher la boîte de dialogue 'Roo a des difficultés'",
			"unlimitedDescription": "Réessais illimités activés (poursuite automatique). La boîte de dialogue n'apparaîtra jamais.",
			"warning": "⚠️ Mettre à 0 autorise des réessais illimités, ce qui peut consommer une utilisation importante de l'API"
		},
		"reasoningEffort": {
			"label": "Effort de raisonnement du modèle",
			"minimal": "Minimal (le plus rapide)",
			"high": "Élevé",
			"medium": "Moyen",
			"low": "Faible"
		},
		"verbosity": {
			"label": "Verbosité de la sortie",
			"high": "Élevée",
			"medium": "Moyenne",
			"low": "Faible",
			"description": "Contrôle le niveau de détail des réponses du modèle. Une faible verbosité produit des réponses concises, tandis qu'une verbosité élevée fournit des explications approfondies."
		},
		"setReasoningLevel": "Activer l'effort de raisonnement",
		"claudeCode": {
			"pathLabel": "Chemin du code Claude",
			"description": "Chemin facultatif vers votre CLI Claude Code. La valeur par défaut est 'claude' si non défini.",
			"placeholder": "Défaut : claude",
			"maxTokensLabel": "Jetons de sortie max",
			"maxTokensDescription": "Nombre maximum de jetons de sortie pour les réponses de Claude Code. La valeur par défaut est 8000."
		}
	},
	"browser": {
		"enable": {
			"label": "Activer l'outil de navigateur",
			"description": "Lorsque cette option est activée, Roo peut utiliser un navigateur pour interagir avec des sites web lors de l'utilisation de modèles qui prennent en charge l'utilisation de l'ordinateur. <0>En savoir plus</0>"
		},
		"viewport": {
			"label": "Taille de la fenêtre d'affichage",
			"description": "Sélectionnez la taille de la fenêtre d'affichage pour les interactions du navigateur. Cela affecte la façon dont les sites web sont affichés et dont on interagit avec eux.",
			"options": {
				"largeDesktop": "Grand bureau (1280x800)",
				"smallDesktop": "Petit bureau (900x600)",
				"tablet": "Tablette (768x1024)",
				"mobile": "Mobile (360x640)"
			}
		},
		"screenshotQuality": {
			"label": "Qualité des captures d'écran",
			"description": "Ajustez la qualité WebP des captures d'écran du navigateur. Des valeurs plus élevées fournissent des captures plus claires mais augmentent l'utilisation de token."
		},
		"remote": {
			"label": "Utiliser une connexion de navigateur distant",
			"description": "Se connecter à un navigateur Chrome exécuté avec le débogage à distance activé (--remote-debugging-port=9222).",
			"urlPlaceholder": "URL personnalisée (ex. http://localhost:9222)",
			"testButton": "Tester la connexion",
			"testingButton": "Test en cours...",
			"instructions": "Entrez l'adresse hôte du protocole DevTools ou laissez vide pour découvrir automatiquement les instances Chrome locales. Le bouton Tester la connexion essaiera l'URL personnalisée si fournie, ou découvrira automatiquement si le champ est vide."
		}
	},
	"checkpoints": {
		"enable": {
			"label": "Activer les points de contrôle automatiques",
			"description": "Lorsque cette option est activée, Roo créera automatiquement des points de contrôle pendant l'exécution des tâches, facilitant la révision des modifications ou le retour à des états antérieurs. <0>En savoir plus</0>"
		}
	},
	"notifications": {
		"sound": {
			"label": "Activer les effets sonores",
			"description": "Lorsque cette option est activée, Roo jouera des effets sonores pour les notifications et les événements.",
			"volumeLabel": "Volume"
		},
		"tts": {
			"label": "Activer la synthèse vocale",
			"description": "Lorsque cette option est activée, Roo lira ses réponses à haute voix en utilisant la synthèse vocale.",
			"speedLabel": "Vitesse"
		}
	},
	"contextManagement": {
		"description": "Contrôlez quelles informations sont incluses dans la fenêtre de contexte de l'IA, affectant l'utilisation de token et la qualité des réponses",
		"autoCondenseContextPercent": {
			"label": "Seuil de déclenchement de la condensation intelligente du contexte",
			"description": "Lorsque la fenêtre de contexte atteint ce seuil, Roo la condensera automatiquement."
		},
		"condensingApiConfiguration": {
			"label": "Configuration API pour la condensation du contexte",
			"description": "Sélectionnez quelle configuration API utiliser pour les opérations de condensation du contexte. Laissez non sélectionné pour utiliser la configuration active actuelle.",
			"useCurrentConfig": "Par défaut"
		},
		"customCondensingPrompt": {
			"label": "Prompt personnalisé de condensation du contexte",
			"description": "Personnalisez le prompt système utilisé pour la condensation du contexte. Laissez vide pour utiliser le prompt par défaut.",
			"placeholder": "Entrez votre prompt de condensation personnalisé ici...\n\nVous pouvez utiliser la même structure que le prompt par défaut :\n- Conversation précédente\n- Travail en cours\n- Concepts techniques clés\n- Fichiers et code pertinents\n- Résolution de problèmes\n- Tâches en attente et prochaines étapes",
			"reset": "Réinitialiser par défaut",
			"hint": "Vide = utiliser le prompt par défaut"
		},
		"autoCondenseContext": {
			"name": "Déclencher automatiquement la condensation intelligente du contexte",
			"description": "Lorsque cette option est activée, Roo condensera automatiquement le contexte lorsque le seuil est atteint. Lorsqu'elle est désactivée, vous pouvez toujours déclencher manuellement la condensation du contexte."
		},
		"openTabs": {
			"label": "Limite de contexte des onglets ouverts",
			"description": "Nombre maximum d'onglets VSCode ouverts à inclure dans le contexte. Des valeurs plus élevées fournissent plus de contexte mais augmentent l'utilisation de token."
		},
		"workspaceFiles": {
			"label": "Limite de contexte des fichiers de l'espace de travail",
			"description": "Nombre maximum de fichiers à inclure dans les détails du répertoire de travail actuel. Des valeurs plus élevées fournissent plus de contexte mais augmentent l'utilisation de token."
		},
		"rooignore": {
			"label": "Afficher les fichiers .rooignore dans les listes et recherches",
			"description": "Lorsque cette option est activée, les fichiers correspondant aux modèles dans .rooignore seront affichés dans les listes avec un symbole de cadenas. Lorsqu'elle est désactivée, ces fichiers seront complètement masqués des listes de fichiers et des recherches."
		},
		"maxReadFile": {
			"label": "Seuil d'auto-troncature de lecture de fichier",
			"description": "Roo lit ce nombre de lignes lorsque le modèle omet les valeurs de début/fin. Si ce nombre est inférieur au total du fichier, Roo génère un index des numéros de ligne des définitions de code. Cas spéciaux : -1 indique à Roo de lire le fichier entier (sans indexation), et 0 indique de ne lire aucune ligne et de fournir uniquement les index de ligne pour un contexte minimal. Des valeurs plus basses minimisent l'utilisation initiale du contexte, permettant des lectures ultérieures de plages de lignes précises. Les requêtes avec début/fin explicites ne sont pas limitées par ce paramètre.",
			"lines": "lignes",
			"always_full_read": "Toujours lire le fichier entier"
		},
		"maxConcurrentFileReads": {
			"label": "Limite de lectures simultanées",
			"description": "Nombre maximum de fichiers que l'outil 'read_file' peut traiter simultanément. Des valeurs plus élevées peuvent accélérer la lecture de plusieurs petits fichiers mais augmentent l'utilisation de la mémoire."
		},
		"maxImageFileSize": {
			"label": "Taille maximale des fichiers d'image",
			"mb": "MB",
			"description": "Taille maximale (en MB) pour les fichiers d'image qui peuvent être traités par l'outil de lecture de fichier."
		},
		"maxTotalImageSize": {
			"label": "Taille totale maximale des images",
			"mb": "MB",
			"description": "Limite de taille cumulée maximale (en MB) pour toutes les images traitées dans une seule opération read_file. Lors de la lecture de plusieurs images, la taille de chaque image est ajoutée au total. Si l'inclusion d'une autre image dépasserait cette limite, elle sera ignorée."
		},
		"diagnostics": {
			"includeMessages": {
				"label": "Inclure automatiquement les diagnostics dans le contexte",
				"description": "Lorsque cette option est activée, les messages de diagnostic (erreurs) des fichiers modifiés seront automatiquement inclus dans le contexte. Vous pouvez toujours inclure manuellement tous les diagnostics de l'espace de travail en utilisant @problems."
			},
			"maxMessages": {
				"label": "Nombre maximum de messages de diagnostic",
				"description": "Nombre maximum de messages de diagnostic à inclure par fichier. Cette limite s'applique à la fois à l'inclusion automatique (lorsque la case est cochée) et aux mentions manuelles @problems. Des valeurs plus élevées fournissent plus de contexte mais augmentent l'utilisation des jetons.",
				"resetTooltip": "Réinitialiser à la valeur par défaut (50)",
				"unlimitedLabel": "Illimité"
			},
			"delayAfterWrite": {
				"label": "Délai après les écritures pour permettre aux diagnostics de détecter les problèmes potentiels",
				"description": "Temps d'attente après les écritures de fichiers avant de continuer, permettant aux outils de diagnostic de traiter les modifications et de détecter les problèmes."
			}
		},
		"condensingThreshold": {
			"label": "Seuil de condensation du contexte",
			"selectProfile": "Configurer le seuil pour le profil",
			"defaultProfile": "Par défaut global (tous les profils)",
			"defaultDescription": "Lorsque le contexte atteint ce pourcentage, il sera automatiquement condensé pour tous les profils sauf s'ils ont des paramètres personnalisés",
			"profileDescription": "Seuil personnalisé pour ce profil uniquement (remplace le défaut global)",
			"inheritDescription": "Ce profil hérite du seuil par défaut global ({{threshold}}%)",
			"usesGlobal": "(utilise global {{threshold}}%)"
		}
	},
	"terminal": {
		"basic": {
			"label": "Paramètres du terminal : Base",
			"description": "Paramètres de base du terminal"
		},
		"advanced": {
			"label": "Paramètres du terminal : Avancé",
			"description": "Les options suivantes peuvent nécessiter un redémarrage du terminal pour appliquer le paramètre."
		},
		"outputLineLimit": {
			"label": "Limite de sortie du terminal",
			"description": "Nombre maximum de lignes à inclure dans la sortie du terminal lors de l'exécution de commandes. Lorsque ce nombre est dépassé, les lignes seront supprimées du milieu, économisant des token. <0>En savoir plus</0>"
		},
		"outputCharacterLimit": {
			"label": "Limite de caractères du terminal",
			"description": "Nombre maximum de caractères à inclure dans la sortie du terminal lors de l'exécution de commandes. Cette limite prévaut sur la limite de lignes pour éviter les problèmes de mémoire avec des lignes extrêmement longues. Lorsque cette limite est dépassée, la sortie sera tronquée. <0>En savoir plus</0>"
		},
		"shellIntegrationTimeout": {
			"label": "Délai d'intégration du shell du terminal",
			"description": "Temps maximum d'attente pour l'initialisation de l'intégration du shell avant d'exécuter des commandes. Pour les utilisateurs avec des temps de démarrage de shell longs, cette valeur peut nécessiter d'être augmentée si vous voyez des erreurs \"Shell Integration Unavailable\" dans le terminal. <0>En savoir plus</0>"
		},
		"shellIntegrationDisabled": {
			"label": "Désactiver l'intégration du shell du terminal",
			"description": "Active ceci si les commandes du terminal ne fonctionnent pas correctement ou si tu vois des erreurs 'Shell Integration Unavailable'. Cela utilise une méthode plus simple pour exécuter les commandes, en contournant certaines fonctionnalités avancées du terminal. <0>En savoir plus</0>"
		},
		"commandDelay": {
			"label": "Délai de commande du terminal",
			"description": "Délai en millisecondes à ajouter après l'exécution de la commande. Le paramètre par défaut de 0 désactive complètement le délai. Cela peut aider à garantir que la sortie de la commande est entièrement capturée dans les terminaux avec des problèmes de synchronisation. Dans la plupart des terminaux, cela est implémenté en définissant `PROMPT_COMMAND='sleep N'` et Powershell ajoute `start-sleep` à la fin de chaque commande. À l'origine, c'était une solution pour le bug VSCode#237208 et peut ne pas être nécessaire. <0>En savoir plus</0>"
		},
		"compressProgressBar": {
			"label": "Compresser la sortie des barres de progression",
			"description": "Lorsque activé, traite la sortie du terminal avec des retours chariot (\\r) pour simuler l'affichage d'un terminal réel. Cela supprime les états intermédiaires des barres de progression, ne conservant que l'état final, ce qui économise de l'espace de contexte pour des informations plus pertinentes. <0>En savoir plus</0>"
		},
		"powershellCounter": {
			"label": "Activer le contournement du compteur PowerShell",
			"description": "Lorsqu'activé, ajoute un compteur aux commandes PowerShell pour assurer une exécution correcte des commandes. Cela aide avec les terminaux PowerShell qui peuvent avoir des problèmes de capture de sortie. <0>En savoir plus</0>"
		},
		"zshClearEolMark": {
			"label": "Effacer la marque de fin de ligne ZSH",
			"description": "Lorsqu'activé, efface la marque de fin de ligne ZSH en définissant PROMPT_EOL_MARK=''. Cela évite les problèmes d'interprétation de la sortie des commandes lorsqu'elle se termine par des caractères spéciaux comme '%'. <0>En savoir plus</0>"
		},
		"zshOhMy": {
			"label": "Activer l'intégration Oh My Zsh",
			"description": "Lorsqu'activé, définit ITERM_SHELL_INTEGRATION_INSTALLED=Yes pour activer les fonctionnalités d'intégration du shell Oh My Zsh. L'application de ce paramètre peut nécessiter le redémarrage de l'IDE. <0>En savoir plus</0>"
		},
		"zshP10k": {
			"label": "Activer l'intégration Powerlevel10k",
			"description": "Lorsqu'activé, définit POWERLEVEL9K_TERM_SHELL_INTEGRATION=true pour activer les fonctionnalités d'intégration du shell Powerlevel10k. <0>En savoir plus</0>"
		},
		"zdotdir": {
			"label": "Activer la gestion ZDOTDIR",
			"description": "Lorsque activé, crée un répertoire temporaire pour ZDOTDIR afin de gérer correctement l'intégration du shell zsh. Cela garantit le bon fonctionnement de l'intégration du shell VSCode avec zsh tout en préservant votre configuration zsh. <0>En savoir plus</0>"
		},
		"inheritEnv": {
			"label": "Hériter des variables d'environnement",
			"description": "Lorsqu'activé, le terminal hérite des variables d'environnement du processus parent VSCode, comme les paramètres d'intégration du shell définis dans le profil utilisateur. Cela bascule directement le paramètre global VSCode `terminal.integrated.inheritEnv`. <0>En savoir plus</0>"
		}
	},
	"advancedSettings": {
		"title": "Paramètres avancés"
	},
	"advanced": {
		"diff": {
			"label": "Activer l'édition via des diffs",
			"description": "Lorsque cette option est activée, Roo pourra éditer des fichiers plus rapidement et rejettera automatiquement les écritures de fichiers complets tronqués. Fonctionne mieux avec le dernier modèle Claude 3.7 Sonnet.",
			"strategy": {
				"label": "Stratégie de diff",
				"options": {
					"standard": "Standard (Bloc unique)",
					"multiBlock": "Expérimental : Diff multi-blocs",
					"unified": "Expérimental : Diff unifié"
				},
				"descriptions": {
					"standard": "La stratégie de diff standard applique les modifications à un seul bloc de code à la fois.",
					"unified": "La stratégie de diff unifié prend plusieurs approches pour appliquer les diffs et choisit la meilleure approche.",
					"multiBlock": "La stratégie de diff multi-blocs permet de mettre à jour plusieurs blocs de code dans un fichier en une seule requête."
				}
			},
			"matchPrecision": {
				"label": "Précision de correspondance",
				"description": "Ce curseur contrôle la précision avec laquelle les sections de code doivent correspondre lors de l'application des diffs. Des valeurs plus basses permettent des correspondances plus flexibles mais augmentent le risque de remplacements incorrects. Utilisez des valeurs inférieures à 100 % avec une extrême prudence."
			}
		},
		"todoList": {
			"label": "Activer l'outil de liste de tâches",
			"description": "Lorsqu'activé, Roo peut créer et gérer des listes de tâches pour suivre la progression. Cela aide à organiser les tâches complexes en étapes gérables."
		}
	},
	"experimental": {
		"DIFF_STRATEGY_UNIFIED": {
			"name": "Utiliser la stratégie diff unifiée expérimentale",
			"description": "Activer la stratégie diff unifiée expérimentale. Cette stratégie pourrait réduire le nombre de tentatives causées par des erreurs de modèle, mais peut provoquer des comportements inattendus ou des modifications incorrectes. Activez-la uniquement si vous comprenez les risques et êtes prêt à examiner attentivement tous les changements."
		},
		"SEARCH_AND_REPLACE": {
			"name": "Utiliser l'outil de recherche et remplacement expérimental",
			"description": "Activer l'outil de recherche et remplacement expérimental, permettant à Roo de remplacer plusieurs occurrences d'un terme de recherche en une seule requête."
		},
		"INSERT_BLOCK": {
			"name": "Utiliser l'outil d'insertion de contenu expérimental",
			"description": "Activer l'outil d'insertion de contenu expérimental, permettant à Roo d'insérer du contenu à des numéros de ligne spécifiques sans avoir besoin de créer un diff."
		},
		"POWER_STEERING": {
			"name": "Utiliser le mode \"direction assistée\" expérimental",
			"description": "Lorsqu'il est activé, Roo rappellera plus fréquemment au modèle les détails de sa définition de mode actuelle. Cela conduira à une adhérence plus forte aux définitions de rôles et aux instructions personnalisées, mais utilisera plus de tokens par message."
		},
		"MULTI_SEARCH_AND_REPLACE": {
			"name": "Utiliser l'outil diff multi-blocs expérimental",
			"description": "Lorsqu'il est activé, Roo utilisera l'outil diff multi-blocs. Cela tentera de mettre à jour plusieurs blocs de code dans le fichier en une seule requête."
		},
		"CONCURRENT_FILE_READS": {
			"name": "Activer la lecture simultanée de fichiers",
			"description": "Lorsqu'activé, Roo peut lire plusieurs fichiers dans une seule requête. Lorsque désactivé, Roo doit lire les fichiers un par un. La désactivation peut aider lors du travail avec des modèles moins performants ou lorsque tu souhaites plus de contrôle sur l'accès aux fichiers."
		},
		"MARKETPLACE": {
			"name": "Activer le Marketplace",
			"description": "Lorsque cette option est activée, tu peux installer des MCP et des modes personnalisés depuis le Marketplace."
		},
		"MULTI_FILE_APPLY_DIFF": {
			"name": "Activer les éditions de fichiers concurrentes",
			"description": "Lorsque cette option est activée, Roo peut éditer plusieurs fichiers en une seule requête. Lorsqu'elle est désactivée, Roo doit éditer les fichiers un par un. Désactiver cette option peut aider lorsque tu travailles avec des modèles moins capables ou lorsque tu veux plus de contrôle sur les modifications de fichiers."
		},
		"PREVENT_FOCUS_DISRUPTION": {
			"name": "Édition en arrière-plan",
			"description": "Empêche la perturbation du focus de l'éditeur lorsqu'activé. Les modifications de fichiers se font en arrière-plan sans ouvrir de vues de différences ou voler le focus. Vous pouvez continuer à travailler sans interruption pendant que Roo effectue des changements. Les fichiers peuvent être ouverts sans focus pour capturer les diagnostics ou rester complètement fermés."
		},
		"ASSISTANT_MESSAGE_PARSER": {
			"name": "Utiliser le nouveau parseur de messages",
			"description": "Active le parseur de messages en streaming expérimental qui accélère nettement les longues réponses en traitant les messages plus efficacement."
		}
	},
	"promptCaching": {
		"label": "Désactiver la mise en cache des prompts",
		"description": "Lorsque cette option est cochée, Roo n'utilisera pas la mise en cache des prompts pour ce modèle."
	},
	"temperature": {
		"useCustom": "Utiliser une température personnalisée",
		"description": "Contrôle l'aléatoire dans les réponses du modèle.",
		"rangeDescription": "Des valeurs plus élevées rendent la sortie plus aléatoire, des valeurs plus basses la rendent plus déterministe."
	},
	"modelInfo": {
		"supportsImages": "Prend en charge les images",
		"noImages": "Ne prend pas en charge les images",
		"supportsComputerUse": "Prend en charge l'utilisation de l'ordinateur",
		"noComputerUse": "Ne prend pas en charge l'utilisation de l'ordinateur",
		"supportsPromptCache": "Prend en charge la mise en cache des prompts",
		"noPromptCache": "Ne prend pas en charge la mise en cache des prompts",
		"contextWindow": "Fenêtre de contexte :",
		"maxOutput": "Sortie maximale",
		"inputPrice": "Prix d'entrée",
		"outputPrice": "Prix de sortie",
		"cacheReadsPrice": "Prix des lectures de cache",
		"cacheWritesPrice": "Prix des écritures de cache",
		"enableStreaming": "Activer le streaming",
		"enableR1Format": "Activer les paramètres du modèle R1",
		"enableR1FormatTips": "Doit être activé lors de l'utilisation de modèles R1 tels que QWQ, pour éviter l'erreur 400",
		"useAzure": "Utiliser Azure",
		"azureApiVersion": "Définir la version de l'API Azure",
		"gemini": {
			"freeRequests": "* Gratuit jusqu'à {{count}} requêtes par minute. Après cela, la facturation dépend de la taille du prompt.",
			"pricingDetails": "Pour plus d'informations, voir les détails de tarification.",
			"billingEstimate": "* La facturation est une estimation - le coût exact dépend de la taille du prompt."
		}
	},
	"modelPicker": {
		"automaticFetch": "L'extension récupère automatiquement la liste la plus récente des modèles disponibles sur <serviceLink>{{serviceName}}</serviceLink>. Si vous ne savez pas quel modèle choisir, Roo Code fonctionne mieux avec <defaultModelLink>{{defaultModelId}}</defaultModelLink>. Vous pouvez également rechercher \"free\" pour les options gratuites actuellement disponibles.",
		"label": "Modèle",
		"searchPlaceholder": "Rechercher",
		"noMatchFound": "Aucune correspondance trouvée",
		"useCustomModel": "Utiliser personnalisé : {{modelId}}"
	},
	"footer": {
		"feedback": "Si vous avez des questions ou des commentaires, n'hésitez pas à ouvrir un problème sur <githubLink>github.com/RooCodeInc/Roo-Code</githubLink> ou à rejoindre <redditLink>reddit.com/r/RooCode</redditLink> ou <discordLink>discord.gg/roocode</discordLink>",
		"telemetry": {
			"label": "Autoriser les rapports anonymes d'erreurs et d'utilisation",
			"description": "Aidez à améliorer Roo Code en envoyant des données d'utilisation anonymes et des rapports d'erreurs. Aucun code, prompt ou information personnelle n'est jamais envoyé. Consultez notre politique de confidentialité pour plus de détails."
		},
		"settings": {
			"import": "Importer",
			"export": "Exporter",
			"reset": "Réinitialiser"
		}
	},
	"thinkingBudget": {
		"maxTokens": "Tokens maximum",
		"maxThinkingTokens": "Tokens de réflexion maximum"
	},
	"validation": {
		"apiKey": "Vous devez fournir une clé API valide.",
		"awsRegion": "Vous devez choisir une région pour utiliser Amazon Bedrock.",
		"googleCloud": "Vous devez fournir un ID de projet et une région Google Cloud valides.",
		"modelId": "Vous devez fournir un ID de modèle valide.",
		"modelSelector": "Vous devez fournir un sélecteur de modèle valide.",
		"openAi": "Vous devez fournir une URL de base, une clé API et un ID de modèle valides.",
		"arn": {
			"invalidFormat": "Format ARN invalide. Veuillez vérifier les exigences de format.",
			"regionMismatch": "Attention : La région dans votre ARN ({{arnRegion}}) ne correspond pas à votre région sélectionnée ({{region}}). Cela peut causer des problèmes d'accès. Le fournisseur utilisera la région de l'ARN."
		},
		"modelAvailability": "L'ID de modèle ({{modelId}}) que vous avez fourni n'est pas disponible. Veuillez choisir un modèle différent.",
		"providerNotAllowed": "Le fournisseur '{{provider}}' n'est pas autorisé par votre organisation",
		"modelNotAllowed": "Le modèle '{{model}}' n'est pas autorisé pour le fournisseur '{{provider}}' par votre organisation",
		"profileInvalid": "Ce profil contient un fournisseur ou un modèle qui n'est pas autorisé par votre organisation"
	},
	"placeholders": {
		"apiKey": "Saisissez la clé API...",
		"profileName": "Saisissez le nom du profil",
		"accessKey": "Saisissez la clé d'accès...",
		"secretKey": "Saisissez la clé secrète...",
		"sessionToken": "Saisissez le jeton de session...",
		"credentialsJson": "Saisissez le JSON des identifiants...",
		"keyFilePath": "Saisissez le chemin du fichier de clé...",
		"projectId": "Saisissez l'ID du projet...",
		"customArn": "Saisissez l'ARN (ex. arn:aws:bedrock:us-east-1:123456789012:foundation-model/my-model)",
		"baseUrl": "Saisissez l'URL de base...",
		"modelId": {
			"lmStudio": "ex. meta-llama-3.1-8b-instruct",
			"lmStudioDraft": "ex. lmstudio-community/llama-3.2-1b-instruct",
			"ollama": "ex. llama3.1"
		},
		"numbers": {
			"maxTokens": "ex. 4096",
			"contextWindow": "ex. 128000",
			"inputPrice": "ex. 0.0001",
			"outputPrice": "ex. 0.0002",
			"cacheWritePrice": "ex. 0.00005"
		}
	},
	"defaults": {
		"ollamaUrl": "Par défaut : http://localhost:11434",
		"lmStudioUrl": "Par défaut : http://localhost:1234",
		"geminiUrl": "Par défaut : https://generativelanguage.googleapis.com"
	},
	"labels": {
		"customArn": "ARN personnalisé",
		"useCustomArn": "Utiliser un ARN personnalisé..."
	},
	"includeMaxOutputTokens": "Inclure les tokens de sortie maximum",
	"includeMaxOutputTokensDescription": "Envoyer le paramètre de tokens de sortie maximum dans les requêtes API. Certains fournisseurs peuvent ne pas supporter cela.",
	"limitMaxTokensDescription": "Limiter le nombre maximum de tokens dans la réponse",
	"maxOutputTokensLabel": "Tokens de sortie maximum",
	"maxTokensGenerateDescription": "Tokens maximum à générer dans la réponse"
}<|MERGE_RESOLUTION|>--- conflicted
+++ resolved
@@ -253,13 +253,8 @@
 			"error": "Échec de l'actualisation de la liste des modèles. Veuillez réessayer."
 		},
 		"getRequestyApiKey": "Obtenir la clé API Requesty",
-<<<<<<< HEAD
-		"tarsApiKey": "Clé API TARS",
-		"getTarsApiKey": "Obtenir la clé API TARS",
-=======
 		"getRequestyBaseUrl": "URL de base",
 		"requestyUseCustomBaseUrl": "Utiliser une URL de base personnalisée",
->>>>>>> 87c42c1f
 		"openRouterTransformsText": "Compresser les prompts et chaînes de messages à la taille du contexte (<a>Transformations OpenRouter</a>)",
 		"anthropicApiKey": "Clé API Anthropic",
 		"getAnthropicApiKey": "Obtenir la clé API Anthropic",
