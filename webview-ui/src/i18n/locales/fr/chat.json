--- conflicted
+++ resolved
@@ -25,16 +25,13 @@
 		"sharingDisabledByOrganization": "Partage désactivé par l'organisation",
 		"shareSuccessOrganization": "Lien d'organisation copié dans le presse-papiers",
 		"shareSuccessPublic": "Lien public copié dans le presse-papiers",
-<<<<<<< HEAD
 		"tokenStats": {
 			"inputLabel": "↑ Entrée :",
 			"outputLabel": "↓ Sortie :",
 			"cacheLabel": "cache"
-		}
-=======
+		},
 		"openInCloud": "Ouvrir la tâche dans Roo Code Cloud",
 		"openInCloudIntro": "Continue à surveiller ou interagir avec Roo depuis n'importe où. Scanne, clique ou copie pour ouvrir."
->>>>>>> 08d7f80e
 	},
 	"unpin": "Désépingler",
 	"pin": "Épingler",
