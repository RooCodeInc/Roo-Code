--- conflicted
+++ resolved
@@ -22,13 +22,10 @@
 	"havingTrouble": "Des difficultés ?",
 	"pasteCallbackUrl": "Copie l'URL de redirect depuis ton navigateur et colle-la ici :",
 	"startOver": "Recommencer",
-<<<<<<< HEAD
+	"cloudUrlPillLabel": "URL de Roo Code Cloud",
 	"upsell": {
 		"autoApprovePowerUser": "Donner à Roo un peu d'indépendance ? Contrôlez-le de n'importe où avec Roo Code Cloud. <learnMoreLink>En savoir plus</learnMoreLink>.",
 		"longRunningTask": "Cela peut prendre un certain temps. Continuez de n'importe où avec le Cloud.",
 		"taskList": "Roo Code Cloud est là : suivez et contrôlez vos tâches de n'importe où. <learnMoreLink>En savoir plus</learnMoreLink>."
 	}
-=======
-	"cloudUrlPillLabel": "URL de Roo Code Cloud"
->>>>>>> 80af39dc
 }