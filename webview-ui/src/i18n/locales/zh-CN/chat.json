--- conflicted
+++ resolved
@@ -418,7 +418,6 @@
 		"wantsToRun": "Roo 想要运行斜杠命令",
 		"didRun": "Roo 运行了斜杠命令"
 	},
-<<<<<<< HEAD
 	"ask": {
 		"autoApprovedRequestLimitReached": {
 			"title": "已达自动批准请求限制",
@@ -438,7 +437,4 @@
 		"createFirst": "创建您的第一个",
 		"clickToRun": "点击运行 {{name}}"
 	}
-=======
-	"docs": "Check our <DocsLink>docs</DocsLink> to learn more."
->>>>>>> 49e57ed0
 }