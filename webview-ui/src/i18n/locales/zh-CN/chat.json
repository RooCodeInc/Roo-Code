--- conflicted
+++ resolved
@@ -151,14 +151,9 @@
 			"403": "无权限。您的 API 密钥有效，但提供商拒绝完成此请求。",
 			"429": "请求过于频繁。提供商已对您的请求进行速率限制。请在下一次 API 调用前稍候。",
 			"500": "提供商服务器错误。提供商端出现问题，您的请求无问题。",
-<<<<<<< HEAD
 			"unknown": "未知 API 错误。请联系 CoStrict 支持。",
-			"connection": "连接错误。确保您有可用的互联网连接。"
-=======
-			"unknown": "未知 API 错误。请联系 Roo Code 支持。",
 			"connection": "连接错误。确保您有可用的互联网连接。",
 			"claudeCodeNotAuthenticated": "你需要登录才能使用 Claude Code。前往设置并点击「登录到 Claude Code」进行身份验证。"
->>>>>>> f899de1f
 		}
 	},
 	"checkpoint": {
