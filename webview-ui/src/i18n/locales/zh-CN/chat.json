{
	"greeting": "欢迎使用 Roo Code",
	"task": {
		"title": "任务",
		"expand": "展开任务",
		"collapse": "收起任务",
		"seeMore": "展开",
		"seeLess": "收起",
		"tokens": "Token 用量",
		"cache": "缓存",
		"apiCost": "API 费用",
		"size": "大小",
		"contextWindow": "上下文长度",
		"closeAndStart": "关闭任务并开始新任务",
		"export": "导出任务历史",
		"delete": "删除任务（Shift + 点击跳过确认）",
		"share": "分享任务",
		"condenseContext": "智能压缩上下文",
		"shareWithOrganization": "与组织分享",
		"shareWithOrganizationDescription": "仅组织成员可访问",
		"sharePublicly": "公开分享",
		"sharePubliclyDescription": "任何拥有链接的人都可访问",
		"connectToCloud": "连接到云端",
		"connectToCloudDescription": "登录 Roo Code Cloud 以分享任务",
		"sharingDisabledByOrganization": "组织已禁用分享功能",
		"shareSuccessOrganization": "组织链接已复制到剪贴板",
		"shareSuccessPublic": "公开链接已复制到剪贴板",
		"openInCloud": "在 Roo Code Cloud 中打开任务",
		"openInCloudIntro": "从任何地方继续监控或与 Roo 交互。扫描、点击或复制以打开。"
	},
	"unpin": "取消置顶",
	"pin": "置顶",
	"tokenProgress": {
		"availableSpace": "可用: {{amount}}",
		"tokensUsed": "已使用: {{used}} / {{total}}",
		"reservedForResponse": "已保留: {{amount}}"
	},
	"retry": {
		"title": "重试",
		"tooltip": "再次尝试操作"
	},
	"startNewTask": {
		"title": "开始新任务",
		"tooltip": "开始一个新任务"
	},
	"proceedAnyways": {
		"title": "仍然继续",
		"tooltip": "在命令执行时继续"
	},
	"save": {
		"title": "保存",
		"tooltip": "保存消息更改"
	},
	"reject": {
		"title": "拒绝",
		"tooltip": "拒绝此操作"
	},
	"completeSubtaskAndReturn": "完成子任务并返回",
	"approve": {
		"title": "批准",
		"tooltip": "批准此操作"
	},
	"runCommand": {
		"title": "运行命令",
		"tooltip": "执行此命令"
	},
	"proceedWhileRunning": {
		"title": "强制继续",
		"tooltip": "忽略运行中的命令并继续"
	},
	"killCommand": {
		"title": "终止命令",
		"tooltip": "终止当前命令"
	},
	"resumeTask": {
		"title": "恢复任务",
		"tooltip": "继续当前任务"
	},
	"terminate": {
		"title": "结束",
		"tooltip": "结束当前任务"
	},
	"cancel": {
		"title": "取消",
		"tooltip": "取消当前操作"
	},
	"scrollToBottom": "滚动到聊天底部",
	"about": "通过 AI 辅助生成、重构和调试代码。查看我们的 <DocsLink>文档</DocsLink> 了解更多信息。",
	"onboarding": "<strong>此工作区中的任务列表为空。</strong> 请在下方输入任务开始。 不确定如何开始？ 在 <DocsLink>文档</DocsLink> 中阅读更多关于 Roo 可以为您做什么的信息。",
	"rooTips": {
		"boomerangTasks": {
			"title": "任务编排",
			"description": "将任务拆分为更小、更易于管理的部分。"
		},
		"stickyModels": {
			"title": "粘性模式",
			"description": "每个模式 都会记住 您上次使用的模型"
		},
		"tools": {
			"title": "工具",
			"description": "允许 AI 通过浏览网络、运行命令等方式解决问题。"
		},
		"customizableModes": {
			"title": "自定义模式",
			"description": "具有专属行为和指定模型的特定角色"
		}
	},
	"selectMode": "选择交互模式",
	"selectApiConfig": "选择 API 配置",
	"enhancePrompt": "增强提示词",
	"addImages": "添加图片到消息",
	"sendMessage": "发送消息",
	"stopTts": "停止文本转语音",
	"typeMessage": "输入消息...",
	"typeTask": "在此处输入您的任务...",
	"addContext": "@添加上下文，/输入命令",
	"dragFiles": "Shift+拖拽文件",
	"dragFilesImages": "Shift+拖拽文件/图片",
	"enhancePromptDescription": "'增强提示'按钮通过提供额外上下文、澄清或重新表述来帮助改进您的请求。尝试在此处输入请求，然后再次点击按钮查看其工作原理。",
	"modeSelector": {
		"title": "模式",
		"marketplace": "模式市场",
		"settings": "模式设置",
		"description": "专门定制Roo行为的角色。",
		"searchPlaceholder": "搜索模式...",
		"noResults": "未找到结果"
	},
	"errorReadingFile": "读取文件时出错",
	"noValidImages": "没有处理有效图片",
	"separator": "分隔符",
	"edit": "编辑...",
	"forNextMode": "用于下一个模式",
	"forPreviousMode": "用于上一个模式",
	"error": "错误",
	"diffError": {
		"title": "编辑失败"
	},
	"troubleMessage": "Roo遇到问题...",
	"apiRequest": {
		"title": "API请求",
		"failed": "API请求失败",
		"streaming": "API请求...",
		"cancelled": "API请求已取消",
		"streamingFailed": "API流式传输失败"
	},
	"checkpoint": {
		"regular": "检查点",
		"initializingWarning": "正在初始化检查点...如果耗时过长，你可以在<settingsLink>设置</settingsLink>中禁用检查点并重新启动任务。",
		"menu": {
			"viewDiff": "查看差异",
			"restore": "恢复检查点",
			"restoreFiles": "恢复文件",
			"restoreFilesDescription": "将项目文件恢复到此检查点状态",
			"restoreFilesAndTask": "恢复文件和任务",
			"confirm": "确认",
			"cancel": "取消",
			"cannotUndo": "此操作无法撤消。",
			"restoreFilesAndTaskDescription": "恢复文件至此时状态，并清除后续对话记录"
		},
		"current": "当前"
	},
	"instructions": {
		"wantsToFetch": "Roo 想要获取详细指示以协助当前任务"
	},
	"fileOperations": {
		"wantsToRead": "需要读取文件",
		"wantsToReadOutsideWorkspace": "请求访问外部文件",
		"didRead": "已读取文件",
		"wantsToEdit": "需要编辑文件",
		"wantsToEditOutsideWorkspace": "需要编辑外部文件",
		"wantsToEditProtected": "需要编辑受保护的配置文件",
		"wantsToCreate": "需要新建文件",
		"wantsToSearchReplace": "需要在此文件中搜索和替换",
		"didSearchReplace": "已完成搜索和替换",
		"wantsToInsert": "需要在此文件中插入内容",
		"wantsToInsertWithLineNumber": "需要在第 {{lineNumber}} 行插入内容",
		"wantsToInsertAtEnd": "需要在文件末尾添加内容",
		"wantsToReadAndXMore": "Roo 想读取此文件以及另外 {{count}} 个文件",
		"wantsToReadMultiple": "Roo 想要读取多个文件",
		"wantsToApplyBatchChanges": "Roo 想要对多个文件应用更改",
		"wantsToGenerateImage": "需要生成图片",
		"wantsToGenerateImageOutsideWorkspace": "需要在工作区外生成图片",
		"wantsToGenerateImageProtected": "需要在受保护位置生成图片",
		"didGenerateImage": "已生成图片"
	},
	"directoryOperations": {
		"wantsToViewTopLevel": "需要查看目录文件列表",
		"didViewTopLevel": "已查看目录文件列表",
		"wantsToViewRecursive": "需要查看目录所有文件",
		"didViewRecursive": "已查看目录所有文件",
		"wantsToViewDefinitions": "Roo想查看此目录中使用的源代码定义名称",
		"didViewDefinitions": "Roo已查看此目录中使用的源代码定义名称",
		"wantsToSearch": "需要搜索内容: {{regex}}",
		"didSearch": "已完成内容搜索: {{regex}}",
		"wantsToSearchOutsideWorkspace": "需要搜索内容（工作区外）: {{regex}}",
		"didSearchOutsideWorkspace": "已完成内容搜索（工作区外）: {{regex}}",
		"wantsToViewTopLevelOutsideWorkspace": "需要查看目录文件列表（工作区外）",
		"didViewTopLevelOutsideWorkspace": "已查看目录文件列表（工作区外）",
		"wantsToViewRecursiveOutsideWorkspace": "需要查看目录所有文件（工作区外）",
		"didViewRecursiveOutsideWorkspace": "已查看目录所有文件（工作区外）",
		"wantsToViewDefinitionsOutsideWorkspace": "Roo想查看此目录中使用的源代码定义名称（工作区外）",
		"didViewDefinitionsOutsideWorkspace": "Roo已查看此目录中使用的源代码定义名称（工作区外）"
	},
	"commandOutput": "命令输出",
	"commandExecution": {
		"running": "正在运行",
		"pid": "PID: {{pid}}",
		"exited": "已退出 ({{exitCode}})",
		"manageCommands": "管理命令权限",
		"commandManagementDescription": "管理命令权限：点击 ✓ 允许自动执行，点击 ✗ 拒绝执行。可以打开/关闭模式或从列表中删除。<settingsLink>查看所有设置</settingsLink>",
		"addToAllowed": "添加到允许列表",
		"removeFromAllowed": "从允许列表中删除",
		"addToDenied": "添加到拒绝列表",
		"removeFromDenied": "从拒绝列表中删除",
		"abortCommand": "中止命令执行",
		"expandOutput": "展开输出",
		"collapseOutput": "折叠输出",
		"expandManagement": "展开命令管理部分",
		"collapseManagement": "折叠命令管理部分"
	},
	"response": "响应",
	"arguments": "参数",
	"mcp": {
		"wantsToUseTool": "Roo想在{{serverName}} MCP上使用工具",
		"wantsToAccessResource": "Roo想访问{{serverName}} MCP服务上的资源"
	},
	"modes": {
		"wantsToSwitch": "即将切换至{{mode}}模式",
		"wantsToSwitchWithReason": "即将切换至{{mode}}模式（原因：{{reason}}）",
		"didSwitch": "已切换至{{mode}}模式",
		"didSwitchWithReason": "已切换至{{mode}}模式（原因：{{reason}}）"
	},
	"subtasks": {
		"wantsToCreate": "Roo想在<code>{{mode}}</code>模式下创建新子任务",
		"wantsToFinish": "Roo想完成此子任务",
		"newTaskContent": "子任务说明",
		"completionContent": "子任务已完成",
		"resultContent": "子任务结果",
		"defaultResult": "请继续下一个任务。",
		"completionInstructions": "子任务已完成！您可以查看结果并提出修改或下一步建议。如果一切正常，请确认以将结果返回给主任务。"
	},
	"questions": {
		"hasQuestion": "Roo有一个问题"
	},
	"taskCompleted": "任务完成",
	"powershell": {
		"issues": "看起来您遇到了Windows PowerShell问题，请参阅此"
	},
	"autoApprove": {
		"tooltipManage": "管理自动批准设置",
		"tooltipStatus": "自动批准已启用：{{toggles}}",
		"title": "自动批准",
		"all": "全部",
		"none": "无",
		"description": "无需请求权限即可执行这些操作。仅对您完全信任的操作启用此功能。",
		"selectOptionsFirst": "请至少选择以下一个选项以启用自动批准",
		"toggleAriaLabel": "切换自动批准",
		"disabledAriaLabel": "自动批准已禁用 - 请先选择选项",
		"triggerLabelOff": "自动批准已关闭",
		"triggerLabel_zero": "0 个自动批准",
		"triggerLabel_one": "1 个自动批准",
		"triggerLabel_other": "{{count}} 个自动批准",
		"triggerLabelAll": "YOLO"
	},
	"reasoning": {
		"thinking": "思考中",
		"seconds": "{{count}}秒"
	},
	"contextCondense": {
		"title": "上下文已压缩",
		"condensing": "正在压缩上下文...",
		"errorHeader": "上下文压缩失败",
		"tokens": "tokens"
	},
	"followUpSuggest": {
		"copyToInput": "复制到输入框（或按住Shift点击）",
		"autoSelectCountdown": "{{count}}秒后自动选择",
		"countdownDisplay": "{{count}}秒"
	},
	"announcement": {
		"title": "🎉 Roo Code {{version}} 已发布",
		"description": "介绍 <bold>Roo Code Cloud：</bold>将 Roo 的强大功能扩展到 IDE 之外",
		"feature1": "<bold>随时随地跟踪任务进度（免费）：</bold>获取长时间运行任务的实时更新，无需困在 IDE 中",
		"feature2": "<bold>远程控制 Roo 扩展（Pro）：</bold>通过基于聊天的浏览器界面启动、停止和与任务交互。",
		"learnMore": "准备掌控一切？在<learnMoreLink>这里</learnMoreLink>了解更多。",
		"visitCloudButton": "访问 Roo Code Cloud",
		"socialLinks": "在 <xLink>X</xLink>、<discordLink>Discord</discordLink> 或 <redditLink>r/RooCode</redditLink> 上关注我们"
	},
	"browser": {
		"rooWantsToUse": "Roo想使用浏览器",
		"consoleLogs": "控制台日志",
		"noNewLogs": "(没有新日志)",
		"screenshot": "浏览器截图",
		"cursor": "光标",
		"navigation": {
			"step": "步骤 {{current}} / {{total}}",
			"previous": "上一步",
			"next": "下一步"
		},
		"sessionStarted": "浏览器会话已启动",
		"actions": {
			"title": "浏览器操作: ",
			"launch": "访问 {{url}}",
			"click": "点击 ({{coordinate}})",
			"type": "输入 \"{{text}}\"",
			"scrollDown": "向下滚动",
			"scrollUp": "向上滚动",
			"close": "关闭浏览器"
		}
	},
	"codeblock": {
		"tooltips": {
			"expand": "展开代码块",
			"collapse": "收起代码块",
			"enable_wrap": "启用自动换行",
			"disable_wrap": "禁用自动换行",
			"copy_code": "复制代码"
		}
	},
	"systemPromptWarning": "警告：自定义系统提示词覆盖已激活。这可能严重破坏功能并导致不可预测的行为。",
	"profileViolationWarning": "当前配置文件与您的组织设置不兼容",
	"shellIntegration": {
		"title": "命令执行警告",
		"description": "您的命令正在没有 VSCode 终端 shell 集成的情况下执行。要隐藏此警告，您可以在 <settingsLink>Roo Code 设置</settingsLink>的 <strong>Terminal</strong> 部分禁用 shell 集成，或使用下方链接排查 VSCode 终端集成问题。",
		"troubleshooting": "点击此处查看 shell 集成文档。"
	},
	"ask": {
		"autoApprovedRequestLimitReached": {
			"title": "已达自动批准请求限制",
			"description": "Roo 已达到 {{count}} 次 API 请求的自动批准限制。您想重置计数并继续任务吗？",
			"button": "重置并继续"
		},
		"autoApprovedCostLimitReached": {
			"title": "已达到自动批准的费用限额",
			"description": "Roo已经达到了${{count}}的自动批准成本限制。您想重置成本并继续任务吗？",
			"button": "重置并继续"
		}
	},
	"codebaseSearch": {
		"wantsToSearch": "Roo 需要搜索代码库: <code>{{query}}</code>",
		"wantsToSearchWithPath": "Roo 需要在 <code>{{path}}</code> 中搜索: <code>{{query}}</code>",
		"didSearch_one": "找到 1 个结果",
		"didSearch_other": "找到 {{count}} 个结果",
		"resultTooltip": "相似度评分: {{score}} (点击打开文件)"
	},
	"read-batch": {
		"approve": {
			"title": "全部批准"
		},
		"deny": {
			"title": "全部拒绝"
		}
	},
	"indexingStatus": {
		"ready": "索引就绪",
		"indexing": "索引中 {{percentage}}%",
		"indexed": "已索引",
		"error": "索引错误",
		"status": "索引状态"
	},
	"versionIndicator": {
		"ariaLabel": "版本 {{version}} - 点击查看发布说明"
	},
	"rooCloudCTA": {
		"title": "Roo Code Cloud 正在进化！",
		"description": "在云端运行远程代理，随时随地访问任务，与他人协作等更多功能。",
		"joinWaitlist": "注册获取最新更新。"
	},
	"command": {
		"triggerDescription": "触发 {{name}} 命令"
	},
	"editMessage": {
		"placeholder": "编辑消息..."
	},
	"slashCommands": {
		"tooltip": "管理斜杠命令",
		"title": "斜杠命令",
		"description": "使用内置斜杠命令或创建自定义命令，快速访问常用提示词和工作流程。<DocsLink>文档</DocsLink>",
		"manageCommands": "在设置中管理斜杠命令",
		"builtInCommands": "内置命令",
		"globalCommands": "全局命令",
		"workspaceCommands": "工作区命令",
		"globalCommand": "全局命令",
		"editCommand": "编辑命令",
		"deleteCommand": "删除命令",
		"newGlobalCommandPlaceholder": "新建全局命令...",
		"newWorkspaceCommandPlaceholder": "新建工作区命令...",
		"deleteDialog": {
			"title": "删除命令",
			"description": "确定要删除命令 \"{{name}}\" 吗？此操作无法撤销。",
			"cancel": "取消",
			"confirm": "删除"
		}
	},
	"contextMenu": {
		"noResults": "无结果",
		"problems": "问题",
		"terminal": "终端",
		"url": "粘贴URL以获取内容"
	},
	"queuedMessages": {
		"title": "队列消息",
		"clickToEdit": "点击编辑消息"
	},
	"slashCommand": {
<<<<<<< HEAD
		"wantsToRun": "Roo 想要运行斜杠命令",
		"didRun": "Roo 运行了斜杠命令"
=======
		"wantsToRun": "Roo 想要运行斜杠命令:",
		"didRun": "Roo 运行了斜杠命令:"
	},
	"ask": {
		"autoApprovedRequestLimitReached": {
			"title": "已达自动批准请求限制",
			"description": "Roo 已达到 {{count}} 次 API 请求的自动批准限制。您想重置计数并继续任务吗？",
			"button": "重置并继续"
		},
		"autoApprovedCostLimitReached": {
			"title": "已达到自动批准的费用限额",
			"description": "Roo已经达到了${{count}}的自动批准成本限制。您想重置成本并继续任务吗？",
			"button": "重置并继续"
		}
>>>>>>> 87b45def
	}
}<|MERGE_RESOLUTION|>--- conflicted
+++ resolved
@@ -403,12 +403,8 @@
 		"clickToEdit": "点击编辑消息"
 	},
 	"slashCommand": {
-<<<<<<< HEAD
 		"wantsToRun": "Roo 想要运行斜杠命令",
 		"didRun": "Roo 运行了斜杠命令"
-=======
-		"wantsToRun": "Roo 想要运行斜杠命令:",
-		"didRun": "Roo 运行了斜杠命令:"
 	},
 	"ask": {
 		"autoApprovedRequestLimitReached": {
@@ -421,6 +417,5 @@
 			"description": "Roo已经达到了${{count}}的自动批准成本限制。您想重置成本并继续任务吗？",
 			"button": "重置并继续"
 		}
->>>>>>> 87b45def
 	}
 }