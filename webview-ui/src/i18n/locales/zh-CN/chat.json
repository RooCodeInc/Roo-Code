{
	"greeting": "欢迎使用 Roo Code",
	"task": {
		"title": "任务",
		"expand": "展开任务",
		"collapse": "收起任务",
		"seeMore": "展开",
		"seeLess": "收起",
		"tokens": "Token 用量",
		"cache": "缓存",
		"apiCost": "API 费用",
		"size": "大小",
		"contextWindow": "上下文长度",
		"closeAndStart": "关闭任务并开始新任务",
		"export": "导出任务历史",
		"delete": "删除任务（Shift + 点击跳过确认）",
		"share": "分享任务",
		"condenseContext": "智能压缩上下文",
		"shareWithOrganization": "与组织分享",
		"shareWithOrganizationDescription": "仅组织成员可访问",
		"sharePublicly": "公开分享",
		"sharePubliclyDescription": "任何拥有链接的人都可访问",
		"connectToCloud": "连接到云端",
		"connectToCloudDescription": "登录 Roo Code Cloud 以分享任务",
		"sharingDisabledByOrganization": "组织已禁用分享功能",
		"shareSuccessOrganization": "组织链接已复制到剪贴板",
		"shareSuccessPublic": "公开链接已复制到剪贴板",
		"openInCloud": "在 Roo Code Cloud 中打开任务",
		"openInCloudIntro": "从任何地方继续监控或与 Roo 交互。扫描、点击或复制以打开。"
	},
	"unpin": "取消置顶",
	"pin": "置顶",
	"tokenProgress": {
		"availableSpace": "可用: {{amount}}",
		"tokensUsed": "已使用: {{used}} / {{total}}",
		"reservedForResponse": "已保留: {{amount}}"
	},
	"retry": {
		"title": "重试",
		"tooltip": "再次尝试操作"
	},
	"startNewTask": {
		"title": "开始新任务",
		"tooltip": "开始一个新任务"
	},
	"proceedAnyways": {
		"title": "仍然继续",
		"tooltip": "在命令执行时继续"
	},
	"save": {
		"title": "保存",
		"tooltip": "保存消息更改"
	},
	"reject": {
		"title": "拒绝",
		"tooltip": "拒绝此操作"
	},
	"completeSubtaskAndReturn": "完成子任务并返回",
	"approve": {
		"title": "批准",
		"tooltip": "批准此操作"
	},
	"runCommand": {
		"title": "运行",
		"tooltip": "执行此命令"
	},
	"proceedWhileRunning": {
		"title": "强制继续",
		"tooltip": "忽略运行中的命令并继续"
	},
	"killCommand": {
		"title": "终止命令",
		"tooltip": "终止当前命令"
	},
	"resumeTask": {
		"title": "恢复任务",
		"tooltip": "继续当前任务"
	},
	"terminate": {
		"title": "结束",
		"tooltip": "结束当前任务"
	},
	"cancel": {
		"title": "取消",
		"tooltip": "取消当前操作"
	},
	"scrollToBottom": "滚动到聊天底部",
	"about": "Roo Code 是您编辑器中的整个 AI 开发团队。",
	"docs": "查看我们的 <DocsLink>文档</DocsLink> 了解更多信息。",
	"rooTips": {
		"customizableModes": {
			"title": "可自定义模式",
			"description": "专注于任务并交付成果的专业角色。"
		},
		"modelAgnostic": {
			"title": "自带模型",
			"description": "使用您自己的提供商密钥，甚至可以运行本地推理——无加价、无锁定、无限制"
		}
	},
	"selectMode": "选择交互模式",
	"selectModel": "选择模型",
	"selectApiConfig": "选择 API 配置",
	"enhancePrompt": "增强提示词",
	"addImages": "添加图片到消息",
	"sendMessage": "发送消息",
	"stopTts": "停止文本转语音",
	"typeMessage": "输入消息...",
	"typeTask": "在此处输入您的任务...",
	"addContext": "@添加上下文，/输入命令",
	"dragFiles": "Shift+拖拽文件",
	"dragFilesImages": "Shift+拖拽文件/图片",
	"enhancePromptDescription": "'增强提示'按钮通过提供额外上下文、澄清或重新表述来帮助改进您的请求。尝试在此处输入请求，然后再次点击按钮查看其工作原理。",
	"modeSelector": {
		"title": "模式",
		"marketplace": "模式市场",
		"settings": "模式设置",
		"description": "专门定制Roo行为的角色。",
		"searchPlaceholder": "搜索模式...",
		"noResults": "未找到结果"
	},
	"errorReadingFile": "读取文件时出错",
	"noValidImages": "没有处理有效图片",
	"separator": "分隔符",
	"edit": "编辑...",
	"forNextMode": "用于下一个模式",
	"forPreviousMode": "用于上一个模式",
	"error": "错误",
	"diffError": {
		"title": "编辑失败"
	},
	"troubleMessage": "Roo遇到问题...",
	"apiRequest": {
		"title": "API请求",
		"failed": "API请求失败",
		"streaming": "API请求...",
		"cancelled": "API请求已取消",
		"streamingFailed": "API流式传输失败"
	},
	"checkpoint": {
		"regular": "检查点",
		"initializingWarning": "正在初始化检查点...如果耗时过长，你可以在<settingsLink>设置</settingsLink>中禁用检查点并重新启动任务。",
		"menu": {
			"viewDiff": "查看差异",
			"restore": "恢复检查点",
			"restoreFiles": "恢复文件",
			"restoreFilesDescription": "将项目文件恢复到此检查点状态",
			"restoreFilesAndTask": "恢复文件和任务",
			"confirm": "确认",
			"cancel": "取消",
			"cannotUndo": "此操作无法撤消。",
			"restoreFilesAndTaskDescription": "恢复文件至此时状态，并清除后续对话记录。",
			"alreadyCurrent": "此检查点已是最新状态。"
		},
		"current": "当前"
	},
	"instructions": {
		"wantsToFetch": "Roo 想要获取详细指示以协助当前任务"
	},
	"fileOperations": {
		"wantsToRead": "需要读取文件",
		"wantsToReadOutsideWorkspace": "请求访问外部文件",
		"didRead": "已读取文件",
		"wantsToEdit": "需要编辑文件",
		"wantsToEditOutsideWorkspace": "需要编辑外部文件",
		"wantsToEditProtected": "需要编辑受保护的配置文件",
		"wantsToCreate": "需要新建文件",
		"wantsToSearchReplace": "需要在此文件中搜索和替换",
		"didSearchReplace": "已完成搜索和替换",
		"wantsToInsert": "需要在此文件中插入内容",
		"wantsToInsertWithLineNumber": "需要在第 {{lineNumber}} 行插入内容",
		"wantsToInsertAtEnd": "需要在文件末尾添加内容",
		"wantsToReadAndXMore": "Roo 想读取此文件以及另外 {{count}} 个文件",
		"wantsToReadMultiple": "Roo 想要读取多个文件",
		"wantsToApplyBatchChanges": "Roo 想要对多个文件应用更改",
		"wantsToGenerateImage": "需要生成图片",
		"wantsToGenerateImageOutsideWorkspace": "需要在工作区外生成图片",
		"wantsToGenerateImageProtected": "需要在受保护位置生成图片",
		"didGenerateImage": "已生成图片"
	},
	"directoryOperations": {
		"wantsToViewTopLevel": "需要查看目录文件列表",
		"didViewTopLevel": "已查看目录文件列表",
		"wantsToViewRecursive": "需要查看目录所有文件",
		"didViewRecursive": "已查看目录所有文件",
		"wantsToViewDefinitions": "Roo想查看此目录中使用的源代码定义名称",
		"didViewDefinitions": "Roo已查看此目录中使用的源代码定义名称",
		"wantsToSearch": "需要搜索内容: {{regex}}",
		"didSearch": "已完成内容搜索: {{regex}}",
		"wantsToSearchOutsideWorkspace": "需要搜索内容（工作区外）: {{regex}}",
		"didSearchOutsideWorkspace": "已完成内容搜索（工作区外）: {{regex}}",
		"wantsToViewTopLevelOutsideWorkspace": "需要查看目录文件列表（工作区外）",
		"didViewTopLevelOutsideWorkspace": "已查看目录文件列表（工作区外）",
		"wantsToViewRecursiveOutsideWorkspace": "需要查看目录所有文件（工作区外）",
		"didViewRecursiveOutsideWorkspace": "已查看目录所有文件（工作区外）",
		"wantsToViewDefinitionsOutsideWorkspace": "Roo想查看此目录中使用的源代码定义名称（工作区外）",
		"didViewDefinitionsOutsideWorkspace": "Roo已查看此目录中使用的源代码定义名称（工作区外）"
	},
	"commandOutput": "命令输出",
	"commandExecution": {
		"abort": "中止",
		"running": "运行命令",
		"pid": "PID: {{pid}}",
		"exitStatus": "已退出，状态码 {{exitCode}}",
		"manageCommands": "管理命令权限",
		"commandManagementDescription": "管理命令权限：点击 ✓ 允许自动执行，点击 ✗ 拒绝执行。可以打开/关闭模式或从列表中删除。<settingsLink>查看所有设置</settingsLink>",
		"addToAllowed": "添加到允许列表",
		"removeFromAllowed": "从允许列表中删除",
		"addToDenied": "添加到拒绝列表",
		"removeFromDenied": "从拒绝列表中删除",
		"abortCommand": "中止命令执行",
		"expandOutput": "展开输出",
		"collapseOutput": "折叠输出",
		"expandManagement": "展开命令管理部分",
		"collapseManagement": "折叠命令管理部分"
	},
	"response": "响应",
	"arguments": "参数",
	"text": {
		"rooSaid": "Roo 说"
	},
	"feedback": {
		"youSaid": "{{username}}说",
		"defaultUserName": "你"
	},
	"mcp": {
		"wantsToUseTool": "Roo想在{{serverName}} MCP上使用工具",
		"wantsToAccessResource": "Roo想访问{{serverName}} MCP服务上的资源"
	},
	"modes": {
		"wantsToSwitch": "即将切换至{{mode}}模式",
		"wantsToSwitchWithReason": "即将切换至{{mode}}模式（原因：{{reason}}）",
		"didSwitch": "已切换至{{mode}}模式",
		"didSwitchWithReason": "已切换至{{mode}}模式（原因：{{reason}}）"
	},
	"subtasks": {
		"wantsToCreate": "Roo想在<code>{{mode}}</code>模式下创建新子任务",
		"wantsToFinish": "Roo想完成此子任务",
		"newTaskContent": "子任务说明",
		"completionContent": "子任务已完成",
		"resultContent": "子任务结果",
		"defaultResult": "请继续下一个任务。",
		"completionInstructions": "子任务已完成！您可以查看结果并提出修改或下一步建议。如果一切正常，请确认以将结果返回给主任务。"
	},
	"questions": {
		"hasQuestion": "Roo有一个问题"
	},
	"taskCompleted": "任务完成",
	"powershell": {
		"issues": "看起来您遇到了Windows PowerShell问题，请参阅此"
	},
	"autoApprove": {
		"tooltipManage": "管理自动批准设置",
		"tooltipStatus": "自动批准已启用：{{toggles}}",
		"title": "自动批准",
		"toggle": "切换自动批准",
		"all": "全部",
		"none": "无",
		"description": "无需请求权限即可执行这些操作。仅对您完全信任的操作启用此功能。",
		"selectOptionsFirst": "请至少选择以下一个选项以启用自动批准",
		"toggleAriaLabel": "切换自动批准",
		"disabledAriaLabel": "自动批准已禁用 - 请先选择选项",
		"triggerLabelOff": "自动批准已关闭",
		"triggerLabel_zero": "0 个自动批准",
		"triggerLabel_one": "1 个自动批准",
		"triggerLabel_other": "{{count}} 个自动批准",
		"triggerLabelAll": "YOLO"
	},
	"reasoning": {
		"thinking": "思考",
		"seconds": "{{count}}秒"
	},
	"contextCondense": {
		"title": "上下文已压缩",
		"condensing": "正在压缩上下文...",
		"errorHeader": "上下文压缩失败",
		"tokens": "tokens"
	},
	"followUpSuggest": {
		"copyToInput": "复制到输入框（或按住Shift点击）",
		"autoSelectCountdown": "{{count}}秒后自动选择",
		"countdownDisplay": "{{count}}秒"
	},
	"announcement": {
		"title": "🎉 Roo Code {{version}} 已发布",
		"stealthModel": {
			"feature": "<bold>限时免费隐形模型</bold> - Code Supernova：现已升级为 <bold>1M Token 上下文窗口</bold>！一个支持图像输入的多功能代理编程模型，通过 Roo Code Cloud 提供。",
			"note": "(注意：提示词和补全内容会被模型创建者记录并用于改进模型)",
			"connectButton": "连接到 Roo Code Cloud",
			"selectModel": "在设置中从 Roo Code Cloud 提供商选择 <code>roo/code-supernova</code> 开始使用。",
			"goToSettingsButton": "前往设置"
		},
		"socialLinks": "在 <xLink>X</xLink>、<discordLink>Discord</discordLink> 或 <redditLink>r/RooCode</redditLink> 上关注我们 🚀"
	},
	"browser": {
		"rooWantsToUse": "Roo想使用浏览器",
		"consoleLogs": "控制台日志",
		"noNewLogs": "(没有新日志)",
		"screenshot": "浏览器截图",
		"cursor": "光标",
		"navigation": {
			"step": "步骤 {{current}} / {{total}}",
			"previous": "上一步",
			"next": "下一步"
		},
		"sessionStarted": "浏览器会话已启动",
		"actions": {
			"title": "浏览器操作: ",
			"launch": "访问 {{url}}",
			"click": "点击 ({{coordinate}})",
			"type": "输入 \"{{text}}\"",
			"scrollDown": "向下滚动",
			"scrollUp": "向上滚动",
			"close": "关闭浏览器"
		}
	},
	"codeblock": {
		"tooltips": {
			"expand": "展开代码块",
			"collapse": "收起代码块",
			"copy_code": "复制代码"
		}
	},
	"systemPromptWarning": "警告：自定义系统提示词覆盖已激活。这可能严重破坏功能并导致不可预测的行为。",
	"profileViolationWarning": "当前配置文件与您的组织设置不兼容",
	"shellIntegration": {
		"title": "命令执行警告",
		"description": "您的命令正在没有 VSCode 终端 shell 集成的情况下执行。要隐藏此警告，您可以在 <settingsLink>Roo Code 设置</settingsLink>的 <strong>Terminal</strong> 部分禁用 shell 集成，或使用下方链接排查 VSCode 终端集成问题。",
		"troubleshooting": "点击此处查看 shell 集成文档。"
	},
	"codebaseSearch": {
		"wantsToSearch": "Roo 需要搜索代码库: <code>{{query}}</code>",
		"wantsToSearchWithPath": "Roo 需要在 <code>{{path}}</code> 中搜索: <code>{{query}}</code>",
		"didSearch_one": "找到 1 个结果",
		"didSearch_other": "找到 {{count}} 个结果",
		"resultTooltip": "相似度评分: {{score}} (点击打开文件)"
	},
	"read-batch": {
		"approve": {
			"title": "全部批准"
		},
		"deny": {
			"title": "全部拒绝"
		}
	},
	"indexingStatus": {
		"ready": "索引就绪",
		"indexing": "索引中 {{percentage}}%",
		"indexed": "已索引",
		"error": "索引错误",
		"status": "索引状态"
	},
	"versionIndicator": {
		"ariaLabel": "版本 {{version}} - 点击查看发布说明"
	},
	"rooCloudCTA": {
		"title": "Roo Code Cloud 正在进化！",
		"description": "在云端运行远程代理，随时随地访问任务，与他人协作等更多功能。",
		"joinWaitlist": "注册获取最新更新。"
	},
	"command": {
		"triggerDescription": "触发 {{name}} 命令"
	},
	"editMessage": {
		"placeholder": "编辑消息..."
	},
	"slashCommands": {
		"tooltip": "管理斜杠命令",
		"title": "斜杠命令",
		"description": "使用内置斜杠命令或创建自定义命令，快速访问常用提示词和工作流程。<DocsLink>文档</DocsLink>",
		"manageCommands": "在设置中管理斜杠命令",
		"builtInCommands": "内置命令",
		"globalCommands": "全局命令",
		"workspaceCommands": "工作区命令",
		"globalCommand": "全局命令",
		"editCommand": "编辑命令",
		"deleteCommand": "删除命令",
		"newGlobalCommandPlaceholder": "新建全局命令...",
		"newWorkspaceCommandPlaceholder": "新建工作区命令...",
		"deleteDialog": {
			"title": "删除命令",
			"description": "确定要删除命令 \"{{name}}\" 吗？此操作无法撤销。",
			"cancel": "取消",
			"confirm": "删除"
		}
	},
	"contextMenu": {
		"noResults": "无结果",
		"problems": "问题",
		"terminal": "终端",
		"url": "粘贴URL以获取内容",
		"gitCommits": "Git提交信息",
		"addFile": "添加文件",
		"addFolder": "添加文件夹"
	},
	"queuedMessages": {
		"title": "队列消息",
		"clickToEdit": "点击编辑消息"
	},
	"slashCommand": {
		"wantsToRun": "Roo 想要运行斜杠命令",
		"didRun": "Roo 运行了斜杠命令"
	},
<<<<<<< HEAD
	"ask": {
		"autoApprovedRequestLimitReached": {
			"title": "已达自动批准请求限制",
			"description": "Roo 已达到 {{count}} 次 API 请求的自动批准限制。您想重置计数并继续任务吗？",
			"button": "重置并继续"
		},
		"autoApprovedCostLimitReached": {
			"title": "已达到自动批准的费用限额",
			"description": "Roo已经达到了${{count}}的自动批准成本限制。您想重置成本并继续任务吗？",
			"button": "重置并继续"
		}
=======
	"cloudAgents": {
		"create": "创建",
		"title": "云代理",
		"description": "您还没有创建任何云代理。",
		"createFirst": "创建您的第一个",
		"clickToRun": "点击运行 {{name}}"
>>>>>>> 0e7a878f
	}
}<|MERGE_RESOLUTION|>--- conflicted
+++ resolved
@@ -400,7 +400,6 @@
 		"wantsToRun": "Roo 想要运行斜杠命令",
 		"didRun": "Roo 运行了斜杠命令"
 	},
-<<<<<<< HEAD
 	"ask": {
 		"autoApprovedRequestLimitReached": {
 			"title": "已达自动批准请求限制",
@@ -412,13 +411,12 @@
 			"description": "Roo已经达到了${{count}}的自动批准成本限制。您想重置成本并继续任务吗？",
 			"button": "重置并继续"
 		}
-=======
+	},
 	"cloudAgents": {
 		"create": "创建",
 		"title": "云代理",
 		"description": "您还没有创建任何云代理。",
 		"createFirst": "创建您的第一个",
 		"clickToRun": "点击运行 {{name}}"
->>>>>>> 0e7a878f
 	}
 }