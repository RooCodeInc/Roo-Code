--- conflicted
+++ resolved
@@ -44,16 +44,13 @@
 		"selectProviderPlaceholder": "选择提供商",
 		"openaiProvider": "OpenAI",
 		"ollamaProvider": "Ollama",
-<<<<<<< HEAD
-		"geminiProvider": "Gemini",
-=======
 		"openaiCompatibleProvider": "OpenAI 兼容",
 		"openaiCompatibleBaseUrlLabel": "基础 URL：",
 		"openaiCompatibleApiKeyLabel": "API 密钥：",
 		"openaiCompatibleModelDimensionLabel": "嵌入维度：",
 		"openaiCompatibleModelDimensionPlaceholder": "例如，1536",
 		"openaiCompatibleModelDimensionDescription": "模型的嵌入维度（输出大小）。请查阅您的提供商文档获取此值。常见值：384、768、1536、3072。",
->>>>>>> e2516ebe
+		"geminiProvider": "Gemini",
 		"openaiKeyLabel": "OpenAI 密钥：",
 		"modelLabel": "模型",
 		"selectModelPlaceholder": "选择模型",
