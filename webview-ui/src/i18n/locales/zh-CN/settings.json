{
	"common": {
		"save": "保存",
		"done": "完成",
		"cancel": "取消",
		"reset": "恢复默认设置",
		"select": "选择",
		"add": "添加标头",
		"remove": "移除"
	},
	"header": {
		"title": "设置",
		"saveButtonTooltip": "保存更改",
		"nothingChangedTooltip": "暂无更改",
		"doneButtonTooltip": "放弃未保存的更改并关闭设置面板"
	},
	"unsavedChangesDialog": {
		"title": "未保存的更改",
		"description": "是否放弃更改并继续？",
		"cancelButton": "取消",
		"discardButton": "放弃更改"
	},
	"sections": {
		"providers": "提供商",
		"autoApprove": "自动批准",
		"browser": "计算机交互",
		"checkpoints": "存档点",
		"notifications": "通知",
		"contextManagement": "上下文",
		"terminal": "终端",
		"prompts": "提示词",
		"experimental": "实验性",
		"language": "语言",
		"about": "关于 Roo Code"
	},
	"prompts": {
		"description": "配置用于快速操作的支持提示词，如增强提示词、解释代码和修复问题。这些提示词帮助 Roo 为常见开发任务提供更好的支持。"
	},
	"codeIndex": {
		"title": "代码库索引",
		"description": "配置代码库索引设置以启用项目的语义搜索。<0>了解更多</0>",
		"statusTitle": "状态",
		"enableLabel": "启用代码库索引",
		"enableDescription": "启用代码索引以改进搜索和上下文理解",
		"settingsTitle": "索引设置",
		"disabledMessage": "代码库索引当前已禁用。在全局设置中启用它以配置索引选项。",
		"providerLabel": "嵌入提供商",
		"embedderProviderLabel": "嵌入器提供商",
		"selectProviderPlaceholder": "选择提供商",
		"openaiProvider": "OpenAI",
		"ollamaProvider": "Ollama",
		"geminiProvider": "Gemini",
		"geminiApiKeyLabel": "API 密钥：",
		"geminiApiKeyPlaceholder": "输入您的Gemini API密钥",
		"mistralProvider": "Mistral",
		"mistralApiKeyLabel": "API 密钥:",
		"mistralApiKeyPlaceholder": "输入您的 Mistral API 密钥",
		"openaiCompatibleProvider": "OpenAI 兼容",
		"openAiKeyLabel": "OpenAI API 密钥",
		"openAiKeyPlaceholder": "输入你的 OpenAI API 密钥",
		"openAiCompatibleBaseUrlLabel": "基础 URL",
		"openAiCompatibleApiKeyLabel": "API 密钥",
		"openAiCompatibleApiKeyPlaceholder": "输入你的 API 密钥",
		"openAiCompatibleModelDimensionLabel": "嵌入维度：",
		"modelDimensionLabel": "模型维度",
		"openAiCompatibleModelDimensionPlaceholder": "例如，1536",
		"openAiCompatibleModelDimensionDescription": "模型的嵌入维度（输出大小）。请查阅您的提供商文档获取此值。常见值：384、768、1536、3072。",
		"modelLabel": "模型",
		"modelPlaceholder": "输入模型名称",
		"selectModel": "选择模型",
		"selectModelPlaceholder": "选择模型",
		"ollamaUrlLabel": "Ollama URL：",
		"ollamaBaseUrlLabel": "Ollama 基础 URL",
		"qdrantUrlLabel": "Qdrant URL",
		"qdrantKeyLabel": "Qdrant 密钥：",
		"qdrantApiKeyLabel": "Qdrant API 密钥",
		"qdrantApiKeyPlaceholder": "输入你的 Qdrant API 密钥（可选）",
		"setupConfigLabel": "设置",
		"startIndexingButton": "开始",
		"clearIndexDataButton": "清除索引",
		"unsavedSettingsMessage": "请先保存设置再开始索引过程。",
		"clearDataDialog": {
			"title": "确定要继续吗？",
			"description": "此操作无法撤消。这将永久删除您的代码库索引数据。",
			"cancelButton": "取消",
			"confirmButton": "清除数据"
		},
		"ollamaUrlPlaceholder": "http://localhost:11434",
		"openAiCompatibleBaseUrlPlaceholder": "https://api.example.com",
		"modelDimensionPlaceholder": "1536",
		"qdrantUrlPlaceholder": "http://localhost:6333",
		"saveError": "保存设置失败",
		"modelDimensions": "({{dimension}} 维度)",
		"saveSuccess": "设置保存成功",
		"saving": "保存中...",
		"saveSettings": "保存",
		"indexingStatuses": {
			"standby": "待机",
			"indexing": "索引中",
			"indexed": "已索引",
			"error": "错误"
		},
		"close": "关闭",
		"validation": {
			"invalidQdrantUrl": "无效的 Qdrant URL",
			"invalidOllamaUrl": "无效的 Ollama URL",
			"invalidBaseUrl": "无效的基础 URL",
			"qdrantUrlRequired": "需要 Qdrant URL",
			"openaiApiKeyRequired": "需要 OpenAI API 密钥",
			"modelSelectionRequired": "需要选择模型",
			"apiKeyRequired": "需要 API 密钥",
			"modelIdRequired": "需要模型 ID",
			"modelDimensionRequired": "需要模型维度",
			"geminiApiKeyRequired": "需要 Gemini API 密钥",
			"mistralApiKeyRequired": "需要 Mistral API 密钥",
			"ollamaBaseUrlRequired": "需要 Ollama 基础 URL",
			"baseUrlRequired": "需要基础 URL",
			"modelDimensionMinValue": "模型维度必须大于 0"
		},
		"advancedConfigLabel": "高级配置",
		"searchMinScoreLabel": "搜索分数阈值",
		"searchMinScoreDescription": "搜索结果所需的最低相似度分数（0.0-1.0）。较低的值返回更多结果，但可能不太相关。较高的值返回较少但更相关的结果。",
		"searchMinScoreResetTooltip": "恢复默认值 (0.4)",
		"searchMaxResultsLabel": "最大搜索结果数",
		"searchMaxResultsDescription": "查询代码库索引时返回的最大搜索结果数。较高的值提供更多上下文，但可能包含相关性较低的结果。",
		"resetToDefault": "恢复默认值"
	},
	"autoApprove": {
		"description": "允许 Roo 自动执行操作而无需批准。只有在您完全信任 AI 并了解相关安全风险的情况下才启用这些设置。",
		"enabled": "自动批准已启用",
		"toggleAriaLabel": "切换自动批准",
		"disabledAriaLabel": "自动批准已禁用 - 请先选择选项",
		"readOnly": {
			"label": "读取",
			"description": "启用后，Roo 将自动浏览目录和读取文件内容，无需人工确认。",
			"outsideWorkspace": {
				"label": "包含工作区外的文件",
				"description": "允许 Roo 读取当前工作区外的文件，无需批准。"
			}
		},
		"write": {
			"label": "写入",
			"description": "自动创建和编辑文件，无需二次确认",
			"delayLabel": "延迟一段时间再自动批准写入，可以在期间检查模型输出是否有问题",
			"outsideWorkspace": {
				"label": "包含工作区外的文件",
				"description": "允许 Roo 创建和编辑当前工作区外的文件，无需批准。"
			},
			"protected": {
				"label": "包含受保护的文件",
				"description": "允许 Roo 创建和编辑受保护的文件（如 .rooignore 和 .roo/ 配置文件），无需批准。"
			}
		},
		"browser": {
			"label": "浏览器",
			"description": "自动执行浏览器操作而无需批准 — 注意：仅当模型支持计算机功能调用时适用"
		},
		"retry": {
			"label": "重试",
			"description": "当服务器返回错误响应时自动重试失败的 API 请求",
			"delayLabel": "重试请求前的延迟"
		},
		"mcp": {
			"label": "MCP",
			"description": "允许自动调用MCP服务而无需批准"
		},
		"modeSwitch": {
			"label": "模式",
			"description": "自动在不同模式之间切换而无需批准"
		},
		"subtasks": {
			"label": "子任务",
			"description": "允许创建和完成子任务而无需批准"
		},
		"followupQuestions": {
			"label": "问题",
			"description": "在配置的超时时间后自动选择后续问题的第一个建议答案",
			"timeoutLabel": "自动选择第一个答案前的等待时间"
		},
		"execute": {
			"label": "执行",
			"description": "自动执行白名单中的命令而无需批准",
			"allowedCommands": "命令白名单",
			"allowedCommandsDescription": "当\"自动批准命令行操作\"启用时可以自动执行的命令前缀。添加 * 以允许所有命令（谨慎使用）。",
			"deniedCommands": "拒绝的命令",
			"deniedCommandsDescription": "将自动拒绝的命令前缀，无需用户批准。与允许命令冲突时，最长前缀匹配优先。添加 * 拒绝所有命令。",
			"commandPlaceholder": "输入命令前缀（例如 'git '）",
			"deniedCommandPlaceholder": "输入要拒绝的命令前缀（例如 'rm -rf'）",
			"addButton": "添加",
			"autoDenied": "前缀为 `{{prefix}}` 的命令已被用户禁止。不要通过运行其他命令来绕过此限制。"
		},
		"updateTodoList": {
			"label": "待办",
			"description": "无需批准即可自动更新待办清单"
		},
		"apiRequestLimit": {
			"title": "最大请求数",
			"description": "在请求批准以继续执行任务之前，自动发出此数量的 API 请求。",
			"unlimited": "无限制"
		},
		"selectOptionsFirst": "请至少选择以下一个选项以启用自动批准",
		"apiCostLimit": {
			"title": "最高费用",
			"unlimited": "无限"
		},
		"maxLimits": {
			"description": "在请求批准继续之前，自动发出请求，最多不超过这些限制。"
		}
	},
	"providers": {
		"providerDocumentation": "{{provider}} 文档",
		"configProfile": "配置文件",
		"description": "保存多组API配置便于快速切换",
		"apiProvider": "API提供商",
		"model": "模型",
		"nameEmpty": "名称不能为空",
		"nameExists": "已存在同名的配置文件",
		"deleteProfile": "删除配置文件",
		"invalidArnFormat": "无效的 ARN 格式。请检查上面的示例。",
		"enterNewName": "输入新名称",
		"addProfile": "添加配置文件",
		"renameProfile": "重命名配置文件",
		"newProfile": "新建配置文件",
		"enterProfileName": "输入新配置名称",
		"createProfile": "创建配置",
		"cannotDeleteOnlyProfile": "无法删除唯一的配置文件",
		"searchPlaceholder": "搜索配置文件",
		"searchProviderPlaceholder": "搜索提供商",
		"noProviderMatchFound": "未找到提供商",
		"noMatchFound": "未找到匹配的配置文件",
		"vscodeLmDescription": "VS Code 语言模型 API 允许您运行由其他 VS Code 扩展（包括但不限于 GitHub Copilot）提供的模型。最简单的方法是从 VS Code 市场安装 Copilot 和 Copilot Chat 扩展。",
		"awsCustomArnUse": "请输入有效的 Amazon Bedrock ARN（Amazon资源名称），格式示例：",
		"awsCustomArnDesc": "请确保ARN中的区域与上方选择的AWS区域一致。",
		"openRouterApiKey": "OpenRouter API 密钥",
		"getOpenRouterApiKey": "获取 OpenRouter API 密钥",
		"apiKeyStorageNotice": "API 密钥安全存储在 VSCode 的密钥存储中",
		"glamaApiKey": "Glama API 密钥",
		"getGlamaApiKey": "获取 Glama API 密钥",
		"useCustomBaseUrl": "使用自定义基础 URL",
		"useReasoning": "启用推理",
		"useHostHeader": "使用自定义 Host 标头",
		"useLegacyFormat": "使用传统 OpenAI API 格式",
		"customHeaders": "自定义标头",
		"headerName": "标头名称",
		"headerValue": "标头值",
		"noCustomHeaders": "暂无自定义标头。点击 + 按钮添加。",
		"requestyApiKey": "Requesty API 密钥",
		"refreshModels": {
			"label": "刷新模型",
			"hint": "请重新打开设置以查看最新模型。",
			"loading": "正在刷新模型列表...",
			"success": "模型列表刷新成功！",
			"error": "刷新模型列表失败。请重试。"
		},
		"getRequestyApiKey": "获取 Requesty API 密钥",
<<<<<<< HEAD
		"tarsApiKey": "TARS API 密钥",
		"getTarsApiKey": "获取 TARS API 密钥",
=======
		"getRequestyBaseUrl": "基础 URL",
		"requestyUseCustomBaseUrl": "使用自定义基础 URL",
>>>>>>> 87c42c1f
		"openRouterTransformsText": "自动压缩提示词和消息链到上下文长度限制内 (<a>OpenRouter转换</a>)",
		"anthropicApiKey": "Anthropic API 密钥",
		"getAnthropicApiKey": "获取 Anthropic API 密钥",
		"anthropicUseAuthToken": "将 Anthropic API 密钥作为 Authorization 标头传递，而不是 X-Api-Key",
		"anthropic1MContextBetaLabel": "启用 1M 上下文窗口 (Beta)",
		"anthropic1MContextBetaDescription": "为 Claude Sonnet 4 将上下文窗口扩展至 100 万个 token",
		"awsBedrock1MContextBetaLabel": "启用 1M 上下文窗口 (Beta)",
		"awsBedrock1MContextBetaDescription": "为 Claude Sonnet 4 将上下文窗口扩展至 100 万个 token",
		"cerebrasApiKey": "Cerebras API 密钥",
		"getCerebrasApiKey": "获取 Cerebras API 密钥",
		"chutesApiKey": "Chutes API 密钥",
		"getChutesApiKey": "获取 Chutes API 密钥",
		"fireworksApiKey": "Fireworks API 密钥",
		"getFireworksApiKey": "获取 Fireworks API 密钥",
		"ioIntelligenceApiKey": "IO Intelligence API 密钥",
		"ioIntelligenceApiKeyPlaceholder": "输入您的 IO Intelligence API 密钥",
		"getIoIntelligenceApiKey": "获取 IO Intelligence API 密钥",
		"deepSeekApiKey": "DeepSeek API 密钥",
		"getDeepSeekApiKey": "获取 DeepSeek API 密钥",
		"doubaoApiKey": "豆包 API 密钥",
		"getDoubaoApiKey": "获取豆包 API 密钥",
		"moonshotApiKey": "Moonshot API 密钥",
		"getMoonshotApiKey": "获取 Moonshot API 密钥",
		"moonshotBaseUrl": "Moonshot 服务站点",
		"zaiApiKey": "Z AI API 密钥",
		"getZaiApiKey": "获取 Z AI API 密钥",
		"zaiEntrypoint": "Z AI 服务站点",
		"zaiEntrypointDescription": "请根据您的位置选择适当的 API 服务站点。如果您在中国，请选择 open.bigmodel.cn。否则，请选择 api.z.ai。",
		"geminiApiKey": "Gemini API 密钥",
		"getGroqApiKey": "获取 Groq API 密钥",
		"groqApiKey": "Groq API 密钥",
		"getSambaNovaApiKey": "获取 SambaNova API 密钥",
		"sambaNovaApiKey": "SambaNova API 密钥",
		"getHuggingFaceApiKey": "获取 Hugging Face API 密钥",
		"huggingFaceApiKey": "Hugging Face API 密钥",
		"huggingFaceModelId": "模型 ID",
		"huggingFaceLoading": "加载中...",
		"huggingFaceModelsCount": "({{count}} 个模型)",
		"huggingFaceSelectModel": "选择模型...",
		"huggingFaceSearchModels": "搜索模型...",
		"huggingFaceNoModelsFound": "未找到模型",
		"huggingFaceProvider": "提供商",
		"huggingFaceProviderAuto": "自动",
		"huggingFaceSelectProvider": "选择提供商...",
		"huggingFaceSearchProviders": "搜索提供商...",
		"huggingFaceNoProvidersFound": "未找到提供商",
		"getGeminiApiKey": "获取 Gemini API 密钥",
		"openAiApiKey": "OpenAI API 密钥",
		"apiKey": "API 密钥",
		"openAiBaseUrl": "OpenAI 基础 URL",
		"getOpenAiApiKey": "获取 OpenAI API 密钥",
		"mistralApiKey": "Mistral API 密钥",
		"getMistralApiKey": "获取 Mistral / Codestral API 密钥",
		"codestralBaseUrl": "Codestral 基础 URL（可选）",
		"codestralBaseUrlDesc": "为 Codestral 模型设置替代 URL。",
		"xaiApiKey": "xAI API 密钥",
		"getXaiApiKey": "获取 xAI API 密钥",
		"litellmApiKey": "LiteLLM API 密钥",
		"litellmBaseUrl": "LiteLLM 基础 URL",
		"awsCredentials": "AWS 凭证",
		"awsProfile": "AWS 配置文件",
		"awsApiKey": "Amazon Bedrock API 密钥",
		"awsProfileName": "AWS 配置文件名称",
		"awsAccessKey": "AWS 访问密钥",
		"awsSecretKey": "AWS 密钥",
		"awsSessionToken": "AWS 会话Token",
		"awsRegion": "AWS 区域",
		"awsCrossRegion": "使用跨区域推理",
		"awsBedrockVpc": {
			"useCustomVpcEndpoint": "使用自定义 VPC 端点",
			"vpcEndpointUrlPlaceholder": "输入 VPC 端点 URL（可选）",
			"examples": "示例："
		},
		"enablePromptCaching": "启用提示缓存",
		"enablePromptCachingTitle": "开启提示缓存可提升性能并节省成本",
		"cacheUsageNote": "提示：若未显示缓存使用情况，请切换模型后重新选择",
		"vscodeLmModel": "VSCode LM 模型",
		"vscodeLmWarning": "注意：这是一个非常实验性的集成，提供商支持会有所不同。如果您收到有关不支持模型的错误，则这是提供商方面的问题。",
		"geminiParameters": {
			"urlContext": {
				"title": "启用 URL 上下文",
				"description": "让 Gemini 读取链接的页面以提取、比较和综合其内容，从而提供明智的答复。"
			},
			"groundingSearch": {
				"title": "启用 Google 搜索基础",
				"description": "将 Gemini 连接到实时网络数据，以获得包含可验证引用的准确、最新的答案。"
			}
		},
		"googleCloudSetup": {
			"title": "要使用 Google Cloud Vertex AI，您需要：",
			"step1": "1. 注册Google Cloud账号并启用Vertex AI API",
			"step2": "2. 安装配置Google Cloud CLI工具",
			"step3": "3. 创建服务账号获取凭证"
		},
		"googleCloudCredentials": "Google Cloud 凭证",
		"googleCloudKeyFile": "Google Cloud 密钥文件路径",
		"googleCloudProjectId": "Google Cloud 项目 ID",
		"googleCloudRegion": "Google Cloud 区域",
		"lmStudio": {
			"baseUrl": "基础 URL（可选）",
			"modelId": "模型 ID",
			"speculativeDecoding": "启用推测性解码",
			"draftModelId": "草稿模型 ID",
			"draftModelDesc": "草稿模型必须来自相同的模型系列，推测性解码才能正常工作。",
			"selectDraftModel": "选择草稿模型",
			"noModelsFound": "未找到草稿模型。请确保 LM Studio 已启用服务器模式运行。",
			"description": "LM Studio 允许您在本地计算机上运行模型。要了解如何开始，请参阅他们的 <a>快速入门指南</a>。您还需要启动 LM Studio 的 <b>本地服务器</b> 功能，以便与此扩展一起使用。<span>注意：</span>Roo Code 使用复杂的提示，并且在 Claude 模型上效果最佳。功能较弱的模型可能无法正常工作。"
		},
		"ollama": {
			"baseUrl": "基础 URL（可选）",
			"modelId": "模型 ID",
			"description": "Ollama 允许您在本地计算机上运行模型。有关如何开始使用的说明，请参阅其快速入门指南。",
			"warning": "注意：Roo Code 使用复杂的提示，与 Claude 模型配合最佳。功能较弱的模型可能无法按预期工作。"
		},
		"unboundApiKey": "Unbound API 密钥",
		"getUnboundApiKey": "获取 Unbound API 密钥",
		"unboundRefreshModelsSuccess": "模型列表已更新！您现在可以从最新模型中选择。",
		"unboundInvalidApiKey": "无效的API密钥。请检查您的API密钥并重试。",
		"humanRelay": {
			"description": "不需要 API 密钥，但用户需要帮助将信息复制并粘贴到网页聊天 AI。",
			"instructions": "使用期间，将弹出对话框并自动将当前消息复制到剪贴板。您需要将这些内容粘贴到 AI 的网页版本（如 ChatGPT 或 Claude），然后将 AI 的回复复制回对话框并点击确认按钮。"
		},
		"openRouter": {
			"providerRouting": {
				"title": "OpenRouter 提供商路由",
				"description": "OpenRouter 将请求路由到适合您模型的最佳可用提供商。默认情况下，请求会在顶级提供商之间进行负载均衡以最大化正常运行时间。但是，您可以为此模型选择特定的提供商。",
				"learnMore": "了解更多"
			}
		},
		"customModel": {
			"capabilities": "自定义模型配置注意事项：\n• 确保兼容OpenAI接口规范\n• 错误配置可能导致功能异常\n• 价格参数影响费用统计",
			"maxTokens": {
				"label": "最大输出Token数",
				"description": "模型在响应中可以生成的最大Token数。（指定 -1 允许服务器设置最大Token数。）"
			},
			"contextWindow": {
				"label": "上下文窗口大小",
				"description": "模型可以处理的总Token数（输入 + 输出）。"
			},
			"imageSupport": {
				"label": "图像支持",
				"description": "此模型是否能够处理和理解图像？"
			},
			"computerUse": {
				"label": "计算机功能调用",
				"description": "此模型是否能够与浏览器交互？（例如 Claude 3.7 Sonnet）。"
			},
			"promptCache": {
				"label": "提示缓存",
				"description": "此模型是否能够缓存提示？"
			},
			"pricing": {
				"input": {
					"label": "输入价格",
					"description": "输入/提示中每百万Token的成本。这会影响向模型发送上下文和指令的成本。"
				},
				"output": {
					"label": "输出价格",
					"description": "模型响应中每百万Token的成本。这会影响生成内容和补全的成本。"
				},
				"cacheReads": {
					"label": "缓存读取价格",
					"description": "从缓存读取每百万Token的成本。这是检索缓存响应时收取的费用。"
				},
				"cacheWrites": {
					"label": "缓存写入价格",
					"description": "向缓存写入每百万Token的成本。这是首次缓存提示时收取的费用。"
				}
			},
			"resetDefaults": "重置为默认值"
		},
		"rateLimitSeconds": {
			"label": "API 请求频率限制",
			"description": "设置API请求的最小间隔时间"
		},
		"consecutiveMistakeLimit": {
			"label": "错误和重复限制",
			"description": "在显示“Roo遇到问题”对话框前允许的连续错误或重复操作次数",
			"unlimitedDescription": "已启用无限重试（自动继续）。对话框将永远不会出现。",
			"warning": "⚠️ 设置为 0 允许无限重试，这可能会消耗大量 API 使用量"
		},
		"reasoningEffort": {
			"label": "模型推理强度",
			"minimal": "最小 (最快)",
			"high": "高",
			"medium": "中",
			"low": "低"
		},
		"verbosity": {
			"label": "输出详细程度",
			"high": "高",
			"medium": "中",
			"low": "低",
			"description": "控制模型响应的详细程度。低详细度产生简洁的回答，而高详细度提供详尽的解释。"
		},
		"setReasoningLevel": "启用推理工作量",
		"claudeCode": {
			"pathLabel": "Claude Code 路径",
			"description": "您的 Claude Code CLI 的可选路径。如果未设置，则默认为 “claude”。",
			"placeholder": "默认：claude",
			"maxTokensLabel": "最大输出 Token",
			"maxTokensDescription": "Claude Code 响应的最大输出 Token 数量。默认为 8000。"
		}
	},
	"browser": {
		"enable": {
			"label": "启用浏览器工具",
			"description": "启用后，若模型支持计算机功能调用，Roo 可以使用浏览器与网站交互。 <0>了解更多</0>"
		},
		"viewport": {
			"label": "视口大小",
			"description": "选择浏览器交互的视口大小。这会影响网站的显示方式和交互方式。",
			"options": {
				"largeDesktop": "大桌面 (1280x800)",
				"smallDesktop": "小桌面 (900x600)",
				"tablet": "平板 (768x1024)",
				"mobile": "移动设备 (360x640)"
			}
		},
		"screenshotQuality": {
			"label": "截图质量",
			"description": "调整浏览器的截图质量。更高的值提供更清晰的截图，但会增加 token 消耗。"
		},
		"remote": {
			"label": "使用远程浏览器连接",
			"description": "连接到启用远程调试的 Chrome 浏览器 (--remote-debugging-port=9222)。",
			"urlPlaceholder": "自定义 URL（例如 http://localhost:9222）",
			"testButton": "测试连接",
			"testingButton": "测试中...",
			"instructions": "输入 DevTools 协议主机地址或留空以自动发现本地 Chrome 实例。测试连接按钮将尝试使用自定义 URL（如果提供），或者如果字段为空则自动发现。"
		}
	},
	"checkpoints": {
		"enable": {
			"label": "启用自动存档点",
			"description": "开启后自动创建任务存档点，方便回溯修改。 <0>了解更多</0>"
		}
	},
	"notifications": {
		"sound": {
			"label": "启用声音通知",
			"description": "启用后，Roo 将为通知和事件播放音效。",
			"volumeLabel": "音量"
		},
		"tts": {
			"label": "启用文本转语音",
			"description": "启用后，Roo 将使用文本转语音功能朗读其响应。",
			"speedLabel": "速度"
		}
	},
	"contextManagement": {
		"description": "管理AI上下文信息（影响token用量和回答质量）",
		"autoCondenseContextPercent": {
			"label": "触发智能上下文压缩的阈值",
			"description": "当上下文窗口达到此阈值时，Roo 将自动压缩它。"
		},
		"condensingApiConfiguration": {
			"label": "上下文压缩的API配置",
			"description": "选择用于上下文压缩操作的API配置。留空则使用当前活动的配置。",
			"useCurrentConfig": "使用当前配置"
		},
		"customCondensingPrompt": {
			"label": "自定义上下文压缩提示词",
			"description": "自定义用于上下文压缩的系统提示词。留空则使用默认提示词。",
			"placeholder": "在此输入您的自定义压缩提示词...\n\n您可以使用与默认提示词相同的结构：\n- 之前的对话\n- 当前工作\n- 关键技术概念\n- 相关文件和代码\n- 问题解决\n- 待处理任务和下一步",
			"reset": "重置为默认值",
			"hint": "留空 = 使用默认提示词"
		},
		"autoCondenseContext": {
			"name": "自动触发智能上下文压缩",
			"description": "启用时，Roo 将在达到阈值时自动压缩上下文。禁用时，您仍可以手动触发上下文压缩。"
		},
		"openTabs": {
			"label": "标签页数量限制",
			"description": "允许纳入上下文的最大标签页数（数值越大消耗token越多）"
		},
		"workspaceFiles": {
			"label": "工作区文件限制",
			"description": "允许纳入上下文的最大文件数（值越大消耗token越多）"
		},
		"rooignore": {
			"label": "在列表和搜索中显示 .rooignore 文件",
			"description": "启用后，与 .rooignore 中模式匹配的文件将在列表中显示锁定符号。禁用时，这些文件将从文件列表和搜索中完全隐藏。"
		},
		"maxReadFile": {
			"label": "文件读取自动截断阈值",
			"description": "自动读取文件行数设置：-1=完整读取 0=仅生成行号索引，较小值可节省token，支持后续使用行号进行读取。 <0>了解更多</0>",
			"lines": "行",
			"always_full_read": "始终读取整个文件"
		},
		"maxConcurrentFileReads": {
			"label": "并发文件读取限制",
			"description": "read_file 工具可以同时处理的最大文件数。较高的值可能会加快读取多个小文件的速度，但会增加内存使用量。"
		},
		"diagnostics": {
			"includeMessages": {
				"label": "自动在上下文中包含诊断",
				"description": "启用后，来自已编辑文件的诊断消息（错误）将自动包含在上下文中。您始终可以使用 @problems 手动包含所有工作区诊断。"
			},
			"maxMessages": {
				"label": "最大诊断消息数",
				"description": "每个文件包含的最大诊断消息数。此限制适用于自动包含（启用复选框时）和手动 @problems 提及。较高的值提供更多上下文，但会增加令牌使用量。",
				"resetTooltip": "重置为默认值 (50)",
				"unlimited": "无限制诊断消息",
				"unlimitedLabel": "无限制"
			},
			"delayAfterWrite": {
				"label": "写入后延迟以允许诊断程序检测潜在问题",
				"description": "在继续之前写入文件后等待的时间，允许诊断工具处理更改并检测问题。"
			}
		},
		"condensingThreshold": {
			"label": "压缩触发阈值",
			"selectProfile": "配置配置文件阈值",
			"defaultProfile": "全局默认（所有配置文件）",
			"defaultDescription": "当上下文达到此百分比时，将自动为所有配置文件压缩，除非它们有自定义设置",
			"profileDescription": "仅此配置文件的自定义阈值（覆盖全局默认）",
			"inheritDescription": "此配置文件继承全局默认阈值（{{threshold}}%）",
			"usesGlobal": "（使用全局 {{threshold}}%）"
		},
		"maxImageFileSize": {
			"label": "最大图像文件大小",
			"mb": "MB",
			"description": "read file工具可以处理的图像文件的最大大小（以MB为单位）。"
		},
		"maxTotalImageSize": {
			"label": "图片总大小上限",
			"mb": "MB",
			"description": "单次 read_file 操作中处理的所有图片的最大累计大小限制（MB）。读取多张图片时，每张图片的大小会累加到总大小中。如果包含另一张图片会超过此限制，则会跳过该图片。"
		}
	},
	"terminal": {
		"basic": {
			"label": "终端设置：基础",
			"description": "基础终端设置"
		},
		"advanced": {
			"label": "终端设置：高级",
			"description": "以下选项可能需要重启终端才能应用设置"
		},
		"outputLineLimit": {
			"label": "终端输出限制",
			"description": "执行命令时在终端输出中包含的最大行数。超过时将从中间删除行，节省 token。 <0>了解更多</0>"
		},
		"outputCharacterLimit": {
			"label": "终端字符限制",
			"description": "执行命令时在终端输出中包含的最大字符数。此限制优先于行数限制，以防止因行过长而导致的内存问题。超出后，输出将被截断。 <0>了解更多</0>"
		},
		"shellIntegrationTimeout": {
			"label": "终端初始化等待时间",
			"description": "执行命令前等待 Shell 集成初始化的最长时间。对于 Shell 启动时间较长的用户，如果在终端中看到\"Shell Integration Unavailable\"错误，可能需要增加此值。 <0>了解更多</0>"
		},
		"shellIntegrationDisabled": {
			"label": "禁用终端 Shell 集成",
			"description": "如果终端命令无法正常工作或看到 'Shell Integration Unavailable' 错误，请启用此项。这将使用更简单的方法运行命令，绕过一些高级终端功能。 <0>了解更多</0>"
		},
		"commandDelay": {
			"label": "终端命令延迟",
			"description": "命令执行后添加的延迟时间（毫秒）。默认设置为 0 时完全禁用延迟。这可以帮助确保在有计时问题的终端中完全捕获命令输出。在大多数终端中，这是通过设置 `PROMPT_COMMAND='sleep N'` 实现的，而 PowerShell 会在每个命令末尾添加 `start-sleep`。最初是为了解决 VSCode 错误#237208，现在可能不再需要。 <0>了解更多</0>"
		},
		"compressProgressBar": {
			"label": "压缩进度条输出",
			"description": "启用后，将处理包含回车符 (\\r) 的终端输出，模拟真实终端显示内容的方式。这会移除进度条的中间状态，只保留最终状态，为更重要的信息节省上下文空间。 <0>了解更多</0>"
		},
		"powershellCounter": {
			"label": "启用 PowerShell 计数器解决方案",
			"description": "启用后，会在 PowerShell 命令中添加计数器以确保命令正确执行。这有助于解决可能存在输出捕获问题的 PowerShell 终端。 <0>了解更多</0>"
		},
		"zshClearEolMark": {
			"label": "清除 ZSH 行尾标记",
			"description": "启用后，通过设置 PROMPT_EOL_MARK='' 清除 ZSH 行尾标记。这可以防止命令输出以特殊字符（如 '%'）结尾时的解析问题。 <0>了解更多</0>"
		},
		"zshOhMy": {
			"label": "启用 Oh My Zsh 集成",
			"description": "启用后，设置 ITERM_SHELL_INTEGRATION_INSTALLED=Yes 以启用 Oh My Zsh shell 集成功能。应用此设置可能需要重启 IDE。 <0>了解更多</0>"
		},
		"zshP10k": {
			"label": "启用 Powerlevel10k 集成",
			"description": "启用后，设置 POWERLEVEL9K_TERM_SHELL_INTEGRATION=true 以启用 Powerlevel10k shell 集成功能。 <0>了解更多</0>"
		},
		"zdotdir": {
			"label": "启用 ZDOTDIR 处理",
			"description": "启用后将创建临时目录用于 ZDOTDIR，以正确处理 zsh shell 集成。这确保 VSCode shell 集成能与 zsh 正常工作，同时保留您的 zsh 配置。 <0>了解更多</0>"
		},
		"inheritEnv": {
			"label": "继承环境变量",
			"description": "启用后，终端将从 VSCode 父进程继承环境变量，如用户配置文件中定义的 shell 集成设置。这直接切换 VSCode 全局设置 `terminal.integrated.inheritEnv`。 <0>了解更多</0>"
		}
	},
	"advancedSettings": {
		"title": "高级设置"
	},
	"advanced": {
		"diff": {
			"label": "启用diff更新",
			"description": "启用后，Roo 将能够通过差异算法写入，避免模型输出完整文件，以降低Token消耗。与最新的 Claude 3.7 Sonnet 模型配合最佳。",
			"strategy": {
				"label": "Diff 策略",
				"options": {
					"standard": "标准（单块）",
					"multiBlock": "实验性：多块 diff",
					"unified": "实验性：统一 diff"
				},
				"descriptions": {
					"standard": "标准 diff 策略一次对一个代码块应用更改。",
					"unified": "统一 diff 策略采用多种方法应用差异并选择最佳方法。",
					"multiBlock": "多块 diff 策略允许在一个请求中更新文件中的多个代码块。"
				}
			},
			"matchPrecision": {
				"label": "匹配精度",
				"description": "控制代码匹配的精确程度。数值越低匹配越宽松（容错率高但风险大），建议保持100%以确保安全。"
			}
		},
		"todoList": {
			"label": "启用任务清单工具",
			"description": "启用后，Roo 可以创建和管理任务清单来跟踪任务进度。这有助于将复杂任务组织成可管理的步骤。"
		}
	},
	"experimental": {
		"DIFF_STRATEGY_UNIFIED": {
			"name": "启用diff更新工具",
			"description": "可减少因模型错误导致的重复尝试，但可能引发意外操作。启用前请确保理解风险并会仔细检查所有修改。"
		},
		"SEARCH_AND_REPLACE": {
			"name": "启用搜索和替换工具",
			"description": "启用实验性搜索和替换工具，允许 Roo 在一个请求中替换搜索词的多个实例。"
		},
		"INSERT_BLOCK": {
			"name": "启用插入内容工具",
			"description": "允许 Roo 在特定行号插入内容，无需处理差异。"
		},
		"POWER_STEERING": {
			"name": "启用增强导向模式",
			"description": "开启后，Roo 将更频繁地向模型推送当前模式定义的详细信息，从而强化对角色设定和自定义指令的遵循力度。注意：此模式会提升每条消息的 token 消耗量。"
		},
		"MULTI_SEARCH_AND_REPLACE": {
			"name": "允许批量搜索和替换",
			"description": "启用后，Roo 将尝试在一个请求中进行批量搜索和替换。"
		},
		"CONCURRENT_FILE_READS": {
			"name": "启用并发文件读取",
			"description": "启用后，Roo 可以在单个请求中读取多个文件。禁用后，Roo 必须逐个读取文件。在使用能力较弱的模型或希望对文件访问有更多控制时，禁用此功能可能会有所帮助。"
		},
		"MARKETPLACE": {
			"name": "启用 Marketplace",
			"description": "启用后，你可以从 Marketplace 安装 MCP 和自定义模式。"
		},
		"MULTI_FILE_APPLY_DIFF": {
			"name": "启用并发文件编辑",
			"description": "启用后 Roo 可在单个请求中编辑多个文件。禁用后 Roo 必须逐个编辑文件。禁用此功能有助于使用能力较弱的模型或需要更精确控制文件修改时。"
		},
		"PREVENT_FOCUS_DISRUPTION": {
			"name": "后台编辑",
			"description": "启用后防止编辑器焦点干扰。文件编辑在后台进行，不会打开差异视图或抢夺焦点。你可以在 Roo 进行更改时继续不受干扰地工作。文件可以在不获取焦点的情况下打开以捕获诊断信息，或保持完全关闭状态。"
		},
		"ASSISTANT_MESSAGE_PARSER": {
			"name": "使用新的消息解析器",
			"description": "启用实验性的流式消息解析器。通过更高效地处理消息，可显著提升长回复的性能。"
		}
	},
	"promptCaching": {
		"label": "禁用提示词缓存",
		"description": "选中后，Roo 将不会为此模型使用提示词缓存。"
	},
	"temperature": {
		"useCustom": "使用自定义温度",
		"description": "控制模型响应的随机性",
		"rangeDescription": "值越高回答越多样，值越低越保守"
	},
	"modelInfo": {
		"supportsImages": "支持图像",
		"noImages": "不支持图像",
		"supportsComputerUse": "支持计算机功能调用",
		"noComputerUse": "不支持计算机功能调用",
		"supportsPromptCache": "支持提示缓存",
		"noPromptCache": "不支持提示缓存",
		"contextWindow": "上下文窗口:",
		"maxOutput": "最大输出",
		"inputPrice": "输入价格",
		"outputPrice": "输出价格",
		"cacheReadsPrice": "缓存读取价格",
		"cacheWritesPrice": "缓存写入价格",
		"enableStreaming": "启用流式传输",
		"enableR1Format": "启用 R1 模型参数",
		"enableR1FormatTips": "使用 QWQ 等 R1 系列模型时必须启用，避免出现 400 错误",
		"useAzure": "使用 Azure 服务",
		"azureApiVersion": "设置 Azure API 版本",
		"gemini": {
			"freeRequests": "* 每分钟免费 {{count}} 个请求。之后，计费取决于提示大小。",
			"pricingDetails": "有关更多信息，请参阅定价详情。",
			"billingEstimate": "* 计费为估计值 - 具体费用取决于提示大小。"
		}
	},
	"modelPicker": {
		"automaticFetch": "自动获取 <serviceLink>{{serviceName}}</serviceLink> 上可用的最新模型列表。如果您不确定选择哪个模型，Roo Code 与 <defaultModelLink>{{defaultModelId}}</defaultModelLink> 配合最佳。您还可以搜索\"free\"以查找当前可用的免费选项。",
		"label": "模型",
		"searchPlaceholder": "搜索",
		"noMatchFound": "未找到匹配项",
		"useCustomModel": "使用自定义：{{modelId}}"
	},
	"footer": {
		"feedback": "如果您有任何问题或反馈，请随时在 <githubLink>github.com/RooCodeInc/Roo-Code</githubLink> 上提出问题或加入 <redditLink>reddit.com/r/RooCode</redditLink> 或 <discordLink>discord.gg/roocode</discordLink>",
		"telemetry": {
			"label": "允许匿名数据收集",
			"description": "匿名收集错误报告和使用数据（不含代码/提示/个人信息），详情见隐私政策"
		},
		"settings": {
			"import": "导入",
			"export": "导出",
			"reset": "重置"
		}
	},
	"thinkingBudget": {
		"maxTokens": "最大Token数",
		"maxThinkingTokens": "最大思考Token数"
	},
	"validation": {
		"apiKey": "您必须提供有效的 API 密钥。",
		"awsRegion": "您必须选择一个区域来使用 Amazon Bedrock。",
		"googleCloud": "您必须提供有效的 Google Cloud 项目 ID 和区域。",
		"modelId": "您必须提供有效的模型 ID。",
		"modelSelector": "您必须提供有效的模型选择器。",
		"openAi": "您必须提供有效的基础 URL、API 密钥和模型 ID。",
		"arn": {
			"invalidFormat": "ARN 格式无效。请检查格式要求。",
			"regionMismatch": "警告：您的 ARN 中的区域 ({{arnRegion}}) 与您选择的区域 ({{region}}) 不匹配。这可能会导致访问问题。提供程序将使用 ARN 中的区域。"
		},
		"modelAvailability": "模型ID {{modelId}} 不可用，请重新选择",
		"providerNotAllowed": "提供商 '{{provider}}' 不允许用于您的组织",
		"modelNotAllowed": "模型 '{{model}}' 不允许用于提供商 '{{provider}}'，您的组织不允许",
		"profileInvalid": "此配置文件包含您的组织不允许的提供商或模型"
	},
	"placeholders": {
		"apiKey": "请输入 API 密钥...",
		"profileName": "请输入配置文件名称",
		"accessKey": "请输入访问密钥...",
		"secretKey": "请输入密钥...",
		"sessionToken": "请输入会话Token...",
		"credentialsJson": "请输入凭证 JSON...",
		"keyFilePath": "请输入密钥文件路径...",
		"projectId": "请输入项目 ID...",
		"customArn": "请输入 ARN（例：arn:aws:bedrock:us-east-1:123456789012:foundation-model/my-model）",
		"baseUrl": "请输入基础 URL...",
		"modelId": {
			"lmStudio": "例：meta-llama-3.1-8b-instruct",
			"lmStudioDraft": "例：lmstudio-community/llama-3.2-1b-instruct",
			"ollama": "例：llama3.1"
		},
		"numbers": {
			"maxTokens": "例：4096",
			"contextWindow": "例：128000",
			"inputPrice": "例：0.0001",
			"outputPrice": "例：0.0002",
			"cacheWritePrice": "例：0.00005"
		}
	},
	"defaults": {
		"ollamaUrl": "默认值：http://localhost:11434",
		"lmStudioUrl": "默认值：http://localhost:1234",
		"geminiUrl": "默认值：https://generativelanguage.googleapis.com"
	},
	"labels": {
		"customArn": "自定义 ARN",
		"useCustomArn": "使用自定义 ARN..."
	},
	"includeMaxOutputTokens": "包含最大输出 Token 数",
	"includeMaxOutputTokensDescription": "在 API 请求中发送最大输出 Token 参数。某些提供商可能不支持此功能。",
	"limitMaxTokensDescription": "限制响应中的最大 Token 数量",
	"maxOutputTokensLabel": "最大输出 Token 数",
	"maxTokensGenerateDescription": "响应中生成的最大 Token 数"
}<|MERGE_RESOLUTION|>--- conflicted
+++ resolved
@@ -253,13 +253,8 @@
 			"error": "刷新模型列表失败。请重试。"
 		},
 		"getRequestyApiKey": "获取 Requesty API 密钥",
-<<<<<<< HEAD
-		"tarsApiKey": "TARS API 密钥",
-		"getTarsApiKey": "获取 TARS API 密钥",
-=======
 		"getRequestyBaseUrl": "基础 URL",
 		"requestyUseCustomBaseUrl": "使用自定义基础 URL",
->>>>>>> 87c42c1f
 		"openRouterTransformsText": "自动压缩提示词和消息链到上下文长度限制内 (<a>OpenRouter转换</a>)",
 		"anthropicApiKey": "Anthropic API 密钥",
 		"getAnthropicApiKey": "获取 Anthropic API 密钥",
