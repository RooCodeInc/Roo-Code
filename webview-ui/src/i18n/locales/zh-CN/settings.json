{
	"common": {
		"save": "保存",
		"done": "完成",
		"cancel": "取消",
		"reset": "恢复默认设置",
		"select": "选择",
		"add": "添加标头",
		"remove": "移除"
	},
	"header": {
		"title": "设置",
		"saveButtonTooltip": "保存更改",
		"nothingChangedTooltip": "暂无更改",
		"doneButtonTooltip": "放弃未保存的更改并关闭设置面板"
	},
	"unsavedChangesDialog": {
		"title": "未保存的更改",
		"description": "是否放弃更改并继续？",
		"cancelButton": "取消",
		"discardButton": "放弃更改"
	},
	"sections": {
		"providers": "提供商",
		"autoApprove": "自动批准",
		"browser": "计算机交互",
		"checkpoints": "存档点",
		"notifications": "通知",
		"contextManagement": "上下文",
		"terminal": "终端",
		"prompts": "提示词",
		"experimental": "实验性",
		"language": "语言",
		"about": "关于 Roo Code"
	},
	"prompts": {
		"description": "配置用于快速操作的支持提示词，如增强提示词、解释代码和修复问题。这些提示词帮助 Roo 为常见开发任务提供更好的支持。"
	},
	"codeIndex": {
		"title": "代码库索引",
		"enableLabel": "启用代码库索引",
		"enableDescription": "<0>代码库索引</0>是一个实验性功能，使用 AI 嵌入为您的项目创建语义搜索索引。这使 Roo Code 能够通过基于含义而非仅仅关键词来查找相关代码，从而更好地理解和导航大型代码库。",
		"providerLabel": "嵌入提供商",
		"selectProviderPlaceholder": "选择提供商",
		"openaiProvider": "OpenAI",
		"ollamaProvider": "Ollama",
		"openaiCompatibleProvider": "OpenAI 兼容",
		"openaiCompatibleBaseUrlLabel": "基础 URL：",
		"openaiCompatibleApiKeyLabel": "API 密钥：",
		"openaiCompatibleModelDimensionLabel": "嵌入维度：",
		"openaiCompatibleModelDimensionPlaceholder": "例如，1536",
		"openaiCompatibleModelDimensionDescription": "模型的嵌入维度（输出大小）。请查阅您的提供商文档获取此值。常见值：384、768、1536、3072。",
		"openaiKeyLabel": "OpenAI 密钥：",
		"modelLabel": "模型",
		"selectModelPlaceholder": "选择模型",
		"ollamaUrlLabel": "Ollama URL：",
		"qdrantUrlLabel": "Qdrant URL",
		"qdrantKeyLabel": "Qdrant 密钥：",
		"startIndexingButton": "开始索引",
		"clearIndexDataButton": "清除索引数据",
		"unsavedSettingsMessage": "请先保存设置再开始索引过程。",
		"clearDataDialog": {
			"title": "确定要继续吗？",
			"description": "此操作无法撤消。这将永久删除您的代码库索引数据。",
			"cancelButton": "取消",
			"confirmButton": "清除数据"
		}
	},
	"autoApprove": {
		"description": "允许 Roo 自动执行操作而无需批准。只有在您完全信任 AI 并了解相关安全风险的情况下才启用这些设置。",
		"readOnly": {
			"label": "读取",
			"description": "启用后，Roo 将自动浏览目录和读取文件内容，无需人工确认。",
			"outsideWorkspace": {
				"label": "包含工作区外的文件",
				"description": "允许 Roo 读取当前工作区外的文件，无需批准。"
			}
		},
		"write": {
			"label": "写入",
			"description": "自动创建和编辑文件，无需二次确认",
			"delayLabel": "延迟一段时间再自动批准写入，可以在期间检查模型输出是否有问题",
			"outsideWorkspace": {
				"label": "包含工作区外的文件",
				"description": "允许 Roo 创建和编辑当前工作区外的文件，无需批准。"
			}
		},
		"browser": {
			"label": "浏览器",
			"description": "自动执行浏览器操作而无需批准 — 注意：仅当模型支持计算机功能调用时适用"
		},
		"retry": {
			"label": "重试",
			"description": "当服务器返回错误响应时自动重试失败的 API 请求",
			"delayLabel": "重试请求前的延迟"
		},
		"mcp": {
			"label": "MCP",
			"description": "允许自动调用MCP服务而无需批准"
		},
		"modeSwitch": {
			"label": "模式",
			"description": "自动在不同模式之间切换而无需批准"
		},
		"subtasks": {
			"label": "子任务",
			"description": "允许创建和完成子任务而无需批准"
		},
		"execute": {
			"label": "执行",
			"description": "自动执行白名单中的命令而无需批准",
			"allowedCommands": "命令白名单",
			"allowedCommandsDescription": "当\"自动批准命令行操作\"启用时可以自动执行的命令前缀。添加 * 以允许所有命令（谨慎使用）。",
			"commandPlaceholder": "输入命令前缀（例如 'git '）",
			"addButton": "添加"
		},
		"apiRequestLimit": {
			"title": "最大请求数",
			"description": "在请求批准以继续执行任务之前，自动发出此数量的 API 请求。",
			"unlimited": "无限制"
		}
	},
	"providers": {
		"providerDocumentation": "{{provider}} 文档",
		"configProfile": "配置文件",
		"description": "保存多组API配置便于快速切换",
		"apiProvider": "API提供商",
		"model": "模型",
		"nameEmpty": "名称不能为空",
		"nameExists": "已存在同名的配置文件",
		"deleteProfile": "删除配置文件",
		"invalidArnFormat": "无效的 ARN 格式。请检查上面的示例。",
		"enterNewName": "输入新名称",
		"addProfile": "添加配置文件",
		"renameProfile": "重命名配置文件",
		"newProfile": "新建配置文件",
		"enterProfileName": "输入新配置名称",
		"createProfile": "创建配置",
		"cannotDeleteOnlyProfile": "无法删除唯一的配置文件",
		"searchPlaceholder": "搜索配置文件",
		"noMatchFound": "未找到匹配的配置文件",
		"vscodeLmDescription": "VS Code 语言模型 API 允许您运行由其他 VS Code 扩展（包括但不限于 GitHub Copilot）提供的模型。最简单的方法是从 VS Code 市场安装 Copilot 和 Copilot Chat 扩展。",
		"awsCustomArnUse": "请输入有效的 Amazon Bedrock ARN（Amazon资源名称），格式示例：",
		"awsCustomArnDesc": "请确保ARN中的区域与上方选择的AWS区域一致。",
		"openRouterApiKey": "OpenRouter API 密钥",
		"getOpenRouterApiKey": "获取 OpenRouter API 密钥",
		"apiKeyStorageNotice": "API 密钥安全存储在 VSCode 的密钥存储中",
		"glamaApiKey": "Glama API 密钥",
		"getGlamaApiKey": "获取 Glama API 密钥",
		"useCustomBaseUrl": "使用自定义基础 URL",
		"useReasoning": "启用推理",
		"useHostHeader": "使用自定义 Host 标头",
		"useLegacyFormat": "使用传统 OpenAI API 格式",
		"customHeaders": "自定义标头",
		"headerName": "标头名称",
		"headerValue": "标头值",
		"noCustomHeaders": "暂无自定义标头。点击 + 按钮添加。",
		"requestyApiKey": "Requesty API 密钥",
		"refreshModels": {
			"label": "刷新模型",
			"hint": "请重新打开设置以查看最新模型。",
			"loading": "正在刷新模型列表...",
			"success": "模型列表刷新成功！",
			"error": "刷新模型列表失败。请重试。"
		},
		"getRequestyApiKey": "获取 Requesty API 密钥",
		"openRouterTransformsText": "自动压缩提示词和消息链到上下文长度限制内 (<a>OpenRouter转换</a>)",
		"anthropicApiKey": "Anthropic API 密钥",
		"getAnthropicApiKey": "获取 Anthropic API 密钥",
		"anthropicUseAuthToken": "将 Anthropic API 密钥作为 Authorization 标头传递，而不是 X-Api-Key",
		"chutesApiKey": "Chutes API 密钥",
		"getChutesApiKey": "获取 Chutes API 密钥",
		"deepSeekApiKey": "DeepSeek API 密钥",
		"getDeepSeekApiKey": "获取 DeepSeek API 密钥",
		"geminiApiKey": "Gemini API 密钥",
		"getGroqApiKey": "获取 Groq API 密钥",
		"groqApiKey": "Groq API 密钥",
		"getGeminiApiKey": "获取 Gemini API 密钥",
		"openAiApiKey": "OpenAI API 密钥",
		"apiKey": "API 密钥",
		"openAiBaseUrl": "OpenAI 基础 URL",
		"getOpenAiApiKey": "获取 OpenAI API 密钥",
		"mistralApiKey": "Mistral API 密钥",
		"getMistralApiKey": "获取 Mistral / Codestral API 密钥",
		"codestralBaseUrl": "Codestral 基础 URL（可选）",
		"codestralBaseUrlDesc": "为 Codestral 模型设置替代 URL。",
		"xaiApiKey": "xAI API 密钥",
		"getXaiApiKey": "获取 xAI API 密钥",
		"litellmApiKey": "LiteLLM API 密钥",
		"litellmBaseUrl": "LiteLLM 基础 URL",
		"awsCredentials": "AWS 凭证",
		"awsProfile": "AWS 配置文件",
		"awsProfileName": "AWS 配置文件名称",
		"awsAccessKey": "AWS 访问密钥",
		"awsSecretKey": "AWS 密钥",
		"awsSessionToken": "AWS 会话Token",
		"awsRegion": "AWS 区域",
		"awsCrossRegion": "使用跨区域推理",
		"awsBedrockVpc": {
			"useCustomVpcEndpoint": "使用自定义 VPC 端点",
			"vpcEndpointUrlPlaceholder": "输入 VPC 端点 URL（可选）",
			"examples": "示例："
		},
		"enablePromptCaching": "启用提示缓存",
		"enablePromptCachingTitle": "开启提示缓存可提升性能并节省成本",
		"cacheUsageNote": "提示：若未显示缓存使用情况，请切换模型后重新选择",
		"vscodeLmModel": "VSCode LM 模型",
		"vscodeLmWarning": "注意：这是一个非常实验性的集成，提供商支持会有所不同。如果您收到有关不支持模型的错误，则这是提供商方面的问题。",
		"googleCloudSetup": {
			"title": "要使用 Google Cloud Vertex AI，您需要：",
			"step1": "1. 注册Google Cloud账号并启用Vertex AI API",
			"step2": "2. 安装配置Google Cloud CLI工具",
			"step3": "3. 创建服务账号获取凭证"
		},
		"googleCloudCredentials": "Google Cloud 凭证",
		"googleCloudKeyFile": "Google Cloud 密钥文件路径",
		"googleCloudProjectId": "Google Cloud 项目 ID",
		"googleCloudRegion": "Google Cloud 区域",
		"lmStudio": {
			"baseUrl": "基础 URL（可选）",
			"modelId": "模型 ID",
			"speculativeDecoding": "启用推测性解码",
			"draftModelId": "草稿模型 ID",
			"draftModelDesc": "草稿模型必须来自相同的模型系列，推测性解码才能正常工作。",
			"selectDraftModel": "选择草稿模型",
			"noModelsFound": "未找到草稿模型。请确保 LM Studio 已启用服务器模式运行。",
			"description": "LM Studio 允许您在本地计算机上运行模型。要了解如何开始，请参阅他们的 <a>快速入门指南</a>。您还需要启动 LM Studio 的 <b>本地服务器</b> 功能，以便与此扩展一起使用。<span>注意：</span>Roo Code 使用复杂的提示，并且在 Claude 模型上效果最佳。功能较弱的模型可能无法正常工作。"
		},
		"ollama": {
			"baseUrl": "基础 URL（可选）",
			"modelId": "模型 ID",
			"description": "Ollama 允许您在本地计算机上运行模型。有关如何开始使用的说明，请参阅其快速入门指南。",
			"warning": "注意：Roo Code 使用复杂的提示，与 Claude 模型配合最佳。功能较弱的模型可能无法按预期工作。"
		},
		"unboundApiKey": "Unbound API 密钥",
		"getUnboundApiKey": "获取 Unbound API 密钥",
		"unboundRefreshModelsSuccess": "模型列表已更新！您现在可以从最新模型中选择。",
		"unboundInvalidApiKey": "无效的API密钥。请检查您的API密钥并重试。",
		"humanRelay": {
			"description": "不需要 API 密钥，但用户需要帮助将信息复制并粘贴到网页聊天 AI。",
			"instructions": "使用期间，将弹出对话框并自动将当前消息复制到剪贴板。您需要将这些内容粘贴到 AI 的网页版本（如 ChatGPT 或 Claude），然后将 AI 的回复复制回对话框并点击确认按钮。"
		},
		"openRouter": {
			"providerRouting": {
				"title": "OpenRouter 提供商路由",
				"description": "OpenRouter 将请求路由到适合您模型的最佳可用提供商。默认情况下，请求会在顶级提供商之间进行负载均衡以最大化正常运行时间。但是，您可以为此模型选择特定的提供商。",
				"learnMore": "了解更多"
			}
		},
		"customModel": {
			"capabilities": "自定义模型配置注意事项：\n• 确保兼容OpenAI接口规范\n• 错误配置可能导致功能异常\n• 价格参数影响费用统计",
			"maxTokens": {
				"label": "最大输出Token数",
				"description": "模型在响应中可以生成的最大Token数。（指定 -1 允许服务器设置最大Token数。）"
			},
			"contextWindow": {
				"label": "上下文窗口大小",
				"description": "模型可以处理的总Token数（输入 + 输出）。"
			},
			"imageSupport": {
				"label": "图像支持",
				"description": "此模型是否能够处理和理解图像？"
			},
			"computerUse": {
				"label": "计算机功能调用",
				"description": "此模型是否能够与浏览器交互？（例如 Claude 3.7 Sonnet）。"
			},
			"promptCache": {
				"label": "提示缓存",
				"description": "此模型是否能够缓存提示？"
			},
			"pricing": {
				"input": {
					"label": "输入价格",
					"description": "输入/提示中每百万Token的成本。这会影响向模型发送上下文和指令的成本。"
				},
				"output": {
					"label": "输出价格",
					"description": "模型响应中每百万Token的成本。这会影响生成内容和补全的成本。"
				},
				"cacheReads": {
					"label": "缓存读取价格",
					"description": "从缓存读取每百万Token的成本。这是检索缓存响应时收取的费用。"
				},
				"cacheWrites": {
					"label": "缓存写入价格",
					"description": "向缓存写入每百万Token的成本。这是首次缓存提示时收取的费用。"
				}
			},
			"resetDefaults": "重置为默认值"
		},
		"rateLimitSeconds": {
			"label": "API 请求频率限制",
			"description": "设置API请求的最小间隔时间"
		},
		"reasoningEffort": {
			"label": "模型推理强度",
			"high": "高",
			"medium": "中",
			"low": "低"
		},
		"setReasoningLevel": "启用推理工作量"
	},
	"browser": {
		"enable": {
			"label": "启用浏览器工具",
			"description": "启用后，若模型支持计算机功能调用，Roo 可以使用浏览器与网站交互。 <0>了解更多</0>"
		},
		"viewport": {
			"label": "视口大小",
			"description": "选择浏览器交互的视口大小。这会影响网站的显示方式和交互方式。",
			"options": {
				"largeDesktop": "大桌面 (1280x800)",
				"smallDesktop": "小桌面 (900x600)",
				"tablet": "平板 (768x1024)",
				"mobile": "移动设备 (360x640)"
			}
		},
		"screenshotQuality": {
			"label": "截图质量",
			"description": "调整浏览器的截图质量。更高的值提供更清晰的截图，但会增加 token 消耗。"
		},
		"remote": {
			"label": "使用远程浏览器连接",
			"description": "连接到启用远程调试的 Chrome 浏览器 (--remote-debugging-port=9222)。",
			"urlPlaceholder": "自定义 URL（例如 http://localhost:9222）",
			"testButton": "测试连接",
			"testingButton": "测试中...",
			"instructions": "输入 DevTools 协议主机地址或留空以自动发现本地 Chrome 实例。测试连接按钮将尝试使用自定义 URL（如果提供），或者如果字段为空则自动发现。"
		}
	},
	"checkpoints": {
		"enable": {
			"label": "启用自动存档点",
			"description": "开启后自动创建任务存档点，方便回溯修改。 <0>了解更多</0>"
		}
	},
	"notifications": {
		"sound": {
			"label": "启用声音通知",
			"description": "启用后，Roo 将为通知和事件播放音效。",
			"volumeLabel": "音量"
		},
		"tts": {
			"label": "启用文本转语音",
			"description": "启用后，Roo 将使用文本转语音功能朗读其响应。",
			"speedLabel": "速度"
		}
	},
	"contextManagement": {
		"description": "管理AI上下文信息（影响token用量和回答质量）",
		"autoCondenseContextPercent": {
			"label": "触发智能上下文压缩的阈值",
			"description": "当上下文窗口达到此阈值时，Roo 将自动压缩它。"
		},
		"condensingApiConfiguration": {
			"label": "上下文压缩的API配置",
			"description": "选择用于上下文压缩操作的API配置。留空则使用当前活动的配置。",
			"useCurrentConfig": "使用当前配置"
		},
		"customCondensingPrompt": {
			"label": "自定义上下文压缩提示词",
			"description": "自定义用于上下文压缩的系统提示词。留空则使用默认提示词。",
			"placeholder": "在此输入您的自定义压缩提示词...\n\n您可以使用与默认提示词相同的结构：\n- 之前的对话\n- 当前工作\n- 关键技术概念\n- 相关文件和代码\n- 问题解决\n- 待处理任务和下一步",
			"reset": "重置为默认值",
			"hint": "留空 = 使用默认提示词"
		},
		"autoCondenseContext": {
			"name": "自动触发智能上下文压缩"
		},
		"openTabs": {
			"label": "标签页数量限制",
			"description": "允许纳入上下文的最大标签页数（数值越大消耗token越多）"
		},
		"workspaceFiles": {
			"label": "工作区文件限制",
			"description": "允许纳入上下文的最大文件数（值越大消耗token越多）"
		},
		"rooignore": {
			"label": "在列表和搜索中显示 .rooignore 文件",
			"description": "启用后，与 .rooignore 中模式匹配的文件将在列表中显示锁定符号。禁用时，这些文件将从文件列表和搜索中完全隐藏。"
		},
		"maxReadFile": {
			"label": "文件读取自动截断阈值",
			"description": "自动读取文件行数设置：-1=完整读取 0=仅生成行号索引，较小值可节省token，支持后续使用行号进行读取。 <0>了解更多</0>",
			"lines": "行",
			"always_full_read": "始终读取整个文件"
		},
		"maxConcurrentFileReads": {
			"label": "并发文件读取限制",
			"description": "read_file 工具可以同时处理的最大文件数。较高的值可能会加快读取多个小文件的速度，但会增加内存使用量。"
		}
	},
	"terminal": {
		"basic": {
			"label": "终端设置：基础",
			"description": "基础终端设置"
		},
		"advanced": {
			"label": "终端设置：高级",
			"description": "以下选项可能需要重启终端才能应用设置"
		},
		"outputLineLimit": {
			"label": "终端输出限制",
			"description": "执行命令时在终端输出中包含的最大行数。超过时将从中间删除行，节省 token。 <0>了解更多</0>"
		},
		"shellIntegrationTimeout": {
			"label": "终端初始化等待时间",
			"description": "执行命令前等待 Shell 集成初始化的最长时间。对于 Shell 启动时间较长的用户，如果在终端中看到\"Shell Integration Unavailable\"错误，可能需要增加此值。 <0>了解更多</0>"
		},
		"shellIntegrationDisabled": {
			"label": "禁用终端 Shell 集成",
			"description": "如果终端命令无法正常工作或看到 'Shell Integration Unavailable' 错误，请启用此项。这将使用更简单的方法运行命令，绕过一些高级终端功能。 <0>了解更多</0>"
		},
		"commandDelay": {
			"label": "终端命令延迟",
			"description": "命令执行后添加的延迟时间（毫秒）。默认设置为 0 时完全禁用延迟。这可以帮助确保在有计时问题的终端中完全捕获命令输出。在大多数终端中，这是通过设置 `PROMPT_COMMAND='sleep N'` 实现的，而 PowerShell 会在每个命令末尾添加 `start-sleep`。最初是为了解决 VSCode 错误#237208，现在可能不再需要。 <0>了解更多</0>"
		},
		"compressProgressBar": {
			"label": "压缩进度条输出",
			"description": "启用后，将处理包含回车符 (\\r) 的终端输出，模拟真实终端显示内容的方式。这会移除进度条的中间状态，只保留最终状态，为更重要的信息节省上下文空间。 <0>了解更多</0>"
		},
		"powershellCounter": {
			"label": "启用 PowerShell 计数器解决方案",
			"description": "启用后，会在 PowerShell 命令中添加计数器以确保命令正确执行。这有助于解决可能存在输出捕获问题的 PowerShell 终端。 <0>了解更多</0>"
		},
		"zshClearEolMark": {
			"label": "清除 ZSH 行尾标记",
			"description": "启用后，通过设置 PROMPT_EOL_MARK='' 清除 ZSH 行尾标记。这可以防止命令输出以特殊字符（如 '%'）结尾时的解析问题。 <0>了解更多</0>"
		},
		"zshOhMy": {
			"label": "启用 Oh My Zsh 集成",
			"description": "启用后，设置 ITERM_SHELL_INTEGRATION_INSTALLED=Yes 以启用 Oh My Zsh shell 集成功能。应用此设置可能需要重启 IDE。 <0>了解更多</0>"
		},
		"zshP10k": {
			"label": "启用 Powerlevel10k 集成",
			"description": "启用后，设置 POWERLEVEL9K_TERM_SHELL_INTEGRATION=true 以启用 Powerlevel10k shell 集成功能。 <0>了解更多</0>"
		},
		"zdotdir": {
			"label": "启用 ZDOTDIR 处理",
			"description": "启用后将创建临时目录用于 ZDOTDIR，以正确处理 zsh shell 集成。这确保 VSCode shell 集成能与 zsh 正常工作，同时保留您的 zsh 配置。 <0>了解更多</0>"
		},
		"inheritEnv": {
			"label": "继承环境变量",
			"description": "启用后，终端将从 VSCode 父进程继承环境变量，如用户配置文件中定义的 shell 集成设置。这直接切换 VSCode 全局设置 `terminal.integrated.inheritEnv`。 <0>了解更多</0>"
		}
	},
	"advanced": {
		"diff": {
			"label": "启用diff更新",
			"description": "启用后，Roo 将能够通过差异算法写入，避免模型输出完整文件，以降低Token消耗。与最新的 Claude 3.7 Sonnet 模型配合最佳。",
			"strategy": {
				"label": "Diff 策略",
				"options": {
					"standard": "标准（单块）",
					"multiBlock": "实验性：多块 diff",
					"unified": "实验性：统一 diff"
				},
				"descriptions": {
					"standard": "标准 diff 策略一次对一个代码块应用更改。",
					"unified": "统一 diff 策略采用多种方法应用差异并选择最佳方法。",
					"multiBlock": "多块 diff 策略允许在一个请求中更新文件中的多个代码块。"
				}
			},
			"matchPrecision": {
				"label": "匹配精度",
				"description": "控制代码匹配的精确程度。数值越低匹配越宽松（容错率高但风险大），建议保持100%以确保安全。"
			}
		}
	},
	"experimental": {
		"DIFF_STRATEGY_UNIFIED": {
			"name": "使用实验性统一差异更新策略",
			"description": "启用实验性统一差异更新策略。此策略可能会减少因模型错误导致的重试次数，但可能导致意外行为或不正确的编辑。仅在您理解风险并愿意仔细审查所有更改时才启用。"
		},
		"SEARCH_AND_REPLACE": {
			"name": "使用实验性搜索和替换工具",
			"description": "启用实验性搜索和替换工具，允许 Roo 在一个请求中替换搜索词的多个实例。"
		},
		"INSERT_BLOCK": {
			"name": "使用实验性插入内容工具",
			"description": "启用实验性插入内容工具，允许 Roo 在特定行号插入内容，无需创建差异。"
		},
		"POWER_STEERING": {
			"name": "使用实验性“增强导向”模式",
			"description": "启用后，Roo 将更频繁地提醒模型其当前模式定义的详细信息。这将导致更严格地遵守角色定义和自定义指令，但每条消息将使用更多 Token。"
		},
		"MULTI_SEARCH_AND_REPLACE": {
<<<<<<< HEAD
			"name": "允许批量搜索和替换",
			"description": "启用后，Roo 将尝试在一个请求中进行批量搜索和替换。"
		},
		"CONCURRENT_FILE_READS": {
			"name": "启用并发文件读取",
			"description": "启用后，Roo 可以在单个请求中读取多个文件。禁用后，Roo 必须逐个读取文件。在使用能力较弱的模型或希望对文件访问有更多控制时，禁用此功能可能会有所帮助。"
		},
		"DISABLE_COMPLETION_COMMAND": {
			"name": "禁用 attempt_completion 中的命令执行",
			"description": "启用后，attempt_completion 工具将不会执行命令。这是一项实验性功能，旨在为将来弃用任务完成时的命令执行做准备。"
=======
			"name": "使用实验性多块差异工具",
			"description": "启用后，Roo 将使用多块差异工具。这将尝试在一个请求中更新文件中的多个代码块。"
		},
		"MARKETPLACE": {
			"name": "在 Roo Code 中启用应用商店",
			"description": "启用后，Roo 将能够从应用商店安装和管理项目。",
			"warning": "应用商店尚未启用。如果您想成为早期采用者，请在实验性设置中启用它。"
>>>>>>> 7e8ff7e6
		}
	},
	"promptCaching": {
		"label": "禁用提示词缓存",
		"description": "选中后，Roo 将不会为此模型使用提示词缓存。"
	},
	"temperature": {
		"useCustom": "使用自定义温度",
		"description": "控制模型响应的随机性",
		"rangeDescription": "值越高回答越多样，值越低越保守"
	},
	"modelInfo": {
		"supportsImages": "支持图像",
		"noImages": "不支持图像",
		"supportsComputerUse": "支持计算机功能调用",
		"noComputerUse": "不支持计算机功能调用",
		"supportsPromptCache": "支持提示缓存",
		"noPromptCache": "不支持提示缓存",
		"maxOutput": "最大输出",
		"inputPrice": "输入价格",
		"outputPrice": "输出价格",
		"cacheReadsPrice": "缓存读取价格",
		"cacheWritesPrice": "缓存写入价格",
		"enableStreaming": "启用流式传输",
		"enableR1Format": "启用 R1 模型参数",
		"enableR1FormatTips": "使用 QWQ 等 R1 系列模型时必须启用，避免出现 400 错误",
		"useAzure": "使用 Azure 服务",
		"azureApiVersion": "设置 Azure API 版本",
		"gemini": {
			"freeRequests": "* 每分钟免费 {{count}} 个请求。之后，计费取决于提示大小。",
			"pricingDetails": "有关更多信息，请参阅定价详情。",
			"billingEstimate": "* 计费为估计值 - 具体费用取决于提示大小。"
		}
	},
	"modelPicker": {
		"automaticFetch": "自动获取 <serviceLink>{{serviceName}}</serviceLink> 上可用的最新模型列表。如果您不确定选择哪个模型，Roo Code 与 <defaultModelLink>{{defaultModelId}}</defaultModelLink> 配合最佳。您还可以搜索\"free\"以查找当前可用的免费选项。",
		"label": "模型",
		"searchPlaceholder": "搜索",
		"noMatchFound": "未找到匹配项",
		"useCustomModel": "使用自定义：{{modelId}}"
	},
	"footer": {
		"feedback": "如果您有任何问题或反馈，请随时在 <githubLink>github.com/RooCodeInc/Roo-Code</githubLink> 上提出问题或加入 <redditLink>reddit.com/r/RooCode</redditLink> 或 <discordLink>discord.gg/roocode</discordLink>",
		"telemetry": {
			"label": "允许匿名数据收集",
			"description": "匿名收集错误报告和使用数据（不含代码/提示/个人信息），详情见隐私政策"
		},
		"settings": {
			"import": "导入",
			"export": "导出",
			"reset": "重置"
		}
	},
	"thinkingBudget": {
		"maxTokens": "最大Token数",
		"maxThinkingTokens": "最大思考Token数"
	},
	"validation": {
		"apiKey": "您必须提供有效的 API 密钥。",
		"awsRegion": "您必须选择一个区域来使用 Amazon Bedrock。",
		"googleCloud": "您必须提供有效的 Google Cloud 项目 ID 和区域。",
		"modelId": "您必须提供有效的模型 ID。",
		"modelSelector": "您必须提供有效的模型选择器。",
		"openAi": "您必须提供有效的基础 URL、API 密钥和模型 ID。",
		"arn": {
			"invalidFormat": "ARN 格式无效。请检查格式要求。",
			"regionMismatch": "警告：您的 ARN 中的区域 ({{arnRegion}}) 与您选择的区域 ({{region}}) 不匹配。这可能会导致访问问题。提供程序将使用 ARN 中的区域。"
		},
		"modelAvailability": "模型ID {{modelId}} 不可用，请重新选择",
		"providerNotAllowed": "提供商 '{{provider}}' 不允许用于您的组织",
		"modelNotAllowed": "模型 '{{model}}' 不允许用于提供商 '{{provider}}'，您的组织不允许",
		"profileInvalid": "此配置文件包含您的组织不允许的提供商或模型"
	},
	"placeholders": {
		"apiKey": "请输入 API 密钥...",
		"profileName": "请输入配置文件名称",
		"accessKey": "请输入访问密钥...",
		"secretKey": "请输入密钥...",
		"sessionToken": "请输入会话Token...",
		"credentialsJson": "请输入凭证 JSON...",
		"keyFilePath": "请输入密钥文件路径...",
		"projectId": "请输入项目 ID...",
		"customArn": "请输入 ARN（例：arn:aws:bedrock:us-east-1:123456789012:foundation-model/my-model）",
		"baseUrl": "请输入基础 URL...",
		"modelId": {
			"lmStudio": "例：meta-llama-3.1-8b-instruct",
			"lmStudioDraft": "例：lmstudio-community/llama-3.2-1b-instruct",
			"ollama": "例：llama3.1"
		},
		"numbers": {
			"maxTokens": "例：4096",
			"contextWindow": "例：128000",
			"inputPrice": "例：0.0001",
			"outputPrice": "例：0.0002",
			"cacheWritePrice": "例：0.00005"
		}
	},
	"defaults": {
		"ollamaUrl": "默认值：http://localhost:11434",
		"lmStudioUrl": "默认值：http://localhost:1234",
		"geminiUrl": "默认值：https://generativelanguage.googleapis.com"
	},
	"labels": {
		"customArn": "自定义 ARN",
		"useCustomArn": "使用自定义 ARN..."
	}
}<|MERGE_RESOLUTION|>--- conflicted
+++ resolved
@@ -470,23 +470,22 @@
 	},
 	"experimental": {
 		"DIFF_STRATEGY_UNIFIED": {
-			"name": "使用实验性统一差异更新策略",
-			"description": "启用实验性统一差异更新策略。此策略可能会减少因模型错误导致的重试次数，但可能导致意外行为或不正确的编辑。仅在您理解风险并愿意仔细审查所有更改时才启用。"
+			"name": "启用diff更新工具",
+			"description": "可减少因模型错误导致的重复尝试，但可能引发意外操作。启用前请确保理解风险并会仔细检查所有修改。"
 		},
 		"SEARCH_AND_REPLACE": {
-			"name": "使用实验性搜索和替换工具",
+			"name": "启用搜索和替换工具",
 			"description": "启用实验性搜索和替换工具，允许 Roo 在一个请求中替换搜索词的多个实例。"
 		},
 		"INSERT_BLOCK": {
-			"name": "使用实验性插入内容工具",
-			"description": "启用实验性插入内容工具，允许 Roo 在特定行号插入内容，无需创建差异。"
+			"name": "启用插入内容工具",
+			"description": "允许 Roo 在特定行号插入内容，无需处理差异。"
 		},
 		"POWER_STEERING": {
-			"name": "使用实验性“增强导向”模式",
-			"description": "启用后，Roo 将更频繁地提醒模型其当前模式定义的详细信息。这将导致更严格地遵守角色定义和自定义指令，但每条消息将使用更多 Token。"
+			"name": "启用增强导向模式",
+			"description": "开启后，Roo 将更频繁地向模型推送当前模式定义的详细信息，从而强化对角色设定和自定义指令的遵循力度。注意：此模式会提升每条消息的 token 消耗量。"
 		},
 		"MULTI_SEARCH_AND_REPLACE": {
-<<<<<<< HEAD
 			"name": "允许批量搜索和替换",
 			"description": "启用后，Roo 将尝试在一个请求中进行批量搜索和替换。"
 		},
@@ -494,18 +493,13 @@
 			"name": "启用并发文件读取",
 			"description": "启用后，Roo 可以在单个请求中读取多个文件。禁用后，Roo 必须逐个读取文件。在使用能力较弱的模型或希望对文件访问有更多控制时，禁用此功能可能会有所帮助。"
 		},
+		"MARKETPLACE": {
+			"name": "启用 Roo Code 中的 Marketplace",
+			"description": "启用后，Roo 将能够安装和管理 Marketplace 中的项目。"
+		},
 		"DISABLE_COMPLETION_COMMAND": {
 			"name": "禁用 attempt_completion 中的命令执行",
 			"description": "启用后，attempt_completion 工具将不会执行命令。这是一项实验性功能，旨在为将来弃用任务完成时的命令执行做准备。"
-=======
-			"name": "使用实验性多块差异工具",
-			"description": "启用后，Roo 将使用多块差异工具。这将尝试在一个请求中更新文件中的多个代码块。"
-		},
-		"MARKETPLACE": {
-			"name": "在 Roo Code 中启用应用商店",
-			"description": "启用后，Roo 将能够从应用商店安装和管理项目。",
-			"warning": "应用商店尚未启用。如果您想成为早期采用者，请在实验性设置中启用它。"
->>>>>>> 7e8ff7e6
 		}
 	},
 	"promptCaching": {
