{
	"common": {
		"save": "保存",
		"done": "完成",
		"cancel": "取消",
		"reset": "恢复默认设置",
		"select": "选择",
		"add": "添加标头",
		"remove": "移除"
	},
	"header": {
		"title": "设置",
		"saveButtonTooltip": "保存更改",
		"nothingChangedTooltip": "暂无更改",
		"doneButtonTooltip": "放弃未保存的更改并关闭设置面板"
	},
	"unsavedChangesDialog": {
		"title": "未保存的更改",
		"description": "是否放弃更改并继续？",
		"cancelButton": "取消",
		"discardButton": "放弃更改"
	},
	"sections": {
		"providers": "提供商",
		"autoApprove": "自动批准",
		"browser": "计算机交互",
		"checkpoints": "存档点",
		"notifications": "通知",
		"contextManagement": "上下文",
		"terminal": "终端",
		"slashCommands": "斜杠命令",
		"prompts": "提示词",
		"ui": "UI",
		"experimental": "实验性",
		"language": "语言",
		"about": "关于 Roo Code"
	},
	"slashCommands": {
		"description": "管理您的斜杠命令，以快速执行自定义工作流和操作。 <DocsLink>了解更多</DocsLink>"
	},
	"prompts": {
		"description": "配置用于快速操作的支持提示词，如增强提示词、解释代码和修复问题。这些提示词帮助 Roo 为常见开发任务提供更好的支持。"
	},
	"codeIndex": {
		"title": "代码库索引",
		"description": "配置代码库索引设置以启用项目的语义搜索。<0>了解更多</0>",
		"statusTitle": "状态",
		"enableLabel": "启用代码库索引",
		"enableDescription": "启用代码索引以改进搜索和上下文理解",
		"settingsTitle": "索引设置",
		"disabledMessage": "代码库索引当前已禁用。在全局设置中启用它以配置索引选项。",
		"providerLabel": "嵌入提供商",
		"embedderProviderLabel": "嵌入器提供商",
		"selectProviderPlaceholder": "选择提供商",
		"openaiProvider": "OpenAI",
		"ollamaProvider": "Ollama",
		"geminiProvider": "Gemini",
		"geminiApiKeyLabel": "API 密钥：",
		"geminiApiKeyPlaceholder": "输入您的Gemini API密钥",
		"vercelAiGatewayProvider": "Vercel AI Gateway",
		"vercelAiGatewayApiKeyLabel": "API 密钥",
		"vercelAiGatewayApiKeyPlaceholder": "输入您的 Vercel AI Gateway API 密钥",
		"openRouterProvider": "OpenRouter",
		"openRouterApiKeyLabel": "OpenRouter API 密钥",
		"openRouterApiKeyPlaceholder": "输入您的 OpenRouter API 密钥",
		"mistralProvider": "Mistral",
		"mistralApiKeyLabel": "API 密钥:",
		"mistralApiKeyPlaceholder": "输入您的 Mistral API 密钥",
		"openaiCompatibleProvider": "OpenAI 兼容",
		"openAiKeyLabel": "OpenAI API 密钥",
		"openAiKeyPlaceholder": "输入你的 OpenAI API 密钥",
		"openAiCompatibleBaseUrlLabel": "基础 URL",
		"openAiCompatibleApiKeyLabel": "API 密钥",
		"openAiCompatibleApiKeyPlaceholder": "输入你的 API 密钥",
		"openAiCompatibleModelDimensionLabel": "嵌入维度：",
		"modelDimensionLabel": "模型维度",
		"openAiCompatibleModelDimensionPlaceholder": "例如，1536",
		"openAiCompatibleModelDimensionDescription": "模型的嵌入维度（输出大小）。请查阅您的提供商文档获取此值。常见值：384、768、1536、3072。",
		"modelLabel": "模型",
		"modelPlaceholder": "输入模型名称",
		"selectModel": "选择模型",
		"selectModelPlaceholder": "选择模型",
		"ollamaUrlLabel": "Ollama URL：",
		"ollamaBaseUrlLabel": "Ollama 基础 URL",
		"qdrantUrlLabel": "Qdrant URL",
		"qdrantKeyLabel": "Qdrant 密钥：",
		"qdrantApiKeyLabel": "Qdrant API 密钥",
		"qdrantApiKeyPlaceholder": "输入你的 Qdrant API 密钥（可选）",
		"setupConfigLabel": "设置",
		"startIndexingButton": "开始",
		"clearIndexDataButton": "清除索引",
		"unsavedSettingsMessage": "请先保存设置再开始索引过程。",
		"clearDataDialog": {
			"title": "确定要继续吗？",
			"description": "此操作无法撤消。这将永久删除您的代码库索引数据。",
			"cancelButton": "取消",
			"confirmButton": "清除数据"
		},
		"ollamaUrlPlaceholder": "http://localhost:11434",
		"openAiCompatibleBaseUrlPlaceholder": "https://api.example.com",
		"modelDimensionPlaceholder": "1536",
		"qdrantUrlPlaceholder": "http://localhost:6333",
		"saveError": "保存设置失败",
		"modelDimensions": "({{dimension}} 维度)",
		"saveSuccess": "设置保存成功",
		"saving": "保存中...",
		"saveSettings": "保存",
		"indexingStatuses": {
			"standby": "待机",
			"indexing": "索引中",
			"indexed": "已索引",
			"error": "错误"
		},
		"close": "关闭",
		"validation": {
			"invalidQdrantUrl": "无效的 Qdrant URL",
			"invalidOllamaUrl": "无效的 Ollama URL",
			"invalidBaseUrl": "无效的基础 URL",
			"qdrantUrlRequired": "需要 Qdrant URL",
			"openaiApiKeyRequired": "需要 OpenAI API 密钥",
			"modelSelectionRequired": "需要选择模型",
			"apiKeyRequired": "需要 API 密钥",
			"modelIdRequired": "需要模型 ID",
			"modelDimensionRequired": "需要模型维度",
			"geminiApiKeyRequired": "需要 Gemini API 密钥",
			"mistralApiKeyRequired": "需要 Mistral API 密钥",
			"vercelAiGatewayApiKeyRequired": "需要 Vercel AI Gateway API 密钥",
			"ollamaBaseUrlRequired": "需要 Ollama 基础 URL",
			"baseUrlRequired": "需要基础 URL",
			"modelDimensionMinValue": "模型维度必须大于 0",
			"openRouterApiKeyRequired": "OpenRouter API 密钥是必需的"
		},
		"advancedConfigLabel": "高级配置",
		"searchMinScoreLabel": "搜索分数阈值",
		"searchMinScoreDescription": "搜索结果所需的最低相似度分数（0.0-1.0）。较低的值返回更多结果，但可能不太相关。较高的值返回较少但更相关的结果。",
		"searchMinScoreResetTooltip": "恢复默认值 (0.4)",
		"searchMaxResultsLabel": "最大搜索结果数",
		"searchMaxResultsDescription": "查询代码库索引时返回的最大搜索结果数。较高的值提供更多上下文，但可能包含相关性较低的结果。",
		"resetToDefault": "恢复默认值"
	},
	"autoApprove": {
		"toggleShortcut": "您可以<SettingsLink>在 IDE 首选项中</SettingsLink>为此设置配置全局快捷方式。",
		"description": "允许 Roo 自动执行操作而无需批准。只有在您完全信任 AI 并了解相关安全风险的情况下才启用这些设置。",
		"enabled": "自动批准已启用",
		"toggleAriaLabel": "切换自动批准",
		"disabledAriaLabel": "自动批准已禁用 - 请先选择选项",
		"readOnly": {
			"label": "读取",
			"description": "启用后，Roo 将自动浏览目录和读取文件内容，无需人工确认。",
			"outsideWorkspace": {
				"label": "包含工作区外的文件",
				"description": "允许 Roo 读取当前工作区外的文件，无需批准。"
			}
		},
		"write": {
			"label": "写入",
			"description": "自动创建和编辑文件，无需二次确认",
			"delayLabel": "延迟一段时间再自动批准写入，可以在期间检查模型输出是否有问题",
			"outsideWorkspace": {
				"label": "包含工作区外的文件",
				"description": "允许 Roo 创建和编辑当前工作区外的文件，无需批准。"
			},
			"protected": {
				"label": "包含受保护的文件",
				"description": "允许 Roo 创建和编辑受保护的文件（如 .rooignore 和 .roo/ 配置文件），无需批准。"
			}
		},
		"browser": {
			"label": "浏览器",
			"description": "自动执行浏览器操作而无需批准 — 注意：仅当模型支持计算机功能调用时适用"
		},
		"retry": {
			"label": "重试",
			"description": "当服务器返回错误响应时自动重试失败的 API 请求",
			"delayLabel": "重试请求前的延迟"
		},
		"mcp": {
			"label": "MCP",
			"description": "允许自动调用MCP服务而无需批准"
		},
		"modeSwitch": {
			"label": "模式",
			"description": "自动在不同模式之间切换而无需批准"
		},
		"subtasks": {
			"label": "子任务",
			"description": "允许创建和完成子任务而无需批准"
		},
		"followupQuestions": {
			"label": "问题",
			"description": "在配置的超时时间后自动选择后续问题的第一个建议答案",
			"timeoutLabel": "自动选择第一个答案前的等待时间"
		},
		"execute": {
			"label": "执行",
			"description": "自动执行白名单中的命令而无需批准",
			"allowedCommands": "命令白名单",
			"allowedCommandsDescription": "当\"自动批准命令行操作\"启用时可以自动执行的命令前缀。添加 * 以允许所有命令（谨慎使用）。",
			"deniedCommands": "拒绝的命令",
			"deniedCommandsDescription": "将自动拒绝的命令前缀，无需用户批准。与允许命令冲突时，最长前缀匹配优先。添加 * 拒绝所有命令。",
			"commandPlaceholder": "输入命令前缀（例如 'git '）",
			"deniedCommandPlaceholder": "输入要拒绝的命令前缀（例如 'rm -rf'）",
			"addButton": "添加",
			"autoDenied": "前缀为 `{{prefix}}` 的命令已被用户禁止。不要通过运行其他命令来绕过此限制。"
		},
		"updateTodoList": {
			"label": "待办",
			"description": "无需批准即可自动更新待办清单"
		},
		"apiRequestLimit": {
			"title": "最大请求数",
			"description": "在请求批准以继续执行任务之前，自动发出此数量的 API 请求。",
			"unlimited": "无限制"
		},
		"selectOptionsFirst": "请至少选择以下一个选项以启用自动批准",
		"apiCostLimit": {
			"title": "最高费用",
			"unlimited": "无限"
		},
		"maxLimits": {
			"description": "在请求批准继续之前，自动发出请求，最多不超过这些限制。"
		}
	},
	"providers": {
		"providerDocumentation": "{{provider}} 文档",
		"configProfile": "配置文件",
		"description": "保存多组API配置便于快速切换",
		"apiProvider": "API提供商",
		"model": "模型",
		"nameEmpty": "名称不能为空",
		"nameExists": "已存在同名的配置文件",
		"deleteProfile": "删除配置文件",
		"invalidArnFormat": "无效的 ARN 格式。请检查上面的示例。",
		"enterNewName": "输入新名称",
		"addProfile": "添加配置文件",
		"renameProfile": "重命名配置文件",
		"newProfile": "新建配置文件",
		"enterProfileName": "输入新配置名称",
		"createProfile": "创建配置",
		"cannotDeleteOnlyProfile": "无法删除唯一的配置文件",
		"searchPlaceholder": "搜索配置文件",
		"searchProviderPlaceholder": "搜索提供商",
		"noProviderMatchFound": "未找到提供商",
		"noMatchFound": "未找到匹配的配置文件",
		"vscodeLmDescription": "VS Code 语言模型 API 允许您运行由其他 VS Code 扩展（包括但不限于 GitHub Copilot）提供的模型。最简单的方法是从 VS Code 市场安装 Copilot 和 Copilot Chat 扩展。",
		"awsCustomArnUse": "请输入有效的 Amazon Bedrock ARN（Amazon资源名称），格式示例：",
		"awsCustomArnDesc": "请确保ARN中的区域与上方选择的AWS区域一致。",
		"openRouterApiKey": "OpenRouter API 密钥",
		"getOpenRouterApiKey": "获取 OpenRouter API 密钥",
		"vercelAiGatewayApiKey": "Vercel AI Gateway API 密钥",
		"getVercelAiGatewayApiKey": "获取 Vercel AI Gateway API 密钥",
		"apiKeyStorageNotice": "API 密钥安全存储在 VSCode 的密钥存储中",
		"glamaApiKey": "Glama API 密钥",
		"getGlamaApiKey": "获取 Glama API 密钥",
		"useCustomBaseUrl": "使用自定义基础 URL",
		"useReasoning": "启用推理",
		"useHostHeader": "使用自定义 Host 标头",
		"useLegacyFormat": "使用传统 OpenAI API 格式",
		"customHeaders": "自定义标头",
		"headerName": "标头名称",
		"headerValue": "标头值",
		"noCustomHeaders": "暂无自定义标头。点击 + 按钮添加。",
		"requestyApiKey": "Requesty API 密钥",
		"refreshModels": {
			"label": "刷新模型",
			"hint": "请重新打开设置以查看最新模型。",
			"loading": "正在刷新模型列表...",
			"success": "模型列表刷新成功！",
			"error": "刷新模型列表失败。请重试。"
		},
		"getRequestyApiKey": "获取 Requesty API 密钥",
		"getRequestyBaseUrl": "基础 URL",
		"requestyUseCustomBaseUrl": "使用自定义基础 URL",
		"openRouterTransformsText": "自动压缩提示词和消息链到上下文长度限制内 (<a>OpenRouter转换</a>)",
		"anthropicApiKey": "Anthropic API 密钥",
		"getAnthropicApiKey": "获取 Anthropic API 密钥",
		"anthropicUseAuthToken": "将 Anthropic API 密钥作为 Authorization 标头传递，而不是 X-Api-Key",
		"anthropic1MContextBetaLabel": "启用 1M 上下文窗口 (Beta)",
		"anthropic1MContextBetaDescription": "为 Claude Sonnet 4 将上下文窗口扩展至 100 万个 token",
		"awsBedrock1MContextBetaLabel": "启用 1M 上下文窗口 (Beta)",
		"awsBedrock1MContextBetaDescription": "为 Claude Sonnet 4 将上下文窗口扩展至 100 万个 token",
<<<<<<< HEAD
		"azureApiKey": "Azure API 密钥",
		"getAzureApiKey": "获取 Azure API 密钥",
		"azureBaseUrl": "Azure 基础 URL",
		"azureBaseUrlHint": "Claude: https://<your-azure>.services.ai.azure.com/anthropic/ | GPT: https://<your-azure>.cognitiveservices.azure.com/",
		"azureShowAdvanced": "显示高级设置",
		"azureDeploymentName": "部署名称（可选）",
		"azureDeploymentNameHint": "覆盖默认部署名称。留空则使用模型 ID。",
		"azureApiVersion": "API 版本（可选）",
		"azureApiVersionHint": "可选的 API 版本覆盖。默认值：Claude=2023-06-01，GPT=2024-12-01-preview",
=======
		"basetenApiKey": "Baseten API 密钥",
		"getBasetenApiKey": "获取 Baseten API 密钥",
>>>>>>> cdc72750
		"cerebrasApiKey": "Cerebras API 密钥",
		"getCerebrasApiKey": "获取 Cerebras API 密钥",
		"chutesApiKey": "Chutes API 密钥",
		"getChutesApiKey": "获取 Chutes API 密钥",
		"fireworksApiKey": "Fireworks API 密钥",
		"getFireworksApiKey": "获取 Fireworks API 密钥",
		"featherlessApiKey": "Featherless API 密钥",
		"getFeatherlessApiKey": "获取 Featherless API 密钥",
		"ioIntelligenceApiKey": "IO Intelligence API 密钥",
		"ioIntelligenceApiKeyPlaceholder": "输入您的 IO Intelligence API 密钥",
		"getIoIntelligenceApiKey": "获取 IO Intelligence API 密钥",
		"deepSeekApiKey": "DeepSeek API 密钥",
		"getDeepSeekApiKey": "获取 DeepSeek API 密钥",
		"doubaoApiKey": "豆包 API 密钥",
		"getDoubaoApiKey": "获取豆包 API 密钥",
		"moonshotApiKey": "Moonshot API 密钥",
		"getMoonshotApiKey": "获取 Moonshot API 密钥",
		"moonshotBaseUrl": "Moonshot 服务站点",
		"minimaxApiKey": "MiniMax API 密钥",
		"getMiniMaxApiKey": "获取 MiniMax API 密钥",
		"minimaxBaseUrl": "MiniMax 服务站点",
		"zaiApiKey": "Z AI API 密钥",
		"getZaiApiKey": "获取 Z AI API 密钥",
		"zaiEntrypoint": "Z AI 服务站点",
		"zaiEntrypointDescription": "请根据您的位置选择适当的 API 服务站点。如果您在中国，请选择 open.bigmodel.cn。否则，请选择 api.z.ai。",
		"geminiApiKey": "Gemini API 密钥",
		"getGroqApiKey": "获取 Groq API 密钥",
		"groqApiKey": "Groq API 密钥",
		"getSambaNovaApiKey": "获取 SambaNova API 密钥",
		"sambaNovaApiKey": "SambaNova API 密钥",
		"getHuggingFaceApiKey": "获取 Hugging Face API 密钥",
		"huggingFaceApiKey": "Hugging Face API 密钥",
		"huggingFaceModelId": "模型 ID",
		"huggingFaceLoading": "加载中...",
		"huggingFaceModelsCount": "({{count}} 个模型)",
		"huggingFaceSelectModel": "选择模型...",
		"huggingFaceSearchModels": "搜索模型...",
		"huggingFaceNoModelsFound": "未找到模型",
		"huggingFaceProvider": "提供商",
		"huggingFaceProviderAuto": "自动",
		"huggingFaceSelectProvider": "选择提供商...",
		"huggingFaceSearchProviders": "搜索提供商...",
		"huggingFaceNoProvidersFound": "未找到提供商",
		"getGeminiApiKey": "获取 Gemini API 密钥",
		"openAiApiKey": "OpenAI API 密钥",
		"apiKey": "API 密钥",
		"openAiBaseUrl": "OpenAI 基础 URL",
		"getOpenAiApiKey": "获取 OpenAI API 密钥",
		"mistralApiKey": "Mistral API 密钥",
		"getMistralApiKey": "获取 Mistral / Codestral API 密钥",
		"codestralBaseUrl": "Codestral 基础 URL（可选）",
		"codestralBaseUrlDesc": "为 Codestral 模型设置替代 URL。",
		"xaiApiKey": "xAI API 密钥",
		"getXaiApiKey": "获取 xAI API 密钥",
		"litellmApiKey": "LiteLLM API 密钥",
		"litellmBaseUrl": "LiteLLM 基础 URL",
		"awsCredentials": "AWS 凭证",
		"awsProfile": "AWS 配置文件",
		"awsApiKey": "Amazon Bedrock API 密钥",
		"awsProfileName": "AWS 配置文件名称",
		"awsAccessKey": "AWS 访问密钥",
		"awsSecretKey": "AWS 密钥",
		"awsSessionToken": "AWS 会话Token",
		"awsRegion": "AWS 区域",
		"awsCrossRegion": "使用跨区域推理",
		"awsGlobalInference": "使用全局推理（自动选择最佳 AWS 区域）",
		"awsBedrockVpc": {
			"useCustomVpcEndpoint": "使用自定义 VPC 端点",
			"vpcEndpointUrlPlaceholder": "输入 VPC 端点 URL（可选）",
			"examples": "示例："
		},
		"enablePromptCaching": "启用提示缓存",
		"enablePromptCachingTitle": "开启提示缓存可提升性能并节省成本",
		"cacheUsageNote": "提示：若未显示缓存使用情况，请切换模型后重新选择",
		"vscodeLmModel": "VSCode LM 模型",
		"vscodeLmWarning": "注意：通过 VS Code Language Model API 访问的模型可能由提供商进行封装或微调，因此其行为可能与直接从常见提供商或路由器使用同一模型时不同。要使用「Language Model」下拉列表中的模型，请先切换到该模型，然后在 Copilot Chat 提示中点击「接受」；否则可能会出现 400「The requested model is not supported」等错误。",
		"geminiParameters": {
			"urlContext": {
				"title": "启用 URL 上下文",
				"description": "让 Gemini 读取链接的页面以提取、比较和综合其内容，从而提供明智的答复。"
			},
			"groundingSearch": {
				"title": "启用 Google 搜索基础",
				"description": "将 Gemini 连接到实时网络数据，以获得包含可验证引用的准确、最新的答案。"
			}
		},
		"googleCloudSetup": {
			"title": "要使用 Google Cloud Vertex AI，您需要：",
			"step1": "1. 注册Google Cloud账号并启用Vertex AI API",
			"step2": "2. 安装配置Google Cloud CLI工具",
			"step3": "3. 创建服务账号获取凭证"
		},
		"googleCloudCredentials": "Google Cloud 凭证",
		"googleCloudKeyFile": "Google Cloud 密钥文件路径",
		"googleCloudProjectId": "Google Cloud 项目 ID",
		"googleCloudRegion": "Google Cloud 区域",
		"lmStudio": {
			"baseUrl": "基础 URL（可选）",
			"modelId": "模型 ID",
			"speculativeDecoding": "启用推测性解码",
			"draftModelId": "草稿模型 ID",
			"draftModelDesc": "草稿模型必须来自相同的模型系列，推测性解码才能正常工作。",
			"selectDraftModel": "选择草稿模型",
			"noModelsFound": "未找到草稿模型。请确保 LM Studio 已启用服务器模式运行。",
			"description": "LM Studio 允许您在本地计算机上运行模型。要了解如何开始，请参阅他们的 <a>快速入门指南</a>。您还需要启动 LM Studio 的 <b>本地服务器</b> 功能，以便与此扩展一起使用。<span>注意：</span>Roo Code 使用复杂的提示，并且在 Claude 模型上效果最佳。功能较弱的模型可能无法正常工作。"
		},
		"ollama": {
			"baseUrl": "基础 URL（可选）",
			"modelId": "模型 ID",
			"apiKey": "Ollama API 密钥",
			"apiKeyHelp": "用于已认证 Ollama 实例或云服务的可选 API 密钥。本地安装请留空。",
			"numCtx": "上下文窗口大小 (num_ctx)",
			"numCtxHelp": "覆盖模型的默认上下文窗口大小。留空以使用模型的 Modelfile 配置。最小值为 128。",
			"description": "Ollama 允许您在本地计算机上运行模型。有关如何开始使用的说明，请参阅其快速入门指南。",
			"warning": "注意：Roo Code 使用复杂的提示，与 Claude 模型配合最佳。功能较弱的模型可能无法按预期工作。"
		},
		"unboundApiKey": "Unbound API 密钥",
		"getUnboundApiKey": "获取 Unbound API 密钥",
		"unboundRefreshModelsSuccess": "模型列表已更新！您现在可以从最新模型中选择。",
		"unboundInvalidApiKey": "无效的API密钥。请检查您的API密钥并重试。",
		"humanRelay": {
			"description": "不需要 API 密钥，但用户需要帮助将信息复制并粘贴到网页聊天 AI。",
			"instructions": "使用期间，将弹出对话框并自动将当前消息复制到剪贴板。您需要将这些内容粘贴到 AI 的网页版本（如 ChatGPT 或 Claude），然后将 AI 的回复复制回对话框并点击确认按钮。"
		},
		"roo": {
			"authenticatedMessage": "已通过 Roo Code Cloud 账户安全认证。",
			"connectButton": "连接到 Roo Code Cloud"
		},
		"openRouter": {
			"providerRouting": {
				"title": "OpenRouter 提供商路由",
				"description": "OpenRouter 将请求路由到适合您模型的最佳可用提供商。默认情况下，请求会在顶级提供商之间进行负载均衡以最大化正常运行时间。但是，您可以为此模型选择特定的提供商。",
				"learnMore": "了解更多"
			}
		},
		"customModel": {
			"capabilities": "自定义模型配置注意事项：\n• 确保兼容OpenAI接口规范\n• 错误配置可能导致功能异常\n• 价格参数影响费用统计",
			"maxTokens": {
				"label": "最大输出Token数",
				"description": "模型在响应中可以生成的最大Token数。（指定 -1 允许服务器设置最大Token数。）"
			},
			"contextWindow": {
				"label": "上下文窗口大小",
				"description": "模型可以处理的总Token数（输入 + 输出）。"
			},
			"imageSupport": {
				"label": "图像支持",
				"description": "此模型是否能够处理和理解图像？"
			},
			"computerUse": {
				"label": "计算机功能调用",
				"description": "此模型是否能够与浏览器交互？（例如 Claude Sonnet）。"
			},
			"promptCache": {
				"label": "提示缓存",
				"description": "此模型是否能够缓存提示？"
			},
			"pricing": {
				"input": {
					"label": "输入价格",
					"description": "输入/提示中每百万Token的成本。这会影响向模型发送上下文和指令的成本。"
				},
				"output": {
					"label": "输出价格",
					"description": "模型响应中每百万Token的成本。这会影响生成内容和补全的成本。"
				},
				"cacheReads": {
					"label": "缓存读取价格",
					"description": "从缓存读取每百万Token的成本。这是检索缓存响应时收取的费用。"
				},
				"cacheWrites": {
					"label": "缓存写入价格",
					"description": "向缓存写入每百万Token的成本。这是首次缓存提示时收取的费用。"
				}
			},
			"resetDefaults": "重置为默认值"
		},
		"rateLimitSeconds": {
			"label": "API 请求频率限制",
			"description": "设置API请求的最小间隔时间"
		},
		"consecutiveMistakeLimit": {
			"label": "错误和重复限制",
			"description": "在显示“Roo遇到问题”对话框前允许的连续错误或重复操作次数。设置为 0 可禁用此安全机制（它将永远不会触发）。",
			"unlimitedDescription": "已启用无限重试（自动继续）。对话框将永远不会出现。",
			"warning": "⚠️ 设置为 0 允许无限重试，这可能会消耗大量 API 使用量"
		},
		"reasoningEffort": {
			"label": "模型推理强度",
			"none": "无",
			"minimal": "最小 (最快)",
			"high": "高",
			"medium": "中",
			"low": "低"
		},
		"verbosity": {
			"label": "输出详细程度",
			"high": "高",
			"medium": "中",
			"low": "低",
			"description": "控制模型响应的详细程度。低详细度产生简洁的回答，而高详细度提供详尽的解释。"
		},
		"setReasoningLevel": "启用推理工作量",
		"claudeCode": {
			"pathLabel": "Claude Code 路径",
			"description": "您的 Claude Code CLI 的可选路径。如果未设置，则默认为 “claude”。",
			"placeholder": "默认：claude",
			"maxTokensLabel": "最大输出 Token",
			"maxTokensDescription": "Claude Code 响应的最大输出 Token 数量。默认为 8000。"
		}
	},
	"browser": {
		"enable": {
			"label": "启用浏览器工具",
			"description": "启用后，若模型支持计算机功能调用，Roo 可以使用浏览器与网站交互。 <0>了解更多</0>"
		},
		"viewport": {
			"label": "视口大小",
			"description": "选择浏览器交互的视口大小。这会影响网站的显示方式和交互方式。",
			"options": {
				"largeDesktop": "大桌面 (1280x800)",
				"smallDesktop": "小桌面 (900x600)",
				"tablet": "平板 (768x1024)",
				"mobile": "移动设备 (360x640)"
			}
		},
		"screenshotQuality": {
			"label": "截图质量",
			"description": "调整浏览器的截图质量。更高的值提供更清晰的截图，但会增加 token 消耗。"
		},
		"remote": {
			"label": "使用远程浏览器连接",
			"description": "连接到启用远程调试的 Chrome 浏览器 (--remote-debugging-port=9222)。",
			"urlPlaceholder": "自定义 URL（例如 http://localhost:9222）",
			"testButton": "测试连接",
			"testingButton": "测试中...",
			"instructions": "输入 DevTools 协议主机地址或留空以自动发现本地 Chrome 实例。测试连接按钮将尝试使用自定义 URL（如果提供），或者如果字段为空则自动发现。"
		}
	},
	"checkpoints": {
		"timeout": {
			"label": "存档点初始化超时时间（秒）",
			"description": "存档点服务初始化最长等待时间。默认 15 秒。范围：10-60 秒。"
		},
		"enable": {
			"label": "启用自动存档点",
			"description": "开启后自动创建任务存档点，方便回溯修改。 <0>了解更多</0>"
		}
	},
	"notifications": {
		"sound": {
			"label": "启用声音通知",
			"description": "启用后，Roo 将为通知和事件播放音效。",
			"volumeLabel": "音量"
		},
		"tts": {
			"label": "启用文本转语音",
			"description": "启用后，Roo 将使用文本转语音功能朗读其响应。",
			"speedLabel": "速度"
		}
	},
	"contextManagement": {
		"description": "管理AI上下文信息（影响token用量和回答质量）",
		"autoCondenseContextPercent": {
			"label": "触发智能上下文压缩的阈值",
			"description": "当上下文窗口达到此阈值时，Roo 将自动压缩它。"
		},
		"condensingApiConfiguration": {
			"label": "上下文压缩的API配置",
			"description": "选择用于上下文压缩操作的API配置。留空则使用当前活动的配置。",
			"useCurrentConfig": "使用当前配置"
		},
		"customCondensingPrompt": {
			"label": "自定义上下文压缩提示词",
			"description": "自定义用于上下文压缩的系统提示词。留空则使用默认提示词。",
			"placeholder": "在此输入您的自定义压缩提示词...\n\n您可以使用与默认提示词相同的结构：\n- 之前的对话\n- 当前工作\n- 关键技术概念\n- 相关文件和代码\n- 问题解决\n- 待处理任务和下一步",
			"reset": "重置为默认值",
			"hint": "留空 = 使用默认提示词"
		},
		"autoCondenseContext": {
			"name": "自动触发智能上下文压缩",
			"description": "启用时，Roo 将在达到阈值时自动压缩上下文。禁用时，您仍可以手动触发上下文压缩。"
		},
		"openTabs": {
			"label": "标签页数量限制",
			"description": "允许纳入上下文的最大标签页数（数值越大消耗token越多）"
		},
		"workspaceFiles": {
			"label": "工作区文件限制",
			"description": "允许纳入上下文的最大文件数（值越大消耗token越多）"
		},
		"rooignore": {
			"label": "在列表和搜索中显示 .rooignore 文件",
			"description": "启用后，与 .rooignore 中模式匹配的文件将在列表中显示锁定符号。禁用时，这些文件将从文件列表和搜索中完全隐藏。"
		},
		"maxReadFile": {
			"label": "文件读取自动截断阈值",
			"description": "自动读取文件行数设置：-1=完整读取 0=仅生成行号索引，较小值可节省token，支持后续使用行号进行读取。 <0>了解更多</0>",
			"lines": "行",
			"always_full_read": "始终读取整个文件"
		},
		"maxConcurrentFileReads": {
			"label": "并发文件读取限制",
			"description": "read_file 工具可以同时处理的最大文件数。较高的值可能会加快读取多个小文件的速度，但会增加内存使用量。"
		},
		"diagnostics": {
			"includeMessages": {
				"label": "自动在上下文中包含诊断",
				"description": "启用后，来自已编辑文件的诊断消息（错误）将自动包含在上下文中。您始终可以使用 @problems 手动包含所有工作区诊断。"
			},
			"maxMessages": {
				"label": "最大诊断消息数",
				"description": "每个文件包含的最大诊断消息数。此限制适用于自动包含（启用复选框时）和手动 @problems 提及。较高的值提供更多上下文，但会增加令牌使用量。",
				"resetTooltip": "重置为默认值 (50)",
				"unlimited": "无限制诊断消息",
				"unlimitedLabel": "无限制"
			},
			"delayAfterWrite": {
				"label": "写入后延迟以允许诊断程序检测潜在问题",
				"description": "在继续之前写入文件后等待的时间，允许诊断工具处理更改并检测问题。"
			}
		},
		"condensingThreshold": {
			"label": "压缩触发阈值",
			"selectProfile": "配置配置文件阈值",
			"defaultProfile": "全局默认（所有配置文件）",
			"defaultDescription": "当上下文达到此百分比时，将自动为所有配置文件压缩，除非它们有自定义设置",
			"profileDescription": "仅此配置文件的自定义阈值（覆盖全局默认）",
			"inheritDescription": "此配置文件继承全局默认阈值（{{threshold}}%）",
			"usesGlobal": "（使用全局 {{threshold}}%）"
		},
		"maxImageFileSize": {
			"label": "最大图像文件大小",
			"mb": "MB",
			"description": "read file工具可以处理的图像文件的最大大小（以MB为单位）。"
		},
		"maxTotalImageSize": {
			"label": "图片总大小上限",
			"mb": "MB",
			"description": "单次 read_file 操作中处理的所有图片的最大累计大小限制（MB）。读取多张图片时，每张图片的大小会累加到总大小中。如果包含另一张图片会超过此限制，则会跳过该图片。"
		},
		"includeCurrentTime": {
			"label": "在上下文中包含当前时间",
			"description": "启用后，当前时间和时区信息将包含在系统提示中。如果模型因时间问题停止工作，请禁用此选项。"
		},
		"includeCurrentCost": {
			"label": "在上下文中包含当前成本",
			"description": "启用后，当前 API 使用成本将包含在系统提示中。如果模型因成本问题停止工作，请禁用此选项。"
		},
		"maxGitStatusFiles": {
			"label": "Git 状态最大文件数",
			"description": "git状态上下文中包含的最大文件条目数。设为0禁用。分支信息和提交在>0时始终显示。"
		}
	},
	"terminal": {
		"basic": {
			"label": "终端设置：基础",
			"description": "基础终端设置"
		},
		"advanced": {
			"label": "终端设置：高级",
			"description": "这些设置仅在「使用内联终端」禁用时适用。仅影响 VS Code 终端，可能需要重启 IDE。"
		},
		"outputLineLimit": {
			"label": "终端输出限制",
			"description": "保留首尾行并丢弃中间行以保持在限制内。降低可节省 token；提高可为 Roo 提供更多中间细节。Roo 看到内容被跳过的占位符。<0>了解更多</0>"
		},
		"outputCharacterLimit": {
			"label": "终端字符限制",
			"description": "通过强制限制输出大小来覆盖行限制以防止内存问题。如果超出，保留开头和结尾并向 Roo 显示内容被跳过的占位符。<0>了解更多</0>"
		},
		"shellIntegrationTimeout": {
			"label": "终端 shell 集成超时",
			"description": "运行命令前等待 VS Code shell 集成的时间。如果 shell 启动缓慢或看到 'Shell Integration Unavailable' 错误，请提高此值。<0>了解更多</0>"
		},
		"shellIntegrationDisabled": {
			"label": "使用内联终端（推荐）",
			"description": "在内联终端（聊天）中运行命令以绕过 shell 配置文件/集成，实现更快、更可靠的运行。禁用时，Roo 使用 VS Code 终端及您的 shell 配置文件、提示和插件。<0>了解更多</0>"
		},
		"commandDelay": {
			"label": "终端命令延迟",
			"description": "在每个命令后添加短暂暂停，以便 VS Code 终端刷新所有输出（bash/zsh: PROMPT_COMMAND sleep; PowerShell: start-sleep）。仅在看到缺少尾部输出时使用；否则保持为 0。<0>了解更多</0>"
		},
		"compressProgressBar": {
			"label": "压缩进度条输出",
			"description": "折叠进度条/旋转器，仅保留最终状态（节省 token）。<0>了解更多</0>"
		},
		"powershellCounter": {
			"label": "启用 PowerShell 计数器解决方案",
			"description": "当 PowerShell 输出丢失或重复时启用此选项；它会为每个命令附加一个小计数器以稳定输出。如果输出已正常，请保持关闭。<0>了解更多</0>"
		},
		"zshClearEolMark": {
			"label": "清除 ZSH EOL 标记",
			"description": "当您在行尾看到零散的 % 或解析看起来错误时启用此选项；它会省略 Zsh 的行尾标记（%）。<0>了解更多</0>"
		},
		"zshOhMy": {
			"label": "启用 Oh My Zsh 集成",
			"description": "当您的 Oh My Zsh 主题/插件期望 shell 集成时启用此选项；它会设置 ITERM_SHELL_INTEGRATION_INSTALLED=Yes。关闭此选项以避免设置该变量。<0>了解更多</0>"
		},
		"zshP10k": {
			"label": "启用 Powerlevel10k 集成",
			"description": "使用 Powerlevel10k shell 集成时启用此选项。<0>了解更多</0>"
		},
		"zdotdir": {
			"label": "启用 ZDOTDIR 处理",
			"description": "当 zsh shell 集成失败或与您的 dotfiles 冲突时启用此选项。<0>了解更多</0>"
		},
		"inheritEnv": {
			"label": "继承环境变量",
			"description": "启用此选项以从父 VS Code 进程继承环境变量。<0>了解更多</0>"
		}
	},
	"advancedSettings": {
		"title": "高级设置"
	},
	"toolProtocol": {
		"label": "工具调用协议",
		"description": "选择 Roo 如何与 API 通信。原生使用提供商的函数调用 API，而 XML 使用 XML 格式的工具定义。",
		"default": "默认",
		"xml": "XML",
		"native": "原生",
		"currentDefault": "默认: {{protocol}}"
	},
	"advanced": {
		"diff": {
			"label": "启用diff更新",
			"description": "启用后，Roo 将能够通过差异算法写入，避免模型输出完整文件，以降低Token消耗",
			"strategy": {
				"label": "Diff 策略",
				"options": {
					"standard": "标准（单块）",
					"multiBlock": "实验性：多块 diff",
					"unified": "实验性：统一 diff"
				},
				"descriptions": {
					"standard": "标准 diff 策略一次对一个代码块应用更改。",
					"unified": "统一 diff 策略采用多种方法应用差异并选择最佳方法。",
					"multiBlock": "多块 diff 策略允许在一个请求中更新文件中的多个代码块。"
				}
			},
			"matchPrecision": {
				"label": "匹配精度",
				"description": "控制代码匹配的精确程度。数值越低匹配越宽松（容错率高但风险大），建议保持100%以确保安全。"
			}
		},
		"todoList": {
			"label": "启用任务清单工具",
			"description": "启用后，Roo 可以创建和管理任务清单来跟踪任务进度。这有助于将复杂任务组织成可管理的步骤。"
		}
	},
	"experimental": {
		"DIFF_STRATEGY_UNIFIED": {
			"name": "启用diff更新工具",
			"description": "可减少因模型错误导致的重复尝试，但可能引发意外操作。启用前请确保理解风险并会仔细检查所有修改。"
		},
		"INSERT_BLOCK": {
			"name": "启用插入内容工具",
			"description": "允许 Roo 在特定行号插入内容，无需处理差异。"
		},
		"POWER_STEERING": {
			"name": "启用增强导向模式",
			"description": "开启后，Roo 将更频繁地向模型推送当前模式定义的详细信息，从而强化对角色设定和自定义指令的遵循力度。注意：此模式会提升每条消息的 token 消耗量。"
		},
		"MULTI_SEARCH_AND_REPLACE": {
			"name": "允许批量搜索和替换",
			"description": "启用后，Roo 将尝试在一个请求中进行批量搜索和替换。"
		},
		"CONCURRENT_FILE_READS": {
			"name": "启用并发文件读取",
			"description": "启用后，Roo 可以在单个请求中读取多个文件。禁用后，Roo 必须逐个读取文件。在使用能力较弱的模型或希望对文件访问有更多控制时，禁用此功能可能会有所帮助。"
		},
		"MARKETPLACE": {
			"name": "启用 Marketplace",
			"description": "启用后，你可以从 Marketplace 安装 MCP 和自定义模式。"
		},
		"MULTI_FILE_APPLY_DIFF": {
			"name": "启用并发文件编辑",
			"description": "启用后 Roo 可在单个请求中编辑多个文件。禁用后 Roo 必须逐个编辑文件。禁用此功能有助于使用能力较弱的模型或需要更精确控制文件修改时。"
		},
		"PREVENT_FOCUS_DISRUPTION": {
			"name": "后台编辑",
			"description": "启用后防止编辑器焦点干扰。文件编辑在后台进行，不会打开差异视图或抢夺焦点。你可以在 Roo 进行更改时继续不受干扰地工作。文件可以在不获取焦点的情况下打开以捕获诊断信息，或保持完全关闭状态。"
		},
		"ASSISTANT_MESSAGE_PARSER": {
			"name": "使用新的消息解析器",
			"description": "启用实验性的流式消息解析器。通过更高效地处理消息，可显著提升长回复的性能。"
		},
		"NEW_TASK_REQUIRE_TODOS": {
			"name": "要求新任务提供 'todos' 列表",
			"description": "启用后，new_task 工具将需要提供 todos 参数。这可以确保所有新任务都以明确的目标列表开始。禁用时（默认），todos 参数保持可选，以实现向后兼容。"
		},
		"IMAGE_GENERATION": {
			"name": "启用 AI 图像生成",
			"description": "启用后，Roo 可以使用 OpenRouter 的图像生成模型从文本提示生成图像。需要配置 OpenRouter API 密钥。",
			"openRouterApiKeyLabel": "OpenRouter API 密钥",
			"openRouterApiKeyPlaceholder": "输入您的 OpenRouter API 密钥",
			"getApiKeyText": "获取您的 API 密钥",
			"modelSelectionLabel": "图像生成模型",
			"modelSelectionDescription": "选择用于图像生成的模型",
			"warningMissingKey": "⚠️ 图像生成需要 OpenRouter API 密钥。请在上方配置。",
			"successConfigured": "✓ 图像生成已配置完成，可以使用"
		},
		"RUN_SLASH_COMMAND": {
			"name": "启用模型发起的斜杠命令",
			"description": "启用后 Roo 可运行斜杠命令执行工作流程。"
		}
	},
	"promptCaching": {
		"label": "禁用提示词缓存",
		"description": "选中后，Roo 将不会为此模型使用提示词缓存。"
	},
	"temperature": {
		"useCustom": "使用自定义温度",
		"description": "控制模型响应的随机性",
		"rangeDescription": "值越高回答越多样，值越低越保守"
	},
	"modelInfo": {
		"supportsImages": "支持图像",
		"noImages": "不支持图像",
		"supportsPromptCache": "支持提示缓存",
		"noPromptCache": "不支持提示缓存",
		"contextWindow": "上下文窗口:",
		"maxOutput": "最大输出",
		"inputPrice": "输入价格",
		"outputPrice": "输出价格",
		"cacheReadsPrice": "缓存读取价格",
		"cacheWritesPrice": "缓存写入价格",
		"enableStreaming": "启用流式传输",
		"enableR1Format": "启用 R1 模型参数",
		"enableR1FormatTips": "使用 QWQ 等 R1 系列模型时必须启用，避免出现 400 错误",
		"useAzure": "使用 Azure 服务",
		"azureApiVersion": "设置 Azure API 版本",
		"gemini": {
			"freeRequests": "* 每分钟免费 {{count}} 个请求。之后，计费取决于提示大小。",
			"pricingDetails": "有关更多信息，请参阅定价详情。",
			"billingEstimate": "* 计费为估计值 - 具体费用取决于提示大小。"
		}
	},
	"modelPicker": {
		"automaticFetch": "自动获取 <serviceLink>{{serviceName}}</serviceLink> 上可用的最新模型列表。如果您不确定选择哪个模型，Roo Code 与 <defaultModelLink>{{defaultModelId}}</defaultModelLink> 配合最佳。您还可以搜索\"free\"以查找当前可用的免费选项。",
		"label": "模型",
		"searchPlaceholder": "搜索",
		"noMatchFound": "未找到匹配项",
		"useCustomModel": "使用自定义：{{modelId}}"
	},
	"footer": {
		"feedback": "如果您有任何问题或反馈，请随时在 <githubLink>github.com/RooCodeInc/Roo-Code</githubLink> 上提出问题或加入 <redditLink>reddit.com/r/RooCode</redditLink> 或 <discordLink>discord.gg/roocode</discordLink>",
		"telemetry": {
			"label": "允许匿名数据收集",
			"description": "通过发送匿名使用数据和错误报告来帮助改进 Roo Code。此遥测不会收集代码、提示 或个人信息。详细信息请参阅我们的<privacyLink>隐私政策</privacyLink>。您可以随时关闭此功能。"
		},
		"settings": {
			"import": "导入",
			"export": "导出",
			"reset": "重置"
		}
	},
	"thinkingBudget": {
		"maxTokens": "最大Token数",
		"maxThinkingTokens": "最大思考Token数"
	},
	"validation": {
		"apiKey": "您必须提供有效的 API 密钥。",
		"awsRegion": "您必须选择一个区域来使用 Amazon Bedrock。",
		"googleCloud": "您必须提供有效的 Google Cloud 项目 ID 和区域。",
		"modelId": "您必须提供有效的模型 ID。",
		"modelSelector": "您必须提供有效的模型选择器。",
		"openAi": "您必须提供有效的基础 URL、API 密钥和模型 ID。",
		"arn": {
			"invalidFormat": "ARN 格式无效。请检查格式要求。",
			"regionMismatch": "警告：您的 ARN 中的区域 ({{arnRegion}}) 与您选择的区域 ({{region}}) 不匹配。这可能会导致访问问题。提供程序将使用 ARN 中的区域。"
		},
		"modelAvailability": "模型ID {{modelId}} 不可用，请重新选择",
		"modelDeprecated": "此模型不再可用，请选择其他模型。",
		"providerNotAllowed": "提供商 '{{provider}}' 不允许用于您的组织",
		"modelNotAllowed": "模型 '{{model}}' 不允许用于提供商 '{{provider}}'，您的组织不允许",
		"profileInvalid": "此配置文件包含您的组织不允许的提供商或模型",
		"qwenCodeOauthPath": "您必须提供有效的 OAuth 凭证路径"
	},
	"placeholders": {
		"apiKey": "请输入 API 密钥...",
		"profileName": "请输入配置文件名称",
		"accessKey": "请输入访问密钥...",
		"secretKey": "请输入密钥...",
		"sessionToken": "请输入会话Token...",
		"credentialsJson": "请输入凭证 JSON...",
		"keyFilePath": "请输入密钥文件路径...",
		"projectId": "请输入项目 ID...",
		"customArn": "请输入 ARN（例：arn:aws:bedrock:us-east-1:123456789012:foundation-model/my-model）",
		"baseUrl": "请输入基础 URL...",
		"modelId": {
			"lmStudio": "例：meta-llama-3.1-8b-instruct",
			"lmStudioDraft": "例：lmstudio-community/llama-3.2-1b-instruct",
			"ollama": "例：llama3.1"
		},
		"numbers": {
			"maxTokens": "例：4096",
			"contextWindow": "例：128000",
			"inputPrice": "例：0.0001",
			"outputPrice": "例：0.0002",
			"cacheWritePrice": "例：0.00005"
		}
	},
	"defaults": {
		"ollamaUrl": "默认值：http://localhost:11434",
		"lmStudioUrl": "默认值：http://localhost:1234",
		"geminiUrl": "默认值：https://generativelanguage.googleapis.com"
	},
	"labels": {
		"customArn": "自定义 ARN",
		"useCustomArn": "使用自定义 ARN..."
	},
	"includeMaxOutputTokens": "包含最大输出 Token 数",
	"includeMaxOutputTokensDescription": "在 API 请求中发送最大输出 Token 参数。某些提供商可能不支持此功能。",
	"limitMaxTokensDescription": "限制响应中的最大 Token 数量",
	"maxOutputTokensLabel": "最大输出 Token 数",
	"maxTokensGenerateDescription": "响应中生成的最大 Token 数",
	"serviceTier": {
		"label": "服务等级",
		"tooltip": "为加快API请求处理速度，请尝试优先处理服务等级。为获得更低价格但延迟较高，请尝试灵活处理等级。",
		"standard": "标准",
		"flex": "灵活",
		"priority": "优先",
		"pricingTableTitle": "按服务等级定价 (每百万Token价格)",
		"columns": {
			"tier": "等级",
			"input": "输入",
			"output": "输出",
			"cacheReads": "缓存读取"
		}
	},
	"ui": {
		"collapseThinking": {
			"label": "默认折叠“思考”消息",
			"description": "启用后，“思考”块将默认折叠，直到您与其交互"
		}
	}
}<|MERGE_RESOLUTION|>--- conflicted
+++ resolved
@@ -279,7 +279,6 @@
 		"anthropic1MContextBetaDescription": "为 Claude Sonnet 4 将上下文窗口扩展至 100 万个 token",
 		"awsBedrock1MContextBetaLabel": "启用 1M 上下文窗口 (Beta)",
 		"awsBedrock1MContextBetaDescription": "为 Claude Sonnet 4 将上下文窗口扩展至 100 万个 token",
-<<<<<<< HEAD
 		"azureApiKey": "Azure API 密钥",
 		"getAzureApiKey": "获取 Azure API 密钥",
 		"azureBaseUrl": "Azure 基础 URL",
@@ -289,10 +288,8 @@
 		"azureDeploymentNameHint": "覆盖默认部署名称。留空则使用模型 ID。",
 		"azureApiVersion": "API 版本（可选）",
 		"azureApiVersionHint": "可选的 API 版本覆盖。默认值：Claude=2023-06-01，GPT=2024-12-01-preview",
-=======
 		"basetenApiKey": "Baseten API 密钥",
 		"getBasetenApiKey": "获取 Baseten API 密钥",
->>>>>>> cdc72750
 		"cerebrasApiKey": "Cerebras API 密钥",
 		"getCerebrasApiKey": "获取 Cerebras API 密钥",
 		"chutesApiKey": "Chutes API 密钥",
