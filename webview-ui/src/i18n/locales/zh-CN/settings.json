{
	"common": {
		"save": "保存",
		"done": "完成",
		"cancel": "取消",
		"reset": "恢复默认设置",
		"select": "选择",
		"add": "添加标头",
		"remove": "移除"
	},
	"header": {
		"title": "设置",
		"saveButtonTooltip": "保存更改",
		"nothingChangedTooltip": "暂无更改",
		"doneButtonTooltip": "放弃未保存的更改并关闭设置面板"
	},
	"unsavedChangesDialog": {
		"title": "未保存的更改",
		"description": "是否放弃更改并继续？",
		"cancelButton": "取消",
		"discardButton": "放弃更改"
	},
	"sections": {
		"providers": "提供商",
		"autoApprove": "自动批准",
		"browser": "计算机交互",
		"checkpoints": "存档点",
		"notifications": "通知",
		"contextManagement": "上下文",
		"terminal": "终端",
		"slashCommands": "斜杠命令",
		"prompts": "提示词",
		"ui": "UI",
		"experimental": "实验性",
		"language": "语言",
		"about": "关于 Roo Code"
	},
	"slashCommands": {
		"description": "管理您的斜杠命令，以快速执行自定义工作流和操作。 <DocsLink>了解更多</DocsLink>"
	},
	"prompts": {
		"description": "配置用于快速操作的支持提示词，如增强提示词、解释代码和修复问题。这些提示词帮助 Roo 为常见开发任务提供更好的支持。"
	},
	"codeIndex": {
		"title": "代码库索引",
		"description": "配置代码库索引设置以启用项目的语义搜索。",
		"statusTitle": "状态",
		"enableLabel": "启用代码库索引",
		"enableDescription": "启用代码索引以改进搜索和上下文理解",
		"settingsTitle": "索引设置",
		"disabledMessage": "代码库索引当前已禁用。在全局设置中启用它以配置索引选项。",
		"providerLabel": "嵌入提供商",
		"embedderProviderLabel": "嵌入器提供商",
		"selectProviderPlaceholder": "选择提供商",
		"openaiProvider": "OpenAI",
		"ollamaProvider": "Ollama",
		"geminiProvider": "Gemini",
		"geminiApiKeyLabel": "API 密钥：",
		"geminiApiKeyPlaceholder": "输入您的Gemini API密钥",
		"vercelAiGatewayProvider": "Vercel AI Gateway",
		"vercelAiGatewayApiKeyLabel": "API 密钥",
		"vercelAiGatewayApiKeyPlaceholder": "输入您的 Vercel AI Gateway API 密钥",
		"openRouterProvider": "OpenRouter",
		"openRouterApiKeyLabel": "OpenRouter API 密钥",
		"openRouterApiKeyPlaceholder": "输入您的 OpenRouter API 密钥",
		"mistralProvider": "Mistral",
		"mistralApiKeyLabel": "API 密钥:",
		"mistralApiKeyPlaceholder": "输入您的 Mistral API 密钥",
		"openaiCompatibleProvider": "OpenAI 兼容",
		"openAiKeyLabel": "OpenAI API 密钥",
		"openAiKeyPlaceholder": "输入你的 OpenAI API 密钥",
		"openAiCompatibleBaseUrlLabel": "基础 URL",
		"openAiCompatibleApiKeyLabel": "API 密钥",
		"openAiCompatibleApiKeyPlaceholder": "输入你的 API 密钥",
		"openAiCompatibleModelDimensionLabel": "嵌入维度：",
		"modelDimensionLabel": "模型维度",
		"openAiCompatibleModelDimensionPlaceholder": "例如，1536",
		"openAiCompatibleModelDimensionDescription": "模型的嵌入维度（输出大小）。请查阅您的提供商文档获取此值。常见值：384、768、1536、3072。",
		"modelLabel": "模型",
		"modelPlaceholder": "输入模型名称",
		"selectModel": "选择模型",
		"selectModelPlaceholder": "选择模型",
		"ollamaUrlLabel": "Ollama URL：",
		"ollamaBaseUrlLabel": "Ollama 基础 URL",
		"qdrantUrlLabel": "Qdrant URL",
		"qdrantKeyLabel": "Qdrant 密钥：",
		"qdrantApiKeyLabel": "Qdrant API 密钥",
		"qdrantApiKeyPlaceholder": "输入你的 Qdrant API 密钥（可选）",
		"setupConfigLabel": "设置",
		"startIndexingButton": "开始",
		"clearIndexDataButton": "清除索引",
		"unsavedSettingsMessage": "请先保存设置再开始索引过程。",
		"clearDataDialog": {
			"title": "确定要继续吗？",
			"description": "此操作无法撤消。这将永久删除您的代码库索引数据。",
			"cancelButton": "取消",
			"confirmButton": "清除数据"
		},
		"ollamaUrlPlaceholder": "http://localhost:11434",
		"openAiCompatibleBaseUrlPlaceholder": "https://api.example.com",
		"modelDimensionPlaceholder": "1536",
		"qdrantUrlPlaceholder": "http://localhost:6333",
		"saveError": "保存设置失败",
		"modelDimensions": "({{dimension}} 维度)",
		"saveSuccess": "设置保存成功",
		"saving": "保存中...",
		"saveSettings": "保存",
		"indexingStatuses": {
			"standby": "待机",
			"indexing": "索引中",
			"indexed": "已索引",
			"error": "错误"
		},
		"close": "关闭",
		"validation": {
			"invalidQdrantUrl": "无效的 Qdrant URL",
			"invalidOllamaUrl": "无效的 Ollama URL",
			"invalidBaseUrl": "无效的基础 URL",
			"qdrantUrlRequired": "需要 Qdrant URL",
			"openaiApiKeyRequired": "需要 OpenAI API 密钥",
			"modelSelectionRequired": "需要选择模型",
			"apiKeyRequired": "需要 API 密钥",
			"modelIdRequired": "需要模型 ID",
			"modelDimensionRequired": "需要模型维度",
			"geminiApiKeyRequired": "需要 Gemini API 密钥",
			"mistralApiKeyRequired": "需要 Mistral API 密钥",
			"vercelAiGatewayApiKeyRequired": "需要 Vercel AI Gateway API 密钥",
			"ollamaBaseUrlRequired": "需要 Ollama 基础 URL",
			"baseUrlRequired": "需要基础 URL",
			"modelDimensionMinValue": "模型维度必须大于 0",
			"openRouterApiKeyRequired": "OpenRouter API 密钥是必需的"
		},
		"advancedConfigLabel": "高级配置",
		"searchMinScoreLabel": "搜索分数阈值",
		"searchMinScoreDescription": "搜索结果所需的最低相似度分数（0.0-1.0）。较低的值返回更多结果，但可能不太相关。较高的值返回较少但更相关的结果。",
		"searchMinScoreResetTooltip": "恢复默认值 (0.4)",
		"searchMaxResultsLabel": "最大搜索结果数",
		"searchMaxResultsDescription": "查询代码库索引时返回的最大搜索结果数。较高的值提供更多上下文，但可能包含相关性较低的结果。",
		"resetToDefault": "恢复默认值"
	},
	"autoApprove": {
		"toggleShortcut": "您可以<SettingsLink>在 IDE 首选项中</SettingsLink>为此设置配置全局快捷方式。",
		"description": "允许 Roo 自动执行操作而无需批准。只有在您完全信任 AI 并了解相关安全风险的情况下才启用这些设置。",
		"enabled": "自动批准已启用",
		"toggleAriaLabel": "切换自动批准",
		"disabledAriaLabel": "自动批准已禁用 - 请先选择选项",
		"readOnly": {
			"label": "读取",
			"description": "启用后，Roo 将自动浏览目录和读取文件内容，无需人工确认。",
			"outsideWorkspace": {
				"label": "包含工作区外的文件",
				"description": "允许 Roo 读取当前工作区外的文件，无需批准。"
			}
		},
		"write": {
			"label": "写入",
			"description": "自动创建和编辑文件，无需二次确认",
			"delayLabel": "延迟一段时间再自动批准写入，可以在期间检查模型输出是否有问题",
			"outsideWorkspace": {
				"label": "包含工作区外的文件",
				"description": "允许 Roo 创建和编辑当前工作区外的文件，无需批准。"
			},
			"protected": {
				"label": "包含受保护的文件",
				"description": "允许 Roo 创建和编辑受保护的文件（如 .rooignore 和 .roo/ 配置文件），无需批准。"
			}
		},
		"browser": {
			"label": "浏览器",
			"description": "自动执行浏览器操作而无需批准 — 注意：仅当模型支持计算机功能调用时适用"
		},
		"retry": {
			"label": "重试",
			"description": "当服务器返回错误响应时自动重试失败的 API 请求",
			"delayLabel": "重试请求前的延迟"
		},
		"mcp": {
			"label": "MCP",
			"description": "允许自动调用MCP服务而无需批准"
		},
		"modeSwitch": {
			"label": "模式",
			"description": "自动在不同模式之间切换而无需批准"
		},
		"subtasks": {
			"label": "子任务",
			"description": "允许创建和完成子任务而无需批准"
		},
		"followupQuestions": {
			"label": "问题",
			"description": "在配置的超时时间后自动选择后续问题的第一个建议答案",
			"timeoutLabel": "自动选择第一个答案前的等待时间"
		},
		"execute": {
			"label": "执行",
			"description": "自动执行白名单中的命令而无需批准",
			"allowedCommands": "命令白名单",
			"allowedCommandsDescription": "当\"自动批准命令行操作\"启用时可以自动执行的命令前缀。添加 * 以允许所有命令（谨慎使用）。",
			"deniedCommands": "拒绝的命令",
			"deniedCommandsDescription": "将自动拒绝的命令前缀，无需用户批准。与允许命令冲突时，最长前缀匹配优先。添加 * 拒绝所有命令。",
			"commandPlaceholder": "输入命令前缀（例如 'git '）",
			"deniedCommandPlaceholder": "输入要拒绝的命令前缀（例如 'rm -rf'）",
			"addButton": "添加",
			"autoDenied": "前缀为 `{{prefix}}` 的命令已被用户禁止。不要通过运行其他命令来绕过此限制。"
		},
		"updateTodoList": {
			"label": "待办",
			"description": "无需批准即可自动更新待办清单"
		},
		"apiRequestLimit": {
			"title": "最大请求数",
			"description": "在请求批准以继续执行任务之前，自动发出此数量的 API 请求。",
			"unlimited": "无限制"
		},
		"selectOptionsFirst": "请至少选择以下一个选项以启用自动批准",
		"apiCostLimit": {
			"title": "最高费用",
			"unlimited": "无限"
		},
		"maxLimits": {
			"description": "在请求批准继续之前，自动发出请求，最多不超过这些限制。"
		}
	},
	"providers": {
		"providerDocumentation": "{{provider}} 文档",
		"configProfile": "配置文件",
		"description": "保存多组API配置便于快速切换",
		"apiProvider": "API提供商",
		"model": "模型",
		"nameEmpty": "名称不能为空",
		"nameExists": "已存在同名的配置文件",
		"deleteProfile": "删除配置文件",
		"invalidArnFormat": "无效的 ARN 格式。请检查上面的示例。",
		"enterNewName": "输入新名称",
		"addProfile": "添加配置文件",
		"renameProfile": "重命名配置文件",
		"newProfile": "新建配置文件",
		"enterProfileName": "输入新配置名称",
		"createProfile": "创建配置",
		"cannotDeleteOnlyProfile": "无法删除唯一的配置文件",
		"searchPlaceholder": "搜索配置文件",
		"searchProviderPlaceholder": "搜索提供商",
		"noProviderMatchFound": "未找到提供商",
		"noMatchFound": "未找到匹配的配置文件",
		"vscodeLmDescription": "VS Code 语言模型 API 允许您运行由其他 VS Code 扩展（包括但不限于 GitHub Copilot）提供的模型。最简单的方法是从 VS Code 市场安装 Copilot 和 Copilot Chat 扩展。",
		"awsCustomArnUse": "请输入有效的 Amazon Bedrock ARN（Amazon资源名称），格式示例：",
		"awsCustomArnDesc": "请确保ARN中的区域与上方选择的AWS区域一致。",
		"openRouterApiKey": "OpenRouter API 密钥",
		"getOpenRouterApiKey": "获取 OpenRouter API 密钥",
		"vercelAiGatewayApiKey": "Vercel AI Gateway API 密钥",
		"getVercelAiGatewayApiKey": "获取 Vercel AI Gateway API 密钥",
		"apiKeyStorageNotice": "API 密钥安全存储在 VSCode 的密钥存储中",
		"glamaApiKey": "Glama API 密钥",
		"getGlamaApiKey": "获取 Glama API 密钥",
		"useCustomBaseUrl": "使用自定义基础 URL",
		"useReasoning": "启用推理",
		"useHostHeader": "使用自定义 Host 标头",
		"useLegacyFormat": "使用传统 OpenAI API 格式",
		"customHeaders": "自定义标头",
		"headerName": "标头名称",
		"headerValue": "标头值",
		"noCustomHeaders": "暂无自定义标头。点击 + 按钮添加。",
		"requestyApiKey": "Requesty API 密钥",
		"refreshModels": {
			"label": "刷新模型",
			"hint": "请重新打开设置以查看最新模型。",
			"loading": "正在刷新模型列表...",
			"success": "模型列表刷新成功！",
			"error": "刷新模型列表失败。请重试。"
		},
		"getRequestyApiKey": "获取 Requesty API 密钥",
		"getRequestyBaseUrl": "基础 URL",
		"requestyUseCustomBaseUrl": "使用自定义基础 URL",
		"openRouterTransformsText": "自动压缩提示词和消息链到上下文长度限制内 (<a>OpenRouter转换</a>)",
		"anthropicApiKey": "Anthropic API 密钥",
		"getAnthropicApiKey": "获取 Anthropic API 密钥",
		"anthropicUseAuthToken": "将 Anthropic API 密钥作为 Authorization 标头传递，而不是 X-Api-Key",
		"anthropic1MContextBetaLabel": "启用 1M 上下文窗口 (Beta)",
		"anthropic1MContextBetaDescription": "为 Claude Sonnet 4 将上下文窗口扩展至 100 万个 token",
		"awsBedrock1MContextBetaLabel": "启用 1M 上下文窗口 (Beta)",
		"awsBedrock1MContextBetaDescription": "为 Claude Sonnet 4 将上下文窗口扩展至 100 万个 token",
		"cerebrasApiKey": "Cerebras API 密钥",
		"getCerebrasApiKey": "获取 Cerebras API 密钥",
		"chutesApiKey": "Chutes API 密钥",
		"getChutesApiKey": "获取 Chutes API 密钥",
		"fireworksApiKey": "Fireworks API 密钥",
		"getFireworksApiKey": "获取 Fireworks API 密钥",
		"featherlessApiKey": "Featherless API 密钥",
		"getFeatherlessApiKey": "获取 Featherless API 密钥",
		"ioIntelligenceApiKey": "IO Intelligence API 密钥",
		"ioIntelligenceApiKeyPlaceholder": "输入您的 IO Intelligence API 密钥",
		"getIoIntelligenceApiKey": "获取 IO Intelligence API 密钥",
		"deepSeekApiKey": "DeepSeek API 密钥",
		"getDeepSeekApiKey": "获取 DeepSeek API 密钥",
		"doubaoApiKey": "豆包 API 密钥",
		"getDoubaoApiKey": "获取豆包 API 密钥",
		"moonshotApiKey": "Moonshot API 密钥",
		"getMoonshotApiKey": "获取 Moonshot API 密钥",
		"moonshotBaseUrl": "Moonshot 服务站点",
		"minimaxApiKey": "MiniMax API 密钥",
		"getMiniMaxApiKey": "获取 MiniMax API 密钥",
		"minimaxBaseUrl": "MiniMax 服务站点",
		"zaiApiKey": "Z AI API 密钥",
		"getZaiApiKey": "获取 Z AI API 密钥",
		"zaiEntrypoint": "Z AI 服务站点",
		"zaiEntrypointDescription": "请根据您的位置选择适当的 API 服务站点。如果您在中国，请选择 open.bigmodel.cn。否则，请选择 api.z.ai。",
		"geminiApiKey": "Gemini API 密钥",
		"getGroqApiKey": "获取 Groq API 密钥",
		"groqApiKey": "Groq API 密钥",
		"getSambaNovaApiKey": "获取 SambaNova API 密钥",
		"sambaNovaApiKey": "SambaNova API 密钥",
		"getHuggingFaceApiKey": "获取 Hugging Face API 密钥",
		"huggingFaceApiKey": "Hugging Face API 密钥",
		"huggingFaceModelId": "模型 ID",
		"huggingFaceLoading": "加载中...",
		"huggingFaceModelsCount": "({{count}} 个模型)",
		"huggingFaceSelectModel": "选择模型...",
		"huggingFaceSearchModels": "搜索模型...",
		"huggingFaceNoModelsFound": "未找到模型",
		"huggingFaceProvider": "提供商",
		"huggingFaceProviderAuto": "自动",
		"huggingFaceSelectProvider": "选择提供商...",
		"huggingFaceSearchProviders": "搜索提供商...",
		"huggingFaceNoProvidersFound": "未找到提供商",
		"getGeminiApiKey": "获取 Gemini API 密钥",
		"openAiApiKey": "OpenAI API 密钥",
		"apiKey": "API 密钥",
		"openAiBaseUrl": "OpenAI 基础 URL",
		"getOpenAiApiKey": "获取 OpenAI API 密钥",
		"mistralApiKey": "Mistral API 密钥",
		"getMistralApiKey": "获取 Mistral / Codestral API 密钥",
		"codestralBaseUrl": "Codestral 基础 URL（可选）",
		"codestralBaseUrlDesc": "为 Codestral 模型设置替代 URL。",
		"xaiApiKey": "xAI API 密钥",
		"getXaiApiKey": "获取 xAI API 密钥",
		"litellmApiKey": "LiteLLM API 密钥",
		"litellmBaseUrl": "LiteLLM 基础 URL",
		"awsCredentials": "AWS 凭证",
		"awsProfile": "AWS 配置文件",
		"awsApiKey": "Amazon Bedrock API 密钥",
		"awsProfileName": "AWS 配置文件名称",
		"awsAccessKey": "AWS 访问密钥",
		"awsSecretKey": "AWS 密钥",
		"awsSessionToken": "AWS 会话Token",
		"awsRegion": "AWS 区域",
		"awsCrossRegion": "使用跨区域推理",
		"awsBedrockVpc": {
			"useCustomVpcEndpoint": "使用自定义 VPC 端点",
			"vpcEndpointUrlPlaceholder": "输入 VPC 端点 URL（可选）",
			"examples": "示例："
		},
		"enablePromptCaching": "启用提示缓存",
		"enablePromptCachingTitle": "开启提示缓存可提升性能并节省成本",
		"cacheUsageNote": "提示：若未显示缓存使用情况，请切换模型后重新选择",
		"vscodeLmModel": "VSCode LM 模型",
		"vscodeLmWarning": "注意：通过 VS Code Language Model API 访问的模型可能由提供商进行封装或微调，因此其行为可能与直接从常见提供商或路由器使用同一模型时不同。要使用「Language Model」下拉列表中的模型，请先切换到该模型，然后在 Copilot Chat 提示中点击「接受」；否则可能会出现 400「The requested model is not supported」等错误。",
		"geminiParameters": {
			"urlContext": {
				"title": "启用 URL 上下文",
				"description": "让 Gemini 读取链接的页面以提取、比较和综合其内容，从而提供明智的答复。"
			},
			"groundingSearch": {
				"title": "启用 Google 搜索基础",
				"description": "将 Gemini 连接到实时网络数据，以获得包含可验证引用的准确、最新的答案。"
			}
		},
		"googleCloudSetup": {
			"title": "要使用 Google Cloud Vertex AI，您需要：",
			"step1": "1. 注册Google Cloud账号并启用Vertex AI API",
			"step2": "2. 安装配置Google Cloud CLI工具",
			"step3": "3. 创建服务账号获取凭证"
		},
		"googleCloudCredentials": "Google Cloud 凭证",
		"googleCloudKeyFile": "Google Cloud 密钥文件路径",
		"googleCloudProjectId": "Google Cloud 项目 ID",
		"googleCloudRegion": "Google Cloud 区域",
		"lmStudio": {
			"baseUrl": "基础 URL（可选）",
			"modelId": "模型 ID",
			"speculativeDecoding": "启用推测性解码",
			"draftModelId": "草稿模型 ID",
			"draftModelDesc": "草稿模型必须来自相同的模型系列，推测性解码才能正常工作。",
			"selectDraftModel": "选择草稿模型",
			"noModelsFound": "未找到草稿模型。请确保 LM Studio 已启用服务器模式运行。",
			"description": "LM Studio 允许您在本地计算机上运行模型。要了解如何开始，请参阅他们的 <a>快速入门指南</a>。您还需要启动 LM Studio 的 <b>本地服务器</b> 功能，以便与此扩展一起使用。<span>注意：</span>Roo Code 使用复杂的提示，并且在 Claude 模型上效果最佳。功能较弱的模型可能无法正常工作。"
		},
		"ollama": {
			"baseUrl": "基础 URL（可选）",
			"modelId": "模型 ID",
			"apiKey": "Ollama API 密钥",
			"apiKeyHelp": "用于已认证 Ollama 实例或云服务的可选 API 密钥。本地安装请留空。",
			"numCtx": "上下文窗口大小 (num_ctx)",
			"numCtxHelp": "覆盖模型的默认上下文窗口大小。留空以使用模型的 Modelfile 配置。最小值为 128。",
			"description": "Ollama 允许您在本地计算机上运行模型。有关如何开始使用的说明，请参阅其快速入门指南。",
			"warning": "注意：Roo Code 使用复杂的提示，与 Claude 模型配合最佳。功能较弱的模型可能无法按预期工作。"
		},
		"unboundApiKey": "Unbound API 密钥",
		"getUnboundApiKey": "获取 Unbound API 密钥",
		"unboundRefreshModelsSuccess": "模型列表已更新！您现在可以从最新模型中选择。",
		"unboundInvalidApiKey": "无效的API密钥。请检查您的API密钥并重试。",
		"humanRelay": {
			"description": "不需要 API 密钥，但用户需要帮助将信息复制并粘贴到网页聊天 AI。",
			"instructions": "使用期间，将弹出对话框并自动将当前消息复制到剪贴板。您需要将这些内容粘贴到 AI 的网页版本（如 ChatGPT 或 Claude），然后将 AI 的回复复制回对话框并点击确认按钮。"
		},
		"roo": {
			"authenticatedMessage": "已通过 Roo Code Cloud 账户安全认证。",
			"connectButton": "连接到 Roo Code Cloud"
		},
		"openRouter": {
			"providerRouting": {
				"title": "OpenRouter 提供商路由",
				"description": "OpenRouter 将请求路由到适合您模型的最佳可用提供商。默认情况下，请求会在顶级提供商之间进行负载均衡以最大化正常运行时间。但是，您可以为此模型选择特定的提供商。",
				"learnMore": "了解更多"
			}
		},
		"customModel": {
			"capabilities": "自定义模型配置注意事项：\n• 确保兼容OpenAI接口规范\n• 错误配置可能导致功能异常\n• 价格参数影响费用统计",
			"maxTokens": {
				"label": "最大输出Token数",
				"description": "模型在响应中可以生成的最大Token数。（指定 -1 允许服务器设置最大Token数。）"
			},
			"contextWindow": {
				"label": "上下文窗口大小",
				"description": "模型可以处理的总Token数（输入 + 输出）。"
			},
			"imageSupport": {
				"label": "图像支持",
				"description": "此模型是否能够处理和理解图像？"
			},
			"computerUse": {
				"label": "计算机功能调用",
				"description": "此模型是否能够与浏览器交互？（例如 Claude Sonnet）。"
			},
			"promptCache": {
				"label": "提示缓存",
				"description": "此模型是否能够缓存提示？"
			},
			"pricing": {
				"input": {
					"label": "输入价格",
					"description": "输入/提示中每百万Token的成本。这会影响向模型发送上下文和指令的成本。"
				},
				"output": {
					"label": "输出价格",
					"description": "模型响应中每百万Token的成本。这会影响生成内容和补全的成本。"
				},
				"cacheReads": {
					"label": "缓存读取价格",
					"description": "从缓存读取每百万Token的成本。这是检索缓存响应时收取的费用。"
				},
				"cacheWrites": {
					"label": "缓存写入价格",
					"description": "向缓存写入每百万Token的成本。这是首次缓存提示时收取的费用。"
				}
			},
			"resetDefaults": "重置为默认值"
		},
		"rateLimitSeconds": {
			"label": "API 请求频率限制",
			"description": "设置API请求的最小间隔时间"
		},
		"consecutiveMistakeLimit": {
			"label": "错误和重复限制",
			"description": "在显示“Roo遇到问题”对话框前允许的连续错误或重复操作次数",
			"unlimitedDescription": "已启用无限重试（自动继续）。对话框将永远不会出现。",
			"warning": "⚠️ 设置为 0 允许无限重试，这可能会消耗大量 API 使用量"
		},
		"reasoningEffort": {
			"label": "模型推理强度",
			"none": "无",
			"minimal": "最小 (最快)",
			"high": "高",
			"medium": "中",
			"low": "低"
		},
		"verbosity": {
			"label": "输出详细程度",
			"high": "高",
			"medium": "中",
			"low": "低",
			"description": "控制模型响应的详细程度。低详细度产生简洁的回答，而高详细度提供详尽的解释。"
		},
		"setReasoningLevel": "启用推理工作量",
		"claudeCode": {
			"pathLabel": "Claude Code 路径",
			"description": "您的 Claude Code CLI 的可选路径。如果未设置，则默认为 “claude”。",
			"placeholder": "默认：claude",
			"maxTokensLabel": "最大输出 Token",
			"maxTokensDescription": "Claude Code 响应的最大输出 Token 数量。默认为 8000。"
		},
		"geminiCli": {
			"description": "此提供商使用 Gemini CLI 工具的 OAuth 身份验证，不需要 API 密钥。",
			"oauthPath": "OAuth 凭据路径（可选）",
			"oauthPathDescription": "OAuth 凭据文件的路径。留空以使用默认位置（~/.gemini/oauth_creds.json）。",
			"projectId": "Google Cloud 项目 ID（可选）",
			"projectIdDescription": "为企业或非免费套餐访问指定您的 Google Cloud 项目 ID。如使用个人账号并希望自动发现项目，请留空。",
			"projectIdPlaceholder": "例如：my-project-id",
			"instructions": "如果您尚未进行身份验证，请先运行",
			"instructionsContinued": "在您的终端中。",
			"setupLink": "Gemini CLI 设置说明",
			"requirementsTitle": "重要要求",
			"requirement1": "首先，您需要安装 Gemini CLI 工具",
			"requirement2": "然后，在终端中运行 gemini 并确保使用 Google 登录",
			"requirement3": "仅适用于个人 Google 账户（不支持 Google Workspace 账户）",
			"requirement4": "不使用 API 密钥 - 身份验证通过 OAuth 处理",
			"requirement5": "需要先安装并验证 Gemini CLI 工具",
			"freeAccess": "通过 OAuth 身份验证免费访问"
		}
	},
	"browser": {
		"enable": {
			"label": "启用浏览器工具",
			"description": "启用后，若模型支持计算机功能调用，Roo 可以使用浏览器与网站交互。"
		},
		"viewport": {
			"label": "视口大小",
			"description": "选择浏览器交互的视口大小。这会影响网站的显示方式和交互方式。",
			"options": {
				"largeDesktop": "大桌面 (1280x800)",
				"smallDesktop": "小桌面 (900x600)",
				"tablet": "平板 (768x1024)",
				"mobile": "移动设备 (360x640)"
			}
		},
		"screenshotQuality": {
			"label": "截图质量",
			"description": "调整浏览器的截图质量。更高的值提供更清晰的截图，但会增加 token 消耗。"
		},
		"remote": {
			"label": "使用远程浏览器连接",
			"description": "连接到启用远程调试的 Chrome 浏览器 (--remote-debugging-port=9222)。",
			"urlPlaceholder": "自定义 URL（例如 http://localhost:9222）",
			"testButton": "测试连接",
			"testingButton": "测试中...",
			"instructions": "输入 DevTools 协议主机地址或留空以自动发现本地 Chrome 实例。测试连接按钮将尝试使用自定义 URL（如果提供），或者如果字段为空则自动发现。"
		}
	},
	"checkpoints": {
		"timeout": {
			"label": "存档点初始化超时时间（秒）",
			"description": "存档点服务初始化最长等待时间。默认 15 秒。范围：10-60 秒。"
		},
		"enable": {
			"label": "启用自动存档点",
			"description": "开启后自动创建任务存档点，方便回溯修改。"
		}
	},
	"notifications": {
		"sound": {
			"label": "启用声音通知",
			"description": "启用后，Roo 将为通知和事件播放音效。",
			"volumeLabel": "音量"
		},
		"tts": {
			"label": "启用文本转语音",
			"description": "启用后，Roo 将使用文本转语音功能朗读其响应。",
			"speedLabel": "速度"
		}
	},
	"contextManagement": {
		"description": "管理AI上下文信息（影响token用量和回答质量）",
		"autoCondenseContextPercent": {
			"label": "触发智能上下文压缩的阈值",
			"description": "当上下文窗口达到此阈值时，Roo 将自动压缩它。"
		},
		"condensingApiConfiguration": {
			"label": "上下文压缩的API配置",
			"description": "选择用于上下文压缩操作的API配置。留空则使用当前活动的配置。",
			"useCurrentConfig": "使用当前配置"
		},
		"customCondensingPrompt": {
			"label": "自定义上下文压缩提示词",
			"description": "自定义用于上下文压缩的系统提示词。留空则使用默认提示词。",
			"placeholder": "在此输入您的自定义压缩提示词...\n\n您可以使用与默认提示词相同的结构：\n- 之前的对话\n- 当前工作\n- 关键技术概念\n- 相关文件和代码\n- 问题解决\n- 待处理任务和下一步",
			"reset": "重置为默认值",
			"hint": "留空 = 使用默认提示词"
		},
		"autoCondenseContext": {
			"name": "自动触发智能上下文压缩",
			"description": "启用时，Roo 将在达到阈值时自动压缩上下文。禁用时，您仍可以手动触发上下文压缩。"
		},
		"openTabs": {
			"label": "标签页数量限制",
			"description": "允许纳入上下文的最大标签页数（数值越大消耗token越多）"
		},
		"workspaceFiles": {
			"label": "工作区文件限制",
			"description": "允许纳入上下文的最大文件数（值越大消耗token越多）"
		},
		"rooignore": {
			"label": "在列表和搜索中显示 .rooignore 文件",
			"description": "启用后，与 .rooignore 中模式匹配的文件将在列表中显示锁定符号。禁用时，这些文件将从文件列表和搜索中完全隐藏。"
		},
		"maxReadFile": {
			"label": "文件读取自动截断阈值",
			"description": "自动读取文件行数设置：-1=完整读取 0=仅生成行号索引，较小值可节省token，支持后续使用行号进行读取。",
			"lines": "行",
			"always_full_read": "始终读取整个文件"
		},
		"maxConcurrentFileReads": {
			"label": "并发文件读取限制",
			"description": "read_file 工具可以同时处理的最大文件数。较高的值可能会加快读取多个小文件的速度，但会增加内存使用量。"
		},
		"diagnostics": {
			"includeMessages": {
				"label": "自动在上下文中包含诊断",
				"description": "启用后，来自已编辑文件的诊断消息（错误）将自动包含在上下文中。您始终可以使用 @problems 手动包含所有工作区诊断。"
			},
			"maxMessages": {
				"label": "最大诊断消息数",
				"description": "每个文件包含的最大诊断消息数。此限制适用于自动包含（启用复选框时）和手动 @problems 提及。较高的值提供更多上下文，但会增加令牌使用量。",
				"resetTooltip": "重置为默认值 (50)",
				"unlimited": "无限制诊断消息",
				"unlimitedLabel": "无限制"
			},
			"delayAfterWrite": {
				"label": "写入后延迟以允许诊断程序检测潜在问题",
				"description": "在继续之前写入文件后等待的时间，允许诊断工具处理更改并检测问题。"
			}
		},
		"condensingThreshold": {
			"label": "压缩触发阈值",
			"selectProfile": "配置配置文件阈值",
			"defaultProfile": "全局默认（所有配置文件）",
			"defaultDescription": "当上下文达到此百分比时，将自动为所有配置文件压缩，除非它们有自定义设置",
			"profileDescription": "仅此配置文件的自定义阈值（覆盖全局默认）",
			"inheritDescription": "此配置文件继承全局默认阈值（{{threshold}}%）",
			"usesGlobal": "（使用全局 {{threshold}}%）"
		},
		"maxImageFileSize": {
			"label": "最大图像文件大小",
			"mb": "MB",
			"description": "read file工具可以处理的图像文件的最大大小（以MB为单位）。"
		},
		"maxTotalImageSize": {
			"label": "图片总大小上限",
			"mb": "MB",
			"description": "单次 read_file 操作中处理的所有图片的最大累计大小限制（MB）。读取多张图片时，每张图片的大小会累加到总大小中。如果包含另一张图片会超过此限制，则会跳过该图片。"
		},
		"includeCurrentTime": {
			"label": "在上下文中包含当前时间",
			"description": "启用后，当前时间和时区信息将包含在系统提示中。如果模型因时间问题停止工作，请禁用此选项。"
		},
		"includeCurrentCost": {
			"label": "在上下文中包含当前成本",
			"description": "启用后，当前 API 使用成本将包含在系统提示中。如果模型因成本问题停止工作，请禁用此选项。"
		}
	},
	"terminal": {
		"basic": {
			"label": "终端设置：基础",
			"description": "基础终端设置"
		},
		"advanced": {
			"label": "终端设置：高级",
			"description": "这些设置仅在「使用内联终端」禁用时适用。仅影响 VS Code 终端，可能需要重启 IDE。"
		},
		"outputLineLimit": {
			"label": "终端输出限制",
			"description": "保留首尾行并丢弃中间行以保持在限制内。降低可节省 token；提高可为 CoStrict 提供更多中间细节。CoStrict 看到内容被跳过的占位符。"
		},
		"outputCharacterLimit": {
			"label": "终端字符限制",
			"description": "通过强制限制输出大小来覆盖行限制以防止内存问题。如果超出，保留开头和结尾并向 CoStrict 显示内容被跳过的占位符。"
		},
		"shellIntegrationTimeout": {
			"label": "终端 shell 集成超时",
			"description": "运行命令前等待 VS Code shell 集成的时间。如果 shell 启动缓慢或看到 'Shell Integration Unavailable' 错误，请提高此值。"
		},
		"shellIntegrationDisabled": {
			"label": "使用内联终端（推荐）",
			"description": "在内联终端（聊天）中运行命令以绕过 shell 配置文件/集成，实现更快、更可靠的运行。禁用时，CoStrict 使用 VS Code 终端及您的 shell 配置文件、提示和插件。"
		},
		"commandDelay": {
			"label": "终端命令延迟",
<<<<<<< HEAD
			"description": "在每个命令后添加短暂暂停，以便 VS Code 终端刷新所有输出（bash/zsh: PROMPT_COMMAND sleep; PowerShell: start-sleep）。仅在看到缺少尾部输出时使用；否则保持为 0。仅 VS Code 终端。"
=======
			"description": "在每个命令后添加短暂暂停，以便 VS Code 终端刷新所有输出（bash/zsh: PROMPT_COMMAND sleep; PowerShell: start-sleep）。仅在看到缺少尾部输出时使用；否则保持为 0。<0>了解更多</0>"
>>>>>>> 5c738de7
		},
		"compressProgressBar": {
			"label": "压缩进度条输出",
			"description": "折叠进度条/旋转器，仅保留最终状态（节省 token）。"
		},
		"powershellCounter": {
			"label": "启用 PowerShell 计数器解决方案",
			"description": "当 PowerShell 输出丢失或重复时启用此选项；它会为每个命令附加一个小计数器以稳定输出。如果输出已正常，请保持关闭。"
		},
		"zshClearEolMark": {
			"label": "清除 ZSH EOL 标记",
			"description": "当您在行尾看到零散的 % 或解析看起来错误时启用此选项；它会省略 Zsh 的行尾标记（%）。"
		},
		"zshOhMy": {
			"label": "启用 Oh My Zsh 集成",
<<<<<<< HEAD
			"description": "当您的 Oh My Zsh 主题/插件期望 shell 集成时启用此选项；它会设置 ITERM_SHELL_INTEGRATION_INSTALLED=Yes。关闭此选项以避免设置该变量。仅 VS Code 终端（zsh）。可能需要重启 IDE。"
=======
			"description": "当您的 Oh My Zsh 主题/插件期望 shell 集成时启用此选项；它会设置 ITERM_SHELL_INTEGRATION_INSTALLED=Yes。关闭此选项以避免设置该变量。<0>了解更多</0>"
>>>>>>> 5c738de7
		},
		"zshP10k": {
			"label": "启用 Powerlevel10k 集成",
			"description": "使用 Powerlevel10k shell 集成时启用此选项。"
		},
		"zdotdir": {
			"label": "启用 ZDOTDIR 处理",
			"description": "当 zsh shell 集成失败或与您的 dotfiles 冲突时启用此选项。"
		},
		"inheritEnv": {
			"label": "继承环境变量",
			"description": "启用此选项以从父 VS Code 进程继承环境变量。"
		}
	},
	"advancedSettings": {
		"title": "高级设置"
	},
	"advanced": {
		"diff": {
			"label": "启用diff更新",
			"description": "启用后，Roo 将能够通过差异算法写入，避免模型输出完整文件，以降低Token消耗",
			"strategy": {
				"label": "Diff 策略",
				"options": {
					"standard": "标准（单块）",
					"multiBlock": "实验性：多块 diff",
					"unified": "实验性：统一 diff"
				},
				"descriptions": {
					"standard": "标准 diff 策略一次对一个代码块应用更改。",
					"unified": "统一 diff 策略采用多种方法应用差异并选择最佳方法。",
					"multiBlock": "多块 diff 策略允许在一个请求中更新文件中的多个代码块。"
				}
			},
			"matchPrecision": {
				"label": "匹配精度",
				"description": "控制代码匹配的精确程度。数值越低匹配越宽松（容错率高但风险大），建议保持100%以确保安全。"
			}
		},
		"todoList": {
			"label": "启用任务清单工具",
			"description": "启用后，Roo 可以创建和管理任务清单来跟踪任务进度。这有助于将复杂任务组织成可管理的步骤。"
		}
	},
	"experimental": {
		"DIFF_STRATEGY_UNIFIED": {
			"name": "启用diff更新工具",
			"description": "可减少因模型错误导致的重复尝试，但可能引发意外操作。启用前请确保理解风险并会仔细检查所有修改。"
		},
		"INSERT_BLOCK": {
			"name": "启用插入内容工具",
			"description": "允许 Roo 在特定行号插入内容，无需处理差异。"
		},
		"POWER_STEERING": {
			"name": "启用增强导向模式",
			"description": "开启后，Roo 将更频繁地向模型推送当前模式定义的详细信息，从而强化对角色设定和自定义指令的遵循力度。注意：此模式会提升每条消息的 token 消耗量。"
		},
		"MULTI_SEARCH_AND_REPLACE": {
			"name": "允许批量搜索和替换",
			"description": "启用后，Roo 将尝试在一个请求中进行批量搜索和替换。"
		},
		"CONCURRENT_FILE_READS": {
			"name": "启用并发文件读取",
			"description": "启用后，Roo 可以在单个请求中读取多个文件。禁用后，Roo 必须逐个读取文件。在使用能力较弱的模型或希望对文件访问有更多控制时，禁用此功能可能会有所帮助。"
		},
		"MARKETPLACE": {
			"name": "启用 Marketplace",
			"description": "启用后，你可以从 Marketplace 安装 MCP 和自定义模式。"
		},
		"MULTI_FILE_APPLY_DIFF": {
			"name": "启用并发文件编辑",
			"description": "启用后 Roo 可在单个请求中编辑多个文件。禁用后 Roo 必须逐个编辑文件。禁用此功能有助于使用能力较弱的模型或需要更精确控制文件修改时。"
		},
		"PREVENT_FOCUS_DISRUPTION": {
			"name": "后台编辑",
			"description": "启用后防止编辑器焦点干扰。文件编辑在后台进行，不会打开差异视图或抢夺焦点。你可以在 Roo 进行更改时继续不受干扰地工作。文件可以在不获取焦点的情况下打开以捕获诊断信息，或保持完全关闭状态。"
		},
		"ASSISTANT_MESSAGE_PARSER": {
			"name": "使用新的消息解析器",
			"description": "启用实验性的流式消息解析器。通过更高效地处理消息，可显著提升长回复的性能。"
		},
		"NEW_TASK_REQUIRE_TODOS": {
			"name": "要求新任务提供 'todos' 列表",
			"description": "启用后，new_task 工具将需要提供 todos 参数。这可以确保所有新任务都以明确的目标列表开始。禁用时（默认），todos 参数保持可选，以实现向后兼容。"
		},
		"IMAGE_GENERATION": {
			"name": "启用 AI 图像生成",
			"description": "启用后，Roo 可以使用 OpenRouter 的图像生成模型从文本提示生成图像。需要配置 OpenRouter API 密钥。",
			"openRouterApiKeyLabel": "OpenRouter API 密钥",
			"openRouterApiKeyPlaceholder": "输入您的 OpenRouter API 密钥",
			"getApiKeyText": "获取您的 API 密钥",
			"modelSelectionLabel": "图像生成模型",
			"modelSelectionDescription": "选择用于图像生成的模型",
			"warningMissingKey": "⚠️ 图像生成需要 OpenRouter API 密钥。请在上方配置。",
			"successConfigured": "✓ 图像生成已配置完成，可以使用"
		},
		"RUN_SLASH_COMMAND": {
			"name": "启用模型发起的斜杠命令",
			"description": "启用后 Roo 可运行斜杠命令执行工作流程。"
		}
	},
	"promptCaching": {
		"label": "禁用提示词缓存",
		"description": "选中后，Roo 将不会为此模型使用提示词缓存。"
	},
	"temperature": {
		"useCustom": "使用自定义温度",
		"description": "控制模型响应的随机性",
		"rangeDescription": "值越高回答越多样，值越低越保守"
	},
	"modelInfo": {
		"supportsImages": "支持图像",
		"noImages": "不支持图像",
		"supportsPromptCache": "支持提示缓存",
		"noPromptCache": "不支持提示缓存",
		"contextWindow": "上下文窗口:",
		"maxOutput": "最大输出",
		"inputPrice": "输入价格",
		"outputPrice": "输出价格",
		"cacheReadsPrice": "缓存读取价格",
		"cacheWritesPrice": "缓存写入价格",
		"enableStreaming": "启用流式传输",
		"enableR1Format": "启用 R1 模型参数",
		"enableR1FormatTips": "使用 QWQ 等 R1 系列模型时必须启用，避免出现 400 错误",
		"useAzure": "使用 Azure 服务",
		"azureApiVersion": "设置 Azure API 版本",
		"gemini": {
			"freeRequests": "* 每分钟免费 {{count}} 个请求。之后，计费取决于提示大小。",
			"pricingDetails": "有关更多信息，请参阅定价详情。",
			"billingEstimate": "* 计费为估计值 - 具体费用取决于提示大小。"
		}
	},
	"modelPicker": {
		"automaticFetch": "自动获取 <serviceLink>{{serviceName}}</serviceLink> 上可用的最新模型列表。如果您不确定选择哪个模型，Roo Code 与 <defaultModelLink>{{defaultModelId}}</defaultModelLink> 配合最佳。您还可以搜索\"free\"以查找当前可用的免费选项。",
		"label": "模型",
		"searchPlaceholder": "搜索",
		"noMatchFound": "未找到匹配项",
		"useCustomModel": "使用自定义：{{modelId}}"
	},
	"footer": {
		"feedback": "如果您有任何问题或反馈，请随时在 <githubLink>github.com/zgsm-ai/costrict</githubLink> 上提出问题或加入 <redditLink>reddit.com/r/RooCode</redditLink> 或 <discordLink>discord.gg/roocode</discordLink>",
		"telemetry": {
			"label": "允许匿名数据收集",
			"description": "通过发送匿名使用数据和错误报告来帮助改进 Roo Code。此遥测不会收集代码、提示 或个人信息。详细信息请参阅我们的<privacyLink>隐私政策</privacyLink>。您可以随时关闭此功能。"
		},
		"settings": {
			"import": "导入",
			"export": "导出",
			"reset": "重置",
			"fixCodebase": "修复Codebase"
		}
	},
	"thinkingBudget": {
		"maxTokens": "最大Token数",
		"maxThinkingTokens": "最大思考Token数"
	},
	"validation": {
		"apiKey": "您必须提供有效的 API 密钥。",
		"awsRegion": "您必须选择一个区域来使用 Amazon Bedrock。",
		"googleCloud": "您必须提供有效的 Google Cloud 项目 ID 和区域。",
		"modelId": "您必须提供有效的模型 ID。",
		"modelSelector": "您必须提供有效的模型选择器。",
		"openAi": "您必须提供有效的基础 URL、API 密钥和模型 ID。",
		"arn": {
			"invalidFormat": "ARN 格式无效。请检查格式要求。",
			"regionMismatch": "警告：您的 ARN 中的区域 ({{arnRegion}}) 与您选择的区域 ({{region}}) 不匹配。这可能会导致访问问题。提供程序将使用 ARN 中的区域。"
		},
		"modelAvailability": "模型ID {{modelId}} 不可用，请重新选择",
		"modelDeprecated": "此模型不再可用，请选择其他模型。",
		"providerNotAllowed": "提供商 '{{provider}}' 不允许用于您的组织",
		"modelNotAllowed": "模型 '{{model}}' 不允许用于提供商 '{{provider}}'，您的组织不允许",
		"profileInvalid": "此配置文件包含您的组织不允许的提供商或模型",
		"qwenCodeOauthPath": "您必须提供有效的 OAuth 凭证路径"
	},
	"placeholders": {
		"apiKey": "请输入 API 密钥...",
		"profileName": "请输入配置文件名称",
		"accessKey": "请输入访问密钥...",
		"secretKey": "请输入密钥...",
		"sessionToken": "请输入会话Token...",
		"credentialsJson": "请输入凭证 JSON...",
		"keyFilePath": "请输入密钥文件路径...",
		"projectId": "请输入项目 ID...",
		"customArn": "请输入 ARN（例：arn:aws:bedrock:us-east-1:123456789012:foundation-model/my-model）",
		"baseUrl": "请输入基础 URL...",
		"modelId": {
			"lmStudio": "例：meta-llama-3.1-8b-instruct",
			"lmStudioDraft": "例：lmstudio-community/llama-3.2-1b-instruct",
			"ollama": "例：llama3.1"
		},
		"numbers": {
			"maxTokens": "例：4096",
			"contextWindow": "例：128000",
			"inputPrice": "例：0.0001",
			"outputPrice": "例：0.0002",
			"cacheWritePrice": "例：0.00005"
		}
	},
	"defaults": {
		"ollamaUrl": "默认值：http://localhost:11434",
		"lmStudioUrl": "默认值：http://localhost:1234",
		"geminiUrl": "默认值：https://generativelanguage.googleapis.com"
	},
	"labels": {
		"customArn": "自定义 ARN",
		"useCustomArn": "使用自定义 ARN..."
	},
	"includeMaxOutputTokens": "包含最大输出 Token 数",
	"includeMaxOutputTokensDescription": "在 API 请求中发送最大输出 Token 参数。某些提供商可能不支持此功能。",
	"limitMaxTokensDescription": "限制响应中的最大 Token 数量",
	"maxOutputTokensLabel": "最大输出 Token 数",
	"maxTokensGenerateDescription": "响应中生成的最大 Token 数",
	"serviceTier": {
		"label": "服务等级",
		"tooltip": "为加快API请求处理速度，请尝试优先处理服务等级。为获得更低价格但延迟较高，请尝试灵活处理等级。",
		"standard": "标准",
		"flex": "灵活",
		"priority": "优先",
		"pricingTableTitle": "按服务等级定价 (每百万Token价格)",
		"columns": {
			"tier": "等级",
			"input": "输入",
			"output": "输出",
			"cacheReads": "缓存读取"
		}
	},
	"ui": {
		"collapseThinking": {
			"label": "默认折叠“思考”消息",
			"description": "启用后，“思考”块将默认折叠，直到您与其交互"
		},
		"apiRequestBlockHide": {
			"label": "默认隐藏“API 请求”详情",
			"description": "启用后，“API 请求”详情不会渲染，有利于性能提升"
		}
	}
}<|MERGE_RESOLUTION|>--- conflicted
+++ resolved
@@ -673,11 +673,7 @@
 		},
 		"commandDelay": {
 			"label": "终端命令延迟",
-<<<<<<< HEAD
-			"description": "在每个命令后添加短暂暂停，以便 VS Code 终端刷新所有输出（bash/zsh: PROMPT_COMMAND sleep; PowerShell: start-sleep）。仅在看到缺少尾部输出时使用；否则保持为 0。仅 VS Code 终端。"
-=======
-			"description": "在每个命令后添加短暂暂停，以便 VS Code 终端刷新所有输出（bash/zsh: PROMPT_COMMAND sleep; PowerShell: start-sleep）。仅在看到缺少尾部输出时使用；否则保持为 0。<0>了解更多</0>"
->>>>>>> 5c738de7
+			"description": "在每个命令后添加短暂暂停，以便 VS Code 终端刷新所有输出（bash/zsh: PROMPT_COMMAND sleep; PowerShell: start-sleep）。仅在看到缺少尾部输出时使用；否则保持为 0。"
 		},
 		"compressProgressBar": {
 			"label": "压缩进度条输出",
@@ -693,11 +689,7 @@
 		},
 		"zshOhMy": {
 			"label": "启用 Oh My Zsh 集成",
-<<<<<<< HEAD
-			"description": "当您的 Oh My Zsh 主题/插件期望 shell 集成时启用此选项；它会设置 ITERM_SHELL_INTEGRATION_INSTALLED=Yes。关闭此选项以避免设置该变量。仅 VS Code 终端（zsh）。可能需要重启 IDE。"
-=======
-			"description": "当您的 Oh My Zsh 主题/插件期望 shell 集成时启用此选项；它会设置 ITERM_SHELL_INTEGRATION_INSTALLED=Yes。关闭此选项以避免设置该变量。<0>了解更多</0>"
->>>>>>> 5c738de7
+			"description": "当您的 Oh My Zsh 主题/插件期望 shell 集成时启用此选项；它会设置 ITERM_SHELL_INTEGRATION_INSTALLED=Yes。关闭此选项以避免设置该变量。"
 		},
 		"zshP10k": {
 			"label": "启用 Powerlevel10k 集成",
