{
	"common": {
		"save": "保存",
		"saving": "保存中...",
		"done": "完成",
		"cancel": "取消",
		"reset": "恢复默认设置",
		"select": "选择",
		"add": "添加标头",
		"remove": "移除"
	},
	"header": {
		"title": "设置",
		"saveButtonTooltip": "保存更改",
		"nothingChangedTooltip": "暂无更改",
		"doneButtonTooltip": "放弃未保存的更改并关闭设置面板"
	},
	"unsavedChangesDialog": {
		"title": "未保存的更改",
		"description": "是否放弃更改并继续？",
		"cancelButton": "取消",
		"discardButton": "放弃更改"
	},
	"sections": {
		"providers": "提供商",
		"autoApprove": "自动批准",
		"browser": "计算机交互",
		"checkpoints": "存档点",
		"notifications": "通知",
		"contextManagement": "上下文",
		"terminal": "终端",
		"slashCommands": "斜杠命令",
		"prompts": "提示词",
		"ui": "UI",
		"experimental": "实验性",
		"language": "语言",
		"about": "关于 Roo Code"
	},
	"slashCommands": {
		"description": "管理您的斜杠命令，以快速执行自定义工作流和操作。 <DocsLink>了解更多</DocsLink>"
	},
	"prompts": {
		"description": "配置用于快速操作的支持提示词，如增强提示词、解释代码和修复问题。这些提示词帮助 Roo 为常见开发任务提供更好的支持。"
	},
	"codeIndex": {
		"title": "代码库索引",
		"description": "配置代码库索引设置以启用项目的语义搜索。",
		"statusTitle": "状态",
		"enableLabel": "启用代码库索引",
		"enableDescription": "启用代码索引以改进搜索和上下文理解",
		"settingsTitle": "索引设置",
		"disabledMessage": "代码库索引当前已禁用。在全局设置中启用它以配置索引选项。",
		"providerLabel": "嵌入提供商",
		"embedderProviderLabel": "嵌入器提供商",
		"selectProviderPlaceholder": "选择提供商",
		"openaiProvider": "OpenAI",
		"ollamaProvider": "Ollama",
		"geminiProvider": "Gemini",
		"geminiApiKeyLabel": "API 密钥：",
		"geminiApiKeyPlaceholder": "输入您的Gemini API密钥",
		"vercelAiGatewayProvider": "Vercel AI Gateway",
		"vercelAiGatewayApiKeyLabel": "API 密钥",
		"vercelAiGatewayApiKeyPlaceholder": "输入您的 Vercel AI Gateway API 密钥",
		"openRouterProvider": "OpenRouter",
		"openRouterApiKeyLabel": "OpenRouter API 密钥",
		"openRouterApiKeyPlaceholder": "输入您的 OpenRouter API 密钥",
		"mistralProvider": "Mistral",
		"mistralApiKeyLabel": "API 密钥:",
		"mistralApiKeyPlaceholder": "输入您的 Mistral API 密钥",
		"openaiCompatibleProvider": "OpenAI 兼容",
		"openAiKeyLabel": "OpenAI API 密钥",
		"openAiKeyPlaceholder": "输入你的 OpenAI API 密钥",
		"openAiCompatibleBaseUrlLabel": "基础 URL",
		"openAiCompatibleApiKeyLabel": "API 密钥",
		"openAiCompatibleApiKeyPlaceholder": "输入你的 API 密钥",
		"openAiCompatibleModelDimensionLabel": "嵌入维度：",
		"modelDimensionLabel": "模型维度",
		"openAiCompatibleModelDimensionPlaceholder": "例如，1536",
		"openAiCompatibleModelDimensionDescription": "模型的嵌入维度（输出大小）。请查阅您的提供商文档获取此值。常见值：384、768、1536、3072。",
		"modelLabel": "模型",
		"modelPlaceholder": "输入模型名称",
		"selectModel": "选择模型",
		"selectModelPlaceholder": "选择模型",
		"ollamaUrlLabel": "Ollama URL：",
		"ollamaBaseUrlLabel": "Ollama 基础 URL",
		"qdrantUrlLabel": "Qdrant URL",
		"qdrantKeyLabel": "Qdrant 密钥：",
		"qdrantApiKeyLabel": "Qdrant API 密钥",
		"qdrantApiKeyPlaceholder": "输入你的 Qdrant API 密钥（可选）",
		"setupConfigLabel": "设置",
		"startIndexingButton": "开始",
		"clearIndexDataButton": "清除索引",
		"unsavedSettingsMessage": "请先保存设置再开始索引过程。",
		"clearDataDialog": {
			"title": "确定要继续吗？",
			"description": "此操作无法撤消。这将永久删除您的代码库索引数据。",
			"cancelButton": "取消",
			"confirmButton": "清除数据"
		},
		"ollamaUrlPlaceholder": "http://localhost:11434",
		"openAiCompatibleBaseUrlPlaceholder": "https://api.example.com",
		"modelDimensionPlaceholder": "1536",
		"qdrantUrlPlaceholder": "http://localhost:6333",
		"saveError": "保存设置失败",
		"modelDimensions": "({{dimension}} 维度)",
		"saveSuccess": "设置保存成功",
		"saving": "保存中...",
		"saveSettings": "保存",
		"indexingStatuses": {
			"standby": "待机",
			"indexing": "索引中",
			"indexed": "已索引",
			"error": "错误"
		},
		"close": "关闭",
		"validation": {
			"invalidQdrantUrl": "无效的 Qdrant URL",
			"invalidOllamaUrl": "无效的 Ollama URL",
			"invalidBaseUrl": "无效的基础 URL",
			"qdrantUrlRequired": "需要 Qdrant URL",
			"openaiApiKeyRequired": "需要 OpenAI API 密钥",
			"modelSelectionRequired": "需要选择模型",
			"apiKeyRequired": "需要 API 密钥",
			"modelIdRequired": "需要模型 ID",
			"modelDimensionRequired": "需要模型维度",
			"geminiApiKeyRequired": "需要 Gemini API 密钥",
			"mistralApiKeyRequired": "需要 Mistral API 密钥",
			"vercelAiGatewayApiKeyRequired": "需要 Vercel AI Gateway API 密钥",
			"ollamaBaseUrlRequired": "需要 Ollama 基础 URL",
			"baseUrlRequired": "需要基础 URL",
			"modelDimensionMinValue": "模型维度必须大于 0",
			"openRouterApiKeyRequired": "OpenRouter API 密钥是必需的"
		},
		"advancedConfigLabel": "高级配置",
		"searchMinScoreLabel": "搜索分数阈值",
		"searchMinScoreDescription": "搜索结果所需的最低相似度分数（0.0-1.0）。较低的值返回更多结果，但可能不太相关。较高的值返回较少但更相关的结果。",
		"searchMinScoreResetTooltip": "恢复默认值 (0.4)",
		"searchMaxResultsLabel": "最大搜索结果数",
		"searchMaxResultsDescription": "查询代码库索引时返回的最大搜索结果数。较高的值提供更多上下文，但可能包含相关性较低的结果。",
		"resetToDefault": "恢复默认值"
	},
	"autoApprove": {
		"toggleShortcut": "您可以<SettingsLink>在 IDE 首选项中</SettingsLink>为此设置配置全局快捷方式。",
		"description": "允许 Roo 自动执行操作而无需批准。只有在您完全信任 AI 并了解相关安全风险的情况下才启用这些设置。",
		"enabled": "自动批准已启用",
		"toggleAriaLabel": "切换自动批准",
		"disabledAriaLabel": "自动批准已禁用 - 请先选择选项",
		"readOnly": {
			"label": "读取",
			"description": "启用后，Roo 将自动浏览目录和读取文件内容，无需人工确认。",
			"outsideWorkspace": {
				"label": "包含工作区外的文件",
				"description": "允许 Roo 读取当前工作区外的文件，无需批准。"
			}
		},
		"write": {
			"label": "写入",
			"description": "自动创建和编辑文件，无需二次确认",
			"delayLabel": "延迟一段时间再自动批准写入，可以在期间检查模型输出是否有问题",
			"outsideWorkspace": {
				"label": "包含工作区外的文件",
				"description": "允许 Roo 创建和编辑当前工作区外的文件，无需批准。"
			},
			"protected": {
				"label": "包含受保护的文件",
				"description": "允许 Roo 创建和编辑受保护的文件（如 .rooignore 和 .roo/ 配置文件），无需批准。"
			}
		},
		"browser": {
			"label": "浏览器",
			"description": "自动执行浏览器操作而无需批准 — 注意：仅当模型支持计算机功能调用时适用"
		},
		"retry": {
			"label": "重试",
			"description": "当服务器返回错误响应时自动重试失败的 API 请求",
			"delayLabel": "重试请求前的延迟"
		},
		"mcp": {
			"label": "MCP",
			"description": "允许自动调用MCP服务而无需批准"
		},
		"modeSwitch": {
			"label": "模式",
			"description": "自动在不同模式之间切换而无需批准"
		},
		"subtasks": {
			"label": "子任务",
			"description": "允许创建和完成子任务而无需批准"
		},
		"followupQuestions": {
			"label": "问题",
			"description": "在配置的超时时间后自动选择后续问题的第一个建议答案",
			"timeoutLabel": "自动选择第一个答案前的等待时间"
		},
		"execute": {
			"label": "执行",
			"description": "自动执行白名单中的命令而无需批准",
			"allowedCommands": "命令白名单",
			"allowedCommandsDescription": "当\"自动批准命令行操作\"启用时可以自动执行的命令前缀。添加 * 以允许所有命令（谨慎使用）。",
			"deniedCommands": "拒绝的命令",
			"deniedCommandsDescription": "将自动拒绝的命令前缀，无需用户批准。与允许命令冲突时，最长前缀匹配优先。添加 * 拒绝所有命令。",
			"commandPlaceholder": "输入命令前缀（例如 'git '）",
			"deniedCommandPlaceholder": "输入要拒绝的命令前缀（例如 'rm -rf'）",
			"addButton": "添加",
			"autoDenied": "前缀为 `{{prefix}}` 的命令已被用户禁止。不要通过运行其他命令来绕过此限制。"
		},
		"updateTodoList": {
			"label": "待办",
			"description": "无需批准即可自动更新待办清单"
		},
		"apiRequestLimit": {
			"title": "最大请求数",
			"description": "在请求批准以继续执行任务之前，自动发出此数量的 API 请求。",
			"unlimited": "无限制"
		},
		"selectOptionsFirst": "请至少选择以下一个选项以启用自动批准",
		"apiCostLimit": {
			"title": "最高费用",
			"unlimited": "无限"
		},
		"maxLimits": {
			"description": "在请求批准继续之前，自动发出请求，最多不超过这些限制。"
		}
	},
	"providers": {
		"providerDocumentation": "{{provider}} 文档",
		"configProfile": "配置文件",
		"description": "保存多组API配置便于快速切换",
		"apiProvider": "API提供商",
		"model": "模型",
		"nameEmpty": "名称不能为空",
		"nameExists": "已存在同名的配置文件",
		"deleteProfile": "删除配置文件",
		"invalidArnFormat": "无效的 ARN 格式。请检查上面的示例。",
		"enterNewName": "输入新名称",
		"addProfile": "添加配置文件",
		"renameProfile": "重命名配置文件",
		"newProfile": "新建配置文件",
		"enterProfileName": "输入新配置名称",
		"createProfile": "创建配置",
		"cannotDeleteOnlyProfile": "无法删除唯一的配置文件",
		"searchPlaceholder": "搜索配置文件",
		"searchProviderPlaceholder": "搜索提供商",
		"noProviderMatchFound": "未找到提供商",
		"noMatchFound": "未找到匹配的配置文件",
		"vscodeLmDescription": "VS Code 语言模型 API 允许您运行由其他 VS Code 扩展（包括但不限于 GitHub Copilot）提供的模型。最简单的方法是从 VS Code 市场安装 Copilot 和 Copilot Chat 扩展。",
		"awsCustomArnUse": "请输入有效的 Amazon Bedrock ARN（Amazon资源名称），格式示例：",
		"awsCustomArnDesc": "请确保ARN中的区域与上方选择的AWS区域一致。",
		"openRouterApiKey": "OpenRouter API 密钥",
		"getOpenRouterApiKey": "获取 OpenRouter API 密钥",
		"vercelAiGatewayApiKey": "Vercel AI Gateway API 密钥",
		"getVercelAiGatewayApiKey": "获取 Vercel AI Gateway API 密钥",
		"apiKeyStorageNotice": "API 密钥安全存储在 VSCode 的密钥存储中",
		"glamaApiKey": "Glama API 密钥",
		"getGlamaApiKey": "获取 Glama API 密钥",
		"useCustomBaseUrl": "使用自定义基础 URL",
		"useReasoning": "启用推理",
		"useHostHeader": "使用自定义 Host 标头",
		"useLegacyFormat": "使用传统 OpenAI API 格式",
		"customHeaders": "自定义标头",
		"headerName": "标头名称",
		"headerValue": "标头值",
		"noCustomHeaders": "暂无自定义标头。点击 + 按钮添加。",
		"requestyApiKey": "Requesty API 密钥",
		"refreshModels": {
			"label": "刷新模型",
			"hint": "请重新打开设置以查看最新模型。",
			"loading": "正在刷新模型列表...",
			"success": "模型列表刷新成功！",
			"error": "刷新模型列表失败。请重试。"
		},
		"getRequestyApiKey": "获取 Requesty API 密钥",
		"getRequestyBaseUrl": "基础 URL",
		"requestyUseCustomBaseUrl": "使用自定义基础 URL",
		"openRouterTransformsText": "自动压缩提示词和消息链到上下文长度限制内 (<a>OpenRouter转换</a>)",
		"anthropicApiKey": "Anthropic API 密钥",
		"getAnthropicApiKey": "获取 Anthropic API 密钥",
		"anthropicUseAuthToken": "将 Anthropic API 密钥作为 Authorization 标头传递，而不是 X-Api-Key",
		"anthropic1MContextBetaLabel": "启用 1M 上下文窗口 (Beta)",
		"anthropic1MContextBetaDescription": "为 Claude Sonnet 4 将上下文窗口扩展至 100 万个 token",
		"awsBedrock1MContextBetaLabel": "启用 1M 上下文窗口 (Beta)",
		"awsBedrock1MContextBetaDescription": "为 Claude Sonnet 4 将上下文窗口扩展至 100 万个 token",
		"cerebrasApiKey": "Cerebras API 密钥",
		"getCerebrasApiKey": "获取 Cerebras API 密钥",
		"chutesApiKey": "Chutes API 密钥",
		"getChutesApiKey": "获取 Chutes API 密钥",
		"fireworksApiKey": "Fireworks API 密钥",
		"getFireworksApiKey": "获取 Fireworks API 密钥",
		"featherlessApiKey": "Featherless API 密钥",
		"getFeatherlessApiKey": "获取 Featherless API 密钥",
		"ioIntelligenceApiKey": "IO Intelligence API 密钥",
		"ioIntelligenceApiKeyPlaceholder": "输入您的 IO Intelligence API 密钥",
		"getIoIntelligenceApiKey": "获取 IO Intelligence API 密钥",
		"deepSeekApiKey": "DeepSeek API 密钥",
		"getDeepSeekApiKey": "获取 DeepSeek API 密钥",
		"doubaoApiKey": "豆包 API 密钥",
		"getDoubaoApiKey": "获取豆包 API 密钥",
		"moonshotApiKey": "Moonshot API 密钥",
		"getMoonshotApiKey": "获取 Moonshot API 密钥",
		"moonshotBaseUrl": "Moonshot 服务站点",
		"minimaxApiKey": "MiniMax API 密钥",
		"getMiniMaxApiKey": "获取 MiniMax API 密钥",
		"minimaxBaseUrl": "MiniMax 服务站点",
		"zaiApiKey": "Z AI API 密钥",
		"getZaiApiKey": "获取 Z AI API 密钥",
		"zaiEntrypoint": "Z AI 服务站点",
		"zaiEntrypointDescription": "请根据您的位置选择适当的 API 服务站点。如果您在中国，请选择 open.bigmodel.cn。否则，请选择 api.z.ai。",
		"geminiApiKey": "Gemini API 密钥",
		"getGroqApiKey": "获取 Groq API 密钥",
		"groqApiKey": "Groq API 密钥",
		"getSambaNovaApiKey": "获取 SambaNova API 密钥",
		"sambaNovaApiKey": "SambaNova API 密钥",
		"getHuggingFaceApiKey": "获取 Hugging Face API 密钥",
		"huggingFaceApiKey": "Hugging Face API 密钥",
		"huggingFaceModelId": "模型 ID",
		"huggingFaceLoading": "加载中...",
		"huggingFaceModelsCount": "({{count}} 个模型)",
		"huggingFaceSelectModel": "选择模型...",
		"huggingFaceSearchModels": "搜索模型...",
		"huggingFaceNoModelsFound": "未找到模型",
		"huggingFaceProvider": "提供商",
		"huggingFaceProviderAuto": "自动",
		"huggingFaceSelectProvider": "选择提供商...",
		"huggingFaceSearchProviders": "搜索提供商...",
		"huggingFaceNoProvidersFound": "未找到提供商",
		"getGeminiApiKey": "获取 Gemini API 密钥",
		"openAiApiKey": "OpenAI API 密钥",
		"apiKey": "API 密钥",
		"openAiBaseUrl": "OpenAI 基础 URL",
		"getOpenAiApiKey": "获取 OpenAI API 密钥",
		"mistralApiKey": "Mistral API 密钥",
		"getMistralApiKey": "获取 Mistral / Codestral API 密钥",
		"codestralBaseUrl": "Codestral 基础 URL（可选）",
		"codestralBaseUrlDesc": "为 Codestral 模型设置替代 URL。",
		"xaiApiKey": "xAI API 密钥",
		"getXaiApiKey": "获取 xAI API 密钥",
		"litellmApiKey": "LiteLLM API 密钥",
		"litellmBaseUrl": "LiteLLM 基础 URL",
		"awsCredentials": "AWS 凭证",
		"awsProfile": "AWS 配置文件",
		"awsApiKey": "Amazon Bedrock API 密钥",
		"awsProfileName": "AWS 配置文件名称",
		"awsAccessKey": "AWS 访问密钥",
		"awsSecretKey": "AWS 密钥",
		"awsSessionToken": "AWS 会话Token",
		"awsRegion": "AWS 区域",
		"awsCrossRegion": "使用跨区域推理",
		"awsGlobalInference": "使用全局推理（自动选择最佳 AWS 区域）",
		"awsBedrockVpc": {
			"useCustomVpcEndpoint": "使用自定义 VPC 端点",
			"vpcEndpointUrlPlaceholder": "输入 VPC 端点 URL（可选）",
			"examples": "示例："
		},
		"enablePromptCaching": "启用提示缓存",
		"enablePromptCachingTitle": "开启提示缓存可提升性能并节省成本",
		"cacheUsageNote": "提示：若未显示缓存使用情况，请切换模型后重新选择",
		"vscodeLmModel": "VSCode LM 模型",
		"vscodeLmWarning": "注意：通过 VS Code Language Model API 访问的模型可能由提供商进行封装或微调，因此其行为可能与直接从常见提供商或路由器使用同一模型时不同。要使用「Language Model」下拉列表中的模型，请先切换到该模型，然后在 Copilot Chat 提示中点击「接受」；否则可能会出现 400「The requested model is not supported」等错误。",
		"geminiParameters": {
			"urlContext": {
				"title": "启用 URL 上下文",
				"description": "让 Gemini 读取链接的页面以提取、比较和综合其内容，从而提供明智的答复。"
			},
			"groundingSearch": {
				"title": "启用 Google 搜索基础",
				"description": "将 Gemini 连接到实时网络数据，以获得包含可验证引用的准确、最新的答案。"
			}
		},
		"googleCloudSetup": {
			"title": "要使用 Google Cloud Vertex AI，您需要：",
			"step1": "1. 注册Google Cloud账号并启用Vertex AI API",
			"step2": "2. 安装配置Google Cloud CLI工具",
			"step3": "3. 创建服务账号获取凭证"
		},
		"googleCloudCredentials": "Google Cloud 凭证",
		"googleCloudKeyFile": "Google Cloud 密钥文件路径",
		"googleCloudProjectId": "Google Cloud 项目 ID",
		"googleCloudRegion": "Google Cloud 区域",
		"lmStudio": {
			"baseUrl": "基础 URL（可选）",
			"modelId": "模型 ID",
			"speculativeDecoding": "启用推测性解码",
			"draftModelId": "草稿模型 ID",
			"draftModelDesc": "草稿模型必须来自相同的模型系列，推测性解码才能正常工作。",
			"selectDraftModel": "选择草稿模型",
			"noModelsFound": "未找到草稿模型。请确保 LM Studio 已启用服务器模式运行。",
			"description": "LM Studio 允许您在本地计算机上运行模型。要了解如何开始，请参阅他们的 <a>快速入门指南</a>。您还需要启动 LM Studio 的 <b>本地服务器</b> 功能，以便与此扩展一起使用。<span>注意：</span>Roo Code 使用复杂的提示，并且在 Claude 模型上效果最佳。功能较弱的模型可能无法正常工作。"
		},
		"ollama": {
			"baseUrl": "基础 URL（可选）",
			"modelId": "模型 ID",
			"apiKey": "Ollama API 密钥",
			"apiKeyHelp": "用于已认证 Ollama 实例或云服务的可选 API 密钥。本地安装请留空。",
			"numCtx": "上下文窗口大小 (num_ctx)",
			"numCtxHelp": "覆盖模型的默认上下文窗口大小。留空以使用模型的 Modelfile 配置。最小值为 128。",
			"description": "Ollama 允许您在本地计算机上运行模型。有关如何开始使用的说明，请参阅其快速入门指南。",
			"warning": "注意：Roo Code 使用复杂的提示，与 Claude 模型配合最佳。功能较弱的模型可能无法按预期工作。"
		},
		"unboundApiKey": "Unbound API 密钥",
		"getUnboundApiKey": "获取 Unbound API 密钥",
		"unboundRefreshModelsSuccess": "模型列表已更新！您现在可以从最新模型中选择。",
		"unboundInvalidApiKey": "无效的API密钥。请检查您的API密钥并重试。",
		"humanRelay": {
			"description": "不需要 API 密钥，但用户需要帮助将信息复制并粘贴到网页聊天 AI。",
			"instructions": "使用期间，将弹出对话框并自动将当前消息复制到剪贴板。您需要将这些内容粘贴到 AI 的网页版本（如 ChatGPT 或 Claude），然后将 AI 的回复复制回对话框并点击确认按钮。"
		},
		"roo": {
			"authenticatedMessage": "已通过 Roo Code Cloud 账户安全认证。",
			"connectButton": "连接到 Roo Code Cloud"
		},
		"openRouter": {
			"providerRouting": {
				"title": "OpenRouter 提供商路由",
				"description": "OpenRouter 将请求路由到适合您模型的最佳可用提供商。默认情况下，请求会在顶级提供商之间进行负载均衡以最大化正常运行时间。但是，您可以为此模型选择特定的提供商。",
				"learnMore": "了解更多"
			}
		},
		"customModel": {
			"capabilities": "自定义模型配置注意事项：\n• 确保兼容OpenAI接口规范\n• 错误配置可能导致功能异常\n• 价格参数影响费用统计",
			"maxTokens": {
				"label": "最大输出Token数",
				"description": "模型在响应中可以生成的最大Token数。（指定 -1 允许服务器设置最大Token数。）"
			},
			"contextWindow": {
				"label": "上下文窗口大小",
				"description": "模型可以处理的总Token数（输入 + 输出）。"
			},
			"imageSupport": {
				"label": "图像支持",
				"description": "此模型是否能够处理和理解图像？"
			},
			"computerUse": {
				"label": "计算机功能调用",
				"description": "此模型是否能够与浏览器交互？（例如 Claude Sonnet）。"
			},
			"promptCache": {
				"label": "提示缓存",
				"description": "此模型是否能够缓存提示？"
			},
			"pricing": {
				"input": {
					"label": "输入价格",
					"description": "输入/提示中每百万Token的成本。这会影响向模型发送上下文和指令的成本。"
				},
				"output": {
					"label": "输出价格",
					"description": "模型响应中每百万Token的成本。这会影响生成内容和补全的成本。"
				},
				"cacheReads": {
					"label": "缓存读取价格",
					"description": "从缓存读取每百万Token的成本。这是检索缓存响应时收取的费用。"
				},
				"cacheWrites": {
					"label": "缓存写入价格",
					"description": "向缓存写入每百万Token的成本。这是首次缓存提示时收取的费用。"
				}
			},
			"resetDefaults": "重置为默认值"
		},
		"rateLimitSeconds": {
			"label": "API 请求频率限制",
			"description": "设置API请求的最小间隔时间"
		},
		"consecutiveMistakeLimit": {
			"label": "错误和重复限制",
			"description": "在显示“Roo遇到问题”对话框前允许的连续错误或重复操作次数。设置为 0 可禁用此安全机制（它将永远不会触发）。",
			"unlimitedDescription": "已启用无限重试（自动继续）。对话框将永远不会出现。",
			"warning": "⚠️ 设置为 0 允许无限重试，这可能会消耗大量 API 使用量"
		},
		"reasoningEffort": {
			"label": "模型推理强度",
			"none": "无",
			"minimal": "最小 (最快)",
			"high": "高",
			"medium": "中",
			"low": "低"
		},
		"verbosity": {
			"label": "输出详细程度",
			"high": "高",
			"medium": "中",
			"low": "低",
			"description": "控制模型响应的详细程度。低详细度产生简洁的回答，而高详细度提供详尽的解释。"
		},
		"setReasoningLevel": "启用推理工作量",
		"claudeCode": {
			"pathLabel": "Claude Code 路径",
			"description": "您的 Claude Code CLI 的可选路径。如果未设置，则默认为 “claude”。",
			"placeholder": "默认：claude",
			"maxTokensLabel": "最大输出 Token",
			"maxTokensDescription": "Claude Code 响应的最大输出 Token 数量。默认为 8000。"
		},
		"geminiCli": {
			"description": "此提供商使用 Gemini CLI 工具的 OAuth 身份验证，不需要 API 密钥。",
			"oauthPath": "OAuth 凭据路径（可选）",
			"oauthPathDescription": "OAuth 凭据文件的路径。留空以使用默认位置（~/.gemini/oauth_creds.json）。",
			"projectId": "Google Cloud 项目 ID（可选）",
			"projectIdDescription": "为企业或非免费套餐访问指定您的 Google Cloud 项目 ID。如使用个人账号并希望自动发现项目，请留空。",
			"projectIdPlaceholder": "例如：my-project-id",
			"instructions": "如果您尚未进行身份验证，请先运行",
			"instructionsContinued": "在您的终端中。",
			"setupLink": "Gemini CLI 设置说明",
			"requirementsTitle": "重要要求",
			"requirement1": "首先，您需要安装 Gemini CLI 工具",
			"requirement2": "然后，在终端中运行 gemini 并确保使用 Google 登录",
			"requirement3": "仅适用于个人 Google 账户（不支持 Google Workspace 账户）",
			"requirement4": "不使用 API 密钥 - 身份验证通过 OAuth 处理",
			"requirement5": "需要先安装并验证 Gemini CLI 工具",
			"freeAccess": "通过 OAuth 身份验证免费访问"
		}
	},
	"browser": {
		"enable": {
			"label": "启用浏览器工具",
			"description": "启用后，若模型支持计算机功能调用，Roo 可以使用浏览器与网站交互。"
		},
		"viewport": {
			"label": "视口大小",
			"description": "选择浏览器交互的视口大小。这会影响网站的显示方式和交互方式。",
			"options": {
				"largeDesktop": "大桌面 (1280x800)",
				"smallDesktop": "小桌面 (900x600)",
				"tablet": "平板 (768x1024)",
				"mobile": "移动设备 (360x640)"
			}
		},
		"screenshotQuality": {
			"label": "截图质量",
			"description": "调整浏览器的截图质量。更高的值提供更清晰的截图，但会增加 token 消耗。"
		},
		"remote": {
			"label": "使用远程浏览器连接",
			"description": "连接到启用远程调试的 Chrome 浏览器 (--remote-debugging-port=9222)。",
			"urlPlaceholder": "自定义 URL（例如 http://localhost:9222）",
			"testButton": "测试连接",
			"testingButton": "测试中...",
			"instructions": "输入 DevTools 协议主机地址或留空以自动发现本地 Chrome 实例。测试连接按钮将尝试使用自定义 URL（如果提供），或者如果字段为空则自动发现。"
		}
	},
	"checkpoints": {
		"timeout": {
			"label": "存档点初始化超时时间（秒）",
			"description": "存档点服务初始化最长等待时间。默认 15 秒。范围：10-60 秒。"
		},
		"enable": {
			"label": "启用自动存档点",
			"description": "开启后自动创建任务存档点，方便回溯修改。"
		}
	},
	"notifications": {
		"sound": {
			"label": "启用声音通知",
			"description": "启用后，Roo 将为通知和事件播放音效。",
			"volumeLabel": "音量"
		},
		"tts": {
			"label": "启用文本转语音",
			"description": "启用后，Roo 将使用文本转语音功能朗读其响应。",
			"speedLabel": "速度"
		}
	},
	"contextManagement": {
		"description": "管理AI上下文信息（影响token用量和回答质量）",
		"autoCondenseContextPercent": {
			"label": "触发智能上下文压缩的阈值",
			"description": "当上下文窗口达到此阈值时，Roo 将自动压缩它。"
		},
		"condensingApiConfiguration": {
			"label": "上下文压缩的API配置",
			"description": "选择用于上下文压缩操作的API配置。留空则使用当前活动的配置。",
			"useCurrentConfig": "使用当前配置"
		},
		"customCondensingPrompt": {
			"label": "自定义上下文压缩提示词",
			"description": "自定义用于上下文压缩的系统提示词。留空则使用默认提示词。",
			"placeholder": "在此输入您的自定义压缩提示词...\n\n您可以使用与默认提示词相同的结构：\n- 之前的对话\n- 当前工作\n- 关键技术概念\n- 相关文件和代码\n- 问题解决\n- 待处理任务和下一步",
			"reset": "重置为默认值",
			"hint": "留空 = 使用默认提示词"
		},
		"autoCondenseContext": {
			"name": "自动触发智能上下文压缩",
			"description": "启用时，Roo 将在达到阈值时自动压缩上下文。禁用时，您仍可以手动触发上下文压缩。"
		},
		"openTabs": {
			"label": "标签页数量限制",
			"description": "允许纳入上下文的最大标签页数（数值越大消耗token越多）"
		},
		"workspaceFiles": {
			"label": "工作区文件限制",
			"description": "允许纳入上下文的最大文件数（值越大消耗token越多）"
		},
		"rooignore": {
			"label": "在列表和搜索中显示 .rooignore 文件",
			"description": "启用后，与 .rooignore 中模式匹配的文件将在列表中显示锁定符号。禁用时，这些文件将从文件列表和搜索中完全隐藏。"
		},
		"maxReadFile": {
			"label": "文件读取自动截断阈值",
			"description": "自动读取文件行数设置：-1=完整读取 0=仅生成行号索引，较小值可节省token，支持后续使用行号进行读取。",
			"lines": "行",
			"always_full_read": "始终读取整个文件"
		},
		"maxConcurrentFileReads": {
			"label": "并发文件读取限制",
			"description": "read_file 工具可以同时处理的最大文件数。较高的值可能会加快读取多个小文件的速度，但会增加内存使用量。"
		},
		"diagnostics": {
			"includeMessages": {
				"label": "自动在上下文中包含诊断",
				"description": "启用后，来自已编辑文件的诊断消息（错误）将自动包含在上下文中。您始终可以使用 @problems 手动包含所有工作区诊断。"
			},
			"maxMessages": {
				"label": "最大诊断消息数",
				"description": "每个文件包含的最大诊断消息数。此限制适用于自动包含（启用复选框时）和手动 @problems 提及。较高的值提供更多上下文，但会增加令牌使用量。",
				"resetTooltip": "重置为默认值 (50)",
				"unlimited": "无限制诊断消息",
				"unlimitedLabel": "无限制"
			},
			"delayAfterWrite": {
				"label": "写入后延迟以允许诊断程序检测潜在问题",
				"description": "在继续之前写入文件后等待的时间，允许诊断工具处理更改并检测问题。"
			}
		},
		"condensingThreshold": {
			"label": "压缩触发阈值",
			"selectProfile": "配置配置文件阈值",
			"defaultProfile": "全局默认（所有配置文件）",
			"defaultDescription": "当上下文达到此百分比时，将自动为所有配置文件压缩，除非它们有自定义设置",
			"profileDescription": "仅此配置文件的自定义阈值（覆盖全局默认）",
			"inheritDescription": "此配置文件继承全局默认阈值（{{threshold}}%）",
			"usesGlobal": "（使用全局 {{threshold}}%）"
		},
		"maxImageFileSize": {
			"label": "最大图像文件大小",
			"mb": "MB",
			"description": "read file工具可以处理的图像文件的最大大小（以MB为单位）。"
		},
		"maxTotalImageSize": {
			"label": "图片总大小上限",
			"mb": "MB",
			"description": "单次 read_file 操作中处理的所有图片的最大累计大小限制（MB）。读取多张图片时，每张图片的大小会累加到总大小中。如果包含另一张图片会超过此限制，则会跳过该图片。"
		},
		"includeCurrentTime": {
			"label": "在上下文中包含当前时间",
			"description": "启用后，当前时间和时区信息将包含在系统提示中。如果模型因时间问题停止工作，请禁用此选项。"
		},
		"includeCurrentCost": {
			"label": "在上下文中包含当前成本",
			"description": "启用后，当前 API 使用成本将包含在系统提示中。如果模型因成本问题停止工作，请禁用此选项。"
		},
		"maxGitStatusFiles": {
			"label": "Git 状态最大文件数",
			"description": "git状态上下文中包含的最大文件条目数。设为0禁用。分支信息和提交在>0时始终显示。"
		}
	},
	"terminal": {
		"basic": {
			"label": "终端设置：基础",
			"description": "基础终端设置"
		},
		"advanced": {
			"label": "终端设置：高级",
			"description": "这些设置仅在「使用内联终端」禁用时适用。仅影响 VS Code 终端，可能需要重启 IDE。"
		},
		"outputLineLimit": {
			"label": "终端输出限制",
			"description": "保留首尾行并丢弃中间行以保持在限制内。降低可节省 token；提高可为 CoStrict 提供更多中间细节。CoStrict 看到内容被跳过的占位符。"
		},
		"outputCharacterLimit": {
			"label": "终端字符限制",
			"description": "通过强制限制输出大小来覆盖行限制以防止内存问题。如果超出，保留开头和结尾并向 CoStrict 显示内容被跳过的占位符。"
		},
		"shellIntegrationTimeout": {
			"label": "终端 shell 集成超时",
			"description": "运行命令前等待 VS Code shell 集成的时间。如果 shell 启动缓慢或看到 'Shell Integration Unavailable' 错误，请提高此值。"
		},
		"shellIntegrationDisabled": {
			"label": "使用内联终端（推荐）",
			"description": "在内联终端（聊天）中运行命令以绕过 shell 配置文件/集成，实现更快、更可靠的运行。禁用时，CoStrict 使用 VS Code 终端及您的 shell 配置文件、提示和插件。"
		},
		"commandDelay": {
			"label": "终端命令延迟",
			"description": "在每个命令后添加短暂暂停，以便 VS Code 终端刷新所有输出（bash/zsh: PROMPT_COMMAND sleep; PowerShell: start-sleep）。仅在看到缺少尾部输出时使用；否则保持为 0。"
		},
		"compressProgressBar": {
			"label": "压缩进度条输出",
			"description": "折叠进度条/旋转器，仅保留最终状态（节省 token）。"
		},
		"powershellCounter": {
			"label": "启用 PowerShell 计数器解决方案",
			"description": "当 PowerShell 输出丢失或重复时启用此选项；它会为每个命令附加一个小计数器以稳定输出。如果输出已正常，请保持关闭。"
		},
		"zshClearEolMark": {
			"label": "清除 ZSH EOL 标记",
			"description": "当您在行尾看到零散的 % 或解析看起来错误时启用此选项；它会省略 Zsh 的行尾标记（%）。"
		},
		"zshOhMy": {
			"label": "启用 Oh My Zsh 集成",
			"description": "当您的 Oh My Zsh 主题/插件期望 shell 集成时启用此选项；它会设置 ITERM_SHELL_INTEGRATION_INSTALLED=Yes。关闭此选项以避免设置该变量。"
		},
		"zshP10k": {
			"label": "启用 Powerlevel10k 集成",
			"description": "使用 Powerlevel10k shell 集成时启用此选项。"
		},
		"zdotdir": {
			"label": "启用 ZDOTDIR 处理",
			"description": "当 zsh shell 集成失败或与您的 dotfiles 冲突时启用此选项。"
		},
		"inheritEnv": {
			"label": "继承环境变量",
			"description": "启用此选项以从父 VS Code 进程继承环境变量。"
		}
	},
	"advancedSettings": {
		"title": "高级设置"
	},
	"toolProtocol": {
		"label": "工具调用协议",
		"description": "选择 CoStrict 如何与 API 通信。原生使用提供商的函数调用 API，而 XML 使用 XML 格式的工具定义。",
		"default": "默认",
		"xml": "XML",
		"native": "原生",
		"currentDefault": "默认: {{protocol}}"
	},
	"advanced": {
		"diff": {
			"label": "启用diff更新",
			"description": "启用后，Roo 将能够通过差异算法写入，避免模型输出完整文件，以降低Token消耗",
			"strategy": {
				"label": "Diff 策略",
				"options": {
					"standard": "标准（单块）",
					"multiBlock": "实验性：多块 diff",
					"unified": "实验性：统一 diff"
				},
				"descriptions": {
					"standard": "标准 diff 策略一次对一个代码块应用更改。",
					"unified": "统一 diff 策略采用多种方法应用差异并选择最佳方法。",
					"multiBlock": "多块 diff 策略允许在一个请求中更新文件中的多个代码块。"
				}
			},
			"matchPrecision": {
				"label": "匹配精度",
				"description": "控制代码匹配的精确程度。数值越低匹配越宽松（容错率高但风险大），建议保持100%以确保安全。"
			}
		},
		"todoList": {
			"label": "启用任务清单工具",
			"description": "启用后，Roo 可以创建和管理任务清单来跟踪任务进度。这有助于将复杂任务组织成可管理的步骤。"
		}
	},
	"experimental": {
		"DIFF_STRATEGY_UNIFIED": {
			"name": "启用diff更新工具",
			"description": "可减少因模型错误导致的重复尝试，但可能引发意外操作。启用前请确保理解风险并会仔细检查所有修改。"
		},
		"INSERT_BLOCK": {
			"name": "启用插入内容工具",
			"description": "允许 Roo 在特定行号插入内容，无需处理差异。"
		},
		"POWER_STEERING": {
			"name": "启用增强导向模式",
			"description": "开启后，Roo 将更频繁地向模型推送当前模式定义的详细信息，从而强化对角色设定和自定义指令的遵循力度。注意：此模式会提升每条消息的 token 消耗量。"
		},
		"MULTI_SEARCH_AND_REPLACE": {
			"name": "允许批量搜索和替换",
			"description": "启用后，Roo 将尝试在一个请求中进行批量搜索和替换。"
		},
		"CONCURRENT_FILE_READS": {
			"name": "启用并发文件读取",
			"description": "启用后，Roo 可以在单个请求中读取多个文件。禁用后，Roo 必须逐个读取文件。在使用能力较弱的模型或希望对文件访问有更多控制时，禁用此功能可能会有所帮助。"
		},
		"MARKETPLACE": {
			"name": "启用 Marketplace",
			"description": "启用后，你可以从 Marketplace 安装 MCP 和自定义模式。"
		},
		"MULTI_FILE_APPLY_DIFF": {
			"name": "启用并发文件编辑",
			"description": "启用后 Roo 可在单个请求中编辑多个文件。禁用后 Roo 必须逐个编辑文件。禁用此功能有助于使用能力较弱的模型或需要更精确控制文件修改时。"
		},
		"PREVENT_FOCUS_DISRUPTION": {
			"name": "后台编辑",
			"description": "启用后防止编辑器焦点干扰。文件编辑在后台进行，不会打开差异视图或抢夺焦点。你可以在 Roo 进行更改时继续不受干扰地工作。文件可以在不获取焦点的情况下打开以捕获诊断信息，或保持完全关闭状态。"
		},
		"ASSISTANT_MESSAGE_PARSER": {
			"name": "使用新的消息解析器",
			"description": "启用实验性的流式消息解析器。通过更高效地处理消息，可显著提升长回复的性能。"
		},
		"NEW_TASK_REQUIRE_TODOS": {
			"name": "要求新任务提供 'todos' 列表",
			"description": "启用后，new_task 工具将需要提供 todos 参数。这可以确保所有新任务都以明确的目标列表开始。禁用时（默认），todos 参数保持可选，以实现向后兼容。"
		},
		"IMAGE_GENERATION": {
			"name": "启用 AI 图像生成",
			"description": "启用后，Roo 可以使用 OpenRouter 的图像生成模型从文本提示生成图像。需要配置 OpenRouter API 密钥。",
			"openRouterApiKeyLabel": "OpenRouter API 密钥",
			"openRouterApiKeyPlaceholder": "输入您的 OpenRouter API 密钥",
			"getApiKeyText": "获取您的 API 密钥",
			"modelSelectionLabel": "图像生成模型",
			"modelSelectionDescription": "选择用于图像生成的模型",
			"warningMissingKey": "⚠️ 图像生成需要 OpenRouter API 密钥。请在上方配置。",
			"successConfigured": "✓ 图像生成已配置完成，可以使用"
		},
		"RUN_SLASH_COMMAND": {
			"name": "启用模型发起的斜杠命令",
			"description": "启用后 Roo 可运行斜杠命令执行工作流程。"
<<<<<<< HEAD
		},
		"NATIVE_TOOL_CALLING": {
			"name": "启用原生工具调用",
			"description": "启用后，CoStrict 将使用提供商的原生函数调用 API，而不是基于 XML 的工具定义。这是实验性功能，目前尚未支持所有提供商。"
=======
>>>>>>> dbaaef75
		}
	},
	"promptCaching": {
		"label": "禁用提示词缓存",
		"description": "选中后，Roo 将不会为此模型使用提示词缓存。"
	},
	"temperature": {
		"useCustom": "使用自定义温度",
		"description": "控制模型响应的随机性",
		"rangeDescription": "值越高回答越多样，值越低越保守"
	},
	"modelInfo": {
		"supportsImages": "支持图像",
		"noImages": "不支持图像",
		"supportsPromptCache": "支持提示缓存",
		"noPromptCache": "不支持提示缓存",
		"contextWindow": "上下文窗口:",
		"maxOutput": "最大输出",
		"inputPrice": "输入价格",
		"outputPrice": "输出价格",
		"cacheReadsPrice": "缓存读取价格",
		"cacheWritesPrice": "缓存写入价格",
		"enableStreaming": "启用流式传输",
		"enableR1Format": "启用 R1 模型参数",
		"enableR1FormatTips": "使用 QWQ 等 R1 系列模型时必须启用，避免出现 400 错误",
		"useAzure": "使用 Azure 服务",
		"azureApiVersion": "设置 Azure API 版本",
		"gemini": {
			"freeRequests": "* 每分钟免费 {{count}} 个请求。之后，计费取决于提示大小。",
			"pricingDetails": "有关更多信息，请参阅定价详情。",
			"billingEstimate": "* 计费为估计值 - 具体费用取决于提示大小。"
		}
	},
	"modelPicker": {
		"automaticFetch": "自动获取 <serviceLink>{{serviceName}}</serviceLink> 上可用的最新模型列表。如果您不确定选择哪个模型，Roo Code 与 <defaultModelLink>{{defaultModelId}}</defaultModelLink> 配合最佳。您还可以搜索\"free\"以查找当前可用的免费选项。",
		"label": "模型",
		"searchPlaceholder": "搜索",
		"noMatchFound": "未找到匹配项",
		"useCustomModel": "使用自定义：{{modelId}}"
	},
	"footer": {
		"feedback": "如果您有任何问题或反馈，请随时在 <githubLink>github.com/zgsm-ai/costrict</githubLink> 上提出问题或加入 <redditLink>reddit.com/r/RooCode</redditLink> 或 <discordLink>discord.gg/roocode</discordLink>",
		"telemetry": {
			"label": "允许匿名数据收集",
			"description": "通过发送匿名使用数据和错误报告来帮助改进 Roo Code。此遥测不会收集代码、提示 或个人信息。详细信息请参阅我们的<privacyLink>隐私政策</privacyLink>。您可以随时关闭此功能。"
		},
		"settings": {
			"import": "导入",
			"export": "导出",
			"reset": "重置",
			"fixCodebase": "修复Codebase"
		}
	},
	"thinkingBudget": {
		"maxTokens": "最大Token数",
		"maxThinkingTokens": "最大思考Token数"
	},
	"validation": {
		"apiKey": "您必须提供有效的 API 密钥。",
		"awsRegion": "您必须选择一个区域来使用 Amazon Bedrock。",
		"googleCloud": "您必须提供有效的 Google Cloud 项目 ID 和区域。",
		"modelId": "您必须提供有效的模型 ID。",
		"modelSelector": "您必须提供有效的模型选择器。",
		"openAi": "您必须提供有效的基础 URL、API 密钥和模型 ID。",
		"arn": {
			"invalidFormat": "ARN 格式无效。请检查格式要求。",
			"regionMismatch": "警告：您的 ARN 中的区域 ({{arnRegion}}) 与您选择的区域 ({{region}}) 不匹配。这可能会导致访问问题。提供程序将使用 ARN 中的区域。"
		},
		"modelAvailability": "模型ID {{modelId}} 不可用，请重新选择",
		"modelDeprecated": "此模型不再可用，请选择其他模型。",
		"providerNotAllowed": "提供商 '{{provider}}' 不允许用于您的组织",
		"modelNotAllowed": "模型 '{{model}}' 不允许用于提供商 '{{provider}}'，您的组织不允许",
		"profileInvalid": "此配置文件包含您的组织不允许的提供商或模型",
		"qwenCodeOauthPath": "您必须提供有效的 OAuth 凭证路径"
	},
	"placeholders": {
		"apiKey": "请输入 API 密钥...",
		"profileName": "请输入配置文件名称",
		"accessKey": "请输入访问密钥...",
		"secretKey": "请输入密钥...",
		"sessionToken": "请输入会话Token...",
		"credentialsJson": "请输入凭证 JSON...",
		"keyFilePath": "请输入密钥文件路径...",
		"projectId": "请输入项目 ID...",
		"customArn": "请输入 ARN（例：arn:aws:bedrock:us-east-1:123456789012:foundation-model/my-model）",
		"baseUrl": "请输入基础 URL...",
		"modelId": {
			"lmStudio": "例：meta-llama-3.1-8b-instruct",
			"lmStudioDraft": "例：lmstudio-community/llama-3.2-1b-instruct",
			"ollama": "例：llama3.1"
		},
		"numbers": {
			"maxTokens": "例：4096",
			"contextWindow": "例：128000",
			"inputPrice": "例：0.0001",
			"outputPrice": "例：0.0002",
			"cacheWritePrice": "例：0.00005"
		}
	},
	"defaults": {
		"ollamaUrl": "默认值：http://localhost:11434",
		"lmStudioUrl": "默认值：http://localhost:1234",
		"geminiUrl": "默认值：https://generativelanguage.googleapis.com"
	},
	"labels": {
		"customArn": "自定义 ARN",
		"useCustomArn": "使用自定义 ARN..."
	},
	"includeMaxOutputTokens": "包含最大输出 Token 数",
	"includeMaxOutputTokensDescription": "在 API 请求中发送最大输出 Token 参数。某些提供商可能不支持此功能。",
	"limitMaxTokensDescription": "限制响应中的最大 Token 数量",
	"maxOutputTokensLabel": "最大输出 Token 数",
	"maxTokensGenerateDescription": "响应中生成的最大 Token 数",
	"serviceTier": {
		"label": "服务等级",
		"tooltip": "为加快API请求处理速度，请尝试优先处理服务等级。为获得更低价格但延迟较高，请尝试灵活处理等级。",
		"standard": "标准",
		"flex": "灵活",
		"priority": "优先",
		"pricingTableTitle": "按服务等级定价 (每百万Token价格)",
		"columns": {
			"tier": "等级",
			"input": "输入",
			"output": "输出",
			"cacheReads": "缓存读取"
		}
	},
	"ui": {
		"collapseThinking": {
			"label": "默认折叠“思考”消息",
			"description": "启用后，“思考”块将默认折叠，直到您与其交互"
		},
		"apiRequestBlockHide": {
			"label": "默认隐藏“API 请求”详情",
			"description": "启用后，“API 请求”详情不会渲染，有利于性能提升"
		}
	}
}<|MERGE_RESOLUTION|>--- conflicted
+++ resolved
@@ -803,13 +803,6 @@
 		"RUN_SLASH_COMMAND": {
 			"name": "启用模型发起的斜杠命令",
 			"description": "启用后 Roo 可运行斜杠命令执行工作流程。"
-<<<<<<< HEAD
-		},
-		"NATIVE_TOOL_CALLING": {
-			"name": "启用原生工具调用",
-			"description": "启用后，CoStrict 将使用提供商的原生函数调用 API，而不是基于 XML 的工具定义。这是实验性功能，目前尚未支持所有提供商。"
-=======
->>>>>>> dbaaef75
 		}
 	},
 	"promptCaching": {
