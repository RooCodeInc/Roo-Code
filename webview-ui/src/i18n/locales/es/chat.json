--- conflicted
+++ resolved
@@ -25,16 +25,13 @@
 		"sharingDisabledByOrganization": "Compartir deshabilitado por la organización",
 		"shareSuccessOrganization": "Enlace de organización copiado al portapapeles",
 		"shareSuccessPublic": "Enlace público copiado al portapapeles",
-<<<<<<< HEAD
 		"tokenStats": {
 			"inputLabel": "↑ Entrada:",
 			"outputLabel": "↓ Salida:",
 			"cacheLabel": "caché"
-		}
-=======
+		},
 		"openInCloud": "Abrir tarea en Roo Code Cloud",
 		"openInCloudIntro": "Continúa monitoreando o interactuando con Roo desde cualquier lugar. Escanea, haz clic o copia para abrir."
->>>>>>> 08d7f80e
 	},
 	"unpin": "Desfijar",
 	"pin": "Fijar",
