--- conflicted
+++ resolved
@@ -253,13 +253,8 @@
 			"error": "Error al actualizar la lista de modelos. Por favor, inténtalo de nuevo."
 		},
 		"getRequestyApiKey": "Obtener clave API de Requesty",
-<<<<<<< HEAD
-		"tarsApiKey": "Clave API de TARS",
-		"getTarsApiKey": "Obtener clave API de TARS",
-=======
 		"getRequestyBaseUrl": "URL base",
 		"requestyUseCustomBaseUrl": "Utilice una URL base personalizada",
->>>>>>> 87c42c1f
 		"openRouterTransformsText": "Comprimir prompts y cadenas de mensajes al tamaño del contexto (<a>Transformaciones de OpenRouter</a>)",
 		"anthropicApiKey": "Clave API de Anthropic",
 		"getAnthropicApiKey": "Obtener clave API de Anthropic",
