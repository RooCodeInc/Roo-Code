--- conflicted
+++ resolved
@@ -720,11 +720,10 @@
 			"name": "Habilitar ediciones de archivos concurrentes",
 			"description": "Cuando está habilitado, Roo puede editar múltiples archivos en una sola solicitud. Cuando está deshabilitado, Roo debe editar archivos de uno en uno. Deshabilitar esto puede ayudar cuando trabajas con modelos menos capaces o cuando quieres más control sobre las modificaciones de archivos."
 		},
-<<<<<<< HEAD
 		"SECURITY_MIDDLEWARE": {
 			"name": "Middleware de Seguridad RooCode",
 			"description": "Habilitar middleware de seguridad para proteger archivos confidenciales y comandos del acceso de IA. Esta característica proporciona protección de nivel empresarial contra el acceso no autorizado a datos sensibles."
-=======
+		},
 		"PREVENT_FOCUS_DISRUPTION": {
 			"name": "Edición en segundo plano",
 			"description": "Previene la interrupción del foco del editor cuando está habilitado. Las ediciones de archivos ocurren en segundo plano sin abrir vistas de diferencias o robar el foco. Puedes continuar trabajando sin interrupciones mientras Roo realiza cambios. Los archivos pueden abrirse sin foco para capturar diagnósticos o mantenerse completamente cerrados."
@@ -751,7 +750,6 @@
 		"RUN_SLASH_COMMAND": {
 			"name": "Habilitar comandos slash iniciados por el modelo",
 			"description": "Cuando está habilitado, Roo puede ejecutar tus comandos slash para ejecutar flujos de trabajo."
->>>>>>> c4c47802
 		}
 	},
 	"promptCaching": {
