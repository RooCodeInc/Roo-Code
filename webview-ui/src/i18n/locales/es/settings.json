{
	"common": {
		"save": "Guardar",
		"done": "Hecho",
		"cancel": "Cancelar",
		"reset": "Restablecer",
		"select": "Seleccionar",
		"add": "Añadir encabezado",
		"remove": "Eliminar"
	},
	"header": {
		"title": "Configuración",
		"saveButtonTooltip": "Guardar cambios",
		"nothingChangedTooltip": "Nada ha cambiado",
		"doneButtonTooltip": "Descartar cambios no guardados y cerrar el panel de configuración"
	},
	"unsavedChangesDialog": {
		"title": "Cambios no guardados",
		"description": "¿Desea descartar los cambios y continuar?",
		"cancelButton": "Cancelar",
		"discardButton": "Descartar cambios"
	},
	"sections": {
		"providers": "Proveedores",
		"autoApprove": "Auto-aprobación",
		"browser": "Acceso al ordenador",
		"checkpoints": "Puntos de control",
		"notifications": "Notificaciones",
		"contextManagement": "Contexto",
		"terminal": "Terminal",
		"experimental": "Experimental",
		"language": "Idioma",
		"about": "Acerca de Roo Code"
	},
	"autoApprove": {
		"description": "Permitir que Roo realice operaciones automáticamente sin requerir aprobación. Habilite esta configuración solo si confía plenamente en la IA y comprende los riesgos de seguridad asociados.",
		"readOnly": {
			"label": "Lectura",
			"description": "Cuando está habilitado, Roo verá automáticamente el contenido del directorio y leerá archivos sin que necesite hacer clic en el botón Aprobar.",
			"outsideWorkspace": {
				"label": "Incluir archivos fuera del espacio de trabajo",
				"description": "Permitir a Roo leer archivos fuera del espacio de trabajo actual sin requerir aprobación."
			}
		},
		"write": {
			"label": "Escritura",
			"description": "Crear y editar archivos automáticamente sin requerir aprobación",
			"delayLabel": "Retraso después de escritura para permitir que los diagnósticos detecten posibles problemas",
			"outsideWorkspace": {
				"label": "Incluir archivos fuera del espacio de trabajo",
				"description": "Permitir a Roo crear y editar archivos fuera del espacio de trabajo actual sin requerir aprobación."
			}
		},
		"browser": {
			"label": "Navegador",
			"description": "Realizar acciones del navegador automáticamente sin requerir aprobación. Nota: Solo se aplica cuando el modelo admite el uso del ordenador"
		},
		"retry": {
			"label": "Reintentar",
			"description": "Reintentar automáticamente solicitudes de API fallidas cuando el servidor devuelve una respuesta de error",
			"delayLabel": "Retraso antes de reintentar la solicitud"
		},
		"mcp": {
			"label": "MCP",
			"description": "Habilitar la aprobación automática de herramientas MCP individuales en la vista de Servidores MCP (requiere tanto esta configuración como la casilla \"Permitir siempre\" de la herramienta)"
		},
		"modeSwitch": {
			"label": "Modo",
			"description": "Cambiar automáticamente entre diferentes modos sin requerir aprobación"
		},
		"subtasks": {
			"label": "Subtareas",
			"description": "Permitir la creación y finalización de subtareas sin requerir aprobación"
		},
		"execute": {
			"label": "Ejecutar",
			"description": "Ejecutar automáticamente comandos de terminal permitidos sin requerir aprobación",
			"allowedCommands": "Comandos de auto-ejecución permitidos",
			"allowedCommandsDescription": "Prefijos de comandos que pueden ser ejecutados automáticamente cuando \"Aprobar siempre operaciones de ejecución\" está habilitado. Añade * para permitir todos los comandos (usar con precaución).",
			"commandPlaceholder": "Ingrese prefijo de comando (ej. 'git ')",
			"addButton": "Añadir"
		}
	},
	"providers": {
		"providerDocumentation": "Documentación de {{provider}}",
		"configProfile": "Perfil de configuración",
		"description": "Guarde diferentes configuraciones de API para cambiar rápidamente entre proveedores y ajustes.",
		"apiProvider": "Proveedor de API",
		"model": "Modelo",
		"nameEmpty": "El nombre no puede estar vacío",
		"nameExists": "Ya existe un perfil con este nombre",
		"deleteProfile": "Eliminar perfil",
		"invalidArnFormat": "Formato de ARN no válido. Verifica los ejemplos anteriores.",
		"enterNewName": "Ingrese un nuevo nombre",
		"addProfile": "Agregar perfil",
		"renameProfile": "Renombrar perfil",
		"newProfile": "Nuevo perfil de configuración",
		"enterProfileName": "Ingrese el nombre del perfil",
		"createProfile": "Crear perfil",
		"cannotDeleteOnlyProfile": "No se puede eliminar el único perfil",
		"searchPlaceholder": "Buscar perfiles",
		"noMatchFound": "No se encontraron perfiles coincidentes",
		"vscodeLmDescription": "La API del Modelo de Lenguaje de VS Code le permite ejecutar modelos proporcionados por otras extensiones de VS Code (incluido, entre otros, GitHub Copilot). La forma más sencilla de empezar es instalar las extensiones Copilot y Copilot Chat desde el VS Code Marketplace.",
		"awsCustomArnUse": "Ingrese un ARN de Amazon Bedrock válido para el modelo que desea utilizar. Ejemplos de formato:",
		"awsCustomArnDesc": "Asegúrese de que la región en el ARN coincida con la región de AWS seleccionada anteriormente.",
		"openRouterApiKey": "Clave API de OpenRouter",
		"getOpenRouterApiKey": "Obtener clave API de OpenRouter",
		"apiKeyStorageNotice": "Las claves API se almacenan de forma segura en el Almacenamiento Secreto de VSCode",
		"glamaApiKey": "Clave API de Glama",
		"getGlamaApiKey": "Obtener clave API de Glama",
		"useCustomBaseUrl": "Usar URL base personalizada",
		"useHostHeader": "Usar encabezado Host personalizado",
		"useLegacyFormat": "Usar formato API de OpenAI heredado",
		"customHeaders": "Encabezados personalizados",
		"headerName": "Nombre del encabezado",
		"headerValue": "Valor del encabezado",
		"noCustomHeaders": "No hay encabezados personalizados definidos. Haga clic en el botón + para añadir uno.",
		"requestyApiKey": "Clave API de Requesty",
		"refreshModels": {
			"label": "Actualizar modelos",
			"hint": "Por favor, vuelve a abrir la configuración para ver los modelos más recientes."
		},
		"getRequestyApiKey": "Obtener clave API de Requesty",
		"openRouterTransformsText": "Comprimir prompts y cadenas de mensajes al tamaño del contexto (<a>Transformaciones de OpenRouter</a>)",
		"anthropicApiKey": "Clave API de Anthropic",
		"getAnthropicApiKey": "Obtener clave API de Anthropic",
		"anthropicUseAuthToken": "Pasar la clave API de Anthropic como encabezado de autorización en lugar de X-Api-Key",
		"chutesApiKey": "Clave API de Chutes",
		"getChutesApiKey": "Obtener clave API de Chutes",
		"deepSeekApiKey": "Clave API de DeepSeek",
		"getDeepSeekApiKey": "Obtener clave API de DeepSeek",
		"geminiApiKey": "Clave API de Gemini",
		"getGroqApiKey": "Obtener clave API de Groq",
		"groqApiKey": "Clave API de Groq",
		"getGeminiApiKey": "Obtener clave API de Gemini",
		"openAiApiKey": "Clave API de OpenAI",
		"openAiBaseUrl": "URL base",
		"getOpenAiApiKey": "Obtener clave API de OpenAI",
		"mistralApiKey": "Clave API de Mistral",
		"getMistralApiKey": "Obtener clave API de Mistral / Codestral",
		"codestralBaseUrl": "URL base de Codestral (Opcional)",
		"codestralBaseUrlDesc": "Establecer una URL alternativa para el modelo Codestral.",
		"xaiApiKey": "Clave API de xAI",
		"getXaiApiKey": "Obtener clave API de xAI",
		"litellmApiKey": "Clave API de LiteLLM",
		"litellmBaseUrl": "URL base de LiteLLM",
		"awsCredentials": "Credenciales de AWS",
		"awsProfile": "Perfil de AWS",
		"awsProfileName": "Nombre del perfil de AWS",
		"awsAccessKey": "Clave de acceso de AWS",
		"awsSecretKey": "Clave secreta de AWS",
		"awsSessionToken": "Token de sesión de AWS",
		"awsRegion": "Región de AWS",
		"awsCrossRegion": "Usar inferencia entre regiones",
		"enablePromptCaching": "Habilitar caché de prompts",
		"enablePromptCachingTitle": "Habilitar el caché de prompts para mejorar el rendimiento y reducir costos para modelos compatibles.",
		"cacheUsageNote": "Nota: Si no ve el uso del caché, intente seleccionar un modelo diferente y luego seleccionar nuevamente su modelo deseado.",
		"vscodeLmModel": "Modelo de lenguaje",
		"vscodeLmWarning": "Nota: Esta es una integración muy experimental y el soporte del proveedor variará. Si recibe un error sobre un modelo no compatible, es un problema del proveedor.",
		"googleCloudSetup": {
			"title": "Para usar Google Cloud Vertex AI, necesita:",
			"step1": "1. Crear una cuenta de Google Cloud, habilitar la API de Vertex AI y habilitar los modelos Claude deseados.",
			"step2": "2. Instalar Google Cloud CLI y configurar las credenciales predeterminadas de la aplicación.",
			"step3": "3. O crear una cuenta de servicio con credenciales."
		},
		"googleCloudCredentials": "Credenciales de Google Cloud",
		"googleCloudKeyFile": "Ruta del archivo de clave de Google Cloud",
		"googleCloudProjectId": "ID del proyecto de Google Cloud",
		"googleCloudRegion": "Región de Google Cloud",
		"lmStudio": {
			"baseUrl": "URL base (opcional)",
			"modelId": "ID del modelo",
			"speculativeDecoding": "Habilitar decodificación especulativa",
			"draftModelId": "ID del modelo borrador",
			"draftModelDesc": "El modelo borrador debe ser de la misma familia de modelos para que la decodificación especulativa funcione correctamente.",
			"selectDraftModel": "Seleccionar modelo borrador",
			"noModelsFound": "No se encontraron modelos borrador. Asegúrese de que LM Studio esté ejecutándose con el Modo Servidor habilitado.",
			"description": "LM Studio le permite ejecutar modelos localmente en su computadora. Para obtener instrucciones sobre cómo comenzar, consulte su <a>guía de inicio rápido</a>. También necesitará iniciar la función de <b>servidor local</b> de LM Studio para usarlo con esta extensión. <span>Nota:</span> Roo Code utiliza prompts complejos y funciona mejor con modelos Claude. Los modelos menos capaces pueden no funcionar como se espera."
		},
		"ollama": {
			"baseUrl": "URL base (opcional)",
			"modelId": "ID del modelo",
			"description": "Ollama le permite ejecutar modelos localmente en su computadora. Para obtener instrucciones sobre cómo comenzar, consulte la guía de inicio rápido.",
			"warning": "Nota: Roo Code utiliza prompts complejos y funciona mejor con modelos Claude. Los modelos menos capaces pueden no funcionar como se espera."
		},
		"unboundApiKey": "Clave API de Unbound",
		"getUnboundApiKey": "Obtener clave API de Unbound",
		"humanRelay": {
			"description": "No se requiere clave API, pero el usuario necesita ayudar a copiar y pegar la información en el chat web de IA.",
			"instructions": "Durante el uso, aparecerá un cuadro de diálogo y el mensaje actual se copiará automáticamente al portapapeles. Debe pegarlo en las versiones web de IA (como ChatGPT o Claude), luego copiar la respuesta de la IA de vuelta al cuadro de diálogo y hacer clic en el botón de confirmar."
		},
		"openRouter": {
			"providerRouting": {
				"title": "Enrutamiento de Proveedores de OpenRouter",
				"description": "OpenRouter dirige las solicitudes a los mejores proveedores disponibles para su modelo. Por defecto, las solicitudes se equilibran entre los principales proveedores para maximizar el tiempo de actividad. Sin embargo, puede elegir un proveedor específico para este modelo.",
				"learnMore": "Más información sobre el enrutamiento de proveedores"
			}
		},
		"customModel": {
			"capabilities": "Configure las capacidades y precios para su modelo personalizado compatible con OpenAI. Tenga cuidado al especificar las capacidades del modelo, ya que pueden afectar cómo funciona Roo Code.",
			"maxTokens": {
				"label": "Tokens máximos de salida",
				"description": "Número máximo de tokens que el modelo puede generar en una respuesta. (Especifique -1 para permitir que el servidor establezca los tokens máximos.)"
			},
			"contextWindow": {
				"label": "Tamaño de ventana de contexto",
				"description": "Total de tokens (entrada + salida) que el modelo puede procesar."
			},
			"imageSupport": {
				"label": "Soporte de imágenes",
				"description": "¿Es este modelo capaz de procesar y entender imágenes?"
			},
			"computerUse": {
				"label": "Uso del ordenador",
				"description": "¿Es este modelo capaz de interactuar con un navegador? (ej. Claude 3.7 Sonnet)"
			},
			"promptCache": {
				"label": "Caché de prompts",
				"description": "¿Es este modelo capaz de almacenar prompts en caché?"
			},
			"pricing": {
				"input": {
					"label": "Precio de entrada",
					"description": "Costo por millón de tokens en la entrada/prompt. Esto afecta el costo de enviar contexto e instrucciones al modelo."
				},
				"output": {
					"label": "Precio de salida",
					"description": "Costo por millón de tokens en la respuesta del modelo. Esto afecta el costo del contenido generado y las completaciones."
				},
				"cacheReads": {
					"label": "Precio de lecturas de caché",
					"description": "Costo por millón de tokens para leer del caché. Este es el precio que se cobra cuando se recupera una respuesta almacenada en caché."
				},
				"cacheWrites": {
					"label": "Precio de escrituras de caché",
					"description": "Costo por millón de tokens para escribir en el caché. Este es el precio que se cobra cuando se almacena un prompt en caché por primera vez."
				}
			},
			"resetDefaults": "Restablecer valores predeterminados"
		},
		"rateLimitSeconds": {
			"label": "Límite de tasa",
			"description": "Tiempo mínimo entre solicitudes de API."
		},
		"reasoningEffort": {
			"label": "Esfuerzo de razonamiento del modelo",
			"high": "Alto",
			"medium": "Medio",
			"low": "Bajo"
		},
		"setReasoningLevel": "Habilitar esfuerzo de razonamiento"
	},
	"browser": {
		"enable": {
			"label": "Habilitar herramienta de navegador",
			"description": "Cuando está habilitado, Roo puede usar un navegador para interactuar con sitios web cuando se utilizan modelos que admiten el uso del ordenador. <0>Más información</0>"
		},
		"viewport": {
			"label": "Tamaño del viewport",
			"description": "Seleccione el tamaño del viewport para interacciones del navegador. Esto afecta cómo se muestran e interactúan los sitios web.",
			"options": {
				"largeDesktop": "Escritorio grande (1280x800)",
				"smallDesktop": "Escritorio pequeño (900x600)",
				"tablet": "Tablet (768x1024)",
				"mobile": "Móvil (360x640)"
			}
		},
		"screenshotQuality": {
			"label": "Calidad de capturas de pantalla",
			"description": "Ajuste la calidad WebP de las capturas de pantalla del navegador. Valores más altos proporcionan capturas más claras pero aumentan el uso de token."
		},
		"remote": {
			"label": "Usar conexión remota del navegador",
			"description": "Conectarse a un navegador Chrome que se ejecuta con depuración remota habilitada (--remote-debugging-port=9222).",
			"urlPlaceholder": "URL personalizada (ej. http://localhost:9222)",
			"testButton": "Probar conexión",
			"testingButton": "Probando...",
			"instructions": "Ingrese la dirección del host del protocolo DevTools o déjelo vacío para descubrir automáticamente instancias locales de Chrome. El botón Probar Conexión intentará usar la URL personalizada si se proporciona, o descubrirá automáticamente si el campo está vacío."
		}
	},
	"checkpoints": {
		"enable": {
			"label": "Habilitar puntos de control automáticos",
			"description": "Cuando está habilitado, Roo creará automáticamente puntos de control durante la ejecución de tareas, facilitando la revisión de cambios o la reversión a estados anteriores. <0>Más información</0>"
		}
	},
	"notifications": {
		"sound": {
			"label": "Habilitar efectos de sonido",
			"description": "Cuando está habilitado, Roo reproducirá efectos de sonido para notificaciones y eventos.",
			"volumeLabel": "Volumen"
		},
		"tts": {
			"label": "Habilitar texto a voz",
			"description": "Cuando está habilitado, Roo leerá en voz alta sus respuestas usando texto a voz.",
			"speedLabel": "Velocidad"
		}
	},
	"contextManagement": {
		"description": "Controle qué información se incluye en la ventana de contexto de la IA, afectando el uso de token y la calidad de respuesta",
		"openTabs": {
			"label": "Límite de contexto de pestañas abiertas",
			"description": "Número máximo de pestañas abiertas de VSCode a incluir en el contexto. Valores más altos proporcionan más contexto pero aumentan el uso de token."
		},
		"workspaceFiles": {
			"label": "Límite de contexto de archivos del espacio de trabajo",
			"description": "Número máximo de archivos a incluir en los detalles del directorio de trabajo actual. Valores más altos proporcionan más contexto pero aumentan el uso de token."
		},
		"rooignore": {
			"label": "Mostrar archivos .rooignore en listas y búsquedas",
			"description": "Cuando está habilitado, los archivos que coinciden con los patrones en .rooignore se mostrarán en listas con un símbolo de candado. Cuando está deshabilitado, estos archivos se ocultarán completamente de las listas de archivos y búsquedas."
		},
		"maxReadFile": {
			"label": "Umbral de auto-truncado de lectura de archivos",
			"description": "Roo lee este número de líneas cuando el modelo omite valores de inicio/fin. Si este número es menor que el total del archivo, Roo genera un índice de números de línea de las definiciones de código. Casos especiales: -1 indica a Roo que lea el archivo completo (sin indexación), y 0 indica que no lea líneas y proporcione solo índices de línea para un contexto mínimo. Valores más bajos minimizan el uso inicial de contexto, permitiendo lecturas posteriores de rangos de líneas precisos. Las solicitudes con inicio/fin explícitos no están limitadas por esta configuración.",
			"lines": "líneas",
			"always_full_read": "Siempre leer el archivo completo"
		}
	},
	"terminal": {
		"basic": {
			"label": "Configuración del terminal: Básica",
			"description": "Configuración básica del terminal"
		},
		"advanced": {
			"label": "Configuración del terminal: Avanzada",
			"description": "Las siguientes opciones pueden requerir reiniciar el terminal para aplicar la configuración."
		},
		"outputLineLimit": {
			"label": "Límite de salida de terminal",
			"description": "Número máximo de líneas a incluir en la salida del terminal al ejecutar comandos. Cuando se excede, se eliminarán líneas del medio, ahorrando token. <0>Más información</0>"
		},
		"shellIntegrationTimeout": {
			"label": "Tiempo de espera de integración del shell del terminal",
			"description": "Tiempo máximo de espera para la inicialización de la integración del shell antes de ejecutar comandos. Para usuarios con tiempos de inicio de shell largos, este valor puede necesitar ser aumentado si ve errores \"Shell Integration Unavailable\" en el terminal. <0>Más información</0>"
		},
		"shellIntegrationDisabled": {
			"label": "Desactivar la integración del shell del terminal",
			"description": "Activa esto si los comandos del terminal no funcionan correctamente o si ves errores de 'Shell Integration Unavailable'. Esto utiliza un método más simple para ejecutar comandos, omitiendo algunas funciones avanzadas del terminal. <0>Más información</0>"
		},
		"commandDelay": {
			"label": "Retraso de comando del terminal",
			"description": "Retraso en milisegundos para añadir después de la ejecución del comando. La configuración predeterminada de 0 desactiva completamente el retraso. Esto puede ayudar a asegurar que la salida del comando se capture completamente en terminales con problemas de temporización. En la mayoría de terminales se implementa estableciendo `PROMPT_COMMAND='sleep N'` y Powershell añade `start-sleep` al final de cada comando. Originalmente era una solución para el error VSCode#237208 y puede no ser necesario. <0>Más información</0>"
		},
		"compressProgressBar": {
			"label": "Comprimir salida de barras de progreso",
			"description": "Cuando está habilitado, procesa la salida del terminal con retornos de carro (\\r) para simular cómo un terminal real mostraría el contenido. Esto elimina los estados intermedios de las barras de progreso, conservando solo el estado final, lo que ahorra espacio de contexto para información más relevante. <0>Más información</0>"
		},
		"powershellCounter": {
			"label": "Habilitar solución temporal del contador de PowerShell",
			"description": "Cuando está habilitado, agrega un contador a los comandos de PowerShell para garantizar la ejecución correcta de los comandos. Esto ayuda con las terminales PowerShell que pueden tener problemas con la captura de salida de comandos. <0>Más información</0>"
		},
		"zshClearEolMark": {
			"label": "Limpiar marca de fin de línea de ZSH",
			"description": "Cuando está habilitado, limpia la marca de fin de línea de ZSH estableciendo PROMPT_EOL_MARK=''. Esto evita problemas con la interpretación de la salida de comandos cuando termina con caracteres especiales como '%'. <0>Más información</0>"
		},
		"zshOhMy": {
			"label": "Habilitar integración Oh My Zsh",
			"description": "Cuando está habilitado, establece ITERM_SHELL_INTEGRATION_INSTALLED=Yes para habilitar las características de integración del shell Oh My Zsh. Aplicar esta configuración puede requerir reiniciar el IDE. <0>Más información</0>"
		},
		"zshP10k": {
			"label": "Habilitar integración Powerlevel10k",
			"description": "Cuando está habilitado, establece POWERLEVEL9K_TERM_SHELL_INTEGRATION=true para habilitar las características de integración del shell Powerlevel10k. <0>Más información</0>"
		},
		"zdotdir": {
			"label": "Habilitar gestión de ZDOTDIR",
			"description": "Cuando está habilitado, crea un directorio temporal para ZDOTDIR para manejar correctamente la integración del shell zsh. Esto asegura que la integración del shell de VSCode funcione correctamente con zsh mientras preserva tu configuración de zsh. <0>Más información</0>"
		},
		"inheritEnv": {
			"label": "Heredar variables de entorno",
			"description": "Cuando está habilitado, el terminal hereda las variables de entorno del proceso padre de VSCode, como la configuración de integración del shell definida en el perfil del usuario. Esto alterna directamente la configuración global de VSCode `terminal.integrated.inheritEnv`. <0>Más información</0>"
		}
	},
	"advanced": {
		"diff": {
			"label": "Habilitar edición a través de diffs",
			"description": "Cuando está habilitado, Roo podrá editar archivos más rápidamente y rechazará automáticamente escrituras completas de archivos truncados. Funciona mejor con el último modelo Claude 3.7 Sonnet.",
			"strategy": {
				"label": "Estrategia de diff",
				"options": {
					"standard": "Estándar (Bloque único)",
					"multiBlock": "Experimental: Diff multi-bloque",
					"unified": "Experimental: Diff unificado"
				},
				"descriptions": {
					"standard": "La estrategia de diff estándar aplica cambios a un solo bloque de código a la vez.",
					"unified": "La estrategia de diff unificado toma múltiples enfoques para aplicar diffs y elige el mejor enfoque.",
					"multiBlock": "La estrategia de diff multi-bloque permite actualizar múltiples bloques de código en un archivo en una sola solicitud."
				}
			},
			"matchPrecision": {
				"label": "Precisión de coincidencia",
				"description": "Este control deslizante controla cuán precisamente deben coincidir las secciones de código al aplicar diffs. Valores más bajos permiten coincidencias más flexibles pero aumentan el riesgo de reemplazos incorrectos. Use valores por debajo del 100% con extrema precaución."
			},
			"autoFocus": {
				"label": "Enfocar automáticamente la pestaña de diferencias al mostrar cambios de archivos",
<<<<<<< HEAD
				"description": "Si está desactivado, la pestaña de diferencias se abrirá en segundo plano y no tomará el foco."
=======
				"description": "Si está desactivado, la pestaña de diferencias se abrirá en segundo plano y no tomará el foco. Esto solo se aplica si 'autoApprovalEnabled' y 'autoApprovalEnabled' están activados."
>>>>>>> f2627fea
			},
			"autoClose": {
				"label": "Cerrar automáticamente las pestañas de Roo",
				"description": "Cuando está habilitado, Roo cerrará automáticamente las pestañas que haya abierto (como vistas de diferencias y archivos abiertos) cuando una tarea que involucre modificación de archivos se complete o se revierta."
			}
		}
	},
	"experimental": {
		"warning": "⚠️",
		"AUTO_CONDENSE_CONTEXT": {
			"name": "Condensar inteligentemente la ventana de contexto",
			"description": "Utiliza una llamada LLM para resumir la conversación anterior cuando la ventana de contexto de la tarea está casi llena, en lugar de eliminar mensajes antiguos. Aviso: el costo de resumir actualmente no está incluido en los costos de API mostrados en la interfaz."
		},
		"DIFF_STRATEGY_UNIFIED": {
			"name": "Usar estrategia de diff unificada experimental",
			"description": "Habilitar la estrategia de diff unificada experimental. Esta estrategia podría reducir el número de reintentos causados por errores del modelo, pero puede causar comportamientos inesperados o ediciones incorrectas. Habilítela solo si comprende los riesgos y está dispuesto a revisar cuidadosamente todos los cambios."
		},
		"SEARCH_AND_REPLACE": {
			"name": "Usar herramienta experimental de búsqueda y reemplazo",
			"description": "Habilitar la herramienta experimental de búsqueda y reemplazo, permitiendo a Roo reemplazar múltiples instancias de un término de búsqueda en una sola solicitud."
		},
		"INSERT_BLOCK": {
			"name": "Usar herramienta experimental de inserción de contenido",
			"description": "Habilitar la herramienta experimental de inserción de contenido, permitiendo a Roo insertar contenido en números de línea específicos sin necesidad de crear un diff."
		},
		"POWER_STEERING": {
			"name": "Usar modo experimental de \"dirección asistida\"",
			"description": "Cuando está habilitado, Roo recordará al modelo los detalles de su definición de modo actual con más frecuencia. Esto llevará a una mayor adherencia a las definiciones de roles e instrucciones personalizadas, pero usará más tokens por mensaje."
		},
		"MULTI_SEARCH_AND_REPLACE": {
			"name": "Usar herramienta experimental de diff de bloques múltiples",
			"description": "Cuando está habilitado, Roo usará la herramienta de diff de bloques múltiples. Esto intentará actualizar múltiples bloques de código en el archivo en una sola solicitud."
		}
	},
	"promptCaching": {
		"label": "Desactivar caché de prompts",
		"description": "Cuando está marcado, Roo no utilizará el caché de prompts para este modelo."
	},
	"temperature": {
		"useCustom": "Usar temperatura personalizada",
		"description": "Controla la aleatoriedad en las respuestas del modelo.",
		"rangeDescription": "Valores más altos hacen que la salida sea más aleatoria, valores más bajos la hacen más determinista."
	},
	"modelInfo": {
		"supportsImages": "Soporta imágenes",
		"noImages": "No soporta imágenes",
		"supportsComputerUse": "Soporta uso del ordenador",
		"noComputerUse": "No soporta uso del ordenador",
		"supportsPromptCache": "Soporta caché de prompts",
		"noPromptCache": "No soporta caché de prompts",
		"maxOutput": "Salida máxima",
		"inputPrice": "Precio de entrada",
		"outputPrice": "Precio de salida",
		"cacheReadsPrice": "Precio de lecturas de caché",
		"cacheWritesPrice": "Precio de escrituras de caché",
		"enableStreaming": "Habilitar streaming",
		"enableR1Format": "Habilitar parámetros del modelo R1",
		"enableR1FormatTips": "Debe habilitarse al utilizar modelos R1 como QWQ, para evitar el error 400",
		"useAzure": "Usar Azure",
		"azureApiVersion": "Establecer versión de API de Azure",
		"gemini": {
			"freeRequests": "* Gratis hasta {{count}} solicitudes por minuto. Después de eso, la facturación depende del tamaño del prompt.",
			"pricingDetails": "Para más información, consulte los detalles de precios.",
			"billingEstimate": "* La facturación es una estimación - el costo exacto depende del tamaño del prompt."
		}
	},
	"modelPicker": {
		"automaticFetch": "La extensión obtiene automáticamente la lista más reciente de modelos disponibles en <serviceLink>{{serviceName}}</serviceLink>. Si no está seguro de qué modelo elegir, Roo Code funciona mejor con <defaultModelLink>{{defaultModelId}}</defaultModelLink>. También puede buscar \"free\" para opciones sin costo actualmente disponibles.",
		"label": "Modelo",
		"searchPlaceholder": "Buscar",
		"noMatchFound": "No se encontraron coincidencias",
		"useCustomModel": "Usar personalizado: {{modelId}}"
	},
	"footer": {
		"feedback": "Si tiene alguna pregunta o comentario, no dude en abrir un issue en <githubLink>github.com/RooVetGit/Roo-Code</githubLink> o unirse a <redditLink>reddit.com/r/RooCode</redditLink> o <discordLink>discord.gg/roocode</discordLink>",
		"telemetry": {
			"label": "Permitir informes anónimos de errores y uso",
			"description": "Ayude a mejorar Roo Code enviando datos de uso anónimos e informes de errores. Nunca se envía código, prompts o información personal. Consulte nuestra política de privacidad para más detalles."
		},
		"settings": {
			"import": "Importar",
			"export": "Exportar",
			"reset": "Restablecer"
		}
	},
	"thinkingBudget": {
		"maxTokens": "Tokens máximos",
		"maxThinkingTokens": "Tokens máximos de pensamiento"
	},
	"validation": {
		"apiKey": "Debe proporcionar una clave API válida.",
		"awsRegion": "Debe elegir una región para usar con Amazon Bedrock.",
		"googleCloud": "Debe proporcionar un ID de proyecto y región de Google Cloud válidos.",
		"modelId": "Debe proporcionar un ID de modelo válido.",
		"modelSelector": "Debe proporcionar un selector de modelo válido.",
		"openAi": "Debe proporcionar una URL base, clave API y ID de modelo válidos.",
		"arn": {
			"invalidFormat": "Formato de ARN no válido. Por favor, verifique los requisitos de formato.",
			"regionMismatch": "Advertencia: La región en su ARN ({{arnRegion}}) no coincide con su región seleccionada ({{region}}). Esto puede causar problemas de acceso. El proveedor usará la región del ARN."
		},
		"modelAvailability": "El ID de modelo ({{modelId}}) que proporcionó no está disponible. Por favor, elija un modelo diferente."
	},
	"placeholders": {
		"apiKey": "Ingrese clave API...",
		"profileName": "Ingrese nombre del perfil",
		"accessKey": "Ingrese clave de acceso...",
		"secretKey": "Ingrese clave secreta...",
		"sessionToken": "Ingrese token de sesión...",
		"credentialsJson": "Ingrese JSON de credenciales...",
		"keyFilePath": "Ingrese ruta del archivo de clave...",
		"projectId": "Ingrese ID del proyecto...",
		"customArn": "Ingrese ARN (ej. arn:aws:bedrock:us-east-1:123456789012:foundation-model/my-model)",
		"baseUrl": "Ingrese URL base...",
		"modelId": {
			"lmStudio": "ej. meta-llama-3.1-8b-instruct",
			"lmStudioDraft": "ej. lmstudio-community/llama-3.2-1b-instruct",
			"ollama": "ej. llama3.1"
		},
		"numbers": {
			"maxTokens": "ej. 4096",
			"contextWindow": "ej. 128000",
			"inputPrice": "ej. 0.0001",
			"outputPrice": "ej. 0.0002",
			"cacheWritePrice": "ej. 0.00005"
		}
	},
	"defaults": {
		"ollamaUrl": "Predeterminado: http://localhost:11434",
		"lmStudioUrl": "Predeterminado: http://localhost:1234",
		"geminiUrl": "Predeterminado: https://generativelanguage.googleapis.com"
	},
	"labels": {
		"customArn": "ARN personalizado",
		"useCustomArn": "Usar ARN personalizado..."
	}
}<|MERGE_RESOLUTION|>--- conflicted
+++ resolved
@@ -394,11 +394,7 @@
 			},
 			"autoFocus": {
 				"label": "Enfocar automáticamente la pestaña de diferencias al mostrar cambios de archivos",
-<<<<<<< HEAD
-				"description": "Si está desactivado, la pestaña de diferencias se abrirá en segundo plano y no tomará el foco."
-=======
 				"description": "Si está desactivado, la pestaña de diferencias se abrirá en segundo plano y no tomará el foco. Esto solo se aplica si 'autoApprovalEnabled' y 'autoApprovalEnabled' están activados."
->>>>>>> f2627fea
 			},
 			"autoClose": {
 				"label": "Cerrar automáticamente las pestañas de Roo",
