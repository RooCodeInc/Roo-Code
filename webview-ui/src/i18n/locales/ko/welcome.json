--- conflicted
+++ resolved
@@ -1,10 +1,6 @@
 {
-<<<<<<< HEAD
-	"greeting": "안녕하세요, 저는 루입니다!",
-=======
-	"greeting": "안녕하세요, 저는 Roo입니다!",
-	"introduction": "<strong>Roo Code는 최고의 자율적 코딩 에이전트입니다.</strong> 아키텍처 설계, 코딩, 디버깅, 그리고 전례 없는 생산성 향상을 경험할 준비를 하세요. 계속하려면 Roo Code에 API 키가 필요합니다.",
->>>>>>> 7f026f5c
+	"greeting": "안녕하세요, 저는 Kilo Code입니다!",
+	"introduction": "<strong>Kilo Code는 최고의 자율적 코딩 에이전트입니다.</strong> 아키텍처 설계, 코딩, 디버깅, 그리고 전례 없는 생산성 향상을 경험할 준비를 하세요. 계속하려면 Kilo Code에 API 키가 필요합니다.",
 	"notice": "시작하려면 이 확장 프로그램에 API 공급자가 필요합니다.",
 	"start": "시작해 봅시다!",
 	"chooseProvider": "시작하려면 API 공급자를 선택하세요:",
