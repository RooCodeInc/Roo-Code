{
	"title": "모드",
	"done": "완료",
	"modes": {
		"title": "모드",
		"createNewMode": "새 모드 만들기",
		"importMode": "모드 가져오기",
		"noMatchFound": "모드를 찾을 수 없습니다",
		"editModesConfig": "모드 구성 편집",
		"editGlobalModes": "전역 모드 편집",
		"editProjectModes": "프로젝트 모드 편집 (.roomodes)",
		"createModeHelpText": "모드는 Roo의 행동을 맞춤화하는 특화된 페르소나입니다. <0>모드 사용에 대해 알아보기</0> 또는 <1>모드 사용자 정의하기.</1>",
		"selectMode": "모드 검색"
	},
	"apiConfiguration": {
		"title": "API 구성",
		"select": "이 모드에 사용할 API 구성 선택"
	},
	"tools": {
		"title": "사용 가능한 도구",
		"builtInModesText": "내장 모드용 도구는 수정할 수 없습니다",
		"editTools": "도구 편집",
		"doneEditing": "편집 완료",
		"allowedFiles": "허용된 파일:",
		"toolNames": {
			"read": "파일 읽기",
			"edit": "파일 편집",
			"browser": "브라우저 사용",
			"command": "명령 실행",
			"mcp": "MCP 사용"
		},
		"noTools": "없음"
	},
	"roleDefinition": {
		"title": "역할 정의",
		"resetToDefault": "기본값으로 재설정",
		"description": "이 모드에 대한 Roo의 전문성과 성격을 정의하세요. 이 설명은 Roo가 자신을 어떻게 표현하고 작업에 접근하는지 형성합니다."
	},
	"description": {
		"title": "짧은 설명 (사람용)",
		"resetToDefault": "기본 설명으로 재설정",
		"description": "모드 선택기 드롭다운에 표시되는 간단한 설명입니다."
	},
	"whenToUse": {
		"title": "사용 시기 (선택 사항)",
		"description": "이 모드를 언제 사용해야 하는지 설명합니다. 이는 Orchestrator가 작업에 적합한 모드를 선택하는 데 도움이 됩니다.",
		"resetToDefault": "'사용 시기' 설명을 기본값으로 재설정"
	},
	"customInstructions": {
		"title": "모드별 사용자 지정 지침 (선택 사항)",
		"resetToDefault": "기본값으로 재설정",
		"description": "{{modeName}} 모드에 대한 특정 행동 지침을 추가하세요.",
		"loadFromFile": "{{mode}} 모드에 대한 사용자 지정 지침은 작업 공간의 <span>.roo/rules-{{slug}}/</span> 폴더에서도 로드할 수 있습니다(.roorules-{{slug}}와 .clinerules-{{slug}}는 더 이상 사용되지 않으며 곧 작동을 중단합니다)."
	},
	"exportMode": {
		"title": "모드 내보내기",
		"description": "이 모드를 모든 규칙이 포함된 YAML 파일로 내보내어 다른 사람들과 쉽게 공유할 수 있습니다.",
		"export": "모드 내보내기",
		"exporting": "내보내는 중..."
	},
	"importMode": {
		"selectLevel": "이 모드를 가져올 위치를 선택하세요:",
		"import": "가져오기",
		"importing": "가져오는 중...",
		"global": {
			"label": "전역 수준",
			"description": "모든 프로젝트에서 사용 가능합니다. 규칙은 사용자 지정 지침에 병합됩니다."
		},
		"project": {
			"label": "프로젝트 수준",
			"description": "이 작업 공간에서만 사용할 수 있습니다. 내보낸 모드에 규칙 파일이 포함된 경우 .roo/rules-{slug}/ 폴더에 다시 생성됩니다."
		}
	},
	"advanced": {
		"title": "고급"
	},
	"globalCustomInstructions": {
		"title": "모든 모드에 대한 사용자 지정 지침",
		"description": "이 지침은 모든 모드에 적용됩니다. 아래의 모드별 지침으로 향상될 수 있는 기본 동작 세트를 제공합니다. <0>더 알아보기</0>",
		"loadFromFile": "지침은 작업 공간의 <span>.roo/rules/</span> 폴더에서도 로드할 수 있습니다(.roorules와 .clinerules는 더 이상 사용되지 않으며 곧 작동을 중단합니다)."
	},
	"systemPrompt": {
		"preview": "시스템 프롬프트 미리보기",
		"copy": "시스템 프롬프트를 클립보드에 복사",
		"title": "시스템 프롬프트 ({{modeName}} 모드)"
	},
	"supportPrompts": {
		"title": "지원 프롬프트",
		"resetPrompt": "{{promptType}} 프롬프트를 기본값으로 재설정",
		"prompt": "프롬프트",
		"enhance": {
			"apiConfiguration": "API 구성",
			"apiConfigDescription": "프롬프트 향상에 항상 사용할 API 구성을 선택하거나, 현재 선택된 구성을 사용할 수 있습니다",
			"useCurrentConfig": "현재 선택된 API 구성 사용",
			"testPromptPlaceholder": "향상을 테스트할 프롬프트 입력",
			"previewButton": "프롬프트 향상 미리보기",
			"testEnhancement": "향상 테스트"
		},
		"types": {
			"ENHANCE": {
				"label": "프롬프트 향상",
				"description": "입력에 맞춤화된 제안이나 개선을 얻기 위해 프롬프트 향상을 사용하세요. 이를 통해 Roo가 의도를 이해하고 최상의 응답을 제공할 수 있습니다. 채팅에서 ✨ 아이콘을 통해 이용 가능합니다."
			},
			"EXPLAIN": {
				"label": "코드 설명",
				"description": "코드 스니펫, 함수 또는 전체 파일에 대한 상세한 설명을 얻을 수 있습니다. 복잡한 코드를 이해하거나 새로운 패턴을 배우는 데 유용합니다. 코드 액션(에디터의 전구 아이콘)과 에디터 컨텍스트 메뉴(선택한 코드에서 우클릭)에서 이용 가능합니다."
			},
			"FIX": {
				"label": "문제 해결",
				"description": "버그, 오류 또는 코드 품질 문제를 식별하고 해결하는 데 도움을 받을 수 있습니다. 문제 해결을 위한 단계별 안내를 제공합니다. 코드 액션(에디터의 전구 아이콘)과 에디터 컨텍스트 메뉴(선택한 코드에서 우클릭)에서 이용 가능합니다."
			},
			"IMPROVE": {
				"label": "코드 개선",
				"description": "기능을 유지하면서 코드 최적화, 더 나은 관행 및 아키텍처 개선에 대한 제안을 받을 수 있습니다. 코드 액션(에디터의 전구 아이콘)과 에디터 컨텍스트 메뉴(선택한 코드에서 우클릭)에서 이용 가능합니다."
			},
			"ADD_TO_CONTEXT": {
				"label": "컨텍스트에 추가",
				"description": "현재 작업이나 대화에 컨텍스트를 추가합니다. 추가 정보나 명확한 설명을 제공하는 데 유용합니다. 코드 액션(에디터의 전구 아이콘)과 에디터 컨텍스트 메뉴(선택한 코드에서 우클릭)에서 이용 가능합니다."
			},
			"TERMINAL_ADD_TO_CONTEXT": {
				"label": "터미널 콘텐츠를 컨텍스트에 추가",
				"description": "현재 작업이나 대화에 터미널 출력을 추가합니다. 명령 출력이나 로그를 제공하는 데 유용합니다. 터미널 컨텍스트 메뉴(선택한 터미널 콘텐츠에서 우클릭)에서 이용 가능합니다."
			},
			"TERMINAL_FIX": {
				"label": "터미널 명령 수정",
				"description": "실패했거나 개선이 필요한 터미널 명령을 수정하는 데 도움을 받을 수 있습니다. 터미널 컨텍스트 메뉴(선택한 터미널 콘텐츠에서 우클릭)에서 이용 가능합니다."
			},
			"TERMINAL_EXPLAIN": {
				"label": "터미널 명령 설명",
				"description": "터미널 명령과 그 출력에 대한 상세한 설명을 얻을 수 있습니다. 터미널 컨텍스트 메뉴(선택한 터미널 콘텐츠에서 우클릭)에서 이용 가능합니다."
			},
			"NEW_TASK": {
				"label": "새 작업 시작",
				"description": "입력한 내용으로 새 작업을 시작할 수 있습니다. 명령 팔레트에서 이용 가능합니다."
			}
		}
	},
	"advancedSystemPrompt": {
		"title": "고급: 시스템 프롬프트 재정의",
		"description": "<2>⚠️ 경고:</2> 이 고급 기능은 안전 장치를 우회합니다. <1>사용하기 전에 이것을 읽으십시오!</1>작업 공간의 <span>.roo/system-prompt-{{slug}}</span>에 파일을 생성하여 기본 시스템 프롬프트를 재정의합니다."
	},
	"createModeDialog": {
		"title": "새 모드 만들기",
		"close": "닫기",
		"name": {
			"label": "이름",
			"placeholder": "모드 이름 입력"
		},
		"slug": {
			"label": "슬러그",
			"description": "슬러그는 URL 및 파일 이름에 사용됩니다. 소문자여야 하며 문자, 숫자 및 하이픈만 포함해야 합니다."
		},
		"saveLocation": {
			"label": "저장 위치",
			"description": "이 모드를 저장할 위치를 선택하세요. 프로젝트별 모드는 전역 모드보다 우선합니다.",
			"global": {
				"label": "전역",
				"description": "모든 작업 공간에서 사용 가능"
			},
			"project": {
				"label": "프로젝트별 (.roomodes)",
				"description": "이 작업 공간에서만 사용 가능, 전역보다 우선"
			}
		},
		"roleDefinition": {
			"label": "역할 정의",
			"description": "이 모드에 대한 Roo의 전문성과 성격을 정의하세요."
		},
		"whenToUse": {
			"label": "사용 시기 (선택 사항)",
			"description": "이 모드가 가장 효과적인 시기와 어떤 유형의 작업에 적합한지에 대한 명확한 설명을 제공하세요."
		},
		"tools": {
			"label": "사용 가능한 도구",
			"description": "이 모드가 사용할 수 있는 도구를 선택하세요."
		},
		"description": {
			"label": "짧은 설명 (사람용)",
			"description": "모드 선택기 드롭다운에 표시되는 간단한 설명입니다."
		},
		"customInstructions": {
			"label": "사용자 지정 지침 (선택 사항)",
			"description": "이 모드에 대한 특정 행동 지침을 추가하세요."
		},
		"buttons": {
			"cancel": "취소",
			"create": "모드 만들기"
		},
		"deleteMode": "모드 삭제"
	},
	"allFiles": "모든 파일",
<<<<<<< HEAD
	"mcpRestrictions": {
		"title": "MCP 서버 제한",
		"description": "이 모드에서 사용 가능한 MCP 서버와 도구를 제어합니다. 유연한 매칭을 위해 '*'와 '?' 같은 패턴을 사용하세요.",
		"expand": "MCP 제한 구성",
		"collapse": "MCP 제한 숨기기",
		"clearAll": "모든 제한 지우기",
		"restrictionsConfigured": "{{count}}개의 제한이 구성됨",
		"noServersAvailable": "현재 사용 가능한 MCP 서버가 없습니다. 이 기능을 사용하려면 설정에서 MCP 서버를 구성하세요.",
		"tabs": {
			"servers": "서버",
			"tools": "도구"
		},
		"servers": {
			"description": "사용 가능한 MCP 서버를 제어합니다. 명시적으로 허용된 서버가 없으면 모든 서버(허용되지 않은 서버 제외)를 사용할 수 있습니다.",
			"overview": "개요",
			"allow": "허용",
			"disallow": "차단",
			"toolsCount": "도구",
			"optIn": "옵트인 필요",
			"allowedServers": "허용된 서버",
			"disallowedServers": "차단된 서버",
			"currentStatus": "현재 서버 상태",
			"enabledCount": "{{count}}개 활성화됨: {{names}}",
			"disabledCount": "{{count}}개 비활성화됨: {{names}}",
			"restrictedCount": "{{count}}개 제한됨: {{names}}",
			"enabledWithRestrictionsCount": "{{count}}개 제한과 함께 활성화됨: {{names}}"
		},
		"tools": {
			"description": "서버 내의 특정 도구를 제어합니다. 여러 도구와 매칭하려면 'delete_*'와 같은 패턴을 사용하세요.",
			"allowedTools": "허용된 도구",
			"disallowedTools": "차단된 도구",
			"addAllowed": "허용 추가",
			"addDisallowed": "차단 추가",
			"noAllowedTools": "모든 도구가 허용됩니다 (아래에서 특별히 차단된 것 제외)",
			"noDisallowedTools": "특별히 차단된 도구가 없습니다",
			"serverName": "서버",
			"toolName": "도구",
			"serverNamePlaceholder": "서버 이름 또는 패턴 (예: docs-*, *-admin)",
			"toolNamePlaceholder": "도구 이름 또는 패턴 (예: get_*, delete_*)",
			"remove": "제한 제거",
			"advancedPatterns": "패턴 매칭 가이드",
			"viewTools": "서버 도구 보기",
			"hideTools": "서버 도구 숨기기",
			"serverTools": "{{serverName}}의 도구",
			"noTools": "이 서버에 사용 가능한 도구가 없습니다"
		},
		"patterns": {
			"title": "패턴 매칭",
			"wildcard": "모든 문자 시퀀스와 일치",
			"singleChar": "정확히 하나의 문자와 일치",
			"examples": "예제",
			"example1": "docs-api, docs-search 등과 일치",
			"example2": "server-admin, user-admin 등과 일치",
			"example3": "delete_file, delete_user 등과 일치"
		},
		"status": {
			"enabled": "활성화됨",
			"disabled": "비활성화됨",
			"reason": "이유",
			"explicitlyAllowed": "사용자에 의해 명시적으로 허용됨",
			"explicitlyDisallowed": "사용자에 의해 명시적으로 허용되지 않음",
			"notInAllowList": "허용된 서버 목록에 포함되지 않음",
			"allowedInModesByDefault": "모드에서 기본적으로 활성화됨 (커스텀 및 네이티브)",
			"blockedInModesByDefault": "기본 서버 구성에 의해 비활성화됨 (옵트인 필요)"
		},
		"picker": {
			"noServers": "사용 가능한 서버가 없습니다",
			"noTools": "이 서버에 사용 가능한 도구가 없습니다",
			"selectServerFirst": "먼저 서버를 선택하세요"
		},
		"serverGroups": {
			"enabled": "활성화된 서버",
			"disabled": "비활성화된 서버",
			"restricted": "제한된 서버",
			"expandGroup": "그룹 확장",
			"collapseGroup": "그룹 축소",
			"allowAll": "모두 허용",
			"blockAll": "모두 차단",
			"clearRestrictions": "모든 제한 지우기"
		}
=======
	"deleteMode": {
		"title": "모드 삭제",
		"message": "\"{{modeName}}\" 모드를 삭제하시겠습니까?",
		"rulesFolder": "이 모드에는 {{folderPath}}에 규칙 폴더가 있으며 함께 삭제됩니다.",
		"descriptionNoRules": "이 사용자 정의 모드를 삭제하시겠습니까?",
		"confirm": "삭제",
		"cancel": "취소"
>>>>>>> ad201cc0
	}
}<|MERGE_RESOLUTION|>--- conflicted
+++ resolved
@@ -189,7 +189,6 @@
 		"deleteMode": "모드 삭제"
 	},
 	"allFiles": "모든 파일",
-<<<<<<< HEAD
 	"mcpRestrictions": {
 		"title": "MCP 서버 제한",
 		"description": "이 모드에서 사용 가능한 MCP 서버와 도구를 제어합니다. 유연한 매칭을 위해 '*'와 '?' 같은 패턴을 사용하세요.",
@@ -270,7 +269,7 @@
 			"blockAll": "모두 차단",
 			"clearRestrictions": "모든 제한 지우기"
 		}
-=======
+	},
 	"deleteMode": {
 		"title": "모드 삭제",
 		"message": "\"{{modeName}}\" 모드를 삭제하시겠습니까?",
@@ -278,6 +277,5 @@
 		"descriptionNoRules": "이 사용자 정의 모드를 삭제하시겠습니까?",
 		"confirm": "삭제",
 		"cancel": "취소"
->>>>>>> ad201cc0
 	}
 }