--- conflicted
+++ resolved
@@ -808,14 +808,11 @@
 		"providerNotAllowed": "제공자 '{{provider}}'는 조직에서 허용되지 않습니다",
 		"modelNotAllowed": "모델 '{{model}}'은 제공자 '{{provider}}'에 대해 조직에서 허용되지 않습니다",
 		"profileInvalid": "이 프로필에는 조직에서 허용되지 않는 제공자 또는 모델이 포함되어 있습니다",
-<<<<<<< HEAD
 		"sapAiCoreBaseUrl": "SAP AI Core Base URL이 필요합니다.",
 		"sapAiCoreClientId": "SAP AI Core Client ID가 필요합니다.",
 		"sapAiCoreClientSecret": "SAP AI Core Client Secret이 필요합니다.",
-		"sapAiCoreTokenUrl": "SAP AI Core Token URL이 필요합니다."
-=======
+		"sapAiCoreTokenUrl": "SAP AI Core Token URL이 필요합니다.",
 		"qwenCodeOauthPath": "유효한 OAuth 자격 증명 경로를 제공해야 합니다"
->>>>>>> 91f3dd90
 	},
 	"placeholders": {
 		"apiKey": "API 키 입력...",
