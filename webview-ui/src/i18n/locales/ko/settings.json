{
	"common": {
		"save": "저장",
		"done": "완료",
		"cancel": "취소",
		"reset": "초기화",
		"select": "선택",
		"add": "헤더 추가",
		"remove": "삭제"
	},
	"header": {
		"title": "설정",
		"saveButtonTooltip": "변경 사항 저장",
		"nothingChangedTooltip": "변경 사항 없음",
		"doneButtonTooltip": "저장되지 않은 변경 사항을 버리고 설정 패널 닫기"
	},
	"unsavedChangesDialog": {
		"title": "저장되지 않은 변경 사항",
		"description": "변경 사항을 버리고 계속하시겠습니까?",
		"cancelButton": "취소",
		"discardButton": "변경 사항 버리기"
	},
	"sections": {
		"providers": "공급자",
		"autoApprove": "자동 승인",
		"browser": "컴퓨터 접근",
		"checkpoints": "체크포인트",
		"notifications": "알림",
		"contextManagement": "컨텍스트",
		"terminal": "터미널",
		"experimental": "실험적",
		"language": "언어",
		"about": "Roo Code 정보"
	},
	"autoApprove": {
		"description": "Roo가 승인 없이 자동으로 작업을 수행할 수 있도록 허용합니다. AI를 완전히 신뢰하고 관련 보안 위험을 이해하는 경우에만 이러한 설정을 활성화하세요.",
		"readOnly": {
			"label": "읽기",
			"description": "활성화되면 Roo는 승인 버튼을 클릭하지 않고도 자동으로 디렉토리 내용을 보고 파일을 읽습니다.",
			"outsideWorkspace": {
				"label": "워크스페이스 외부 파일 포함",
				"description": "Roo가 승인 없이 현재 워크스페이스 외부의 파일을 읽을 수 있도록 허용합니다."
			}
		},
		"write": {
			"label": "쓰기",
			"description": "승인 없이 자동으로 파일 생성 및 편집",
			"delayLabel": "진단이 잠재적 문제를 감지할 수 있도록 쓰기 후 지연",
			"outsideWorkspace": {
				"label": "워크스페이스 외부 파일 포함",
				"description": "Roo가 승인 없이 현재 워크스페이스 외부의 파일을 생성하고 편집할 수 있도록 허용합니다."
			}
		},
		"browser": {
			"label": "브라우저",
			"description": "승인 없이 자동으로 브라우저 작업 수행 — 참고: 모델이 컴퓨터 사용을 지원할 때만 적용됩니다"
		},
		"retry": {
			"label": "재시도",
			"description": "서버가 오류 응답을 반환할 때 자동으로 실패한 API 요청 재시도",
			"delayLabel": "요청 재시도 전 지연"
		},
		"mcp": {
			"label": "MCP",
			"description": "MCP 서버 보기에서 개별 MCP 도구의 자동 승인 활성화(이 설정과 도구의 \"항상 허용\" 체크박스 모두 필요)"
		},
		"modeSwitch": {
			"label": "모드",
			"description": "승인 없이 자동으로 다양한 모드 간 전환"
		},
		"subtasks": {
			"label": "하위 작업",
			"description": "승인 없이 하위 작업 생성 및 완료 허용"
		},
		"execute": {
			"label": "실행",
			"description": "승인 없이 자동으로 허용된 터미널 명령 실행",
			"allowedCommands": "허용된 자동 실행 명령",
			"allowedCommandsDescription": "\"실행 작업 항상 승인\"이 활성화되었을 때 자동 실행될 수 있는 명령 접두사. 모든 명령을 허용하려면 * 추가(주의해서 사용)",
			"commandPlaceholder": "명령 접두사 입력(예: 'git ')",
			"addButton": "추가"
		}
	},
	"providers": {
		"providerDocumentation": "{{provider}} 문서",
		"configProfile": "구성 프로필",
		"description": "다양한 API 구성을 저장하여 제공자와 설정 간에 빠르게 전환할 수 있습니다.",
		"apiProvider": "API 제공자",
		"model": "모델",
		"nameEmpty": "이름은 비워둘 수 없습니다",
		"nameExists": "이 이름의 프로필이 이미 존재합니다",
		"deleteProfile": "프로필 삭제",
		"invalidArnFormat": "잘못된 ARN 형식입니다. 위의 예시를 확인하세요.",
		"enterNewName": "새 이름 입력",
		"addProfile": "프로필 추가",
		"renameProfile": "프로필 이름 변경",
		"newProfile": "새 구성 프로필",
		"enterProfileName": "프로필 이름 입력",
		"createProfile": "프로필 생성",
		"cannotDeleteOnlyProfile": "유일한 프로필은 삭제할 수 없습니다",
		"searchPlaceholder": "프로필 검색",
		"noMatchFound": "일치하는 프로필이 없습니다",
		"vscodeLmDescription": "VS Code 언어 모델 API를 사용하면 GitHub Copilot을 포함한 기타 VS Code 확장 프로그램이 제공하는 모델을 실행할 수 있습니다. 시작하려면 VS Code 마켓플레이스에서 Copilot 및 Copilot Chat 확장 프로그램을 설치하는 것이 가장 쉽습니다.",
		"awsCustomArnUse": "사용하려는 모델의 유효한 Amazon Bedrock ARN을 입력하세요. 형식 예시:",
		"awsCustomArnDesc": "ARN의 리전이 위에서 선택한 AWS 리전과 일치하는지 확인하세요.",
		"openRouterApiKey": "OpenRouter API 키",
		"getOpenRouterApiKey": "OpenRouter API 키 받기",
		"apiKeyStorageNotice": "API 키는 VSCode의 보안 저장소에 안전하게 저장됩니다",
		"glamaApiKey": "Glama API 키",
		"getGlamaApiKey": "Glama API 키 받기",
		"useCustomBaseUrl": "사용자 정의 기본 URL 사용",
		"useHostHeader": "사용자 정의 Host 헤더 사용",
		"useLegacyFormat": "레거시 OpenAI API 형식 사용",
		"customHeaders": "사용자 정의 헤더",
		"headerName": "헤더 이름",
		"headerValue": "헤더 값",
		"noCustomHeaders": "정의된 사용자 정의 헤더가 없습니다. + 버튼을 클릭하여 추가하세요.",
		"requestyApiKey": "Requesty API 키",
<<<<<<< HEAD
		"getRequestyApiKey": "Requesty API 키 받기",
		"getShengSuanYunApiKey": "Sheng Suan Yun  API 키 받기",
=======
>>>>>>> f46e14dc
		"refreshModels": {
			"label": "모델 새로고침",
			"hint": "최신 모델을 보려면 설정을 다시 열어주세요."
		},
		"getRequestyApiKey": "Requesty API 키 받기",
		"openRouterTransformsText": "프롬프트와 메시지 체인을 컨텍스트 크기로 압축 (<a>OpenRouter Transforms</a>)",
		"anthropicApiKey": "Anthropic API 키",
		"getAnthropicApiKey": "Anthropic API 키 받기",
		"anthropicUseAuthToken": "X-Api-Key 대신 Authorization 헤더로 Anthropic API 키 전달",
		"chutesApiKey": "Chutes API 키",
		"getChutesApiKey": "Chutes API 키 받기",
		"deepSeekApiKey": "DeepSeek API 키",
		"getDeepSeekApiKey": "DeepSeek API 키 받기",
		"geminiApiKey": "Gemini API 키",
		"getGroqApiKey": "Groq API 키 받기",
		"groqApiKey": "Groq API 키",
		"getGeminiApiKey": "Gemini API 키 받기",
		"openAiApiKey": "OpenAI API 키",
		"openAiBaseUrl": "기본 URL",
		"getOpenAiApiKey": "OpenAI API 키 받기",
		"mistralApiKey": "Mistral API 키",
		"getMistralApiKey": "Mistral / Codestral API 키 받기",
		"codestralBaseUrl": "Codestral 기본 URL (선택사항)",
		"codestralBaseUrlDesc": "Codestral 모델의 대체 URL을 설정합니다.",
		"xaiApiKey": "xAI API 키",
		"getXaiApiKey": "xAI API 키 받기",
		"litellmApiKey": "LiteLLM API 키",
		"litellmBaseUrl": "LiteLLM 기본 URL",
		"awsCredentials": "AWS 자격 증명",
		"awsProfile": "AWS 프로필",
		"awsProfileName": "AWS 프로필 이름",
		"awsAccessKey": "AWS 액세스 키",
		"awsSecretKey": "AWS 시크릿 키",
		"awsSessionToken": "AWS 세션 토큰",
		"awsRegion": "AWS 리전",
		"awsCrossRegion": "교차 리전 추론 사용",
		"enablePromptCaching": "프롬프트 캐시 활성화",
		"enablePromptCachingTitle": "지원되는 모델의 성능을 향상시키고 비용을 절감하기 위해 프롬프트 캐시를 활성화합니다.",
		"cacheUsageNote": "참고: 캐시 사용이 표시되지 않는 경우, 다른 모델을 선택한 다음 원하는 모델을 다시 선택해 보세요.",
		"vscodeLmModel": "언어 모델",
		"vscodeLmWarning": "참고: 이는 매우 실험적인 통합이며, 공급자 지원은 다를 수 있습니다. 모델이 지원되지 않는다는 오류가 발생하면, 이는 공급자 측의 문제입니다.",
		"googleCloudSetup": {
			"title": "Google Cloud Vertex AI를 사용하려면:",
			"step1": "1. Google Cloud 계정을 만들고, Vertex AI API를 활성화하고, 원하는 Claude 모델을 활성화하세요.",
			"step2": "2. Google Cloud CLI를 설치하고 애플리케이션 기본 자격 증명을 구성하세요.",
			"step3": "3. 또는 자격 증명이 있는 서비스 계정을 만드세요."
		},
		"googleCloudCredentials": "Google Cloud 자격 증명",
		"googleCloudKeyFile": "Google Cloud 키 파일 경로",
		"googleCloudProjectId": "Google Cloud 프로젝트 ID",
		"googleCloudRegion": "Google Cloud 리전",
		"lmStudio": {
			"baseUrl": "기본 URL (선택사항)",
			"modelId": "모델 ID",
			"speculativeDecoding": "추론 디코딩 활성화",
			"draftModelId": "초안 모델 ID",
			"draftModelDesc": "추론 디코딩이 올바르게 작동하려면 초안 모델이 동일한 모델 패밀리에서 와야 합니다.",
			"selectDraftModel": "초안 모델 선택",
			"noModelsFound": "초안 모델을 찾을 수 없습니다. LM Studio가 서버 모드로 실행 중인지 확인하세요.",
			"description": "LM Studio를 사용하면 컴퓨터에서 로컬로 모델을 실행할 수 있습니다. 시작하는 방법은 <a>빠른 시작 가이드</a>를 참조하세요. 이 확장 프로그램과 함께 사용하려면 LM Studio의 <b>로컬 서버</b> 기능도 시작해야 합니다. <span>참고:</span> Roo Code는 복잡한 프롬프트를 사용하며 Claude 모델에서 가장 잘 작동합니다. 덜 강력한 모델은 예상대로 작동하지 않을 수 있습니다."
		},
		"ollama": {
			"baseUrl": "기본 URL (선택사항)",
			"modelId": "모델 ID",
			"description": "Ollama를 사용하면 컴퓨터에서 로컬로 모델을 실행할 수 있습니다. 시작하는 방법은 빠른 시작 가이드를 참조하세요.",
			"warning": "참고: Roo Code는 복잡한 프롬프트를 사용하며 Claude 모델에서 가장 잘 작동합니다. 덜 강력한 모델은 예상대로 작동하지 않을 수 있습니다."
		},
		"unboundApiKey": "Unbound API 키",
		"getUnboundApiKey": "Unbound API 키 받기",
		"humanRelay": {
			"description": "API 키가 필요하지 않지만, 사용자가 웹 채팅 AI에 정보를 복사하여 붙여넣어야 합니다.",
			"instructions": "사용 중에 대화 상자가 나타나고 현재 메시지가 자동으로 클립보드에 복사됩니다. 이를 웹 버전 AI(예: ChatGPT 또는 Claude)에 붙여넣은 다음, AI의 응답을 대화 상자에 복사하고 확인 버튼을 클릭해야 합니다."
		},
		"openRouter": {
			"providerRouting": {
				"title": "OpenRouter 제공자 라우팅",
				"description": "OpenRouter는 귀하의 모델에 가장 적합한 사용 가능한 제공자에게 요청을 전달합니다. 기본적으로 요청은 가동 시간을 최대화하기 위해 상위 제공자 간에 부하 분산됩니다. 그러나 이 모델에 사용할 특정 제공자를 선택할 수 있습니다.",
				"learnMore": "제공자 라우팅에 대해 자세히 알아보기"
			}
		},
		"customModel": {
			"capabilities": "사용자 정의 OpenAI 호환 모델의 기능과 가격을 구성하세요. 모델 기능이 Roo Code의 성능에 영향을 미칠 수 있으므로 신중하게 지정하세요.",
			"maxTokens": {
				"label": "최대 출력 토큰",
				"description": "모델이 응답에서 생성할 수 있는 최대 토큰 수입니다. (서버가 최대 토큰을 설정하도록 하려면 -1을 지정하세요.)"
			},
			"contextWindow": {
				"label": "컨텍스트 창 크기",
				"description": "모델이 처리할 수 있는 총 토큰 수(입력 + 출력)입니다."
			},
			"imageSupport": {
				"label": "이미지 지원",
				"description": "이 모델이 이미지를 처리하고 이해할 수 있습니까?"
			},
			"computerUse": {
				"label": "컴퓨터 사용",
				"description": "이 모델이 브라우저와 상호 작용할 수 있습니까? (예: Claude 3.7 Sonnet)"
			},
			"promptCache": {
				"label": "프롬프트 캐시",
				"description": "이 모델이 프롬프트를 캐시할 수 있습니까?"
			},
			"pricing": {
				"input": {
					"label": "입력 가격",
					"description": "입력/프롬프트의 백만 토큰당 비용입니다. 이는 모델에 컨텍스트와 지침을 보내는 비용에 영향을 미칩니다."
				},
				"output": {
					"label": "출력 가격",
					"description": "모델 응답의 백만 토큰당 비용입니다. 이는 생성된 콘텐츠와 완성의 비용에 영향을 미칩니다."
				},
				"cacheReads": {
					"label": "캐시 읽기 가격",
					"description": "캐시에서 읽기의 백만 토큰당 비용입니다. 이는 캐시된 응답을 검색할 때 청구되는 가격입니다."
				},
				"cacheWrites": {
					"label": "캐시 쓰기 가격",
					"description": "캐시에 쓰기의 백만 토큰당 비용입니다. 이는 프롬프트가 처음 캐시될 때 청구되는 가격입니다."
				}
			},
			"resetDefaults": "기본값으로 재설정"
		},
		"rateLimitSeconds": {
			"label": "속도 제한",
			"description": "API 요청 간 최소 시간."
		},
		"reasoningEffort": {
			"label": "모델 추론 노력",
			"high": "높음",
			"medium": "중간",
			"low": "낮음"
		},
		"setReasoningLevel": "추론 노력 활성화"
	},
	"browser": {
		"enable": {
			"label": "브라우저 도구 활성화",
			"description": "활성화되면 Roo는 컴퓨터 사용을 지원하는 모델을 사용할 때 웹사이트와 상호 작용하기 위해 브라우저를 사용할 수 있습니다. <0>더 알아보기</0>"
		},
		"viewport": {
			"label": "뷰포트 크기",
			"description": "브라우저 상호 작용을 위한 뷰포트 크기를 선택하세요. 이는 웹사이트가 표시되고 상호 작용하는 방식에 영향을 미칩니다.",
			"options": {
				"largeDesktop": "대형 데스크톱 (1280x800)",
				"smallDesktop": "소형 데스크톱 (900x600)",
				"tablet": "태블릿 (768x1024)",
				"mobile": "모바일 (360x640)"
			}
		},
		"screenshotQuality": {
			"label": "스크린샷 품질",
			"description": "브라우저 스크린샷의 WebP 품질을 조정합니다. 높은 값은 더 선명한 스크린샷을 제공하지만 token 사용량이 증가합니다."
		},
		"remote": {
			"label": "원격 브라우저 연결 사용",
			"description": "원격 디버깅이 활성화된 Chrome 브라우저에 연결합니다(--remote-debugging-port=9222).",
			"urlPlaceholder": "사용자 정의 URL(예: http://localhost:9222)",
			"testButton": "연결 테스트",
			"testingButton": "테스트 중...",
			"instructions": "DevTools 프로토콜 호스트 주소를 입력하거나 Chrome 로컬 인스턴스를 자동으로 발견하기 위해 비워두세요. 연결 테스트 버튼은 제공된 경우 사용자 정의 URL을 시도하거나, 필드가 비어 있으면 자동으로 발견합니다."
		}
	},
	"checkpoints": {
		"enable": {
			"label": "자동 체크포인트 활성화",
			"description": "활성화되면 Roo는 작업 실행 중에 자동으로 체크포인트를 생성하여 변경 사항을 검토하거나 이전 상태로 되돌리기 쉽게 합니다. <0>더 알아보기</0>"
		}
	},
	"notifications": {
		"sound": {
			"label": "사운드 효과 활성화",
			"description": "활성화되면 Roo는 알림 및 이벤트에 대한 사운드 효과를 재생합니다.",
			"volumeLabel": "볼륨"
		},
		"tts": {
			"label": "음성 합성 활성화",
			"description": "활성화되면 Roo는 음성 합성을 사용하여 응답을 소리내어 읽습니다.",
			"speedLabel": "속도"
		}
	},
	"contextManagement": {
		"description": "AI의 컨텍스트 창에 포함되는 정보를 제어하여 token 사용량과 응답 품질에 영향을 미칩니다",
		"openTabs": {
			"label": "열린 탭 컨텍스트 제한",
			"description": "컨텍스트에 포함할 VSCode 열린 탭의 최대 수. 높은 값은 더 많은 컨텍스트를 제공하지만 token 사용량이 증가합니다."
		},
		"workspaceFiles": {
			"label": "작업 공간 파일 컨텍스트 제한",
			"description": "현재 작업 디렉토리 세부 정보에 포함할 파일의 최대 수. 높은 값은 더 많은 컨텍스트를 제공하지만 token 사용량이 증가합니다."
		},
		"rooignore": {
			"label": "목록 및 검색에서 .rooignore 파일 표시",
			"description": "활성화되면 .rooignore의 패턴과 일치하는 파일이 잠금 기호와 함께 목록에 표시됩니다. 비활성화되면 이러한 파일은 파일 목록 및 검색에서 완전히 숨겨집니다."
		},
		"maxReadFile": {
			"label": "파일 읽기 자동 축소 임계값",
			"description": "모델이 시작/끝 값을 지정하지 않을 때 Roo가 읽는 줄 수입니다. 이 수가 파일의 총 줄 수보다 적으면 Roo는 코드 정의의 줄 번호 인덱스를 생성합니다. 특수한 경우: -1은 Roo에게 전체 파일을 읽도록 지시하고(인덱싱 없이), 0은 줄을 읽지 않고 최소한의 컨텍스트를 위해 줄 인덱스만 제공하도록 지시합니다. 낮은 값은 초기 컨텍스트 사용을 최소화하고, 이후 정확한 줄 범위 읽기를 가능하게 합니다. 명시적 시작/끝 요청은 이 설정의 제한을 받지 않습니다.",
			"lines": "줄",
			"always_full_read": "항상 전체 파일 읽기"
		}
	},
	"terminal": {
		"basic": {
			"label": "터미널 설정: 기본",
			"description": "기본 터미널 설정"
		},
		"advanced": {
			"label": "터미널 설정: 고급",
			"description": "다음 옵션들은 설정을 적용하기 위해 터미널 재시작이 필요할 수 있습니다"
		},
		"outputLineLimit": {
			"label": "터미널 출력 제한",
			"description": "명령 실행 시 터미널 출력에 포함할 최대 라인 수. 초과 시 중간에서 라인이 제거되어 token이 절약됩니다. <0>더 알아보기</0>"
		},
		"shellIntegrationTimeout": {
			"label": "터미널 쉘 통합 타임아웃",
			"description": "명령을 실행하기 전에 쉘 통합이 초기화될 때까지 기다리는 최대 시간. 쉘 시작 시간이 긴 사용자의 경우, 터미널에서 \"Shell Integration Unavailable\" 오류가 표시되면 이 값을 늘려야 할 수 있습니다. <0>더 알아보기</0>"
		},
		"shellIntegrationDisabled": {
			"label": "터미널 셸 통합 비활성화",
			"description": "터미널 명령이 올바르게 작동하지 않거나 '셸 통합을 사용할 수 없음' 오류가 표시되는 경우 이 옵션을 활성화합니다. 이렇게 하면 일부 고급 터미널 기능을 우회하여 명령을 실행하는 더 간단한 방법을 사용합니다. <0>더 알아보기</0>"
		},
		"commandDelay": {
			"label": "터미널 명령 지연",
			"description": "명령 실행 후 추가할 지연 시간(밀리초). 기본값 0은 지연을 완전히 비활성화합니다. 이는 타이밍 문제가 있는 터미널에서 명령 출력을 완전히 캡처하는 데 도움이 될 수 있습니다. 대부분의 터미널에서는 `PROMPT_COMMAND='sleep N'`을 설정하여 구현되며, PowerShell은 각 명령 끝에 `start-sleep`을 추가합니다. 원래는 VSCode 버그#237208에 대한 해결책이었으며 필요하지 않을 수 있습니다. <0>더 알아보기</0>"
		},
		"compressProgressBar": {
			"label": "진행 표시줄 출력 압축",
			"description": "활성화하면 캐리지 리턴(\\r)이 포함된 터미널 출력을 처리하여 실제 터미널이 콘텐츠를 표시하는 방식을 시뮬레이션합니다. 이는 진행 표시줄의 중간 상태를 제거하고 최종 상태만 유지하여 더 관련성 있는 정보를 위한 컨텍스트 공간을 절약합니다. <0>더 알아보기</0>"
		},
		"powershellCounter": {
			"label": "PowerShell 카운터 해결 방법 활성화",
			"description": "활성화하면 PowerShell 명령에 카운터를 추가하여 명령이 올바르게 실행되도록 합니다. 이는 명령 출력 캡처에 문제가 있을 수 있는 PowerShell 터미널에서 도움이 됩니다. <0>더 알아보기</0>"
		},
		"zshClearEolMark": {
			"label": "ZSH 줄 끝 표시 지우기",
			"description": "활성화하면 PROMPT_EOL_MARK=''를 설정하여 ZSH 줄 끝 표시를 지웁니다. 이는 '%'와 같은 특수 문자로 끝나는 명령 출력 해석의 문제를 방지합니다. <0>더 알아보기</0>"
		},
		"zshOhMy": {
			"label": "Oh My Zsh 통합 활성화",
			"description": "활성화하면 ITERM_SHELL_INTEGRATION_INSTALLED=Yes를 설정하여 Oh My Zsh 셸 통합 기능을 활성화합니다. 이 설정을 적용하려면 IDE를 다시 시작해야 할 수 있습니다. <0>더 알아보기</0>"
		},
		"zshP10k": {
			"label": "Powerlevel10k 통합 활성화",
			"description": "활성화하면 POWERLEVEL9K_TERM_SHELL_INTEGRATION=true를 설정하여 Powerlevel10k 셸 통합 기능을 활성화합니다. <0>더 알아보기</0>"
		},
		"zdotdir": {
			"label": "ZDOTDIR 처리 활성화",
			"description": "활성화하면 zsh 셸 통합을 올바르게 처리하기 위한 ZDOTDIR용 임시 디렉터리를 생성합니다. 이를 통해 zsh 구성을 유지하면서 VSCode 셸 통합이 zsh와 올바르게 작동합니다. <0>더 알아보기</0>"
		},
		"inheritEnv": {
			"label": "환경 변수 상속",
			"description": "활성화하면 터미널이 VSCode 부모 프로세스로부터 환경 변수를 상속받습니다. 사용자 프로필에 정의된 셸 통합 설정 등이 포함됩니다. 이는 VSCode 전역 설정 `terminal.integrated.inheritEnv`를 직접 전환합니다. <0>더 알아보기</0>"
		}
	},
	"advanced": {
		"diff": {
			"label": "diff를 통한 편집 활성화",
			"description": "활성화되면 Roo는 파일을 더 빠르게 편집할 수 있으며 잘린 전체 파일 쓰기를 자동으로 거부합니다. 최신 Claude 3.7 Sonnet 모델에서 가장 잘 작동합니다.",
			"strategy": {
				"label": "Diff 전략",
				"options": {
					"standard": "표준(단일 블록)",
					"multiBlock": "실험적: 다중 블록 diff",
					"unified": "실험적: 통합 diff"
				},
				"descriptions": {
					"standard": "표준 diff 전략은 한 번에 하나의 코드 블록에 변경 사항을 적용합니다.",
					"unified": "통합 diff 전략은 diff를 적용하는 여러 접근 방식을 취하고 최상의 접근 방식을 선택합니다.",
					"multiBlock": "다중 블록 diff 전략은 하나의 요청으로 파일의 여러 코드 블록을 업데이트할 수 있습니다."
				}
			},
			"matchPrecision": {
				"label": "일치 정확도",
				"description": "이 슬라이더는 diff를 적용할 때 코드 섹션이 얼마나 정확하게 일치해야 하는지 제어합니다. 낮은 값은 더 유연한 일치를 허용하지만 잘못된 교체 위험이 증가합니다. 100% 미만의 값은 극도로 주의해서 사용하세요."
			}
		}
	},
	"experimental": {
		"warning": "⚠️",
		"AUTO_CONDENSE_CONTEXT": {
			"name": "컨텍스트 창을 지능적으로 압축",
			"description": "작업의 컨텍스트 창이 거의 가득 찼을 때 이전 메시지를 삭제하는 대신 LLM 호출을 사용하여 이전 대화를 요약합니다. 참고: 요약 비용은 현재 UI에 표시된 API 비용에 포함되지 않습니다."
		},
		"DIFF_STRATEGY_UNIFIED": {
			"name": "실험적 통합 diff 전략 사용",
			"description": "실험적 통합 diff 전략을 활성화합니다. 이 전략은 모델 오류로 인한 재시도 횟수를 줄일 수 있지만 예기치 않은 동작이나 잘못된 편집을 일으킬 수 있습니다. 위험을 이해하고 모든 변경 사항을 신중하게 검토할 의향이 있는 경우에만 활성화하십시오."
		},
		"SEARCH_AND_REPLACE": {
			"name": "실험적 검색 및 바꾸기 도구 사용",
			"description": "실험적 검색 및 바꾸기 도구를 활성화하여 Roo가 하나의 요청에서 검색어의 여러 인스턴스를 바꿀 수 있게 합니다."
		},
		"INSERT_BLOCK": {
			"name": "실험적 콘텐츠 삽입 도구 사용",
			"description": "실험적 콘텐츠 삽입 도구를 활성화하여 Roo가 diff를 만들 필요 없이 특정 줄 번호에 콘텐츠를 삽입할 수 있게 합니다."
		},
		"POWER_STEERING": {
			"name": "실험적 \"파워 스티어링\" 모드 사용",
			"description": "활성화하면 Roo가 현재 모드 정의의 세부 정보를 모델에 더 자주 상기시킵니다. 이로 인해 역할 정의 및 사용자 지정 지침에 대한 준수가 강화되지만 메시지당 더 많은 token이 사용됩니다."
		},
		"MULTI_SEARCH_AND_REPLACE": {
			"name": "실험적 다중 블록 diff 도구 사용",
			"description": "활성화하면 Roo가 다중 블록 diff 도구를 사용합니다. 이것은 하나의 요청에서 파일의 여러 코드 블록을 업데이트하려고 시도합니다."
		}
	},
	"promptCaching": {
		"label": "프롬프트 캐싱 비활성화",
		"description": "체크하면 Roo가 이 모델에 대해 프롬프트 캐싱을 사용하지 않습니다."
	},
	"temperature": {
		"useCustom": "사용자 정의 온도 사용",
		"description": "모델 응답의 무작위성을 제어합니다.",
		"rangeDescription": "높은 값은 출력을 더 무작위하게, 낮은 값은 더 결정적으로 만듭니다."
	},
	"modelInfo": {
		"supportsImages": "이미지 지원",
		"noImages": "이미지 지원 안 함",
		"supportsComputerUse": "컴퓨터 사용 지원",
		"noComputerUse": "컴퓨터 사용 지원 안 함",
		"supportsPromptCache": "프롬프트 캐시 지원",
		"noPromptCache": "프롬프트 캐시 지원 안 함",
		"maxOutput": "최대 출력",
		"inputPrice": "입력 가격",
		"outputPrice": "출력 가격",
		"cacheReadsPrice": "캐시 읽기 가격",
		"cacheWritesPrice": "캐시 쓰기 가격",
		"enableStreaming": "스트리밍 활성화",
		"enableR1Format": "R1 모델 매개변수 활성화",
		"enableR1FormatTips": "QWQ와 같은 R1 모델을 사용할 때 활성화해야 하며, 400 오류를 방지합니다",
		"useAzure": "Azure 사용",
		"azureApiVersion": "Azure API 버전 설정",
		"gemini": {
			"freeRequests": "* 분당 {{count}}개의 요청까지 무료. 이후에는 프롬프트 크기에 따라 요금이 부과됩니다.",
			"pricingDetails": "자세한 내용은 가격 정보를 참조하세요.",
			"billingEstimate": "* 요금은 추정치입니다 - 정확한 비용은 프롬프트 크기에 따라 달라집니다."
		}
	},
	"modelPicker": {
		"automaticFetch": "확장 프로그램은 <serviceLink>{{serviceName}}</serviceLink>에서 사용 가능한 최신 모델 목록을 자동으로 가져옵니다. 어떤 모델을 선택해야 할지 확실하지 않다면, Roo Code는 <defaultModelLink>{{defaultModelId}}</defaultModelLink>로 가장 잘 작동합니다. 현재 사용 가능한 무료 옵션을 찾으려면 \"free\"를 검색해 볼 수도 있습니다.",
		"label": "모델",
		"searchPlaceholder": "검색",
		"noMatchFound": "일치하는 항목 없음",
		"useCustomModel": "사용자 정의 사용: {{modelId}}"
	},
	"footer": {
		"feedback": "질문이나 피드백이 있으시면 <githubLink>github.com/RooVetGit/Roo-Code</githubLink>에서 이슈를 열거나 <redditLink>reddit.com/r/RooCode</redditLink> 또는 <discordLink>discord.gg/roocode</discordLink>에 가입하세요",
		"telemetry": {
			"label": "익명 오류 및 사용 보고 허용",
			"description": "익명 사용 데이터 및 오류 보고서를 보내 Roo Code 개선에 도움을 주세요. 코드, 프롬프트 또는 개인 정보는 절대 전송되지 않습니다. 자세한 내용은 개인정보 보호정책을 참조하세요."
		},
		"settings": {
			"import": "가져오기",
			"export": "내보내기",
			"reset": "초기화"
		}
	},
	"thinkingBudget": {
		"maxTokens": "최대 tokens",
		"maxThinkingTokens": "최대 사고 tokens"
	},
	"validation": {
		"apiKey": "유효한 API 키를 입력해야 합니다.",
		"awsRegion": "Amazon Bedrock을 사용하려면 리전을 선택해야 합니다.",
		"googleCloud": "유효한 Google Cloud 프로젝트 ID와 리전을 입력해야 합니다.",
		"modelId": "유효한 모델 ID를 입력해야 합니다.",
		"modelSelector": "유효한 모델 선택기를 입력해야 합니다.",
		"openAi": "유효한 기본 URL, API 키, 모델 ID를 입력해야 합니다.",
		"arn": {
			"invalidFormat": "ARN 형식이 잘못되었습니다. 형식 요구사항을 확인하세요.",
			"regionMismatch": "경고: ARN의 리전({{arnRegion}})이 선택한 리전({{region}})과 일치하지 않습니다. 접근 문제가 발생할 수 있습니다. 제공자는 ARN의 리전을 사용합니다."
		},
		"modelAvailability": "제공한 모델 ID({{modelId}})를 사용할 수 없습니다. 다른 모델을 선택하세요."
	},
	"placeholders": {
		"apiKey": "API 키 입력...",
		"profileName": "프로필 이름 입력",
		"accessKey": "액세스 키 입력...",
		"secretKey": "시크릿 키 입력...",
		"sessionToken": "세션 토큰 입력...",
		"credentialsJson": "인증 정보 JSON 입력...",
		"keyFilePath": "키 파일 경로 입력...",
		"projectId": "프로젝트 ID 입력...",
		"customArn": "ARN 입력 (예: arn:aws:bedrock:us-east-1:123456789012:foundation-model/my-model)",
		"baseUrl": "기본 URL 입력...",
		"modelId": {
			"lmStudio": "예: meta-llama-3.1-8b-instruct",
			"lmStudioDraft": "예: lmstudio-community/llama-3.2-1b-instruct",
			"ollama": "예: llama3.1"
		},
		"numbers": {
			"maxTokens": "예: 4096",
			"contextWindow": "예: 128000",
			"inputPrice": "예: 0.0001",
			"outputPrice": "예: 0.0002",
			"cacheWritePrice": "예: 0.00005"
		}
	},
	"defaults": {
		"ollamaUrl": "기본값: http://localhost:11434",
		"lmStudioUrl": "기본값: http://localhost:1234",
		"geminiUrl": "기본값: https://generativelanguage.googleapis.com"
	},
	"labels": {
		"customArn": "사용자 지정 ARN",
		"useCustomArn": "사용자 지정 ARN 사용..."
	}
}<|MERGE_RESOLUTION|>--- conflicted
+++ resolved
@@ -116,15 +116,11 @@
 		"headerValue": "헤더 값",
 		"noCustomHeaders": "정의된 사용자 정의 헤더가 없습니다. + 버튼을 클릭하여 추가하세요.",
 		"requestyApiKey": "Requesty API 키",
-<<<<<<< HEAD
-		"getRequestyApiKey": "Requesty API 키 받기",
-		"getShengSuanYunApiKey": "Sheng Suan Yun  API 키 받기",
-=======
->>>>>>> f46e14dc
 		"refreshModels": {
 			"label": "모델 새로고침",
 			"hint": "최신 모델을 보려면 설정을 다시 열어주세요."
 		},
+		"getShengSuanYunApiKey": "Sheng Suan Yun  API 키 받기",
 		"getRequestyApiKey": "Requesty API 키 받기",
 		"openRouterTransformsText": "프롬프트와 메시지 체인을 컨텍스트 크기로 압축 (<a>OpenRouter Transforms</a>)",
 		"anthropicApiKey": "Anthropic API 키",
