--- conflicted
+++ resolved
@@ -394,11 +394,7 @@
 			},
 			"autoFocus": {
 				"label": "Metti automaticamente a fuoco la scheda diff quando vengono mostrati cambiamenti ai file",
-<<<<<<< HEAD
-				"description": "Se disabilitato, la scheda diff si aprirà in background senza prendere il focus."
-=======
 				"description": "Se questa opzione è disabilitata, la scheda diff si aprirà in background senza prendere il focus. Questo vale solo se 'autoApprovalEnabled' e 'autoApprovalEnabled' sono abilitati."
->>>>>>> f2627fea
 			},
 			"autoClose": {
 				"label": "Chiudi automaticamente le schede Roo",
