--- conflicted
+++ resolved
@@ -116,15 +116,11 @@
 		"headerValue": "Valore intestazione",
 		"noCustomHeaders": "Nessuna intestazione personalizzata definita. Fai clic sul pulsante + per aggiungerne una.",
 		"requestyApiKey": "Chiave API Requesty",
-<<<<<<< HEAD
-		"getRequestyApiKey": "Ottieni chiave API Requesty",
-		"getShengSuanYunApiKey": "Ottieni chiave API Sheng Suan Yun",
-=======
->>>>>>> f46e14dc
 		"refreshModels": {
 			"label": "Aggiorna modelli",
 			"hint": "Riapri le impostazioni per vedere i modelli più recenti."
 		},
+		"getShengSuanYunApiKey": "Ottieni chiave API Sheng Suan Yun",
 		"getRequestyApiKey": "Ottieni chiave API Requesty",
 		"openRouterTransformsText": "Comprimi prompt e catene di messaggi alla dimensione del contesto (<a>Trasformazioni OpenRouter</a>)",
 		"anthropicApiKey": "Chiave API Anthropic",
