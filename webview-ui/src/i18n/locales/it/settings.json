{
	"common": {
		"save": "Salva",
		"done": "Fatto",
		"cancel": "Annulla",
		"reset": "Ripristina",
		"select": "Seleziona",
		"add": "Aggiungi intestazione",
		"remove": "Rimuovi"
	},
	"header": {
		"title": "Impostazioni",
		"saveButtonTooltip": "Salva modifiche",
		"nothingChangedTooltip": "Nessuna modifica",
		"doneButtonTooltip": "Scarta le modifiche non salvate e chiudi il pannello delle impostazioni"
	},
	"unsavedChangesDialog": {
		"title": "Modifiche non salvate",
		"description": "Vuoi scartare le modifiche e continuare?",
		"cancelButton": "Annulla",
		"discardButton": "Scarta modifiche"
	},
	"sections": {
		"providers": "Fornitori",
		"autoApprove": "Auto-approvazione",
		"browser": "Accesso computer",
		"checkpoints": "Punti di controllo",
		"notifications": "Notifiche",
		"contextManagement": "Contesto",
		"terminal": "Terminal",
		"prompts": "Prompt",
		"experimental": "Sperimentale",
		"language": "Lingua",
		"about": "Informazioni su Roo Code",
		"editingType": "Tipo di modifica",
		"diffSettings": "Impostazioni diff",
		"fileEditing": "Modifica file"
	},
	"prompts": {
		"description": "Configura i prompt di supporto utilizzati per azioni rapide come il miglioramento dei prompt, la spiegazione del codice e la risoluzione dei problemi. Questi prompt aiutano Roo a fornire una migliore assistenza per le attività di sviluppo comuni."
	},
	"editingType": {
		"description": "Scegli il tuo flusso di lavoro di modifica preferito."
	},
	"diffSettings": {
		"description": "Configura come vengono applicati i diff durante la modifica."
	},
	"codeIndex": {
		"title": "Indicizzazione del codice",
		"enableLabel": "Abilita indicizzazione del codice",
		"enableDescription": "Abilita l'indicizzazione del codice per una ricerca e una comprensione del contesto migliorate",
		"providerLabel": "Fornitore di embedding",
		"selectProviderPlaceholder": "Seleziona fornitore",
		"openaiProvider": "OpenAI",
		"ollamaProvider": "Ollama",
		"geminiProvider": "Gemini",
		"geminiApiKeyLabel": "Chiave API:",
		"geminiApiKeyPlaceholder": "Inserisci la tua chiave API Gemini",
		"mistralProvider": "Mistral",
		"mistralApiKeyLabel": "Chiave API:",
		"mistralApiKeyPlaceholder": "Inserisci la tua chiave API Mistral",
		"openaiCompatibleProvider": "Compatibile con OpenAI",
		"openAiKeyLabel": "Chiave API OpenAI",
		"openAiKeyPlaceholder": "Inserisci la tua chiave API OpenAI",
		"openAiCompatibleBaseUrlLabel": "URL di base",
		"openAiCompatibleApiKeyLabel": "Chiave API",
		"openAiCompatibleApiKeyPlaceholder": "Inserisci la tua chiave API",
		"openAiCompatibleModelDimensionLabel": "Dimensione Embedding:",
		"modelDimensionLabel": "Dimensione del modello",
		"openAiCompatibleModelDimensionPlaceholder": "es., 1536",
		"openAiCompatibleModelDimensionDescription": "La dimensione dell'embedding (dimensione di output) per il tuo modello. Controlla la documentazione del tuo provider per questo valore. Valori comuni: 384, 768, 1536, 3072.",
		"modelLabel": "Modello",
		"selectModelPlaceholder": "Seleziona modello",
		"ollamaUrlLabel": "URL Ollama:",
		"qdrantUrlLabel": "URL Qdrant",
		"qdrantKeyLabel": "Chiave Qdrant:",
		"startIndexingButton": "Avvia",
		"clearIndexDataButton": "Cancella indice",
		"unsavedSettingsMessage": "Per favore salva le tue impostazioni prima di avviare il processo di indicizzazione.",
		"clearDataDialog": {
			"title": "Sei sicuro?",
			"description": "Questa azione non può essere annullata. Eliminerà permanentemente i dati di indice del tuo codice.",
			"cancelButton": "Annulla",
			"confirmButton": "Cancella dati"
		},
		"description": "Configura le impostazioni di indicizzazione del codebase per abilitare la ricerca semantica del tuo progetto. <0>Scopri di più</0>",
		"statusTitle": "Stato",
		"settingsTitle": "Impostazioni di indicizzazione",
		"disabledMessage": "L'indicizzazione del codebase è attualmente disabilitata. Abilitala nelle impostazioni globali per configurare le opzioni di indicizzazione.",
		"embedderProviderLabel": "Provider Embedder",
		"modelPlaceholder": "Inserisci il nome del modello",
		"selectModel": "Seleziona un modello",
		"ollamaBaseUrlLabel": "URL base Ollama",
		"qdrantApiKeyLabel": "Chiave API Qdrant",
		"qdrantApiKeyPlaceholder": "Inserisci la tua chiave API Qdrant (opzionale)",
		"setupConfigLabel": "Impostazione",
		"ollamaUrlPlaceholder": "http://localhost:11434",
		"openAiCompatibleBaseUrlPlaceholder": "https://api.example.com",
		"modelDimensionPlaceholder": "1536",
		"qdrantUrlPlaceholder": "http://localhost:6333",
		"saveError": "Impossibile salvare le impostazioni",
		"modelDimensions": "({{dimension}} dimensioni)",
		"saveSuccess": "Impostazioni salvate con successo",
		"saving": "Salvataggio...",
		"saveSettings": "Salva",
		"indexingStatuses": {
			"standby": "In attesa",
			"indexing": "Indicizzazione",
			"indexed": "Indicizzato",
			"error": "Errore"
		},
		"close": "Chiudi",
		"validation": {
			"invalidQdrantUrl": "URL Qdrant non valido",
			"invalidOllamaUrl": "URL Ollama non valido",
			"invalidBaseUrl": "URL di base non valido",
			"qdrantUrlRequired": "È richiesto l'URL di Qdrant",
			"openaiApiKeyRequired": "È richiesta la chiave API di OpenAI",
			"modelSelectionRequired": "È richiesta la selezione del modello",
			"apiKeyRequired": "È richiesta la chiave API",
			"modelIdRequired": "È richiesto l'ID del modello",
			"modelDimensionRequired": "È richiesta la dimensione del modello",
			"geminiApiKeyRequired": "È richiesta la chiave API Gemini",
			"mistralApiKeyRequired": "La chiave API di Mistral è richiesta",
			"ollamaBaseUrlRequired": "È richiesto l'URL di base di Ollama",
			"baseUrlRequired": "È richiesto l'URL di base",
			"modelDimensionMinValue": "La dimensione del modello deve essere maggiore di 0"
		},
		"advancedConfigLabel": "Configurazione avanzata",
		"searchMinScoreLabel": "Soglia punteggio di ricerca",
		"searchMinScoreDescription": "Punteggio minimo di somiglianza (0.0-1.0) richiesto per i risultati della ricerca. Valori più bassi restituiscono più risultati ma potrebbero essere meno pertinenti. Valori più alti restituiscono meno risultati ma più pertinenti.",
		"searchMinScoreResetTooltip": "Ripristina al valore predefinito (0.4)",
		"searchMaxResultsLabel": "Risultati di ricerca massimi",
		"searchMaxResultsDescription": "Numero massimo di risultati di ricerca da restituire quando si interroga l'indice del codice. Valori più alti forniscono più contesto ma possono includere risultati meno pertinenti.",
		"resetToDefault": "Ripristina al valore predefinito"
	},
	"autoApprove": {
		"description": "Permetti a Roo di eseguire automaticamente operazioni senza richiedere approvazione. Abilita queste impostazioni solo se ti fidi completamente dell'IA e comprendi i rischi di sicurezza associati.",
		"toggleAriaLabel": "Attiva/disattiva approvazione automatica",
		"disabledAriaLabel": "Approvazione automatica disabilitata - seleziona prima le opzioni",
		"readOnly": {
			"label": "Leggi",
			"description": "Quando abilitato, Roo visualizzerà automaticamente i contenuti della directory e leggerà i file senza richiedere di cliccare sul pulsante Approva.",
			"outsideWorkspace": {
				"label": "Includi file al di fuori dell'area di lavoro",
				"description": "Permetti a Roo di leggere file al di fuori dell'area di lavoro attuale senza richiedere approvazione."
			}
		},
		"write": {
			"label": "Scrivi",
			"description": "Crea e modifica automaticamente i file senza richiedere approvazione",
			"delayLabel": "Ritardo dopo le scritture per consentire alla diagnostica di rilevare potenziali problemi",
			"outsideWorkspace": {
				"label": "Includi file al di fuori dell'area di lavoro",
				"description": "Permetti a Roo di creare e modificare file al di fuori dell'area di lavoro attuale senza richiedere approvazione."
			},
			"protected": {
				"label": "Includi file protetti",
				"description": "Permetti a Roo di creare e modificare file protetti (come .rooignore e file di configurazione .roo/) senza richiedere approvazione."
			}
		},
		"browser": {
			"label": "Browser",
			"description": "Esegui automaticamente azioni del browser senza richiedere approvazione. Nota: Si applica solo quando il modello supporta l'uso del computer"
		},
		"retry": {
			"label": "Riprova",
			"description": "Riprova automaticamente le richieste API fallite quando il server restituisce una risposta di errore",
			"delayLabel": "Ritardo prima di riprovare la richiesta"
		},
		"mcp": {
			"label": "MCP",
			"description": "Abilita l'approvazione automatica dei singoli strumenti MCP nella vista Server MCP (richiede sia questa impostazione che la casella \"Consenti sempre\" dello strumento)"
		},
		"modeSwitch": {
			"label": "Modalità",
			"description": "Passa automaticamente tra diverse modalità senza richiedere approvazione"
		},
		"subtasks": {
			"label": "Sottoattività",
			"description": "Consenti la creazione e il completamento di attività secondarie senza richiedere approvazione"
		},
		"followupQuestions": {
			"label": "Domanda",
			"description": "Seleziona automaticamente la prima risposta suggerita per le domande di follow-up dopo il timeout configurato",
			"timeoutLabel": "Tempo di attesa prima di selezionare automaticamente la prima risposta"
		},
		"execute": {
			"label": "Esegui",
			"description": "Esegui automaticamente i comandi del terminale consentiti senza richiedere approvazione",
			"allowedCommands": "Comandi di auto-esecuzione consentiti",
			"allowedCommandsDescription": "Prefissi di comando che possono essere auto-eseguiti quando \"Approva sempre operazioni di esecuzione\" è abilitato. Aggiungi * per consentire tutti i comandi (usare con cautela).",
			"deniedCommands": "Comandi negati",
			"deniedCommandsDescription": "Prefissi di comandi che verranno automaticamente negati senza richiedere approvazione. In caso di conflitti con comandi consentiti, la corrispondenza del prefisso più lungo ha la precedenza. Aggiungi * per negare tutti i comandi.",
			"commandPlaceholder": "Inserisci prefisso comando (es. 'git ')",
			"deniedCommandPlaceholder": "Inserisci prefisso comando da negare (es. 'rm -rf')",
			"addButton": "Aggiungi",
			"autoDenied": "I comandi con il prefisso `{{prefix}}` sono stati vietati dall'utente. Non aggirare questa restrizione eseguendo un altro comando."
		},
		"updateTodoList": {
			"label": "Todo",
			"description": "La lista delle cose da fare viene aggiornata automaticamente senza approvazione"
		},
		"apiRequestLimit": {
			"title": "Richieste massime",
			"description": "Esegui automaticamente questo numero di richieste API prima di chiedere l'approvazione per continuare con l'attività.",
			"unlimited": "Illimitato"
		},
		"selectOptionsFirst": "Seleziona almeno un'opzione qui sotto per abilitare l'approvazione automatica"
	},
	"providers": {
		"providerDocumentation": "Documentazione {{provider}}",
		"configProfile": "Profilo di configurazione",
		"description": "Salva diverse configurazioni API per passare rapidamente tra fornitori e impostazioni.",
		"apiProvider": "Fornitore API",
		"model": "Modello",
		"nameEmpty": "Il nome non può essere vuoto",
		"nameExists": "Esiste già un profilo con questo nome",
		"deleteProfile": "Elimina profilo",
		"invalidArnFormat": "Formato ARN non valido. Controlla gli esempi sopra.",
		"enterNewName": "Inserisci un nuovo nome",
		"addProfile": "Aggiungi profilo",
		"renameProfile": "Rinomina profilo",
		"newProfile": "Nuovo profilo di configurazione",
		"enterProfileName": "Inserisci il nome del profilo",
		"createProfile": "Crea profilo",
		"cannotDeleteOnlyProfile": "Impossibile eliminare l'unico profilo",
		"searchPlaceholder": "Cerca profili",
		"noMatchFound": "Nessun profilo corrispondente trovato",
		"searchProviderPlaceholder": "Cerca fornitori",
		"noProviderMatchFound": "Nessun fornitore trovato",
		"vscodeLmDescription": "L'API del Modello di Linguaggio di VS Code consente di eseguire modelli forniti da altre estensioni di VS Code (incluso, ma non limitato a, GitHub Copilot). Il modo più semplice per iniziare è installare le estensioni Copilot e Copilot Chat dal VS Code Marketplace.",
		"awsCustomArnUse": "Inserisci un ARN Amazon Bedrock valido per il modello che desideri utilizzare. Esempi di formato:",
		"awsCustomArnDesc": "Assicurati che la regione nell'ARN corrisponda alla regione AWS selezionata sopra.",
		"openRouterApiKey": "Chiave API OpenRouter",
		"getOpenRouterApiKey": "Ottieni chiave API OpenRouter",
		"apiKeyStorageNotice": "Le chiavi API sono memorizzate in modo sicuro nell'Archivio Segreto di VSCode",
		"glamaApiKey": "Chiave API Glama",
		"getGlamaApiKey": "Ottieni chiave API Glama",
		"useCustomBaseUrl": "Usa URL base personalizzato",
		"useReasoning": "Abilita ragionamento",
		"useHostHeader": "Usa intestazione Host personalizzata",
		"useLegacyFormat": "Usa formato API OpenAI legacy",
		"customHeaders": "Intestazioni personalizzate",
		"headerName": "Nome intestazione",
		"headerValue": "Valore intestazione",
		"noCustomHeaders": "Nessuna intestazione personalizzata definita. Fai clic sul pulsante + per aggiungerne una.",
		"requestyApiKey": "Chiave API Requesty",
		"refreshModels": {
			"label": "Aggiorna modelli",
			"hint": "Riapri le impostazioni per vedere i modelli più recenti.",
			"loading": "Aggiornamento dell'elenco dei modelli...",
			"success": "Elenco dei modelli aggiornato con successo!",
			"error": "Impossibile aggiornare l'elenco dei modelli. Riprova."
		},
		"getRequestyApiKey": "Ottieni chiave API Requesty",
		"openRouterTransformsText": "Comprimi prompt e catene di messaggi alla dimensione del contesto (<a>Trasformazioni OpenRouter</a>)",
		"anthropicApiKey": "Chiave API Anthropic",
		"getAnthropicApiKey": "Ottieni chiave API Anthropic",
		"anthropicUseAuthToken": "Passa la chiave API Anthropic come header di autorizzazione invece di X-Api-Key",
		"chutesApiKey": "Chiave API Chutes",
		"getChutesApiKey": "Ottieni chiave API Chutes",
		"deepSeekApiKey": "Chiave API DeepSeek",
		"getDeepSeekApiKey": "Ottieni chiave API DeepSeek",
		"moonshotApiKey": "Chiave API Moonshot",
		"getMoonshotApiKey": "Ottieni chiave API Moonshot",
		"moonshotBaseUrl": "Punto di ingresso Moonshot",
		"geminiApiKey": "Chiave API Gemini",
		"getGroqApiKey": "Ottieni chiave API Groq",
		"groqApiKey": "Chiave API Groq",
		"getHuggingFaceApiKey": "Ottieni chiave API Hugging Face",
		"huggingFaceApiKey": "Chiave API Hugging Face",
		"huggingFaceModelId": "ID modello",
		"huggingFaceLoading": "Caricamento...",
		"huggingFaceModelsCount": "({{count}} modelli)",
		"huggingFaceSelectModel": "Seleziona un modello...",
		"huggingFaceSearchModels": "Cerca modelli...",
		"huggingFaceNoModelsFound": "Nessun modello trovato",
		"huggingFaceProvider": "Provider",
		"huggingFaceProviderAuto": "Automatico",
		"huggingFaceSelectProvider": "Seleziona un provider...",
		"huggingFaceSearchProviders": "Cerca provider...",
		"huggingFaceNoProvidersFound": "Nessun provider trovato",
		"getGeminiApiKey": "Ottieni chiave API Gemini",
		"openAiApiKey": "Chiave API OpenAI",
		"apiKey": "Chiave API",
		"openAiBaseUrl": "URL base",
		"getOpenAiApiKey": "Ottieni chiave API OpenAI",
		"mistralApiKey": "Chiave API Mistral",
		"getMistralApiKey": "Ottieni chiave API Mistral / Codestral",
		"codestralBaseUrl": "URL base Codestral (opzionale)",
		"codestralBaseUrlDesc": "Imposta un URL opzionale per i modelli Codestral.",
		"xaiApiKey": "Chiave API xAI",
		"getXaiApiKey": "Ottieni chiave API xAI",
		"litellmApiKey": "Chiave API LiteLLM",
		"litellmBaseUrl": "URL base LiteLLM",
		"awsCredentials": "Credenziali AWS",
		"awsProfile": "Profilo AWS",
		"awsApiKey": "Chiave API Amazon Bedrock",
		"awsProfileName": "Nome profilo AWS",
		"awsAccessKey": "Chiave di accesso AWS",
		"awsSecretKey": "Chiave segreta AWS",
		"awsSessionToken": "Token di sessione AWS",
		"awsRegion": "Regione AWS",
		"awsCrossRegion": "Usa inferenza cross-regione",
		"awsBedrockVpc": {
			"useCustomVpcEndpoint": "Usa endpoint VPC personalizzato",
			"vpcEndpointUrlPlaceholder": "Inserisci URL endpoint VPC (opzionale)",
			"examples": "Esempi:"
		},
		"enablePromptCaching": "Abilita cache dei prompt",
		"enablePromptCachingTitle": "Abilita la cache dei prompt per migliorare le prestazioni e ridurre i costi per i modelli supportati.",
		"cacheUsageNote": "Nota: Se non vedi l'utilizzo della cache, prova a selezionare un modello diverso e poi seleziona nuovamente il modello desiderato.",
		"vscodeLmModel": "Modello linguistico",
		"vscodeLmWarning": "Nota: Questa è un'integrazione molto sperimentale e il supporto del fornitore varierà. Se ricevi un errore relativo a un modello non supportato, si tratta di un problema del fornitore.",
		"googleCloudSetup": {
			"title": "Per utilizzare Google Cloud Vertex AI, è necessario:",
			"step1": "1. Creare un account Google Cloud, abilitare l'API Vertex AI e abilitare i modelli Claude desiderati.",
			"step2": "2. Installare Google Cloud CLI e configurare le credenziali predefinite dell'applicazione.",
			"step3": "3. Oppure creare un account di servizio con credenziali."
		},
		"googleCloudCredentials": "Credenziali Google Cloud",
		"googleCloudKeyFile": "Percorso file chiave Google Cloud",
		"googleCloudProjectId": "ID progetto Google Cloud",
		"googleCloudRegion": "Regione Google Cloud",
		"lmStudio": {
			"baseUrl": "URL base (opzionale)",
			"modelId": "ID modello",
			"speculativeDecoding": "Abilita decodifica speculativa",
			"draftModelId": "ID modello bozza",
			"draftModelDesc": "Per un corretto funzionamento della decodifica speculativa, il modello bozza deve provenire dalla stessa famiglia di modelli.",
			"selectDraftModel": "Seleziona modello bozza",
			"noModelsFound": "Nessun modello bozza trovato. Assicurati che LM Studio sia in esecuzione con la modalità server abilitata.",
			"description": "LM Studio ti permette di eseguire modelli localmente sul tuo computer. Per iniziare, consulta la loro <a>guida rapida</a>. Dovrai anche avviare la funzionalità <b>server locale</b> di LM Studio per utilizzarlo con questa estensione. <span>Nota:</span> Roo Code utilizza prompt complessi e funziona meglio con i modelli Claude. I modelli con capacità inferiori potrebbero non funzionare come previsto."
		},
		"ollama": {
			"baseUrl": "URL base (opzionale)",
			"modelId": "ID modello",
			"description": "Ollama ti permette di eseguire modelli localmente sul tuo computer. Per iniziare, consulta la guida rapida.",
			"warning": "Nota: Roo Code utilizza prompt complessi e funziona meglio con i modelli Claude. I modelli con capacità inferiori potrebbero non funzionare come previsto."
		},
		"unboundApiKey": "Chiave API Unbound",
		"getUnboundApiKey": "Ottieni chiave API Unbound",
		"unboundRefreshModelsSuccess": "Lista dei modelli aggiornata! Ora puoi selezionare tra gli ultimi modelli.",
		"unboundInvalidApiKey": "Chiave API non valida. Controlla la tua chiave API e riprova.",
		"humanRelay": {
			"description": "Non è richiesta alcuna chiave API, ma l'utente dovrà aiutare a copiare e incollare le informazioni nella chat web AI.",
			"instructions": "Durante l'uso, apparirà una finestra di dialogo e il messaggio corrente verrà automaticamente copiato negli appunti. Dovrai incollarlo nelle versioni web dell'AI (come ChatGPT o Claude), quindi copiare la risposta dell'AI nella finestra di dialogo e fare clic sul pulsante di conferma."
		},
		"openRouter": {
			"providerRouting": {
				"title": "Routing dei fornitori OpenRouter",
				"description": "OpenRouter indirizza le richieste ai migliori fornitori disponibili per il tuo modello. Per impostazione predefinita, le richieste sono bilanciate tra i principali fornitori per massimizzare il tempo di attività. Tuttavia, puoi scegliere un fornitore specifico da utilizzare per questo modello.",
				"learnMore": "Scopri di più sul routing dei fornitori"
			}
		},
		"customModel": {
			"capabilities": "Configura le capacità e i prezzi del tuo modello personalizzato compatibile con OpenAI. Fai attenzione quando specifichi le capacità del modello, poiché possono influenzare le prestazioni di Roo Code.",
			"maxTokens": {
				"label": "Token di output massimi",
				"description": "Numero massimo di token che il modello può generare in una risposta. (Specifica -1 per lasciare che il server imposti il massimo token.)"
			},
			"contextWindow": {
				"label": "Dimensione finestra di contesto",
				"description": "Numero totale di token (input + output) che il modello può elaborare."
			},
			"imageSupport": {
				"label": "Supporto immagini",
				"description": "Il modello è in grado di elaborare e comprendere le immagini?"
			},
			"computerUse": {
				"label": "Uso del computer",
				"description": "Il modello è in grado di interagire con il browser? (es. Claude 3.7 Sonnet)."
			},
			"promptCache": {
				"label": "Cache dei prompt",
				"description": "Il modello è in grado di memorizzare in cache i prompt?"
			},
			"pricing": {
				"input": {
					"label": "Prezzo input",
					"description": "Costo per milione di token di input/prompt. Questo influisce sul costo di invio di contesto e istruzioni al modello."
				},
				"output": {
					"label": "Prezzo output",
					"description": "Costo per milione di token della risposta del modello. Questo influisce sul costo del contenuto generato e dei completamenti."
				},
				"cacheReads": {
					"label": "Prezzo letture cache",
					"description": "Costo per milione di token per leggere dalla cache. Questo prezzo viene applicato quando si riceve una risposta memorizzata nella cache."
				},
				"cacheWrites": {
					"label": "Prezzo scritture cache",
					"description": "Costo per milione di token per scrivere nella cache. Questo prezzo viene applicato quando si memorizza un prompt nella cache per la prima volta."
				}
			},
			"resetDefaults": "Ripristina valori predefiniti"
		},
		"rateLimitSeconds": {
			"label": "Limite di frequenza",
			"description": "Tempo minimo tra le richieste API."
		},
		"consecutiveMistakeLimit": {
			"label": "Limite di errori e ripetizioni",
			"description": "Numero di errori consecutivi o azioni ripetute prima di mostrare la finestra di dialogo 'Roo sta riscontrando problemi'",
			"unlimitedDescription": "Tentativi illimitati abilitati (procedi automaticamente). La finestra di dialogo non verrà mai visualizzata.",
			"warning": "⚠️ L'impostazione a 0 consente tentativi illimitati che possono consumare un notevole utilizzo dell'API"
		},
		"reasoningEffort": {
			"label": "Sforzo di ragionamento del modello",
			"high": "Alto",
			"medium": "Medio",
			"low": "Basso"
		},
		"setReasoningLevel": "Abilita sforzo di ragionamento",
		"claudeCode": {
			"pathLabel": "Percorso Claude Code",
			"description": "Percorso facoltativo per la tua CLI Claude Code. Predefinito 'claude' se non impostato.",
			"placeholder": "Predefinito: claude",
			"maxTokensLabel": "Token di output massimi",
			"maxTokensDescription": "Numero massimo di token di output per le risposte di Claude Code. Il valore predefinito è 8000."
		}
	},
	"browser": {
		"enable": {
			"label": "Abilita strumento browser",
			"description": "Quando abilitato, Roo può utilizzare un browser per interagire con siti web quando si utilizzano modelli che supportano l'uso del computer. <0>Scopri di più</0>"
		},
		"viewport": {
			"label": "Dimensione viewport",
			"description": "Seleziona la dimensione del viewport per le interazioni del browser. Questo influisce su come i siti web vengono visualizzati e su come vi si interagisce.",
			"options": {
				"largeDesktop": "Desktop grande (1280x800)",
				"smallDesktop": "Desktop piccolo (900x600)",
				"tablet": "Tablet (768x1024)",
				"mobile": "Mobile (360x640)"
			}
		},
		"screenshotQuality": {
			"label": "Qualità screenshot",
			"description": "Regola la qualità WebP degli screenshot del browser. Valori più alti forniscono screenshot più nitidi ma aumentano l'utilizzo di token."
		},
		"remote": {
			"label": "Usa connessione browser remoto",
			"description": "Connettiti a un browser Chrome in esecuzione con debug remoto abilitato (--remote-debugging-port=9222).",
			"urlPlaceholder": "URL personalizzato (es. http://localhost:9222)",
			"testButton": "Testa connessione",
			"testingButton": "Test in corso...",
			"instructions": "Inserisci l'indirizzo host del protocollo DevTools o lascia vuoto per scoprire automaticamente le istanze Chrome locali. Il pulsante Test Connessione proverà l'URL personalizzato se fornito, o scoprirà automaticamente se il campo è vuoto."
		}
	},
	"checkpoints": {
		"enable": {
			"label": "Abilita punti di controllo automatici",
			"description": "Quando abilitato, Roo creerà automaticamente punti di controllo durante l'esecuzione dei compiti, facilitando la revisione delle modifiche o il ritorno a stati precedenti. <0>Scopri di più</0>"
		}
	},
	"notifications": {
		"sound": {
			"label": "Abilita effetti sonori",
			"description": "Quando abilitato, Roo riprodurrà effetti sonori per notifiche ed eventi.",
			"volumeLabel": "Volume"
		},
		"tts": {
			"label": "Abilita sintesi vocale",
			"description": "Quando abilitato, Roo leggerà ad alta voce le sue risposte utilizzando la sintesi vocale.",
			"speedLabel": "Velocità"
		}
	},
	"contextManagement": {
		"description": "Controlla quali informazioni sono incluse nella finestra di contesto dell'IA, influenzando l'utilizzo di token e la qualità delle risposte",
		"autoCondenseContextPercent": {
			"label": "Soglia per attivare la condensazione intelligente del contesto",
			"description": "Quando la finestra di contesto raggiunge questa soglia, Roo la condenserà automaticamente."
		},
		"condensingApiConfiguration": {
			"label": "Configurazione API per la condensazione del contesto",
			"description": "Seleziona quale configurazione API utilizzare per le operazioni di condensazione del contesto. Lascia deselezionato per utilizzare la configurazione attiva corrente.",
			"useCurrentConfig": "Predefinito"
		},
		"customCondensingPrompt": {
			"label": "Prompt personalizzato condensazione contesto",
			"description": "Prompt di sistema personalizzato per la condensazione del contesto. Lascia vuoto per utilizzare il prompt predefinito.",
			"placeholder": "Inserisci qui il tuo prompt di condensazione personalizzato...\n\nPuoi utilizzare la stessa struttura del prompt predefinito:\n- Conversazione precedente\n- Lavoro attuale\n- Concetti tecnici chiave\n- File e codice pertinenti\n- Risoluzione dei problemi\n- Attività in sospeso e prossimi passi",
			"reset": "Ripristina predefinito",
			"hint": "Vuoto = usa prompt predefinito"
		},
		"autoCondenseContext": {
			"name": "Attiva automaticamente la condensazione intelligente del contesto",
			"description": "Quando abilitato, Roo condenserà automaticamente il contesto quando viene raggiunta la soglia. Quando disabilitato, puoi ancora attivare manualmente la condensazione del contesto."
		},
		"openTabs": {
			"label": "Limite contesto schede aperte",
			"description": "Numero massimo di schede VSCode aperte da includere nel contesto. Valori più alti forniscono più contesto ma aumentano l'utilizzo di token."
		},
		"workspaceFiles": {
			"label": "Limite contesto file area di lavoro",
			"description": "Numero massimo di file da includere nei dettagli della directory di lavoro corrente. Valori più alti forniscono più contesto ma aumentano l'utilizzo di token."
		},
		"rooignore": {
			"label": "Mostra file .rooignore negli elenchi e nelle ricerche",
			"description": "Quando abilitato, i file che corrispondono ai pattern in .rooignore verranno mostrati negli elenchi con un simbolo di blocco. Quando disabilitato, questi file saranno completamente nascosti dagli elenchi di file e dalle ricerche."
		},
		"maxReadFile": {
			"label": "Soglia di auto-troncamento lettura file",
			"description": "Roo legge questo numero di righe quando il modello omette i valori di inizio/fine. Se questo numero è inferiore al totale del file, Roo genera un indice dei numeri di riga delle definizioni di codice. Casi speciali: -1 indica a Roo di leggere l'intero file (senza indicizzazione), e 0 indica di non leggere righe e fornire solo indici di riga per un contesto minimo. Valori più bassi minimizzano l'utilizzo iniziale del contesto, permettendo successive letture precise di intervalli di righe. Le richieste con inizio/fine espliciti non sono limitate da questa impostazione.",
			"lines": "righe",
			"always_full_read": "Leggi sempre l'intero file"
		},
		"maxConcurrentFileReads": {
			"label": "Limite letture simultanee",
			"description": "Numero massimo di file che lo strumento 'read_file' può elaborare contemporaneamente. Valori più alti possono velocizzare la lettura di più file piccoli ma aumentano l'utilizzo della memoria."
		},
		"diagnostics": {
			"includeMessages": {
				"label": "Includi automaticamente la diagnostica nel contesto",
				"description": "Quando abilitato, i messaggi diagnostici (errori) dai file modificati verranno automaticamente inclusi nel contesto. Puoi sempre includere manualmente tutta la diagnostica del workspace usando @problems."
			},
			"maxMessages": {
				"label": "Numero massimo di messaggi diagnostici",
				"description": "Numero massimo di messaggi diagnostici da includere per file. Questo limite si applica sia all'inclusione automatica (quando la casella è abilitata) che alle menzioni manuali di @problems. Valori più alti forniscono più contesto ma aumentano l'utilizzo dei token.",
				"resetTooltip": "Ripristina al valore predefinito (50)",
				"unlimited": "Messaggi diagnostici illimitati",
				"unlimitedLabel": "Illimitato"
			},
			"delayAfterWrite": {
				"label": "Ritardo dopo le scritture per consentire alla diagnostica di rilevare potenziali problemi",
				"description": "Tempo di attesa dopo la scrittura dei file prima di procedere, consentendo agli strumenti di diagnostica di elaborare le modifiche e rilevare i problemi."
			}
		},
		"condensingThreshold": {
			"label": "Soglia di attivazione condensazione",
			"selectProfile": "Configura soglia per profilo",
			"defaultProfile": "Predefinito globale (tutti i profili)",
			"defaultDescription": "Quando il contesto raggiunge questa percentuale, verrà automaticamente condensato per tutti i profili a meno che non abbiano impostazioni personalizzate",
			"profileDescription": "Soglia personalizzata solo per questo profilo (sovrascrive il predefinito globale)",
			"inheritDescription": "Questo profilo eredita la soglia predefinita globale ({{threshold}}%)",
			"usesGlobal": "(usa globale {{threshold}}%)"
		}
	},
	"terminal": {
		"basic": {
			"label": "Impostazioni terminale: Base",
			"description": "Impostazioni base del terminale"
		},
		"advanced": {
			"label": "Impostazioni terminale: Avanzate",
			"description": "Le seguenti opzioni potrebbero richiedere il riavvio del terminale per applicare l'impostazione."
		},
		"outputLineLimit": {
			"label": "Limite output terminale",
			"description": "Numero massimo di righe da includere nell'output del terminale durante l'esecuzione dei comandi. Quando superato, le righe verranno rimosse dal centro, risparmiando token. <0>Scopri di più</0>"
		},
		"outputCharacterLimit": {
			"label": "Limite di caratteri del terminale",
			"description": "Numero massimo di caratteri da includere nell'output del terminale durante l'esecuzione dei comandi. Questo limite ha la precedenza sul limite di righe per prevenire problemi di memoria causati da righe estremamente lunghe. Se superato, l'output verrà troncato. <0>Scopri di più</0>"
		},
		"shellIntegrationTimeout": {
			"label": "Timeout integrazione shell del terminale",
			"description": "Tempo massimo di attesa per l'inizializzazione dell'integrazione della shell prima di eseguire i comandi. Per gli utenti con tempi di avvio della shell lunghi, questo valore potrebbe dover essere aumentato se si vedono errori \"Shell Integration Unavailable\" nel terminale. <0>Scopri di più</0>"
		},
		"shellIntegrationDisabled": {
			"label": "Disabilita l'integrazione della shell del terminale",
			"description": "Abilita questa opzione se i comandi del terminale non funzionano correttamente o se vedi errori 'Shell Integration Unavailable'. Questo utilizza un metodo più semplice per eseguire i comandi, bypassando alcune funzionalità avanzate del terminale. <0>Scopri di più</0>"
		},
		"commandDelay": {
			"label": "Ritardo comando terminale",
			"description": "Ritardo in millisecondi da aggiungere dopo l'esecuzione del comando. L'impostazione predefinita di 0 disabilita completamente il ritardo. Questo può aiutare a garantire che l'output del comando sia catturato completamente nei terminali con problemi di temporizzazione. Nella maggior parte dei terminali viene implementato impostando `PROMPT_COMMAND='sleep N'` e Powershell aggiunge `start-sleep` alla fine di ogni comando. In origine era una soluzione per il bug VSCode#237208 e potrebbe non essere necessario. <0>Scopri di più</0>"
		},
		"compressProgressBar": {
			"label": "Comprimi output barre di progresso",
			"description": "Quando abilitato, elabora l'output del terminale con ritorni a capo (\\r) per simulare come un terminale reale visualizzerebbe il contenuto. Questo rimuove gli stati intermedi delle barre di progresso, mantenendo solo lo stato finale, il che conserva spazio di contesto per informazioni più rilevanti. <0>Scopri di più</0>"
		},
		"powershellCounter": {
			"label": "Abilita soluzione temporanea contatore PowerShell",
			"description": "Quando abilitato, aggiunge un contatore ai comandi PowerShell per garantire la corretta esecuzione dei comandi. Questo aiuta con i terminali PowerShell che potrebbero avere problemi con la cattura dell'output. <0>Scopri di più</0>"
		},
		"zshClearEolMark": {
			"label": "Cancella marcatore fine riga ZSH",
			"description": "Quando abilitato, cancella il marcatore di fine riga ZSH impostando PROMPT_EOL_MARK=''. Questo previene problemi con l'interpretazione dell'output dei comandi quando termina con caratteri speciali come '%'. <0>Scopri di più</0>"
		},
		"zshOhMy": {
			"label": "Abilita integrazione Oh My Zsh",
			"description": "Quando abilitato, imposta ITERM_SHELL_INTEGRATION_INSTALLED=Yes per abilitare le funzionalità di integrazione della shell Oh My Zsh. L'applicazione di questa impostazione potrebbe richiedere il riavvio dell'IDE. <0>Scopri di più</0>"
		},
		"zshP10k": {
			"label": "Abilita integrazione Powerlevel10k",
			"description": "Quando abilitato, imposta POWERLEVEL9K_TERM_SHELL_INTEGRATION=true per abilitare le funzionalità di integrazione della shell Powerlevel10k. <0>Scopri di più</0>"
		},
		"zdotdir": {
			"label": "Abilita gestione ZDOTDIR",
			"description": "Quando abilitato, crea una directory temporanea per ZDOTDIR per gestire correttamente l'integrazione della shell zsh. Questo assicura che l'integrazione della shell VSCode funzioni correttamente con zsh mantenendo la tua configurazione zsh. <0>Scopri di più</0>"
		},
		"inheritEnv": {
			"label": "Eredita variabili d'ambiente",
			"description": "Quando abilitato, il terminale eredita le variabili d'ambiente dal processo padre di VSCode, come le impostazioni di integrazione della shell definite nel profilo utente. Questo attiva direttamente l'impostazione globale di VSCode `terminal.integrated.inheritEnv`. <0>Scopri di più</0>"
		}
	},
	"advancedSettings": {
		"title": "Impostazioni avanzate"
	},
	"advanced": {
		"diff": {
			"label": "Abilita modifica tramite diff",
			"description": "Quando abilitato, Roo sarà in grado di modificare i file più velocemente e rifiuterà automaticamente scritture di file completi troncati. Funziona meglio con l'ultimo modello Claude 3.7 Sonnet.",
			"strategy": {
				"label": "Strategia diff",
				"options": {
					"standard": "Standard (Blocco singolo)",
					"multiBlock": "Sperimentale: Diff multi-blocco",
					"unified": "Sperimentale: Diff unificato"
				},
				"descriptions": {
					"standard": "La strategia diff standard applica modifiche a un singolo blocco di codice alla volta.",
					"unified": "La strategia diff unificato adotta diversi approcci per applicare i diff e sceglie il migliore.",
					"multiBlock": "La strategia diff multi-blocco consente di aggiornare più blocchi di codice in un file in una singola richiesta."
				}
			},
			"matchPrecision": {
				"label": "Precisione corrispondenza",
				"description": "Questo cursore controlla quanto precisamente le sezioni di codice devono corrispondere quando si applicano i diff. Valori più bassi consentono corrispondenze più flessibili ma aumentano il rischio di sostituzioni errate. Usa valori inferiori al 100% con estrema cautela."
			}
		},
<<<<<<< HEAD
		"fileEditing": {
			"fileBasedEditing": {
				"label": "Abilita modifica basata sul file system",
				"description": "Quando abilitato, Roo modificherà i file direttamente nel file system invece di utilizzare viste diff. Questo disabilita tutti gli altri toggle di comportamento di modifica per un'esperienza di modifica più semplice e diretta."
			},
			"exclusivityNotice": "La modalità di modifica basata su file è abilitata. Tutti gli altri toggle di comportamento di modifica sono disabilitati per garantire un'esperienza coerente."
=======
		"todoList": {
			"label": "Abilita strumento lista di cose da fare",
			"description": "Quando abilitato, Roo può creare e gestire liste di cose da fare per tracciare il progresso delle attività. Questo aiuta a organizzare attività complesse in passaggi gestibili."
>>>>>>> d62a2605
		}
	},
	"experimental": {
		"DIFF_STRATEGY_UNIFIED": {
			"name": "Usa strategia diff unificata sperimentale",
			"description": "Abilita la strategia diff unificata sperimentale. Questa strategia potrebbe ridurre il numero di tentativi causati da errori del modello, ma può causare comportamenti imprevisti o modifiche errate. Abilitala solo se comprendi i rischi e sei disposto a rivedere attentamente tutte le modifiche."
		},
		"SEARCH_AND_REPLACE": {
			"name": "Usa strumento di ricerca e sostituzione sperimentale",
			"description": "Abilita lo strumento di ricerca e sostituzione sperimentale, consentendo a Roo di sostituire più istanze di un termine di ricerca in una singola richiesta."
		},
		"INSERT_BLOCK": {
			"name": "Usa strumento di inserimento contenuti sperimentale",
			"description": "Abilita lo strumento di inserimento contenuti sperimentale, consentendo a Roo di inserire contenuti a numeri di riga specifici senza dover creare un diff."
		},
		"POWER_STEERING": {
			"name": "Usa modalità \"servosterzo\" sperimentale",
			"description": "Quando abilitato, Roo ricorderà al modello i dettagli della sua definizione di modalità corrente più frequentemente. Questo porterà a una maggiore aderenza alle definizioni dei ruoli e alle istruzioni personalizzate, ma utilizzerà più token per messaggio."
		},
		"MULTI_SEARCH_AND_REPLACE": {
			"name": "Usa strumento diff multi-blocco sperimentale",
			"description": "Quando abilitato, Roo utilizzerà lo strumento diff multi-blocco. Questo tenterà di aggiornare più blocchi di codice nel file in una singola richiesta."
		},
		"CONCURRENT_FILE_READS": {
			"name": "Abilita lettura simultanea dei file",
			"description": "Quando abilitato, Roo può leggere più file in una singola richiesta. Quando disabilitato, Roo deve leggere i file uno alla volta. Disabilitarlo può aiutare quando si lavora con modelli meno capaci o quando si desidera maggiore controllo sull'accesso ai file."
		},
		"MARKETPLACE": {
			"name": "Abilita Marketplace",
			"description": "Quando abilitato, puoi installare MCP e modalità personalizzate dal Marketplace."
		},
		"MULTI_FILE_APPLY_DIFF": {
			"name": "Abilita modifiche di file concorrenti",
			"description": "Quando abilitato, Roo può modificare più file in una singola richiesta. Quando disabilitato, Roo deve modificare i file uno alla volta. Disabilitare questa opzione può aiutare quando lavori con modelli meno capaci o quando vuoi più controllo sulle modifiche dei file."
		}
	},
	"promptCaching": {
		"label": "Disattiva la cache dei prompt",
		"description": "Quando selezionato, Roo non utilizzerà la cache dei prompt per questo modello."
	},
	"temperature": {
		"useCustom": "Usa temperatura personalizzata",
		"description": "Controlla la casualità nelle risposte del modello.",
		"rangeDescription": "Valori più alti rendono l'output più casuale, valori più bassi lo rendono più deterministico."
	},
	"modelInfo": {
		"supportsImages": "Supporta immagini",
		"noImages": "Non supporta immagini",
		"supportsComputerUse": "Supporta uso del computer",
		"noComputerUse": "Non supporta uso del computer",
		"supportsPromptCache": "Supporta cache dei prompt",
		"noPromptCache": "Non supporta cache dei prompt",
		"maxOutput": "Output massimo",
		"inputPrice": "Prezzo input",
		"outputPrice": "Prezzo output",
		"cacheReadsPrice": "Prezzo letture cache",
		"cacheWritesPrice": "Prezzo scritture cache",
		"enableStreaming": "Abilita streaming",
		"enableR1Format": "Abilita i parametri del modello R1",
		"enableR1FormatTips": "Deve essere abilitato quando si utilizzano modelli R1 come QWQ, per evitare l'errore 400",
		"useAzure": "Usa Azure",
		"azureApiVersion": "Imposta versione API Azure",
		"gemini": {
			"freeRequests": "* Gratuito fino a {{count}} richieste al minuto. Dopo, la fatturazione dipende dalla dimensione del prompt.",
			"pricingDetails": "Per maggiori informazioni, vedi i dettagli sui prezzi.",
			"billingEstimate": "* La fatturazione è una stima - il costo esatto dipende dalle dimensioni del prompt."
		}
	},
	"modelPicker": {
		"automaticFetch": "L'estensione recupera automaticamente l'elenco più recente dei modelli disponibili su <serviceLink>{{serviceName}}</serviceLink>. Se non sei sicuro di quale modello scegliere, Roo Code funziona meglio con <defaultModelLink>{{defaultModelId}}</defaultModelLink>. Puoi anche cercare \"free\" per opzioni gratuite attualmente disponibili.",
		"label": "Modello",
		"searchPlaceholder": "Cerca",
		"noMatchFound": "Nessuna corrispondenza trovata",
		"useCustomModel": "Usa personalizzato: {{modelId}}"
	},
	"footer": {
		"feedback": "Se hai domande o feedback, sentiti libero di aprire un issue su <githubLink>github.com/RooCodeInc/Roo-Code</githubLink> o unirti a <redditLink>reddit.com/r/RooCode</redditLink> o <discordLink>discord.gg/roocode</discordLink>",
		"telemetry": {
			"label": "Consenti segnalazioni anonime di errori e utilizzo",
			"description": "Aiuta a migliorare Roo Code inviando dati di utilizzo anonimi e segnalazioni di errori. Non vengono mai inviati codice, prompt o informazioni personali. Consulta la nostra politica sulla privacy per maggiori dettagli."
		},
		"settings": {
			"import": "Importa",
			"export": "Esporta",
			"reset": "Ripristina"
		}
	},
	"thinkingBudget": {
		"maxTokens": "Token massimi",
		"maxThinkingTokens": "Token massimi di pensiero"
	},
	"validation": {
		"apiKey": "È necessario fornire una chiave API valida.",
		"awsRegion": "È necessario scegliere una regione per utilizzare Amazon Bedrock.",
		"googleCloud": "È necessario fornire un ID progetto e una regione Google Cloud validi.",
		"modelId": "È necessario fornire un ID modello valido.",
		"modelSelector": "È necessario fornire un selettore di modello valido.",
		"openAi": "È necessario fornire un URL base, una chiave API e un ID modello validi.",
		"arn": {
			"invalidFormat": "Formato ARN non valido. Verificare i requisiti del formato.",
			"regionMismatch": "Attenzione: La regione nel tuo ARN ({{arnRegion}}) non corrisponde alla regione selezionata ({{region}}). Questo potrebbe causare problemi di accesso. Il provider utilizzerà la regione dall'ARN."
		},
		"modelAvailability": "L'ID modello ({{modelId}}) fornito non è disponibile. Seleziona un modello diverso.",
		"providerNotAllowed": "Il fornitore '{{provider}}' non è consentito dalla tua organizzazione",
		"modelNotAllowed": "Il modello '{{model}}' non è consentito per il fornitore '{{provider}}' dalla tua organizzazione.",
		"profileInvalid": "Questo profilo contiene un fornitore o un modello non consentito dalla tua organizzazione."
	},
	"placeholders": {
		"apiKey": "Inserisci chiave API...",
		"profileName": "Inserisci nome profilo",
		"accessKey": "Inserisci chiave di accesso...",
		"secretKey": "Inserisci chiave segreta...",
		"sessionToken": "Inserisci token di sessione...",
		"credentialsJson": "Inserisci JSON delle credenziali...",
		"keyFilePath": "Inserisci percorso file chiave...",
		"projectId": "Inserisci ID progetto...",
		"customArn": "Inserisci ARN (es. arn:aws:bedrock:us-east-1:123456789012:foundation-model/my-model)",
		"baseUrl": "Inserisci URL base...",
		"modelId": {
			"lmStudio": "es. meta-llama-3.1-8b-instruct",
			"lmStudioDraft": "es. lmstudio-community/llama-3.2-1b-instruct",
			"ollama": "es. llama3.1"
		},
		"numbers": {
			"maxTokens": "es. 4096",
			"contextWindow": "es. 128000",
			"inputPrice": "es. 0.0001",
			"outputPrice": "es. 0.0002",
			"cacheWritePrice": "es. 0.00005"
		}
	},
	"defaults": {
		"ollamaUrl": "Predefinito: http://localhost:11434",
		"lmStudioUrl": "Predefinito: http://localhost:1234",
		"geminiUrl": "Predefinito: https://generativelanguage.googleapis.com"
	},
	"labels": {
		"customArn": "ARN personalizzato",
		"useCustomArn": "Usa ARN personalizzato..."
	},
	"includeMaxOutputTokens": "Includi token di output massimi",
	"includeMaxOutputTokensDescription": "Invia il parametro dei token di output massimi nelle richieste API. Alcuni provider potrebbero non supportarlo."
}<|MERGE_RESOLUTION|>--- conflicted
+++ resolved
@@ -31,19 +31,10 @@
 		"prompts": "Prompt",
 		"experimental": "Sperimentale",
 		"language": "Lingua",
-		"about": "Informazioni su Roo Code",
-		"editingType": "Tipo di modifica",
-		"diffSettings": "Impostazioni diff",
-		"fileEditing": "Modifica file"
+		"about": "Informazioni su Roo Code"
 	},
 	"prompts": {
 		"description": "Configura i prompt di supporto utilizzati per azioni rapide come il miglioramento dei prompt, la spiegazione del codice e la risoluzione dei problemi. Questi prompt aiutano Roo a fornire una migliore assistenza per le attività di sviluppo comuni."
-	},
-	"editingType": {
-		"description": "Scegli il tuo flusso di lavoro di modifica preferito."
-	},
-	"diffSettings": {
-		"description": "Configura come vengono applicati i diff durante la modifica."
 	},
 	"codeIndex": {
 		"title": "Indicizzazione del codice",
@@ -621,18 +612,9 @@
 				"description": "Questo cursore controlla quanto precisamente le sezioni di codice devono corrispondere quando si applicano i diff. Valori più bassi consentono corrispondenze più flessibili ma aumentano il rischio di sostituzioni errate. Usa valori inferiori al 100% con estrema cautela."
 			}
 		},
-<<<<<<< HEAD
-		"fileEditing": {
-			"fileBasedEditing": {
-				"label": "Abilita modifica basata sul file system",
-				"description": "Quando abilitato, Roo modificherà i file direttamente nel file system invece di utilizzare viste diff. Questo disabilita tutti gli altri toggle di comportamento di modifica per un'esperienza di modifica più semplice e diretta."
-			},
-			"exclusivityNotice": "La modalità di modifica basata su file è abilitata. Tutti gli altri toggle di comportamento di modifica sono disabilitati per garantire un'esperienza coerente."
-=======
 		"todoList": {
 			"label": "Abilita strumento lista di cose da fare",
 			"description": "Quando abilitato, Roo può creare e gestire liste di cose da fare per tracciare il progresso delle attività. Questo aiuta a organizzare attività complesse in passaggi gestibili."
->>>>>>> d62a2605
 		}
 	},
 	"experimental": {
