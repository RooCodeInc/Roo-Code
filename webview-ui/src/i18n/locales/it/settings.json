{
	"common": {
		"save": "Salva",
		"done": "Fatto",
		"cancel": "Annulla",
		"reset": "Ripristina",
		"select": "Seleziona",
		"add": "Aggiungi intestazione",
		"remove": "Rimuovi"
	},
	"header": {
		"title": "Impostazioni",
		"saveButtonTooltip": "Salva modifiche",
		"nothingChangedTooltip": "Nessuna modifica",
		"doneButtonTooltip": "Scarta le modifiche non salvate e chiudi il pannello delle impostazioni"
	},
	"unsavedChangesDialog": {
		"title": "Modifiche non salvate",
		"description": "Vuoi scartare le modifiche e continuare?",
		"cancelButton": "Annulla",
		"discardButton": "Scarta modifiche"
	},
	"sections": {
		"providers": "Fornitori",
		"autoApprove": "Auto-approvazione",
		"browser": "Accesso computer",
		"checkpoints": "Punti di controllo",
		"notifications": "Notifiche",
		"contextManagement": "Contesto",
		"terminal": "Terminal",
		"experimental": "Sperimentale",
		"language": "Lingua",
		"about": "Informazioni su Roo Code"
	},
	"autoApprove": {
		"description": "Permetti a Roo di eseguire automaticamente operazioni senza richiedere approvazione. Abilita queste impostazioni solo se ti fidi completamente dell'IA e comprendi i rischi di sicurezza associati.",
		"readOnly": {
			"label": "Leggi",
			"description": "Quando abilitato, Roo visualizzerà automaticamente i contenuti della directory e leggerà i file senza richiedere di cliccare sul pulsante Approva.",
			"outsideWorkspace": {
				"label": "Includi file al di fuori dell'area di lavoro",
				"description": "Permetti a Roo di leggere file al di fuori dell'area di lavoro attuale senza richiedere approvazione."
			}
		},
		"write": {
			"label": "Scrivi",
			"description": "Crea e modifica automaticamente i file senza richiedere approvazione",
			"delayLabel": "Ritardo dopo le scritture per consentire alla diagnostica di rilevare potenziali problemi",
			"outsideWorkspace": {
				"label": "Includi file al di fuori dell'area di lavoro",
				"description": "Permetti a Roo di creare e modificare file al di fuori dell'area di lavoro attuale senza richiedere approvazione."
			}
		},
		"browser": {
			"label": "Browser",
			"description": "Esegui automaticamente azioni del browser senza richiedere approvazione. Nota: Si applica solo quando il modello supporta l'uso del computer"
		},
		"retry": {
			"label": "Riprova",
			"description": "Riprova automaticamente le richieste API fallite quando il server restituisce una risposta di errore",
			"delayLabel": "Ritardo prima di riprovare la richiesta"
		},
		"mcp": {
			"label": "MCP",
			"description": "Abilita l'approvazione automatica dei singoli strumenti MCP nella vista Server MCP (richiede sia questa impostazione che la casella \"Consenti sempre\" dello strumento)"
		},
		"modeSwitch": {
			"label": "Modalità",
			"description": "Passa automaticamente tra diverse modalità senza richiedere approvazione"
		},
		"subtasks": {
			"label": "Sottoattività",
			"description": "Consenti la creazione e il completamento di attività secondarie senza richiedere approvazione"
		},
		"execute": {
			"label": "Esegui",
			"description": "Esegui automaticamente i comandi del terminale consentiti senza richiedere approvazione",
			"allowedCommands": "Comandi di auto-esecuzione consentiti",
			"allowedCommandsDescription": "Prefissi di comando che possono essere auto-eseguiti quando \"Approva sempre operazioni di esecuzione\" è abilitato. Aggiungi * per consentire tutti i comandi (usare con cautela).",
			"commandPlaceholder": "Inserisci prefisso comando (es. 'git ')",
			"addButton": "Aggiungi"
		}
	},
	"providers": {
		"configProfile": "Profilo di configurazione",
		"providerDocumentation": "Documentazione {{provider}}",
		"description": "Salva diverse configurazioni API per passare rapidamente tra fornitori e impostazioni.",
		"apiProvider": "Fornitore API",
		"model": "Modello",
		"nameEmpty": "Il nome non può essere vuoto",
		"nameExists": "Esiste già un profilo con questo nome",
		"deleteProfile": "Elimina profilo",
		"invalidArnFormat": "Formato ARN non valido. Controlla gli esempi sopra.",
		"enterNewName": "Inserisci un nuovo nome",
		"addProfile": "Aggiungi profilo",
		"renameProfile": "Rinomina profilo",
		"newProfile": "Nuovo profilo di configurazione",
		"enterProfileName": "Inserisci il nome del profilo",
		"createProfile": "Crea profilo",
		"cannotDeleteOnlyProfile": "Impossibile eliminare l'unico profilo",
		"searchPlaceholder": "Cerca profili",
		"noMatchFound": "Nessun profilo corrispondente trovato",
		"vscodeLmDescription": "L'API del Modello di Linguaggio di VS Code consente di eseguire modelli forniti da altre estensioni di VS Code (incluso, ma non limitato a, GitHub Copilot). Il modo più semplice per iniziare è installare le estensioni Copilot e Copilot Chat dal VS Code Marketplace.",
		"awsCustomArnUse": "Inserisci un ARN Amazon Bedrock valido per il modello che desideri utilizzare. Esempi di formato:",
		"awsCustomArnDesc": "Assicurati che la regione nell'ARN corrisponda alla regione AWS selezionata sopra.",
		"openRouterApiKey": "Chiave API OpenRouter",
		"getOpenRouterApiKey": "Ottieni chiave API OpenRouter",
		"apiKeyStorageNotice": "Le chiavi API sono memorizzate in modo sicuro nell'Archivio Segreto di VSCode",
		"glamaApiKey": "Chiave API Glama",
		"getGlamaApiKey": "Ottieni chiave API Glama",
		"useCustomBaseUrl": "Usa URL base personalizzato",
		"useHostHeader": "Usa intestazione Host personalizzata",
		"useLegacyFormat": "Usa formato API OpenAI legacy",
		"customHeaders": "Intestazioni personalizzate",
		"headerName": "Nome intestazione",
		"headerValue": "Valore intestazione",
		"noCustomHeaders": "Nessuna intestazione personalizzata definita. Fai clic sul pulsante + per aggiungerne una.",
		"requestyApiKey": "Chiave API Requesty",
		"getRequestyApiKey": "Ottieni chiave API Requesty",
<<<<<<< HEAD
		"getShengSuanYunApiKey": "Ottieni chiave API Sheng Suan Yun",
=======
		"refreshModels": {
			"label": "Aggiorna modelli",
			"hint": "Riapri le impostazioni per vedere i modelli più recenti."
		},
>>>>>>> 94ae4488
		"openRouterTransformsText": "Comprimi prompt e catene di messaggi alla dimensione del contesto (<a>Trasformazioni OpenRouter</a>)",
		"anthropicApiKey": "Chiave API Anthropic",
		"getAnthropicApiKey": "Ottieni chiave API Anthropic",
		"anthropicUseAuthToken": "Passa la chiave API Anthropic come header di autorizzazione invece di X-Api-Key",
		"chutesApiKey": "Chiave API Chutes",
		"getChutesApiKey": "Ottieni chiave API Chutes",
		"deepSeekApiKey": "Chiave API DeepSeek",
		"getDeepSeekApiKey": "Ottieni chiave API DeepSeek",
		"geminiApiKey": "Chiave API Gemini",
		"getGroqApiKey": "Ottieni chiave API Groq",
		"groqApiKey": "Chiave API Groq",
		"getGeminiApiKey": "Ottieni chiave API Gemini",
		"openAiApiKey": "Chiave API OpenAI",
		"openAiBaseUrl": "URL base",
		"getOpenAiApiKey": "Ottieni chiave API OpenAI",
		"mistralApiKey": "Chiave API Mistral",
		"getMistralApiKey": "Ottieni chiave API Mistral / Codestral",
		"codestralBaseUrl": "URL base Codestral (opzionale)",
		"codestralBaseUrlDesc": "Imposta un URL opzionale per i modelli Codestral.",
		"xaiApiKey": "Chiave API xAI",
		"getXaiApiKey": "Ottieni chiave API xAI",
		"awsCredentials": "Credenziali AWS",
		"awsProfile": "Profilo AWS",
		"awsProfileName": "Nome profilo AWS",
		"awsAccessKey": "Chiave di accesso AWS",
		"awsSecretKey": "Chiave segreta AWS",
		"awsSessionToken": "Token di sessione AWS",
		"awsRegion": "Regione AWS",
		"awsCrossRegion": "Usa inferenza cross-regione",
		"enablePromptCaching": "Abilita cache dei prompt",
		"enablePromptCachingTitle": "Abilita la cache dei prompt per migliorare le prestazioni e ridurre i costi per i modelli supportati.",
		"cacheUsageNote": "Nota: Se non vedi l'utilizzo della cache, prova a selezionare un modello diverso e poi seleziona nuovamente il modello desiderato.",
		"vscodeLmModel": "Modello linguistico",
		"vscodeLmWarning": "Nota: Questa è un'integrazione molto sperimentale e il supporto del fornitore varierà. Se ricevi un errore relativo a un modello non supportato, si tratta di un problema del fornitore.",
		"googleCloudSetup": {
			"title": "Per utilizzare Google Cloud Vertex AI, è necessario:",
			"step1": "1. Creare un account Google Cloud, abilitare l'API Vertex AI e abilitare i modelli Claude desiderati.",
			"step2": "2. Installare Google Cloud CLI e configurare le credenziali predefinite dell'applicazione.",
			"step3": "3. Oppure creare un account di servizio con credenziali."
		},
		"googleCloudCredentials": "Credenziali Google Cloud",
		"googleCloudKeyFile": "Percorso file chiave Google Cloud",
		"googleCloudProjectId": "ID progetto Google Cloud",
		"googleCloudRegion": "Regione Google Cloud",
		"lmStudio": {
			"baseUrl": "URL base (opzionale)",
			"modelId": "ID modello",
			"speculativeDecoding": "Abilita decodifica speculativa",
			"draftModelId": "ID modello bozza",
			"draftModelDesc": "Per un corretto funzionamento della decodifica speculativa, il modello bozza deve provenire dalla stessa famiglia di modelli.",
			"selectDraftModel": "Seleziona modello bozza",
			"noModelsFound": "Nessun modello bozza trovato. Assicurati che LM Studio sia in esecuzione con la modalità server abilitata.",
			"description": "LM Studio ti permette di eseguire modelli localmente sul tuo computer. Per iniziare, consulta la loro <a>guida rapida</a>. Dovrai anche avviare la funzionalità <b>server locale</b> di LM Studio per utilizzarlo con questa estensione. <span>Nota:</span> Roo Code utilizza prompt complessi e funziona meglio con i modelli Claude. I modelli con capacità inferiori potrebbero non funzionare come previsto."
		},
		"ollama": {
			"baseUrl": "URL base (opzionale)",
			"modelId": "ID modello",
			"description": "Ollama ti permette di eseguire modelli localmente sul tuo computer. Per iniziare, consulta la guida rapida.",
			"warning": "Nota: Roo Code utilizza prompt complessi e funziona meglio con i modelli Claude. I modelli con capacità inferiori potrebbero non funzionare come previsto."
		},
		"unboundApiKey": "Chiave API Unbound",
		"getUnboundApiKey": "Ottieni chiave API Unbound",
		"humanRelay": {
			"description": "Non è richiesta alcuna chiave API, ma l'utente dovrà aiutare a copiare e incollare le informazioni nella chat web AI.",
			"instructions": "Durante l'uso, apparirà una finestra di dialogo e il messaggio corrente verrà automaticamente copiato negli appunti. Dovrai incollarlo nelle versioni web dell'AI (come ChatGPT o Claude), quindi copiare la risposta dell'AI nella finestra di dialogo e fare clic sul pulsante di conferma."
		},
		"openRouter": {
			"providerRouting": {
				"title": "Routing dei fornitori OpenRouter",
				"description": "OpenRouter indirizza le richieste ai migliori fornitori disponibili per il tuo modello. Per impostazione predefinita, le richieste sono bilanciate tra i principali fornitori per massimizzare il tempo di attività. Tuttavia, puoi scegliere un fornitore specifico da utilizzare per questo modello.",
				"learnMore": "Scopri di più sul routing dei fornitori"
			}
		},
		"customModel": {
			"capabilities": "Configura le capacità e i prezzi del tuo modello personalizzato compatibile con OpenAI. Fai attenzione quando specifichi le capacità del modello, poiché possono influenzare le prestazioni di Roo Code.",
			"maxTokens": {
				"label": "Token di output massimi",
				"description": "Numero massimo di token che il modello può generare in una risposta. (Specifica -1 per lasciare che il server imposti il massimo token.)"
			},
			"contextWindow": {
				"label": "Dimensione finestra di contesto",
				"description": "Numero totale di token (input + output) che il modello può elaborare."
			},
			"imageSupport": {
				"label": "Supporto immagini",
				"description": "Il modello è in grado di elaborare e comprendere le immagini?"
			},
			"computerUse": {
				"label": "Uso del computer",
				"description": "Il modello è in grado di interagire con il browser? (es. Claude 3.7 Sonnet)."
			},
			"promptCache": {
				"label": "Cache dei prompt",
				"description": "Il modello è in grado di memorizzare in cache i prompt?"
			},
			"pricing": {
				"input": {
					"label": "Prezzo input",
					"description": "Costo per milione di token di input/prompt. Questo influisce sul costo di invio di contesto e istruzioni al modello."
				},
				"output": {
					"label": "Prezzo output",
					"description": "Costo per milione di token della risposta del modello. Questo influisce sul costo del contenuto generato e dei completamenti."
				},
				"cacheReads": {
					"label": "Prezzo letture cache",
					"description": "Costo per milione di token per leggere dalla cache. Questo prezzo viene applicato quando si riceve una risposta memorizzata nella cache."
				},
				"cacheWrites": {
					"label": "Prezzo scritture cache",
					"description": "Costo per milione di token per scrivere nella cache. Questo prezzo viene applicato quando si memorizza un prompt nella cache per la prima volta."
				}
			},
			"resetDefaults": "Ripristina valori predefiniti"
		},
		"rateLimitSeconds": {
			"label": "Limite di frequenza",
			"description": "Tempo minimo tra le richieste API."
		},
		"reasoningEffort": {
			"label": "Sforzo di ragionamento del modello",
			"high": "Alto",
			"medium": "Medio",
			"low": "Basso"
		},
		"setReasoningLevel": "Abilita sforzo di ragionamento"
	},
	"browser": {
		"enable": {
			"label": "Abilita strumento browser",
			"description": "Quando abilitato, Roo può utilizzare un browser per interagire con siti web quando si utilizzano modelli che supportano l'uso del computer."
		},
		"viewport": {
			"label": "Dimensione viewport",
			"description": "Seleziona la dimensione del viewport per le interazioni del browser. Questo influisce su come i siti web vengono visualizzati e su come vi si interagisce.",
			"options": {
				"largeDesktop": "Desktop grande (1280x800)",
				"smallDesktop": "Desktop piccolo (900x600)",
				"tablet": "Tablet (768x1024)",
				"mobile": "Mobile (360x640)"
			}
		},
		"screenshotQuality": {
			"label": "Qualità screenshot",
			"description": "Regola la qualità WebP degli screenshot del browser. Valori più alti forniscono screenshot più nitidi ma aumentano l'utilizzo di token."
		},
		"remote": {
			"label": "Usa connessione browser remoto",
			"description": "Connettiti a un browser Chrome in esecuzione con debug remoto abilitato (--remote-debugging-port=9222).",
			"urlPlaceholder": "URL personalizzato (es. http://localhost:9222)",
			"testButton": "Testa connessione",
			"testingButton": "Test in corso...",
			"instructions": "Inserisci l'indirizzo host del protocollo DevTools o lascia vuoto per scoprire automaticamente le istanze Chrome locali. Il pulsante Test Connessione proverà l'URL personalizzato se fornito, o scoprirà automaticamente se il campo è vuoto."
		}
	},
	"checkpoints": {
		"enable": {
			"label": "Abilita punti di controllo automatici",
			"description": "Quando abilitato, Roo creerà automaticamente punti di controllo durante l'esecuzione dei compiti, facilitando la revisione delle modifiche o il ritorno a stati precedenti."
		}
	},
	"notifications": {
		"sound": {
			"label": "Abilita effetti sonori",
			"description": "Quando abilitato, Roo riprodurrà effetti sonori per notifiche ed eventi.",
			"volumeLabel": "Volume"
		},
		"tts": {
			"label": "Abilita sintesi vocale",
			"description": "Quando abilitato, Roo leggerà ad alta voce le sue risposte utilizzando la sintesi vocale.",
			"speedLabel": "Velocità"
		}
	},
	"contextManagement": {
		"description": "Controlla quali informazioni sono incluse nella finestra di contesto dell'IA, influenzando l'utilizzo di token e la qualità delle risposte",
		"openTabs": {
			"label": "Limite contesto schede aperte",
			"description": "Numero massimo di schede VSCode aperte da includere nel contesto. Valori più alti forniscono più contesto ma aumentano l'utilizzo di token."
		},
		"workspaceFiles": {
			"label": "Limite contesto file area di lavoro",
			"description": "Numero massimo di file da includere nei dettagli della directory di lavoro corrente. Valori più alti forniscono più contesto ma aumentano l'utilizzo di token."
		},
		"rooignore": {
			"label": "Mostra file .rooignore negli elenchi e nelle ricerche",
			"description": "Quando abilitato, i file che corrispondono ai pattern in .rooignore verranno mostrati negli elenchi con un simbolo di blocco. Quando disabilitato, questi file saranno completamente nascosti dagli elenchi di file e dalle ricerche."
		},
		"maxReadFile": {
			"label": "Soglia di auto-troncamento lettura file",
			"description": "Roo legge questo numero di righe quando il modello omette i valori di inizio/fine. Se questo numero è inferiore al totale del file, Roo genera un indice dei numeri di riga delle definizioni di codice. Casi speciali: -1 indica a Roo di leggere l'intero file (senza indicizzazione), e 0 indica di non leggere righe e fornire solo indici di riga per un contesto minimo. Valori più bassi minimizzano l'utilizzo iniziale del contesto, permettendo successive letture precise di intervalli di righe. Le richieste con inizio/fine espliciti non sono limitate da questa impostazione.",
			"lines": "righe",
			"always_full_read": "Leggi sempre l'intero file"
		}
	},
	"terminal": {
		"basic": {
			"label": "Impostazioni terminale: Base",
			"description": "Impostazioni base del terminale"
		},
		"advanced": {
			"label": "Impostazioni terminale: Avanzate",
			"description": "Le seguenti opzioni potrebbero richiedere il riavvio del terminale per applicare l'impostazione."
		},
		"outputLineLimit": {
			"label": "Limite output terminale",
			"description": "Numero massimo di righe da includere nell'output del terminale durante l'esecuzione dei comandi. Quando superato, le righe verranno rimosse dal centro, risparmiando token."
		},
		"shellIntegrationTimeout": {
			"label": "Timeout integrazione shell del terminale",
			"description": "Tempo massimo di attesa per l'inizializzazione dell'integrazione della shell prima di eseguire i comandi. Per gli utenti con tempi di avvio della shell lunghi, questo valore potrebbe dover essere aumentato se si vedono errori \"Shell Integration Unavailable\" nel terminale."
		},
		"shellIntegrationDisabled": {
			"label": "Disabilita l'integrazione della shell del terminale",
			"description": "Abilita questa opzione se i comandi del terminale non funzionano correttamente o se vedi errori 'Shell Integration Unavailable'. Questo utilizza un metodo più semplice per eseguire i comandi, bypassando alcune funzionalità avanzate del terminale."
		},
		"compressProgressBar": {
			"label": "Comprimi output barre di progresso",
			"description": "Quando abilitato, elabora l'output del terminale con ritorni a capo (\\r) per simulare come un terminale reale visualizzerebbe il contenuto. Questo rimuove gli stati intermedi delle barre di progresso, mantenendo solo lo stato finale, il che conserva spazio di contesto per informazioni più rilevanti."
		},
		"zdotdir": {
			"label": "Abilita gestione ZDOTDIR",
			"description": "Quando abilitato, crea una directory temporanea per ZDOTDIR per gestire correttamente l'integrazione della shell zsh. Questo assicura che l'integrazione della shell VSCode funzioni correttamente con zsh mantenendo la tua configurazione zsh. (sperimentale)"
		},
		"commandDelay": {
			"label": "Ritardo comando terminale",
			"description": "Ritardo in millisecondi da aggiungere dopo l'esecuzione del comando. L'impostazione predefinita di 0 disabilita completamente il ritardo. Questo può aiutare a garantire che l'output del comando sia catturato completamente nei terminali con problemi di temporizzazione. Nella maggior parte dei terminali viene implementato impostando `PROMPT_COMMAND='sleep N'` e Powershell aggiunge `start-sleep` alla fine di ogni comando. In origine era una soluzione per il bug VSCode#237208 e potrebbe non essere necessario."
		},
		"powershellCounter": {
			"label": "Abilita soluzione temporanea contatore PowerShell",
			"description": "Quando abilitato, aggiunge un contatore ai comandi PowerShell per garantire la corretta esecuzione dei comandi. Questo aiuta con i terminali PowerShell che potrebbero avere problemi con la cattura dell'output."
		},
		"zshClearEolMark": {
			"label": "Cancella marcatore fine riga ZSH",
			"description": "Quando abilitato, cancella il marcatore di fine riga ZSH impostando PROMPT_EOL_MARK=''. Questo previene problemi con l'interpretazione dell'output dei comandi quando termina con caratteri speciali come '%'."
		},
		"zshOhMy": {
			"label": "Abilita integrazione Oh My Zsh",
			"description": "Quando abilitato, imposta ITERM_SHELL_INTEGRATION_INSTALLED=Yes per abilitare le funzionalità di integrazione della shell Oh My Zsh. L'applicazione di questa impostazione potrebbe richiedere il riavvio dell'IDE. (sperimentale)"
		},
		"zshP10k": {
			"label": "Abilita integrazione Powerlevel10k",
			"description": "Quando abilitato, imposta POWERLEVEL9K_TERM_SHELL_INTEGRATION=true per abilitare le funzionalità di integrazione della shell Powerlevel10k. (sperimentale)"
		},
		"inheritEnv": {
			"label": "Eredita variabili d'ambiente",
			"description": "Quando abilitato, il terminale eredita le variabili d'ambiente dal processo padre di VSCode, come le impostazioni di integrazione della shell definite nel profilo utente. Questo attiva direttamente l'impostazione globale di VSCode `terminal.integrated.inheritEnv`"
		}
	},
	"advanced": {
		"diff": {
			"label": "Abilita modifica tramite diff",
			"description": "Quando abilitato, Roo sarà in grado di modificare i file più velocemente e rifiuterà automaticamente scritture di file completi troncati. Funziona meglio con l'ultimo modello Claude 3.7 Sonnet.",
			"strategy": {
				"label": "Strategia diff",
				"options": {
					"standard": "Standard (Blocco singolo)",
					"multiBlock": "Sperimentale: Diff multi-blocco",
					"unified": "Sperimentale: Diff unificato"
				},
				"descriptions": {
					"standard": "La strategia diff standard applica modifiche a un singolo blocco di codice alla volta.",
					"unified": "La strategia diff unificato adotta diversi approcci per applicare i diff e sceglie il migliore.",
					"multiBlock": "La strategia diff multi-blocco consente di aggiornare più blocchi di codice in un file in una singola richiesta."
				}
			},
			"matchPrecision": {
				"label": "Precisione corrispondenza",
				"description": "Questo cursore controlla quanto precisamente le sezioni di codice devono corrispondere quando si applicano i diff. Valori più bassi consentono corrispondenze più flessibili ma aumentano il rischio di sostituzioni errate. Usa valori inferiori al 100% con estrema cautela."
			}
		}
	},
	"experimental": {
		"warning": "⚠️",
		"DIFF_STRATEGY_UNIFIED": {
			"name": "Usa strategia diff unificata sperimentale",
			"description": "Abilita la strategia diff unificata sperimentale. Questa strategia potrebbe ridurre il numero di tentativi causati da errori del modello, ma può causare comportamenti imprevisti o modifiche errate. Abilitala solo se comprendi i rischi e sei disposto a rivedere attentamente tutte le modifiche."
		},
		"SEARCH_AND_REPLACE": {
			"name": "Usa strumento di ricerca e sostituzione sperimentale",
			"description": "Abilita lo strumento di ricerca e sostituzione sperimentale, consentendo a Roo di sostituire più istanze di un termine di ricerca in una singola richiesta."
		},
		"INSERT_BLOCK": {
			"name": "Usa strumento di inserimento contenuti sperimentale",
			"description": "Abilita lo strumento di inserimento contenuti sperimentale, consentendo a Roo di inserire contenuti a numeri di riga specifici senza dover creare un diff."
		},
		"POWER_STEERING": {
			"name": "Usa modalità \"servosterzo\" sperimentale",
			"description": "Quando abilitato, Roo ricorderà al modello i dettagli della sua definizione di modalità corrente più frequentemente. Questo porterà a una maggiore aderenza alle definizioni dei ruoli e alle istruzioni personalizzate, ma utilizzerà più token per messaggio."
		},
		"MULTI_SEARCH_AND_REPLACE": {
			"name": "Usa strumento diff multi-blocco sperimentale",
			"description": "Quando abilitato, Roo utilizzerà lo strumento diff multi-blocco. Questo tenterà di aggiornare più blocchi di codice nel file in una singola richiesta."
		}
	},
	"promptCaching": {
		"label": "Disattiva la cache dei prompt",
		"description": "Quando selezionato, Roo non utilizzerà la cache dei prompt per questo modello."
	},
	"temperature": {
		"useCustom": "Usa temperatura personalizzata",
		"description": "Controlla la casualità nelle risposte del modello.",
		"rangeDescription": "Valori più alti rendono l'output più casuale, valori più bassi lo rendono più deterministico."
	},
	"modelInfo": {
		"supportsImages": "Supporta immagini",
		"noImages": "Non supporta immagini",
		"supportsComputerUse": "Supporta uso del computer",
		"noComputerUse": "Non supporta uso del computer",
		"supportsPromptCache": "Supporta cache dei prompt",
		"noPromptCache": "Non supporta cache dei prompt",
		"maxOutput": "Output massimo",
		"inputPrice": "Prezzo input",
		"outputPrice": "Prezzo output",
		"cacheReadsPrice": "Prezzo letture cache",
		"cacheWritesPrice": "Prezzo scritture cache",
		"enableStreaming": "Abilita streaming",
		"enableR1Format": "Abilita i parametri del modello R1",
		"enableR1FormatTips": "Deve essere abilitato quando si utilizzano modelli R1 come QWQ, per evitare l'errore 400",
		"useAzure": "Usa Azure",
		"azureApiVersion": "Imposta versione API Azure",
		"gemini": {
			"freeRequests": "* Gratuito fino a {{count}} richieste al minuto. Dopo, la fatturazione dipende dalla dimensione del prompt.",
			"pricingDetails": "Per maggiori informazioni, vedi i dettagli sui prezzi.",
			"billingEstimate": "* La fatturazione è una stima - il costo esatto dipende dalle dimensioni del prompt."
		}
	},
	"modelPicker": {
		"automaticFetch": "L'estensione recupera automaticamente l'elenco più recente dei modelli disponibili su <serviceLink>{{serviceName}}</serviceLink>. Se non sei sicuro di quale modello scegliere, Roo Code funziona meglio con <defaultModelLink>{{defaultModelId}}</defaultModelLink>. Puoi anche cercare \"free\" per opzioni gratuite attualmente disponibili.",
		"label": "Modello",
		"searchPlaceholder": "Cerca",
		"noMatchFound": "Nessuna corrispondenza trovata",
		"useCustomModel": "Usa personalizzato: {{modelId}}"
	},
	"footer": {
		"feedback": "Se hai domande o feedback, sentiti libero di aprire un issue su <githubLink>github.com/RooVetGit/Roo-Code</githubLink> o unirti a <redditLink>reddit.com/r/RooCode</redditLink> o <discordLink>discord.gg/roocode</discordLink>",
		"version": "Roo Code v{{version}}",
		"telemetry": {
			"label": "Consenti segnalazioni anonime di errori e utilizzo",
			"description": "Aiuta a migliorare Roo Code inviando dati di utilizzo anonimi e segnalazioni di errori. Non vengono mai inviati codice, prompt o informazioni personali. Consulta la nostra politica sulla privacy per maggiori dettagli."
		},
		"settings": {
			"import": "Importa",
			"export": "Esporta",
			"reset": "Ripristina"
		}
	},
	"thinkingBudget": {
		"maxTokens": "Token massimi",
		"maxThinkingTokens": "Token massimi di pensiero"
	},
	"validation": {
		"apiKey": "È necessario fornire una chiave API valida.",
		"awsRegion": "È necessario scegliere una regione per utilizzare Amazon Bedrock.",
		"googleCloud": "È necessario fornire un ID progetto e una regione Google Cloud validi.",
		"modelId": "È necessario fornire un ID modello valido.",
		"modelSelector": "È necessario fornire un selettore di modello valido.",
		"openAi": "È necessario fornire un URL base, una chiave API e un ID modello validi.",
		"arn": {
			"invalidFormat": "Formato ARN non valido. Verificare i requisiti del formato.",
			"regionMismatch": "Attenzione: La regione nel tuo ARN ({{arnRegion}}) non corrisponde alla regione selezionata ({{region}}). Questo potrebbe causare problemi di accesso. Il provider utilizzerà la regione dall'ARN."
		},
		"modelAvailability": "L'ID modello ({{modelId}}) fornito non è disponibile. Seleziona un modello diverso."
	},
	"placeholders": {
		"apiKey": "Inserisci chiave API...",
		"profileName": "Inserisci nome profilo",
		"accessKey": "Inserisci chiave di accesso...",
		"secretKey": "Inserisci chiave segreta...",
		"sessionToken": "Inserisci token di sessione...",
		"credentialsJson": "Inserisci JSON delle credenziali...",
		"keyFilePath": "Inserisci percorso file chiave...",
		"projectId": "Inserisci ID progetto...",
		"customArn": "Inserisci ARN (es. arn:aws:bedrock:us-east-1:123456789012:foundation-model/my-model)",
		"baseUrl": "Inserisci URL base...",
		"modelId": {
			"lmStudio": "es. meta-llama-3.1-8b-instruct",
			"lmStudioDraft": "es. lmstudio-community/llama-3.2-1b-instruct",
			"ollama": "es. llama3.1"
		},
		"numbers": {
			"maxTokens": "es. 4096",
			"contextWindow": "es. 128000",
			"inputPrice": "es. 0.0001",
			"outputPrice": "es. 0.0002",
			"cacheWritePrice": "es. 0.00005"
		}
	},
	"defaults": {
		"ollamaUrl": "Predefinito: http://localhost:11434",
		"lmStudioUrl": "Predefinito: http://localhost:1234",
		"geminiUrl": "Predefinito: https://generativelanguage.googleapis.com"
	},
	"labels": {
		"customArn": "ARN personalizzato",
		"useCustomArn": "Usa ARN personalizzato..."
	}
}<|MERGE_RESOLUTION|>--- conflicted
+++ resolved
@@ -117,14 +117,11 @@
 		"noCustomHeaders": "Nessuna intestazione personalizzata definita. Fai clic sul pulsante + per aggiungerne una.",
 		"requestyApiKey": "Chiave API Requesty",
 		"getRequestyApiKey": "Ottieni chiave API Requesty",
-<<<<<<< HEAD
 		"getShengSuanYunApiKey": "Ottieni chiave API Sheng Suan Yun",
-=======
 		"refreshModels": {
 			"label": "Aggiorna modelli",
 			"hint": "Riapri le impostazioni per vedere i modelli più recenti."
 		},
->>>>>>> 94ae4488
 		"openRouterTransformsText": "Comprimi prompt e catene di messaggi alla dimensione del contesto (<a>Trasformazioni OpenRouter</a>)",
 		"anthropicApiKey": "Chiave API Anthropic",
 		"getAnthropicApiKey": "Ottieni chiave API Anthropic",
