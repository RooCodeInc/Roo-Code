--- conflicted
+++ resolved
@@ -22,13 +22,10 @@
 	"havingTrouble": "समस्या हो रही है?",
 	"pasteCallbackUrl": "अपने ब्राउज़र से redirect URL कॉपी करें और यहाँ पेस्ट करें:",
 	"startOver": "फिर से शुरू करें",
-<<<<<<< HEAD
+	"cloudUrlPillLabel": "Roo Code Cloud URL",
 	"upsell": {
 		"autoApprovePowerUser": "रू को थोड़ी स्वतंत्रता दे रहे हैं? रू कोड क्लाउड के साथ इसे कहीं से भी नियंत्रित करें। <learnMoreLink>और जानें</learnMoreLink>।",
 		"longRunningTask": "इसमें थोड़ा समय लग सकता है। क्लाउड के साथ कहीं से भी जारी रखें।",
 		"taskList": "रू कोड क्लाउड यहाँ है: कहीं से भी अपने कार्यों का पालन और नियंत्रण करें। <learnMoreLink>और जानें</learnMoreLink>।"
 	}
-=======
-	"cloudUrlPillLabel": "Roo Code Cloud URL"
->>>>>>> 80af39dc
 }