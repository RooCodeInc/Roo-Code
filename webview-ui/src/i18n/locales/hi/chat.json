{
	"greeting": "Roo Code में आपका स्वागत है",
	"task": {
		"title": "कार्य",
		"expand": "कार्य विस्तृत करें",
		"collapse": "कार्य संक्षिप्त करें",
		"seeMore": "अधिक देखें",
		"seeLess": "कम देखें",
		"tokens": "Tokens",
		"cache": "कैश",
		"apiCost": "API लागत",
		"size": "आकार",
		"contextWindow": "संदर्भ लंबाई",
		"closeAndStart": "कार्य बंद करें और नया शुरू करें",
		"export": "कार्य इतिहास निर्यात करें",
		"delete": "कार्य हटाएं (पुष्टि को छोड़ने के लिए Shift + क्लिक)",
		"condenseContext": "संदर्भ को बुद्धिमानी से संघनित करें",
		"share": "कार्य साझा करें",
		"shareWithOrganization": "संगठन के साथ साझा करें",
		"shareWithOrganizationDescription": "केवल आपके संगठन के सदस्य पहुंच सकते हैं",
		"sharePublicly": "सार्वजनिक रूप से साझा करें",
		"sharePubliclyDescription": "लिंक वाला कोई भी व्यक्ति पहुंच सकता है",
		"connectToCloud": "Cloud से कनेक्ट करें",
		"connectToCloudDescription": "कार्य साझा करने के लिए Roo Code Cloud में साइन इन करें",
		"sharingDisabledByOrganization": "संगठन द्वारा साझाकरण अक्षम किया गया",
		"shareSuccessOrganization": "संगठन लिंक क्लिपबोर्ड में कॉपी किया गया",
		"shareSuccessPublic": "सार्वजनिक लिंक क्लिपबोर्ड में कॉपी किया गया",
		"openInCloud": "Roo Code Cloud में कार्य खोलें",
		"openInCloudIntro": "कहीं से भी Roo की निगरानी या इंटरैक्ट करना जारी रखें। खोलने के लिए स्कैन करें, क्लिक करें या कॉपी करें।"
	},
	"unpin": "पिन करें",
	"pin": "अवपिन करें",
	"tokenProgress": {
		"availableSpace": "उपलब्ध स्थान: {{amount}} tokens",
		"tokensUsed": "प्रयुक्त tokens: {{used}} / {{total}}",
		"reservedForResponse": "मॉडल प्रतिक्रिया के लिए आरक्षित: {{amount}} tokens"
	},
	"retry": {
		"title": "पुनः प्रयास करें",
		"tooltip": "ऑपरेशन फिर से प्रयास करें"
	},
	"startNewTask": {
		"title": "नया कार्य शुरू करें",
		"tooltip": "नया कार्य शुरू करें"
	},
	"proceedAnyways": {
		"title": "फिर भी आगे बढ़ें",
		"tooltip": "कमांड निष्पादन के दौरान जारी रखें"
	},
	"save": {
		"title": "सहेजें",
		"tooltip": "संदेश के बदलाव सहेजें"
	},
	"reject": {
		"title": "अस्वीकार करें",
		"tooltip": "इस क्रिया को अस्वीकार करें"
	},
	"completeSubtaskAndReturn": "उपकार्य पूरा करें और वापस लौटें",
	"approve": {
		"title": "स्वीकृत करें",
		"tooltip": "इस क्रिया को स्वीकृत करें"
	},
	"runCommand": {
		"title": "कमांड चलाएँ",
		"tooltip": "इस कमांड को निष्पादित करें"
	},
	"proceedWhileRunning": {
		"title": "चलते समय आगे बढ़ें",
		"tooltip": "चेतावनियों के बावजूद जारी रखें"
	},
	"killCommand": {
		"title": "कमांड रोकें",
		"tooltip": "वर्तमान कमांड रोकें"
	},
	"resumeTask": {
		"title": "कार्य जारी रखें",
		"tooltip": "वर्तमान कार्य जारी रखें"
	},
	"terminate": {
		"title": "समाप्त करें",
		"tooltip": "वर्तमान कार्य समाप्त करें"
	},
	"cancel": {
		"title": "रद्द करें",
		"tooltip": "वर्तमान ऑपरेशन रद्द करें"
	},
	"scrollToBottom": "चैट के निचले हिस्से तक स्क्रॉल करें",
	"about": "एआई सहायता से कोड जेनरेट करें, रिफैक्टर करें और डिबग करें। अधिक जानने के लिए हमारे <DocsLink>दस्तावेज़</DocsLink> देखें।",
	"onboarding": "एजेंटिक कोडिंग क्षमताओं में नवीनतम प्रगति के कारण, मैं जटिल सॉफ्टवेयर विकास कार्यों को चरण-दर-चरण संभाल सकता हूं। ऐसे उपकरणों के साथ जो मुझे फ़ाइलें बनाने और संपादित करने, जटिल प्रोजेक्ट का अन्वेषण करने, ब्राउज़र का उपयोग करने और टर्मिनल कमांड (आपकी अनुमति के बाद) निष्पादित करने की अनुमति देते हैं, मैं आपकी मदद कोड पूर्णता या तकनीकी समर्थन से परे तरीकों से कर सकता हूं। मैं अपनी क्षमताओं का विस्तार करने और नए उपकरण बनाने के लिए MCP का भी उपयोग कर सकता हूं।",
	"rooTips": {
		"boomerangTasks": {
			"title": "कार्य संयोजन",
			"description": "कार्यों को छोटे, प्रबंधनीय भागों में विभाजित करें।"
		},
		"stickyModels": {
			"title": "स्टिकी मोड",
			"description": "प्रत्येक मोड आपके अंतिम उपयोग किए गए मॉडल को याद रखता है"
		},
		"tools": {
			"title": "उपकरण",
			"description": "एआई को वेब ब्राउज़ करके, कमांड चलाकर और अधिक समस्याओं को हल करने की अनुमति दें।"
		},
		"customizableModes": {
			"title": "अनुकूलन योग्य मोड",
			"description": "विशिष्ट प्रोफाइल अपने व्यवहार और निर्धारित मॉडल के साथ"
		}
	},
	"selectMode": "इंटरैक्शन मोड चुनें",
	"selectApiConfig": "एपीआई कॉन्फ़िगरेशन का चयन करें",
	"enhancePrompt": "अतिरिक्त संदर्भ के साथ प्रॉम्प्ट बढ़ाएँ",
	"addImages": "संदेश में चित्र जोड़ें",
	"sendMessage": "संदेश भेजें",
	"stopTts": "टेक्स्ट-टू-स्पीच बंद करें",
	"typeMessage": "एक संदेश लिखें...",
	"typeTask": "अपना कार्य यहां लिखें...",
	"addContext": "संदर्भ जोड़ने के लिए @, कमांड के लिए /",
	"dragFiles": "फ़ाइलें खींचने के लिए shift दबाकर रखें",
	"dragFilesImages": "फ़ाइलें/चित्र खींचने के लिए shift दबाकर रखें",
	"enhancePromptDescription": "'प्रॉम्प्ट बढ़ाएँ' बटन अतिरिक्त संदर्भ, स्पष्टीकरण या पुनर्विचार प्रदान करके आपके अनुरोध को बेहतर बनाने में मदद करता है। यहां अनुरोध लिखकर देखें और यह कैसे काम करता है यह देखने के लिए बटन पर फिर से क्लिक करें।",
	"modeSelector": {
		"title": "मोड्स",
		"marketplace": "मोड मार्केटप्लेस",
		"settings": "मोड सेटिंग्स",
		"description": "विशेष व्यक्तित्व जो Roo के व्यवहार को अनुकूलित करते हैं।",
		"searchPlaceholder": "मोड खोजें...",
		"noResults": "कोई परिणाम नहीं मिला"
	},
	"errorReadingFile": "फ़ाइल पढ़ने में त्रुटि",
	"noValidImages": "कोई मान्य चित्र प्रोसेस नहीं किया गया",
	"separator": "विभाजक",
	"edit": "संपादित करें...",
	"forNextMode": "अगले मोड के लिए",
	"forPreviousMode": "पिछले मोड के लिए",
	"error": "त्रुटि",
	"diffError": {
		"title": "संपादन असफल"
	},
	"troubleMessage": "Roo को समस्या हो रही है...",
	"apiRequest": {
		"title": "API अनुरोध",
		"failed": "API अनुरोध विफल हुआ",
		"streaming": "API अनुरोध...",
		"cancelled": "API अनुरोध रद्द किया गया",
		"streamingFailed": "API स्ट्रीमिंग विफल हुई"
	},
	"checkpoint": {
		"regular": "चेकपॉइंट",
		"initializingWarning": "चेकपॉइंट अभी भी आरंभ हो रहा है... अगर यह बहुत समय ले रहा है, तो आप <settingsLink>सेटिंग्स</settingsLink> में चेकपॉइंट को अक्षम कर सकते हैं और अपने कार्य को पुनः आरंभ कर सकते हैं।",
		"menu": {
			"viewDiff": "अंतर देखें",
			"restore": "चेकपॉइंट पुनर्स्थापित करें",
			"restoreFiles": "फ़ाइलें पुनर्स्थापित करें",
			"restoreFilesDescription": "आपके प्रोजेक्ट की फ़ाइलों को इस बिंदु पर लिए गए स्नैपशॉट पर पुनर्स्थापित करता है।",
			"restoreFilesAndTask": "फ़ाइलें और कार्य पुनर्स्थापित करें",
			"confirm": "पुष्टि करें",
			"cancel": "रद्द करें",
			"cannotUndo": "इस क्रिया को पूर्ववत नहीं किया जा सकता।",
			"restoreFilesAndTaskDescription": "आपके प्रोजेक्ट की फ़ाइलों को इस बिंदु पर लिए गए स्नैपशॉट पर पुनर्स्थापित करता है और इस बिंदु के बाद के सभी संदेशों को हटा देता है।"
		},
		"current": "वर्तमान"
	},
	"instructions": {
		"wantsToFetch": "Roo को वर्तमान कार्य में सहायता के लिए विस्तृत निर्देश प्राप्त करना है"
	},
	"fileOperations": {
		"wantsToRead": "Roo इस फ़ाइल को पढ़ना चाहता है",
		"wantsToReadOutsideWorkspace": "Roo कार्यक्षेत्र के बाहर इस फ़ाइल को पढ़ना चाहता है",
		"didRead": "Roo ने इस फ़ाइल को पढ़ा",
		"wantsToEdit": "Roo इस फ़ाइल को संपादित करना चाहता है",
		"wantsToEditOutsideWorkspace": "Roo कार्यक्षेत्र के बाहर इस फ़ाइल को संपादित करना चाहता है",
		"wantsToEditProtected": "Roo एक सुरक्षित कॉन्फ़िगरेशन फ़ाइल को संपादित करना चाहता है",
		"wantsToCreate": "Roo एक नई फ़ाइल बनाना चाहता है",
		"wantsToSearchReplace": "Roo इस फ़ाइल में खोज और प्रतिस्थापन करना चाहता है",
		"didSearchReplace": "Roo ने इस फ़ाइल में खोज और प्रतिस्थापन किया",
		"wantsToInsert": "Roo इस फ़ाइल में सामग्री डालना चाहता है",
		"wantsToInsertWithLineNumber": "Roo इस फ़ाइल की {{lineNumber}} लाइन पर सामग्री डालना चाहता है",
		"wantsToInsertAtEnd": "Roo इस फ़ाइल के अंत में सामग्री जोड़ना चाहता है",
		"wantsToReadAndXMore": "रू इस फ़ाइल को और {{count}} अन्य को पढ़ना चाहता है",
		"wantsToReadMultiple": "Roo कई फ़ाइलें पढ़ना चाहता है",
		"wantsToApplyBatchChanges": "Roo कई फ़ाइलों में परिवर्तन लागू करना चाहता है",
		"wantsToGenerateImage": "Roo एक छवि बनाना चाहता है",
		"wantsToGenerateImageOutsideWorkspace": "Roo कार्यक्षेत्र के बाहर एक छवि बनाना चाहता है",
		"wantsToGenerateImageProtected": "Roo एक संरक्षित स्थान पर छवि बनाना चाहता है",
		"didGenerateImage": "Roo ने एक छवि बनाई"
	},
	"directoryOperations": {
		"wantsToViewTopLevel": "Roo इस निर्देशिका में शीर्ष स्तर की फ़ाइलें देखना चाहता है",
		"didViewTopLevel": "Roo ने इस निर्देशिका में शीर्ष स्तर की फ़ाइलें देखीं",
		"wantsToViewRecursive": "Roo इस निर्देशिका में सभी फ़ाइलों को पुनरावर्ती रूप से देखना चाहता है",
		"didViewRecursive": "Roo ने इस निर्देशिका में सभी फ़ाइलों को पुनरावर्ती रूप से देखा",
		"wantsToViewDefinitions": "Roo इस निर्देशिका में उपयोग किए गए सोर्स कोड परिभाषा नामों को देखना चाहता है",
		"didViewDefinitions": "Roo ने इस निर्देशिका में उपयोग किए गए सोर्स कोड परिभाषा नामों को देखा",
		"wantsToSearch": "Roo इस निर्देशिका में <code>{{regex}}</code> के लिए खोज करना चाहता है",
		"didSearch": "Roo ने इस निर्देशिका में <code>{{regex}}</code> के लिए खोज की",
		"wantsToSearchOutsideWorkspace": "Roo इस निर्देशिका (कार्यक्षेत्र के बाहर) में <code>{{regex}}</code> के लिए खोज करना चाहता है",
		"didSearchOutsideWorkspace": "Roo ने इस निर्देशिका (कार्यक्षेत्र के बाहर) में <code>{{regex}}</code> के लिए खोज की",
		"wantsToViewTopLevelOutsideWorkspace": "Roo इस निर्देशिका (कार्यक्षेत्र के बाहर) में शीर्ष स्तर की फ़ाइलें देखना चाहता है",
		"didViewTopLevelOutsideWorkspace": "Roo ने इस निर्देशिका (कार्यक्षेत्र के बाहर) में शीर्ष स्तर की फ़ाइलें देखीं",
		"wantsToViewRecursiveOutsideWorkspace": "Roo इस निर्देशिका (कार्यक्षेत्र के बाहर) में सभी फ़ाइलों को पुनरावर्ती रूप से देखना चाहता है",
		"didViewRecursiveOutsideWorkspace": "Roo ने इस निर्देशिका (कार्यक्षेत्र के बाहर) में सभी फ़ाइलों को पुनरावर्ती रूप से देखा",
		"wantsToViewDefinitionsOutsideWorkspace": "Roo इस निर्देशिका (कार्यक्षेत्र के बाहर) में उपयोग किए गए सोर्स कोड परिभाषा नामों को देखना चाहता है",
		"didViewDefinitionsOutsideWorkspace": "Roo ने इस निर्देशिका (कार्यक्षेत्र के बाहर) में उपयोग किए गए सोर्स कोड परिभाषा नामों को देखा"
	},
	"commandOutput": "कमांड आउटपुट",
	"commandExecution": {
		"running": "चलाया जा रहा है",
		"pid": "पीआईडी: {{pid}}",
		"exited": "बाहर निकल गया ({{exitCode}})",
		"manageCommands": "कमांड अनुमतियाँ प्रबंधित करें",
		"commandManagementDescription": "कमांड अनुमतियों का प्रबंधन करें: स्वतः-निष्पादन की अनुमति देने के लिए ✓ पर क्लिक करें, निष्पादन से इनकार करने के लिए ✗ पर क्लिक करें। पैटर्न को चालू/बंद किया जा सकता है या सूचियों से हटाया जा सकता है। <settingsLink>सभी सेटिंग्स देखें</settingsLink>",
		"addToAllowed": "अनुमत सूची में जोड़ें",
		"removeFromAllowed": "अनुमत सूची से हटाएं",
		"addToDenied": "अस्वीकृत सूची में जोड़ें",
		"removeFromDenied": "अस्वीकृत सूची से हटाएं",
		"abortCommand": "कमांड निष्पादन रद्द करें",
		"expandOutput": "आउटपुट का विस्तार करें",
		"collapseOutput": "आउटपुट संक्षिप्त करें",
		"expandManagement": "कमांड प्रबंधन अनुभाग का विस्तार करें",
		"collapseManagement": "कमांड प्रबंधन अनुभाग संक्षिप्त करें"
	},
	"response": "प्रतिक्रिया",
	"arguments": "आर्ग्युमेंट्स",
	"mcp": {
		"wantsToUseTool": "Roo {{serverName}} MCP सर्वर पर एक टूल का उपयोग करना चाहता है",
		"wantsToAccessResource": "Roo {{serverName}} MCP सर्वर पर एक संसाधन का उपयोग करना चाहता है"
	},
	"modes": {
		"wantsToSwitch": "Roo <code>{{mode}}</code> मोड में स्विच करना चाहता है",
		"wantsToSwitchWithReason": "Roo <code>{{mode}}</code> मोड में स्विच करना चाहता है क्योंकि: {{reason}}",
		"didSwitch": "Roo <code>{{mode}}</code> मोड में स्विच कर गया",
		"didSwitchWithReason": "Roo <code>{{mode}}</code> मोड में स्विच कर गया क्योंकि: {{reason}}"
	},
	"subtasks": {
		"wantsToCreate": "Roo <code>{{mode}}</code> मोड में एक नया उपकार्य बनाना चाहता है",
		"wantsToFinish": "Roo इस उपकार्य को समाप्त करना चाहता है",
		"newTaskContent": "उपकार्य निर्देश",
		"completionContent": "उपकार्य पूर्ण",
		"resultContent": "उपकार्य परिणाम",
		"defaultResult": "कृपया अगले कार्य पर जारी रखें।",
		"completionInstructions": "उपकार्य पूर्ण! आप परिणामों की समीक्षा कर सकते हैं और सुधार या अगले चरण सुझा सकते हैं। यदि सब कुछ ठीक लगता है, तो मुख्य कार्य को परिणाम वापस करने के लिए पुष्टि करें।"
	},
	"questions": {
		"hasQuestion": "Roo का एक प्रश्न है"
	},
	"taskCompleted": "कार्य पूरा हुआ",
	"powershell": {
		"issues": "ऐसा लगता है कि आपको Windows PowerShell के साथ समस्याएँ हो रही हैं, कृपया इसे देखें"
	},
	"autoApprove": {
		"tooltipManage": "स्वतः-अनुमोदन सेटिंग्स प्रबंधित करें",
		"tooltipStatus": "स्वतः-अनुमोदन इनके लिए सक्षम है: {{toggles}}",
		"title": "स्वतः-अनुमोदन",
		"all": "सभी",
		"none": "कोई नहीं",
		"description": "अनुमति मांगे बिना इन क्रियाओं को चलाएं। इसे केवल उन क्रियाओं के लिए सक्षम करें जिन पर आपको पूरा भरोसा है।",
		"selectOptionsFirst": "स्वतः-अनुमोदन सक्षम करने के लिए नीचे से कम से कम एक विकल्प चुनें",
		"toggleAriaLabel": "स्वतः-अनुमोदन टॉगल करें",
		"disabledAriaLabel": "स्वतः-अनुमोदन अक्षम है - पहले विकल्प चुनें",
		"triggerLabelOff": "स्वतः-अनुमोदन बंद",
		"triggerLabel_zero": "0 स्वतः-अनुमोदन",
		"triggerLabel_one": "1 स्वतः-अनुमोदित",
		"triggerLabel_other": "{{count}} स्वतः-अनुमोदित",
		"triggerLabelAll": "YOLO"
	},
	"reasoning": {
		"thinking": "विचार कर रहा है",
		"seconds": "{{count}} सेकंड"
	},
	"contextCondense": {
		"title": "संदर्भ संक्षिप्त किया गया",
		"condensing": "संदर्भ संघनित कर रहा है...",
		"errorHeader": "संदर्भ संघनित करने में विफल",
		"tokens": "टोकन"
	},
	"followUpSuggest": {
		"copyToInput": "इनपुट में कॉपी करें (या Shift + क्लिक)",
		"autoSelectCountdown": "{{count}}s में स्वचालित रूप से चयन हो रहा है",
		"countdownDisplay": "{{count}}सेकंड"
	},
	"announcement": {
		"title": "🎉 Roo Code {{version}} रिलीज़ हुआ",
		"description": "<bold>Roo Code Cloud</bold> का परिचय: Roo की शक्ति को IDE से आगे ले जाना",
		"feature1": "<bold>कहीं से भी कार्य प्रगति ट्रैक करें (निःशुल्क):</bold> लंबे समय तक चलने वाले कार्यों के लिए रीयल-टाइम अपडेट प्राप्त करें बिना अपने IDE में फंसे",
		"feature2": "<bold>Roo एक्सटेंशन को दूर से नियंत्रित करें (Pro):</bold> चैट-आधारित ब्राउज़र इंटरफ़ेस से कार्य शुरू करें, रोकें और बातचीत करें।",
		"learnMore": "नियंत्रण लेने के लिए तैयार हैं? <learnMoreLink>यहां</learnMoreLink> और जानें।",
		"visitCloudButton": "Roo Code Cloud पर जाएं",
		"socialLinks": "<xLink>X</xLink>, <discordLink>Discord</discordLink>, या <redditLink>r/RooCode</redditLink> पर हमसे जुड़ें"
	},
	"browser": {
		"rooWantsToUse": "Roo ब्राउज़र का उपयोग करना चाहता है",
		"consoleLogs": "कंसोल लॉग",
		"noNewLogs": "(कोई नया लॉग नहीं)",
		"screenshot": "ब्राउज़र स्क्रीनशॉट",
		"cursor": "कर्सर",
		"navigation": {
			"step": "चरण {{current}} / {{total}}",
			"previous": "पिछला",
			"next": "अगला"
		},
		"sessionStarted": "ब्राउज़र सत्र शुरू हुआ",
		"actions": {
			"title": "ब्राउज़र क्रिया: ",
			"launch": "{{url}} पर ब्राउज़र लॉन्च करें",
			"click": "क्लिक करें ({{coordinate}})",
			"type": "टाइप करें \"{{text}}\"",
			"scrollDown": "नीचे स्क्रॉल करें",
			"scrollUp": "ऊपर स्क्रॉल करें",
			"close": "ब्राउज़र बंद करें"
		}
	},
	"codeblock": {
		"tooltips": {
			"expand": "कोड ब्लॉक का विस्तार करें",
			"collapse": "कोड ब्लॉक को संकुचित करें",
			"enable_wrap": "वर्ड रैप सक्षम करें",
			"disable_wrap": "वर्ड रैप अक्षम करें",
			"copy_code": "कोड कॉपी करें"
		}
	},
	"systemPromptWarning": "चेतावनी: कस्टम सिस्टम प्रॉम्प्ट ओवरराइड सक्रिय है। यह कार्यक्षमता को गंभीर रूप से बाधित कर सकता है और अनियमित व्यवहार का कारण बन सकता है.",
	"profileViolationWarning": "वर्तमान प्रोफ़ाइल आपके संगठन की सेटिंग्स के साथ संगत नहीं है",
	"shellIntegration": {
		"title": "कमांड निष्पादन चेतावनी",
		"description": "आपका कमांड VSCode टर्मिनल शेल इंटीग्रेशन के बिना निष्पादित हो रहा है। इस चेतावनी को दबाने के लिए आप <settingsLink>Roo Code सेटिंग्स</settingsLink> के <strong>Terminal</strong> अनुभाग में शेल इंटीग्रेशन को अक्षम कर सकते हैं या नीचे दिए गए लिंक का उपयोग करके VSCode टर्मिनल इंटीग्रेशन की समस्या का समाधान कर सकते हैं।",
		"troubleshooting": "शेल इंटीग्रेशन दस्तावेज़ के लिए यहां क्लिक करें।"
	},
	"ask": {
		"autoApprovedRequestLimitReached": {
			"title": "स्वत:-स्वीकृत अनुरोध सीमा पहुंची",
			"description": "Roo {{count}} API अनुरोध(धों) की स्वत:-स्वीकृत सीमा तक पहुंच गया है। क्या आप गणना को रीसेट करके कार्य जारी रखना चाहते हैं?",
			"button": "रीसेट करें और जारी रखें"
		},
		"autoApprovedCostLimitReached": {
			"title": "स्वत:-अनुमोदित लागत सीमा पहुँच गई",
			"button": "रीसेट करें और जारी रखें",
			"description": "Roo ने स्वचालित-स्वीकृत लागत सीमा ${{count}} तक पहुंच गई है। क्या आप लागत को रीसेट करके कार्य जारी रखना चाहेंगे?"
		}
	},
	"codebaseSearch": {
		"wantsToSearch": "Roo कोडबेस में <code>{{query}}</code> खोजना चाहता है",
		"wantsToSearchWithPath": "Roo <code>{{path}}</code> में कोडबेस में <code>{{query}}</code> खोजना चाहता है",
		"didSearch_one": "1 परिणाम मिला",
		"didSearch_other": "{{count}} परिणाम मिले",
		"resultTooltip": "समानता स्कोर: {{score}} (फ़ाइल खोलने के लिए क्लिक करें)"
	},
	"read-batch": {
		"approve": {
			"title": "सभी स्वीकृत करें"
		},
		"deny": {
			"title": "सभी अस्वीकार करें"
		}
	},
	"indexingStatus": {
		"ready": "इंडेक्स तैयार",
		"indexing": "इंडेक्सिंग {{percentage}}%",
		"indexed": "इंडेक्स किया गया",
		"error": "इंडेक्स त्रुटि",
		"status": "इंडेक्स स्थिति"
	},
	"versionIndicator": {
		"ariaLabel": "संस्करण {{version}} - रिलीज़ नोट्स देखने के लिए क्लिक करें"
	},
	"rooCloudCTA": {
		"title": "Roo Code Cloud विकसित हो रहा है!",
		"description": "क्लाउड में रिमोट एजेंट चलाएं, कहीं से भी अपने कार्यों तक पहुंचें, दूसरों के साथ सहयोग करें, और बहुत कुछ।",
		"joinWaitlist": "नवीनतम अपडेट प्राप्त करने के लिए साइन अप करें।"
	},
	"editMessage": {
		"placeholder": "अपना संदेश संपादित करें..."
	},
	"command": {
		"triggerDescription": "{{name}} कमांड को ट्रिगर करें"
	},
	"slashCommands": {
		"tooltip": "स्लैश कमांड प्रबंधित करें",
		"title": "स्लैश कमांड",
		"description": "बिल्ट-इन स्लैश कमांड का उपयोग करें या बार-बार उपयोग किए जाने वाले प्रॉम्प्ट और वर्कफ़्लो तक त्वरित पहुंच के लिए कस्टम स्लैश कमांड बनाएं। <DocsLink>दस्तावेज़</DocsLink>",
		"manageCommands": "सेटिंग्स में स्लैश कमांड प्रबंधित करें",
		"builtInCommands": "बिल्ट-इन कमांड",
		"globalCommands": "वैश्विक कमांड",
		"workspaceCommands": "कार्यक्षेत्र कमांड",
		"globalCommand": "वैश्विक कमांड",
		"editCommand": "कमांड संपादित करें",
		"deleteCommand": "कमांड हटाएं",
		"newGlobalCommandPlaceholder": "नया वैश्विक कमांड...",
		"newWorkspaceCommandPlaceholder": "नया कार्यक्षेत्र कमांड...",
		"deleteDialog": {
			"title": "कमांड हटाएं",
			"description": "क्या आप वाकई \"{{name}}\" कमांड को हटाना चाहते हैं? यह क्रिया पूर्ववत नहीं की जा सकती।",
			"cancel": "रद्द करें",
			"confirm": "हटाएं"
		}
	},
	"contextMenu": {
		"noResults": "कोई परिणाम नहीं",
		"problems": "समस्याएँ",
		"terminal": "टर्मिनल",
		"url": "सामग्री लाने के लिए URL पेस्ट करें"
	},
	"queuedMessages": {
		"title": "कतार में संदेश",
		"clickToEdit": "संदेश संपादित करने के लिए क्लिक करें"
	},
	"slashCommand": {
<<<<<<< HEAD
		"wantsToRun": "Roo एक स्लैश कमांड चलाना चाहता है",
		"didRun": "Roo ने एक स्लैश कमांड चलाया"
=======
		"wantsToRun": "Roo एक स्लैश कमांड चलाना चाहता है:",
		"didRun": "Roo ने एक स्लैश कमांड चलाया:"
	},
	"ask": {
		"autoApprovedRequestLimitReached": {
			"title": "स्वतः-अनुमोदित अनुरोध सीमा तक पहुंच गया",
			"description": "रू ने {{count}} एपीआई अनुरोध (नों) की स्वतः-अनुमोदित सीमा तक पहुंच गया है। क्या आप गिनती रीसेट करना और कार्य के साथ आगे बढ़ना चाहेंगे?",
			"button": "रीसेट करें और जारी रखें"
		},
		"autoApprovedCostLimitReached": {
			"title": "स्वतः-स्वीकृत लागत सीमा तक पहुंच गया",
			"description": "रू ने ${{count}} की स्वतः-अनुमोदित लागत सीमा तक पहुंच गया है। क्या आप लागत को रीसेट करना और कार्य के साथ आगे बढ़ना चाहेंगे?",
			"button": "रीसेट करें और जारी रखें"
		}
>>>>>>> 87b45def
	}
}<|MERGE_RESOLUTION|>--- conflicted
+++ resolved
@@ -403,12 +403,8 @@
 		"clickToEdit": "संदेश संपादित करने के लिए क्लिक करें"
 	},
 	"slashCommand": {
-<<<<<<< HEAD
 		"wantsToRun": "Roo एक स्लैश कमांड चलाना चाहता है",
 		"didRun": "Roo ने एक स्लैश कमांड चलाया"
-=======
-		"wantsToRun": "Roo एक स्लैश कमांड चलाना चाहता है:",
-		"didRun": "Roo ने एक स्लैश कमांड चलाया:"
 	},
 	"ask": {
 		"autoApprovedRequestLimitReached": {
@@ -421,6 +417,5 @@
 			"description": "रू ने ${{count}} की स्वतः-अनुमोदित लागत सीमा तक पहुंच गया है। क्या आप लागत को रीसेट करना और कार्य के साथ आगे बढ़ना चाहेंगे?",
 			"button": "रीसेट करें और जारी रखें"
 		}
->>>>>>> 87b45def
 	}
 }