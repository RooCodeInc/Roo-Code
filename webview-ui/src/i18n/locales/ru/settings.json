--- conflicted
+++ resolved
@@ -118,12 +118,9 @@
 		"headerValue": "Значение заголовка",
 		"noCustomHeaders": "Пользовательские заголовки не определены. Нажмите кнопку +, чтобы добавить.",
 		"requestyApiKey": "Requesty API-ключ",
-<<<<<<< HEAD
-		"getShengSuanYunApiKey": "Sheng Suan Yun API-ключ",
-=======
 		"flushModelsCache": "Очистить кэш моделей",
 		"flushedModelsCache": "Кэш очищен, пожалуйста, переоткройте представление настроек",
->>>>>>> ce8fbbda
+		"getShengSuanYunApiKey": "Sheng Suan Yun API-ключ",
 		"getRequestyApiKey": "Получить Requesty API-ключ",
 		"openRouterTransformsText": "Сжимать подсказки и цепочки сообщений до размера контекста (<a>OpenRouter Transforms</a>)",
 		"anthropicApiKey": "Anthropic API-ключ",
