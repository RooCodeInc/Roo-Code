{
	"common": {
		"save": "Сохранить",
		"done": "Готово",
		"cancel": "Отмена",
		"reset": "Сбросить",
		"select": "Выбрать",
		"add": "Добавить заголовок",
		"remove": "Удалить"
	},
	"header": {
		"title": "Настройки",
		"saveButtonTooltip": "Сохранить изменения",
		"nothingChangedTooltip": "Изменений нет",
		"doneButtonTooltip": "Отменить несохранённые изменения и закрыть панель настроек"
	},
	"unsavedChangesDialog": {
		"title": "Несохранённые изменения",
		"description": "Вы хотите отменить изменения и продолжить?",
		"cancelButton": "Отмена",
		"discardButton": "Отменить изменения"
	},
	"sections": {
		"providers": "Провайдеры",
		"autoApprove": "Автоодобрение",
		"browser": "Доступ к компьютеру",
		"checkpoints": "Контрольные точки",
		"notifications": "Уведомления",
		"contextManagement": "Контекст",
		"terminal": "Терминал",
		"prompts": "Промпты",
		"experimental": "Экспериментальное",
		"language": "Язык",
		"about": "О Roo Code"
	},
	"prompts": {
		"description": "Настройте промпты поддержки, используемые для быстрых действий, таких как улучшение промптов, объяснение кода и исправление проблем. Эти промпты помогают Roo обеспечить лучшую поддержку для общих задач разработки."
	},
	"codeIndex": {
		"title": "Индексация кодовой базы",
		"enableLabel": "Включить индексацию кодовой базы",
		"enableDescription": "<0>Индексация кодовой базы</0> — это экспериментальная функция, которая создает семантический поисковый индекс вашего проекта с использованием ИИ-эмбеддингов. Это позволяет Roo Code лучше понимать и навигировать по большим кодовым базам, находя релевантный код на основе смысла, а не только ключевых слов.",
		"providerLabel": "Провайдер эмбеддингов",
		"selectProviderPlaceholder": "Выберите провайдера",
		"openaiProvider": "OpenAI",
		"ollamaProvider": "Ollama",
		"openaiCompatibleProvider": "OpenAI-совместимый",
		"openaiCompatibleBaseUrlLabel": "Базовый URL:",
		"openaiCompatibleApiKeyLabel": "Ключ API:",
		"openaiCompatibleModelDimensionLabel": "Размерность эмбеддинга:",
		"openaiCompatibleModelDimensionPlaceholder": "напр., 1536",
		"openaiCompatibleModelDimensionDescription": "Размерность эмбеддинга (размер выходных данных) для вашей модели. Проверьте документацию вашего провайдера для этого значения. Распространенные значения: 384, 768, 1536, 3072.",
		"openaiKeyLabel": "Ключ OpenAI:",
		"modelLabel": "Модель",
		"selectModelPlaceholder": "Выберите модель",
		"ollamaUrlLabel": "URL Ollama:",
		"qdrantUrlLabel": "URL Qdrant",
		"qdrantKeyLabel": "Ключ Qdrant:",
		"startIndexingButton": "Начать индексацию",
		"clearIndexDataButton": "Очистить данные индекса",
		"unsavedSettingsMessage": "Пожалуйста, сохрани настройки перед запуском процесса индексации.",
		"clearDataDialog": {
			"title": "Вы уверены?",
			"description": "Это действие нельзя отменить. Оно навсегда удалит данные индекса вашей кодовой базы.",
			"cancelButton": "Отмена",
			"confirmButton": "Очистить данные"
		}
	},
	"autoApprove": {
		"description": "Разрешить Roo автоматически выполнять операции без необходимости одобрения. Включайте эти параметры только если полностью доверяете ИИ и понимаете связанные с этим риски безопасности.",
		"readOnly": {
			"label": "Чтение",
			"description": "Если включено, Roo будет автоматически просматривать содержимое каталогов и читать файлы без необходимости нажимать кнопку \"Одобрить\".",
			"outsideWorkspace": {
				"label": "Включая файлы вне рабочей области",
				"description": "Разрешить Roo читать файлы вне текущей рабочей области без необходимости одобрения."
			}
		},
		"write": {
			"label": "Запись",
			"description": "Автоматически создавать и редактировать файлы без необходимости одобрения",
			"delayLabel": "Задержка после записи для диагностики возможных проблем",
			"outsideWorkspace": {
				"label": "Включая файлы вне рабочей области",
				"description": "Разрешить Roo создавать и редактировать файлы вне текущей рабочей области без необходимости одобрения."
			}
		},
		"browser": {
			"label": "Браузер",
			"description": "Автоматически выполнять действия в браузере без необходимости одобрения. Применяется только, если модель поддерживает использование компьютера"
		},
		"retry": {
			"label": "Повтор",
			"description": "Автоматически повторять неудачные запросы к API при ошибке сервера",
			"delayLabel": "Задержка перед повтором запроса"
		},
		"mcp": {
			"label": "MCP",
			"description": "Включить автоодобрение отдельных инструментов MCP в представлении MCP Servers (требуется включить как этот параметр, так и индивидуальный чекбокс инструмента \"Всегда разрешать\")"
		},
		"modeSwitch": {
			"label": "Режим",
			"description": "Автоматически переключаться между разными режимами без необходимости одобрения"
		},
		"subtasks": {
			"label": "Подзадачи",
			"description": "Разрешить создание и выполнение подзадач без необходимости одобрения"
		},
		"execute": {
			"label": "Выполнение",
			"description": "Автоматически выполнять разрешённые команды терминала без необходимости одобрения",
			"allowedCommands": "Разрешённые авто-выполняемые команды",
			"allowedCommandsDescription": "Префиксы команд, которые могут быть автоматически выполнены при включённом параметре \"Всегда одобрять выполнение операций\". Добавьте * для разрешения всех команд (используйте с осторожностью).",
			"commandPlaceholder": "Введите префикс команды (например, 'git ')",
			"addButton": "Добавить"
		},
		"apiRequestLimit": {
			"title": "Максимум запросов",
			"description": "Автоматически выполнять это количество API-запросов перед запросом разрешения на продолжение задачи.",
			"unlimited": "Без ограничений"
		}
	},
	"providers": {
		"providerDocumentation": "Документация {{provider}}",
		"configProfile": "Профиль конфигурации",
		"description": "Сохраняйте различные конфигурации API для быстрого переключения между провайдерами и настройками.",
		"apiProvider": "Провайдер API",
		"model": "Модель",
		"nameEmpty": "Имя не может быть пустым",
		"nameExists": "Профиль с таким именем уже существует",
		"deleteProfile": "Удалить профиль",
		"invalidArnFormat": "Неверный формат ARN. Пожалуйста, проверьте примеры выше.",
		"enterNewName": "Введите новое имя",
		"addProfile": "Добавить профиль",
		"renameProfile": "Переименовать профиль",
		"newProfile": "Новый профиль конфигурации",
		"enterProfileName": "Введите имя профиля",
		"createProfile": "Создать профиль",
		"cannotDeleteOnlyProfile": "Нельзя удалить единственный профиль",
		"searchPlaceholder": "Поиск профилей",
		"noMatchFound": "Совпадений не найдено",
		"vscodeLmDescription": "API языковой модели VS Code позволяет запускать модели, предоставляемые другими расширениями VS Code (включая, но не ограничиваясь GitHub Copilot). Для начала установите расширения Copilot и Copilot Chat из VS Code Marketplace.",
		"awsCustomArnUse": "Введите действительный Amazon Bedrock ARN для используемой модели. Примеры формата:",
		"awsCustomArnDesc": "Убедитесь, что регион в ARN совпадает с выбранным выше регионом AWS.",
		"openRouterApiKey": "OpenRouter API-ключ",
		"getOpenRouterApiKey": "Получить OpenRouter API-ключ",
		"apiKeyStorageNotice": "API-ключи хранятся безопасно в Secret Storage VSCode",
		"glamaApiKey": "Glama API-ключ",
		"getGlamaApiKey": "Получить Glama API-ключ",
		"useCustomBaseUrl": "Использовать пользовательский базовый URL",
		"useReasoning": "Включить рассуждения",
		"useHostHeader": "Использовать пользовательский Host-заголовок",
		"useLegacyFormat": "Использовать устаревший формат OpenAI API",
		"customHeaders": "Пользовательские заголовки",
		"headerName": "Имя заголовка",
		"headerValue": "Значение заголовка",
		"noCustomHeaders": "Пользовательские заголовки не определены. Нажмите кнопку +, чтобы добавить.",
		"requestyApiKey": "Requesty API-ключ",
		"refreshModels": {
			"label": "Обновить модели",
			"hint": "Пожалуйста, откройте настройки заново, чтобы увидеть последние модели.",
			"loading": "Обновление списка моделей...",
			"success": "Список моделей успешно обновлен!",
			"error": "Не удалось обновить список моделей. Пожалуйста, попробуйте снова."
		},
		"getRequestyApiKey": "Получить Requesty API-ключ",
		"openRouterTransformsText": "Сжимать подсказки и цепочки сообщений до размера контекста (<a>OpenRouter Transforms</a>)",
		"anthropicApiKey": "Anthropic API-ключ",
		"getAnthropicApiKey": "Получить Anthropic API-ключ",
		"anthropicUseAuthToken": "Передавать Anthropic API-ключ как Authorization-заголовок вместо X-Api-Key",
		"chutesApiKey": "Chutes API-ключ",
		"getChutesApiKey": "Получить Chutes API-ключ",
		"deepSeekApiKey": "DeepSeek API-ключ",
		"getDeepSeekApiKey": "Получить DeepSeek API-ключ",
		"geminiApiKey": "Gemini API-ключ",
		"getGroqApiKey": "Получить Groq API-ключ",
		"groqApiKey": "Groq API-ключ",
		"getGeminiApiKey": "Получить Gemini API-ключ",
		"apiKey": "API-ключ",
		"openAiApiKey": "OpenAI API-ключ",
		"openAiBaseUrl": "Базовый URL",
		"getOpenAiApiKey": "Получить OpenAI API-ключ",
		"mistralApiKey": "Mistral API-ключ",
		"getMistralApiKey": "Получить Mistral / Codestral API-ключ",
		"codestralBaseUrl": "Базовый URL Codestral (опционально)",
		"codestralBaseUrlDesc": "Укажите альтернативный URL для модели Codestral.",
		"xaiApiKey": "xAI API-ключ",
		"getXaiApiKey": "Получить xAI API-ключ",
		"litellmApiKey": "API-ключ LiteLLM",
		"litellmBaseUrl": "Базовый URL LiteLLM",
		"awsCredentials": "AWS-учётные данные",
		"awsProfile": "Профиль AWS",
		"awsProfileName": "Имя профиля AWS",
		"awsAccessKey": "AWS Access Key",
		"awsSecretKey": "AWS Secret Key",
		"awsSessionToken": "AWS Session Token",
		"awsRegion": "Регион AWS",
		"awsCrossRegion": "Использовать кросс-региональный вывод",
		"awsBedrockVpc": {
			"useCustomVpcEndpoint": "Использовать пользовательскую конечную точку VPC",
			"vpcEndpointUrlPlaceholder": "Введите URL конечной точки VPC (опционально)",
			"examples": "Примеры:"
		},
		"enablePromptCaching": "Включить кэширование подсказок",
		"enablePromptCachingTitle": "Включить кэширование подсказок для повышения производительности и снижения затрат для поддерживаемых моделей.",
		"cacheUsageNote": "Примечание: если вы не видите использование кэша, попробуйте выбрать другую модель, а затем вернуться к нужной.",
		"vscodeLmModel": "Языковая модель",
		"vscodeLmWarning": "Внимание: это очень экспериментальная интеграция, поддержка провайдера может отличаться. Если возникает ошибка о неподдерживаемой модели — проблема на стороне провайдера.",
		"googleCloudSetup": {
			"title": "Для использования Google Cloud Vertex AI необходимо:",
			"step1": "1. Создайте аккаунт Google Cloud, включите Vertex AI API и нужные модели Claude.",
			"step2": "2. Установите Google Cloud CLI и настройте учетные данные по умолчанию.",
			"step3": "3. Или создайте сервисный аккаунт с ключом."
		},
		"googleCloudCredentials": "Учётные данные Google Cloud",
		"googleCloudKeyFile": "Путь к ключу Google Cloud",
		"googleCloudProjectId": "ID проекта Google Cloud",
		"googleCloudRegion": "Регион Google Cloud",
		"lmStudio": {
			"baseUrl": "Базовый URL (опционально)",
			"modelId": "ID модели",
			"speculativeDecoding": "Включить speculative decoding",
			"draftModelId": "ID черновой модели",
			"draftModelDesc": "Черновая модель должна быть из той же семьи моделей для корректной работы speculative decoding.",
			"selectDraftModel": "Выбрать черновую модель",
			"noModelsFound": "Черновых моделей не найдено. Проверьте, что LM Studio запущен с включённым серверным режимом.",
			"description": "LM Studio позволяет запускать модели локально на вашем компьютере. Для начала ознакомьтесь с <a>кратким руководством</a>. Также необходимо включить <b>локальный сервер</b> LM Studio для работы с этим расширением. <span>Примечание:</span> Roo Code использует сложные подсказки и лучше всего работает с моделями Claude. Менее мощные модели могут работать некорректно."
		},
		"ollama": {
			"baseUrl": "Базовый URL (опционально)",
			"modelId": "ID модели",
			"description": "Ollama позволяет запускать модели локально на вашем компьютере. Для начала ознакомьтесь с кратким руководством.",
			"warning": "Примечание: Roo Code использует сложные подсказки и лучше всего работает с моделями Claude. Менее мощные модели могут работать некорректно."
		},
		"unboundApiKey": "Unbound API-ключ",
		"getUnboundApiKey": "Получить Unbound API-ключ",
		"unboundRefreshModelsSuccess": "Список моделей обновлен! Теперь вы можете выбрать из последних моделей.",
		"unboundInvalidApiKey": "Недействительный API-ключ. Пожалуйста, проверьте ваш API-ключ и попробуйте снова.",
		"humanRelay": {
			"description": "API-ключ не требуется, но пользователю нужно вручную копировать и вставлять информацию в веб-чат ИИ.",
			"instructions": "Во время использования появится диалоговое окно, и текущее сообщение будет скопировано в буфер обмена автоматически. Вам нужно вставить его в веб-версию ИИ (например, ChatGPT или Claude), затем скопировать ответ ИИ обратно в диалоговое окно и нажать кнопку подтверждения."
		},
		"openRouter": {
			"providerRouting": {
				"title": "Маршрутизация провайдера OpenRouter",
				"description": "OpenRouter направляет запросы к лучшим доступным провайдерам для вашей модели. По умолчанию запросы балансируются между топовыми провайдерами для максимальной доступности. Однако вы можете выбрать конкретного провайдера для этой модели.",
				"learnMore": "Подробнее о маршрутизации провайдеров"
			}
		},
		"customModel": {
			"capabilities": "Настройте возможности и стоимость вашей пользовательской модели, совместимой с OpenAI. Будьте осторожны при указании возможностей модели, это может повлиять на работу Roo Code.",
			"maxTokens": {
				"label": "Максимум токенов на вывод",
				"description": "Максимальное количество токенов, которые модель может сгенерировать в ответе. (Укажите -1, чтобы сервер сам определил максимум.)"
			},
			"contextWindow": {
				"label": "Размер окна контекста",
				"description": "Общее количество токенов (вход + выход), которые модель может обработать."
			},
			"imageSupport": {
				"label": "Поддержка изображений",
				"description": "Может ли эта модель обрабатывать и понимать изображения?"
			},
			"computerUse": {
				"label": "Использование компьютера",
				"description": "Может ли эта модель взаимодействовать с браузером? (например, Claude 3.7 Sonnet)."
			},
			"promptCache": {
				"label": "Кэширование подсказок",
				"description": "Может ли эта модель кэшировать подсказки?"
			},
			"pricing": {
				"input": {
					"label": "Цена за вход",
					"description": "Стоимость за миллион токенов во входном сообщении/подсказке. Влияет на стоимость отправки контекста и инструкций модели."
				},
				"output": {
					"label": "Цена за вывод",
					"description": "Стоимость за миллион токенов в ответе модели. Влияет на стоимость генерируемого контента."
				},
				"cacheReads": {
					"label": "Цена чтения из кэша",
					"description": "Стоимость за миллион токенов при чтении из кэша. Взимается при получении кэшированного ответа."
				},
				"cacheWrites": {
					"label": "Цена записи в кэш",
					"description": "Стоимость за миллион токенов при записи в кэш. Взимается при первом кэшировании подсказки."
				}
			},
			"resetDefaults": "Сбросить к значениям по умолчанию"
		},
		"rateLimitSeconds": {
			"label": "Лимит скорости",
			"description": "Минимальное время между запросами к API."
		},
		"reasoningEffort": {
			"label": "Усилия по рассуждению модели",
			"high": "Высокие",
			"medium": "Средние",
			"low": "Низкие"
		},
		"setReasoningLevel": "Включить усилие рассуждения"
	},
	"browser": {
		"enable": {
			"label": "Включить инструмент браузера",
			"description": "Если включено, Roo может использовать браузер для взаимодействия с сайтами при использовании моделей, поддерживающих работу с компьютером. <0>Подробнее</0>"
		},
		"viewport": {
			"label": "Размер окна просмотра",
			"description": "Выберите размер окна для взаимодействия с браузером. Влияет на отображение и взаимодействие с сайтами.",
			"options": {
				"largeDesktop": "Большой рабочий стол (1280x800)",
				"smallDesktop": "Маленький рабочий стол (900x600)",
				"tablet": "Планшет (768x1024)",
				"mobile": "Мобильный (360x640)"
			}
		},
		"screenshotQuality": {
			"label": "Качество скриншота",
			"description": "Настройте качество WebP для скриншотов браузера. Более высокие значения дают более чёткие изображения, но увеличивают расход токенов."
		},
		"remote": {
			"label": "Использовать удалённое подключение к браузеру",
			"description": "Подключиться к Chrome с включённым удалённым дебагом (--remote-debugging-port=9222).",
			"urlPlaceholder": "Пользовательский URL (например, http://localhost:9222)",
			"testButton": "Проверить соединение",
			"testingButton": "Проверка...",
			"instructions": "Введите адрес DevTools Protocol или оставьте поле пустым для автоматического поиска локальных экземпляров Chrome. Кнопка проверки попробует пользовательский URL, если он указан, или выполнит автопоиск."
		}
	},
	"checkpoints": {
		"enable": {
			"label": "Включить автоматические контрольные точки",
			"description": "Если включено, Roo будет автоматически создавать контрольные точки во время выполнения задач, что упрощает просмотр изменений или возврат к предыдущим состояниям. <0>Подробнее</0>"
		}
	},
	"notifications": {
		"sound": {
			"label": "Включить звуковые эффекты",
			"description": "Если включено, Roo будет воспроизводить звуковые эффекты для уведомлений и событий.",
			"volumeLabel": "Громкость"
		},
		"tts": {
			"label": "Включить озвучивание",
			"description": "Если включено, Roo будет озвучивать свои ответы с помощью преобразования текста в речь.",
			"speedLabel": "Скорость"
		}
	},
	"contextManagement": {
		"description": "Управляйте, какая информация включается в окно контекста ИИ, что влияет на расход токенов и качество ответов",
		"autoCondenseContextPercent": {
			"label": "Порог для запуска интеллектуального сжатия контекста",
			"description": "Когда контекстное окно достигает этого порога, Roo автоматически его сожмёт."
		},
		"condensingApiConfiguration": {
			"label": "Конфигурация API для сжатия контекста",
			"description": "Выберите конфигурацию API для операций сжатия контекста. Оставьте невыбранным, чтобы использовать текущую активную конфигурацию.",
			"useCurrentConfig": "По умолчанию"
		},
		"customCondensingPrompt": {
			"label": "Пользовательская подсказка для сжатия контекста",
			"description": "Пользовательская системная подсказка для сжатия контекста. Оставьте пустым, чтобы использовать подсказку по умолчанию.",
			"placeholder": "Введите здесь свой пользовательский промпт для сжатия...\n\nВы можете использовать ту же структуру, что и в промпте по умолчанию:\n- Предыдущий разговор\n- Текущая работа\n- Ключевые технические концепции\n- Соответствующие файлы и код\n- Решение проблем\n- Ожидающие задачи и следующие шаги",
			"reset": "Сбросить на значение по умолчанию",
			"hint": "Пусто = использовать промпт по умолчанию"
		},
		"autoCondenseContext": {
			"name": "Автоматически запускать интеллектуальное сжатие контекста"
		},
		"openTabs": {
			"label": "Лимит контекста открытых вкладок",
			"description": "Максимальное количество открытых вкладок VSCode, включаемых в контекст. Большее значение даёт больше контекста, но увеличивает расход токенов."
		},
		"workspaceFiles": {
			"label": "Лимит контекста файлов рабочей области",
			"description": "Максимальное количество файлов, включаемых в детали текущей рабочей директории. Большее значение даёт больше контекста, но увеличивает расход токенов."
		},
		"rooignore": {
			"label": "Показывать .rooignore-файлы в списках и поиске",
			"description": "Если включено, файлы, совпадающие с шаблонами в .rooignore, будут отображаться в списках с символом замка. Если выключено, такие файлы полностью скрываются из списков и поиска."
		},
		"maxReadFile": {
			"label": "Порог автообрезки при чтении файла",
			"description": "Roo читает столько строк, если модель не указала явно начало/конец. Если число меньше общего количества строк в файле, Roo создаёт индекс определений кода по строкам. Особые случаи: -1 — Roo читает весь файл (без индексации), 0 — не читает строки, а создаёт только минимальный индекс. Меньшие значения минимизируют начальный контекст, позволяя точнее читать нужные диапазоны строк. Явные запросы начала/конца не ограничиваются этим параметром.",
			"lines": "строк",
			"always_full_read": "Всегда читать весь файл"
		},
		"maxConcurrentFileReads": {
			"label": "Лимит одновременного чтения",
			"description": "Максимальное количество файлов, которые инструмент 'read_file' может обрабатывать одновременно. Более высокие значения могут ускорить чтение нескольких небольших файлов, но увеличивают использование памяти."
		}
	},
	"terminal": {
		"basic": {
			"label": "Настройки терминала: Основные",
			"description": "Основные настройки терминала"
		},
		"advanced": {
			"label": "Настройки терминала: Расширенные",
			"description": "Следующие параметры могут потребовать перезапуск терминала для применения настроек."
		},
		"outputLineLimit": {
			"label": "Лимит вывода терминала",
			"description": "Максимальное количество строк, включаемых в вывод терминала при выполнении команд. При превышении строки из середины будут удаляться для экономии токенов. <0>Подробнее</0>"
		},
		"shellIntegrationTimeout": {
			"label": "Таймаут интеграции оболочки терминала",
			"description": "Максимальное время ожидания инициализации интеграции оболочки перед выполнением команд. Для пользователей с долгим стартом shell это значение можно увеличить, если появляются ошибки \"Shell Integration Unavailable\". <0>Подробнее</0>"
		},
		"shellIntegrationDisabled": {
			"label": "Отключить интеграцию оболочки терминала",
			"description": "Включите это, если команды терминала не работают должным образом или вы видите ошибки 'Shell Integration Unavailable'. Это использует более простой метод выполнения команд, обходя некоторые расширенные функции терминала. <0>Подробнее</0>"
		},
		"commandDelay": {
			"label": "Задержка команды терминала",
			"description": "Задержка в миллисекундах после выполнения команды. Значение по умолчанию 0 полностью отключает задержку. Это может помочь захватить весь вывод в терминалах с проблемами синхронизации. Обычно реализуется установкой `PROMPT_COMMAND='sleep N'`, в Powershell добавляется `start-sleep` в конец команды. Изначально было обходом бага VSCode #237208 и может не требоваться. <0>Подробнее</0>"
		},
		"compressProgressBar": {
			"label": "Сжимать вывод прогресс-бара",
			"description": "Если включено, обрабатывает вывод терминала с возвратами каретки (\\r), имитируя отображение в реальном терминале. Промежуточные состояния прогресс-бара удаляются, остаётся только финальное, что экономит место в контексте. <0>Подробнее</0>"
		},
		"powershellCounter": {
			"label": "Включить обходчик счётчика PowerShell",
			"description": "Если включено, добавляет счётчик к командам PowerShell для корректного выполнения. Помогает при проблемах с захватом вывода в терминалах PowerShell. <0>Подробнее</0>"
		},
		"zshClearEolMark": {
			"label": "Очищать метку конца строки ZSH",
			"description": "Если включено, очищает PROMPT_EOL_MARK в zsh, чтобы избежать проблем с интерпретацией вывода, когда он заканчивается специальными символами типа '%'. <0>Подробнее</0>"
		},
		"zshOhMy": {
			"label": "Включить интеграцию Oh My Zsh",
			"description": "Если включено, устанавливает ITERM_SHELL_INTEGRATION_INSTALLED=Yes для поддержки функций интеграции Oh My Zsh. Применение этой настройки может потребовать перезапуска IDE. <0>Подробнее</0>"
		},
		"zshP10k": {
			"label": "Включить интеграцию Powerlevel10k",
			"description": "Если включено, устанавливает POWERLEVEL9K_TERM_SHELL_INTEGRATION=true для поддержки функций Powerlevel10k. <0>Подробнее</0>"
		},
		"zdotdir": {
			"label": "Включить обработку ZDOTDIR",
			"description": "Если включено, создаёт временную директорию для ZDOTDIR для корректной интеграции zsh. Это обеспечивает корректную работу интеграции VSCode с zsh, сохраняя вашу конфигурацию. <0>Подробнее</0>"
		},
		"inheritEnv": {
			"label": "Наследовать переменные среды",
			"description": "Если включено, терминал будет наследовать переменные среды от родительского процесса VSCode, такие как настройки интеграции оболочки, определённые в профиле пользователя. Напрямую переключает глобальную настройку VSCode `terminal.integrated.inheritEnv`. <0>Подробнее</0>"
		}
	},
	"advanced": {
		"diff": {
			"label": "Включить редактирование через диффы",
			"description": "Если включено, Roo сможет быстрее редактировать файлы и автоматически отклонять усечённые полные записи. Лучше всего работает с последней моделью Claude 3.7 Sonnet.",
			"strategy": {
				"label": "Стратегия диффа",
				"options": {
					"standard": "Стандартная (один блок)",
					"multiBlock": "Экспериментально: Мультиблочный дифф",
					"unified": "Экспериментально: Унифицированный дифф"
				},
				"descriptions": {
					"standard": "Стандартная стратегия применяет изменения к одному блоку кода за раз.",
					"unified": "Унифицированная стратегия использует несколько подходов к применению диффов и выбирает лучший.",
					"multiBlock": "Мультиблочная стратегия позволяет обновлять несколько блоков кода в файле за один запрос."
				}
			},
			"matchPrecision": {
				"label": "Точность совпадения",
				"description": "Этот ползунок управляет точностью совпадения секций кода при применении диффов. Меньшие значения позволяют более гибкое совпадение, но увеличивают риск неверной замены. Используйте значения ниже 100% с осторожностью."
			}
		}
	},
	"experimental": {
		"DIFF_STRATEGY_UNIFIED": {
			"name": "Использовать экспериментальную стратегию унифицированного диффа",
			"description": "Включает экспериментальную стратегию унифицированного диффа. Может уменьшить количество повторных попыток из-за ошибок модели, но может привести к неожиданному поведению или неверным правкам. Включайте только если готовы внимательно проверять все изменения."
		},
		"SEARCH_AND_REPLACE": {
			"name": "Использовать экспериментальный инструмент поиска и замены",
			"description": "Включает экспериментальный инструмент поиска и замены, позволяя Roo заменять несколько вхождений за один запрос."
		},
		"INSERT_BLOCK": {
			"name": "Использовать экспериментальный инструмент вставки контента",
			"description": "Включает экспериментальный инструмент вставки контента, позволяя Roo вставлять контент по номеру строки без создания диффа."
		},
		"POWER_STEERING": {
			"name": "Использовать экспериментальный режим \"power steering\"",
			"description": "Если включено, Roo будет чаще напоминать модели детали текущего режима. Это приведёт к более строгому следованию ролям и инструкциям, но увеличит расход токенов."
		},
		"MULTI_SEARCH_AND_REPLACE": {
			"name": "Использовать экспериментальный мультиблочный инструмент диффа",
			"description": "Если включено, Roo будет использовать мультиблочный инструмент диффа, пытаясь обновить несколько блоков кода за один запрос."
		},
<<<<<<< HEAD
		"CONCURRENT_FILE_READS": {
			"name": "Включить одновременное чтение файлов",
			"description": "При включении Roo может читать несколько файлов в одном запросе. При отключении Roo должен читать файлы по одному. Отключение может помочь при работе с менее производительными моделями или когда вы хотите больше контроля над доступом к файлам."
		},
		"DISABLE_COMPLETION_COMMAND": {
			"name": "Отключить выполнение команд в attempt_completion",
			"description": "Если включено, инструмент attempt_completion не будет выполнять команды. Это экспериментальная функция для подготовки к будущему прекращению поддержки выполнения команд при завершении задачи."
=======
		"MARKETPLACE": {
			"name": "Включить Marketplace в Roo Code",
			"description": "Если включено, Roo сможет устанавливать элементы из Marketplace и управлять ими.",
			"warning": "Marketplace ещё не включён. Если вы хотите стать ранним пользователем, включите его в экспериментальных настройках."
>>>>>>> 7e8ff7e6
		}
	},
	"promptCaching": {
		"label": "Отключить кэширование промптов",
		"description": "Если отмечено, Roo не будет использовать кэширование промптов для этой модели."
	},
	"temperature": {
		"useCustom": "Использовать пользовательскую температуру",
		"description": "Управляет случайностью ответов модели.",
		"rangeDescription": "Более высокие значения делают ответы более случайными, низкие — более детерминированными."
	},
	"modelInfo": {
		"supportsImages": "Поддерживает изображения",
		"noImages": "Не поддерживает изображения",
		"supportsComputerUse": "Поддерживает использование компьютера",
		"noComputerUse": "Не поддерживает использование компьютера",
		"supportsPromptCache": "Поддерживает кэширование подсказок",
		"noPromptCache": "Не поддерживает кэширование подсказок",
		"maxOutput": "Максимум вывода",
		"inputPrice": "Цена за вход",
		"outputPrice": "Цена за вывод",
		"cacheReadsPrice": "Цена чтения из кэша",
		"cacheWritesPrice": "Цена записи в кэш",
		"enableStreaming": "Включить потоковую передачу",
		"enableR1Format": "Включить параметры модели R1",
		"enableR1FormatTips": "Необходимо включить при использовании моделей R1 (например, QWQ), чтобы избежать ошибок 400",
		"useAzure": "Использовать Azure",
		"azureApiVersion": "Установить версию API Azure",
		"gemini": {
			"freeRequests": "* Бесплатно до {{count}} запросов в минуту. Далее тарификация зависит от размера подсказки.",
			"pricingDetails": "Подробнее о ценах.",
			"billingEstimate": "* Счёт — приблизительный, точная стоимость зависит от размера подсказки."
		}
	},
	"modelPicker": {
		"automaticFetch": "Расширение автоматически получает актуальный список моделей на <serviceLink>{{serviceName}}</serviceLink>. Если не уверены, что выбрать, Roo Code лучше всего работает с <defaultModelLink>{{defaultModelId}}</defaultModelLink>. Также попробуйте поискать \"free\" для бесплатных вариантов.",
		"label": "Модель",
		"searchPlaceholder": "Поиск",
		"noMatchFound": "Совпадений не найдено",
		"useCustomModel": "Использовать пользовательскую: {{modelId}}"
	},
	"footer": {
		"feedback": "Если у вас есть вопросы или предложения, откройте issue на <githubLink>github.com/RooCodeInc/Roo-Code</githubLink> или присоединяйтесь к <redditLink>reddit.com/r/RooCode</redditLink> или <discordLink>discord.gg/roocode</discordLink>",
		"telemetry": {
			"label": "Разрешить анонимную отправку ошибок и статистики использования",
			"description": "Помогите улучшить Roo Code, отправляя анонимные данные об ошибках и использовании. Код, подсказки и личная информация не отправляются. Подробнее — в политике конфиденциальности."
		},
		"settings": {
			"import": "Импорт",
			"export": "Экспорт",
			"reset": "Сбросить"
		}
	},
	"thinkingBudget": {
		"maxTokens": "Максимум токенов",
		"maxThinkingTokens": "Максимум токенов на размышления"
	},
	"validation": {
		"apiKey": "Вы должны указать действительный API-ключ.",
		"awsRegion": "Вы должны выбрать регион для использования с Amazon Bedrock.",
		"googleCloud": "Вы должны указать действительный Project ID и регион Google Cloud.",
		"modelId": "Вы должны указать действительный ID модели.",
		"modelSelector": "Вы должны указать действительный селектор модели.",
		"openAi": "Вы должны указать действительный базовый URL, API-ключ и ID модели.",
		"arn": {
			"invalidFormat": "Неверный формат ARN. Проверьте требования к формату.",
			"regionMismatch": "Внимание: регион в вашем ARN ({{arnRegion}}) не совпадает с выбранным регионом ({{region}}). Это может вызвать проблемы с доступом. Провайдер будет использовать регион из ARN."
		},
		"modelAvailability": "ID модели ({{modelId}}), который вы указали, недоступен. Пожалуйста, выберите другую модель.",
		"providerNotAllowed": "Провайдер '{{provider}}' не разрешен вашей организацией",
		"modelNotAllowed": "Модель '{{model}}' не разрешена для провайдера '{{provider}}' вашей организацией",
		"profileInvalid": "Этот профиль содержит провайдера или модель, которые не разрешены вашей организацией"
	},
	"placeholders": {
		"apiKey": "Введите API-ключ...",
		"profileName": "Введите имя профиля",
		"accessKey": "Введите Access Key...",
		"secretKey": "Введите Secret Key...",
		"sessionToken": "Введите Session Token...",
		"credentialsJson": "Введите Credentials JSON...",
		"keyFilePath": "Введите путь к ключу...",
		"projectId": "Введите Project ID...",
		"customArn": "Введите ARN (например, arn:aws:bedrock:us-east-1:123456789012:foundation-model/my-model)",
		"baseUrl": "Введите базовый URL...",
		"modelId": {
			"lmStudio": "например, meta-llama-3.1-8b-instruct",
			"lmStudioDraft": "например, lmstudio-community/llama-3.2-1b-instruct",
			"ollama": "например, llama3.1"
		},
		"numbers": {
			"maxTokens": "например, 4096",
			"contextWindow": "например, 128000",
			"inputPrice": "например, 0.0001",
			"outputPrice": "например, 0.0002",
			"cacheWritePrice": "например, 0.00005"
		}
	},
	"defaults": {
		"ollamaUrl": "По умолчанию: http://localhost:11434",
		"lmStudioUrl": "По умолчанию: http://localhost:1234",
		"geminiUrl": "По умолчанию: https://generativelanguage.googleapis.com"
	},
	"labels": {
		"customArn": "Пользовательский ARN",
		"useCustomArn": "Использовать пользовательский ARN..."
	}
}<|MERGE_RESOLUTION|>--- conflicted
+++ resolved
@@ -489,7 +489,6 @@
 			"name": "Использовать экспериментальный мультиблочный инструмент диффа",
 			"description": "Если включено, Roo будет использовать мультиблочный инструмент диффа, пытаясь обновить несколько блоков кода за один запрос."
 		},
-<<<<<<< HEAD
 		"CONCURRENT_FILE_READS": {
 			"name": "Включить одновременное чтение файлов",
 			"description": "При включении Roo может читать несколько файлов в одном запросе. При отключении Roo должен читать файлы по одному. Отключение может помочь при работе с менее производительными моделями или когда вы хотите больше контроля над доступом к файлам."
@@ -497,12 +496,10 @@
 		"DISABLE_COMPLETION_COMMAND": {
 			"name": "Отключить выполнение команд в attempt_completion",
 			"description": "Если включено, инструмент attempt_completion не будет выполнять команды. Это экспериментальная функция для подготовки к будущему прекращению поддержки выполнения команд при завершении задачи."
-=======
+		},
 		"MARKETPLACE": {
-			"name": "Включить Marketplace в Roo Code",
-			"description": "Если включено, Roo сможет устанавливать элементы из Marketplace и управлять ими.",
-			"warning": "Marketplace ещё не включён. Если вы хотите стать ранним пользователем, включите его в экспериментальных настройках."
->>>>>>> 7e8ff7e6
+			"name": "Включить marketplace",
+			"description": "Включить доступ к marketplace с дополнительными инструментами и расширениями для Roo Code."
 		}
 	},
 	"promptCaching": {
