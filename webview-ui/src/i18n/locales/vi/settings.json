--- conflicted
+++ resolved
@@ -36,15 +36,11 @@
 		"description": "Cho phép Kilo Code tự động thực hiện các hoạt động mà không cần phê duyệt. Chỉ bật những cài đặt này nếu bạn hoàn toàn tin tưởng AI và hiểu rõ các rủi ro bảo mật liên quan.",
 		"readOnly": {
 			"label": "Luôn phê duyệt các hoạt động chỉ đọc",
-<<<<<<< HEAD
-			"description": "Khi được bật, Kilo Code sẽ tự động xem nội dung thư mục và đọc tệp mà không yêu cầu bạn nhấp vào nút Phê duyệt."
-=======
-			"description": "Khi được bật, Roo sẽ tự động xem nội dung thư mục và đọc tệp mà không yêu cầu bạn nhấp vào nút Phê duyệt.",
+			"description": "Khi được bật, Kilo Code sẽ tự động xem nội dung thư mục và đọc tệp mà không yêu cầu bạn nhấp vào nút Phê duyệt.",
 			"outsideWorkspace": {
 				"label": "Bao gồm các tệp ngoài không gian làm việc",
-				"description": "Cho phép Roo đọc các tệp bên ngoài không gian làm việc hiện tại mà không yêu cầu phê duyệt."
+				"description": "Cho phép Kilo Code đọc các tệp bên ngoài không gian làm việc hiện tại mà không yêu cầu phê duyệt."
 			}
->>>>>>> 0949556b
 		},
 		"write": {
 			"label": "Luôn phê duyệt các hoạt động ghi",
@@ -52,7 +48,7 @@
 			"delayLabel": "Trì hoãn sau khi ghi để cho phép chẩn đoán phát hiện các vấn đề tiềm ẩn",
 			"outsideWorkspace": {
 				"label": "Bao gồm các tệp ngoài không gian làm việc",
-				"description": "Cho phép Roo tạo và chỉnh sửa các tệp bên ngoài không gian làm việc hiện tại mà không yêu cầu phê duyệt."
+				"description": "Cho phép Kilo Code tạo và chỉnh sửa các tệp bên ngoài không gian làm việc hiện tại mà không yêu cầu phê duyệt."
 			}
 		},
 		"browser": {
@@ -282,7 +278,7 @@
 		},
 		"maxReadFile": {
 			"label": "Ngưỡng tự động cắt ngắn khi đọc tệp",
-			"description": "Roo đọc số dòng này khi mô hình không chỉ định giá trị bắt đầu/kết thúc. Nếu số này nhỏ hơn tổng số dòng của tệp, Roo sẽ tạo một chỉ mục số dòng của các định nghĩa mã. Trường hợp đặc biệt: -1 chỉ thị Roo đọc toàn bộ tệp (không tạo chỉ mục), và 0 chỉ thị không đọc dòng nào và chỉ cung cấp chỉ mục dòng cho ngữ cảnh tối thiểu. Giá trị thấp hơn giảm thiểu việc sử dụng ngữ cảnh ban đầu, cho phép đọc chính xác các phạm vi dòng sau này. Các yêu cầu có chỉ định bắt đầu/kết thúc rõ ràng không bị giới hạn bởi cài đặt này.",
+			"description": "Kilo Code đọc số dòng này khi mô hình không chỉ định giá trị bắt đầu/kết thúc. Nếu số này nhỏ hơn tổng số dòng của tệp, Kilo Code sẽ tạo một chỉ mục số dòng của các định nghĩa mã. Trường hợp đặc biệt: -1 chỉ thị Kilo Code đọc toàn bộ tệp (không tạo chỉ mục), và 0 chỉ thị không đọc dòng nào và chỉ cung cấp chỉ mục dòng cho ngữ cảnh tối thiểu. Giá trị thấp hơn giảm thiểu việc sử dụng ngữ cảnh ban đầu, cho phép đọc chính xác các phạm vi dòng sau này. Các yêu cầu có chỉ định bắt đầu/kết thúc rõ ràng không bị giới hạn bởi cài đặt này.",
 			"lines": "dòng",
 			"always_full_read": "Luôn đọc toàn bộ tệp"
 		}
