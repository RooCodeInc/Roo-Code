{
	"common": {
		"save": "Lưu",
		"done": "Hoàn thành",
		"cancel": "Hủy",
		"reset": "Đặt lại",
		"select": "Chọn",
		"add": "Thêm tiêu đề",
		"remove": "Xóa"
	},
	"header": {
		"title": "Cài đặt",
		"saveButtonTooltip": "Lưu thay đổi",
		"nothingChangedTooltip": "Không có gì thay đổi",
		"doneButtonTooltip": "Hủy thay đổi chưa lưu và đóng bảng cài đặt"
	},
	"unsavedChangesDialog": {
		"title": "Thay đổi chưa lưu",
		"description": "Bạn có muốn hủy thay đổi và tiếp tục không?",
		"cancelButton": "Hủy",
		"discardButton": "Hủy thay đổi"
	},
	"sections": {
		"providers": "Nhà cung cấp",
		"autoApprove": "Phê duyệt",
		"browser": "Trình duyệt",
		"checkpoints": "Điểm kiểm tra",
		"notifications": "Thông báo",
		"contextManagement": "Ngữ cảnh",
		"terminal": "Terminal",
		"experimental": "Thử nghiệm",
		"language": "Ngôn ngữ",
		"about": "Giới thiệu"
	},
	"autoApprove": {
		"description": "Cho phép Roo tự động thực hiện các hoạt động mà không cần phê duyệt. Chỉ bật những cài đặt này nếu bạn hoàn toàn tin tưởng AI và hiểu rõ các rủi ro bảo mật liên quan.",
		"readOnly": {
			"label": "Đọc",
			"description": "Khi được bật, Roo sẽ tự động xem nội dung thư mục và đọc tệp mà không yêu cầu bạn nhấp vào nút Phê duyệt.",
			"outsideWorkspace": {
				"label": "Bao gồm các tệp ngoài không gian làm việc",
				"description": "Cho phép Roo đọc các tệp bên ngoài không gian làm việc hiện tại mà không yêu cầu phê duyệt."
			}
		},
		"write": {
			"label": "Ghi",
			"description": "Tự động tạo và chỉnh sửa tệp mà không cần phê duyệt",
			"delayLabel": "Trì hoãn sau khi ghi để cho phép chẩn đoán phát hiện các vấn đề tiềm ẩn",
			"outsideWorkspace": {
				"label": "Bao gồm các tệp ngoài không gian làm việc",
				"description": "Cho phép Roo tạo và chỉnh sửa các tệp bên ngoài không gian làm việc hiện tại mà không yêu cầu phê duyệt."
			}
		},
		"browser": {
			"label": "Trình duyệt",
			"description": "Tự động thực hiện các hành động trình duyệt mà không cần phê duyệt. Lưu ý: Chỉ áp dụng khi mô hình hỗ trợ sử dụng máy tính"
		},
		"retry": {
			"label": "Thử lại",
			"description": "Tự động thử lại các yêu cầu API thất bại khi máy chủ trả về phản hồi lỗi",
			"delayLabel": "Trì hoãn trước khi thử lại yêu cầu"
		},
		"mcp": {
			"label": "MCP",
			"description": "Bật tự động phê duyệt các công cụ MCP riêng lẻ trong chế độ xem Máy chủ MCP (yêu cầu cả cài đặt này và hộp kiểm \"Luôn cho phép\" của công cụ)"
		},
		"modeSwitch": {
			"label": "Chế độ",
			"description": "Tự động chuyển đổi giữa các chế độ khác nhau mà không cần phê duyệt"
		},
		"subtasks": {
			"label": "Công việc phụ",
			"description": "Cho phép tạo và hoàn thành các công việc phụ mà không cần phê duyệt"
		},
		"execute": {
			"label": "Thực thi",
			"description": "Tự động thực thi các lệnh terminal được phép mà không cần phê duyệt",
			"allowedCommands": "Các lệnh tự động thực thi được phép",
			"allowedCommandsDescription": "Tiền tố lệnh có thể được tự động thực thi khi \"Luôn phê duyệt các hoạt động thực thi\" được bật. Thêm * để cho phép tất cả các lệnh (sử dụng cẩn thận).",
			"commandPlaceholder": "Nhập tiền tố lệnh (ví dụ: 'git ')",
			"addButton": "Thêm"
		}
	},
	"providers": {
		"providerDocumentation": "Tài liệu {{provider}}",
		"configProfile": "Hồ sơ cấu hình",
		"description": "Lưu các cấu hình API khác nhau để nhanh chóng chuyển đổi giữa các nhà cung cấp và cài đặt.",
		"apiProvider": "Nhà cung cấp API",
		"model": "Mẫu",
		"nameEmpty": "Tên không được để trống",
		"nameExists": "Đã tồn tại một hồ sơ với tên này",
		"deleteProfile": "Xóa hồ sơ",
		"invalidArnFormat": "Định dạng ARN không hợp lệ. Vui lòng kiểm tra các ví dụ ở trên.",
		"enterNewName": "Nhập tên mới",
		"addProfile": "Thêm hồ sơ",
		"renameProfile": "Đổi tên hồ sơ",
		"newProfile": "Hồ sơ cấu hình mới",
		"enterProfileName": "Nhập tên hồ sơ",
		"createProfile": "Tạo hồ sơ",
		"cannotDeleteOnlyProfile": "Không thể xóa hồ sơ duy nhất",
		"searchPlaceholder": "Tìm kiếm hồ sơ",
		"noMatchFound": "Không tìm thấy hồ sơ phù hợp",
		"vscodeLmDescription": "API Mô hình Ngôn ngữ VS Code cho phép bạn chạy các mô hình được cung cấp bởi các tiện ích mở rộng khác của VS Code (bao gồm nhưng không giới hạn ở GitHub Copilot). Cách dễ nhất để bắt đầu là cài đặt các tiện ích mở rộng Copilot và Copilot Chat từ VS Code Marketplace.",
		"awsCustomArnUse": "Nhập một ARN Amazon Bedrock hợp lệ cho mô hình bạn muốn sử dụng. Ví dụ về định dạng:",
		"awsCustomArnDesc": "Đảm bảo rằng vùng trong ARN khớp với vùng AWS đã chọn ở trên.",
		"openRouterApiKey": "Khóa API OpenRouter",
		"getOpenRouterApiKey": "Lấy khóa API OpenRouter",
		"apiKeyStorageNotice": "Khóa API được lưu trữ an toàn trong Bộ lưu trữ bí mật của VSCode",
		"glamaApiKey": "Khóa API Glama",
		"getGlamaApiKey": "Lấy khóa API Glama",
		"useCustomBaseUrl": "Sử dụng URL cơ sở tùy chỉnh",
		"useHostHeader": "Sử dụng tiêu đề Host tùy chỉnh",
		"useLegacyFormat": "Sử dụng định dạng API OpenAI cũ",
		"customHeaders": "Tiêu đề tùy chỉnh",
		"headerName": "Tên tiêu đề",
		"headerValue": "Giá trị tiêu đề",
		"noCustomHeaders": "Chưa có tiêu đề tùy chỉnh nào được định nghĩa. Nhấp vào nút + để thêm.",
		"requestyApiKey": "Khóa API Requesty",
		"refreshModels": {
			"label": "Làm mới mô hình",
			"hint": "Vui lòng mở lại cài đặt để xem các mô hình mới nhất."
		},
		"getRequestyApiKey": "Lấy khóa API Requesty",
		"openRouterTransformsText": "Nén lời nhắc và chuỗi tin nhắn theo kích thước ngữ cảnh (<a>OpenRouter Transforms</a>)",
		"anthropicApiKey": "Khóa API Anthropic",
		"getAnthropicApiKey": "Lấy khóa API Anthropic",
		"anthropicUseAuthToken": "Truyền khóa API Anthropic dưới dạng tiêu đề Authorization thay vì X-Api-Key",
		"chutesApiKey": "Khóa API Chutes",
		"getChutesApiKey": "Lấy khóa API Chutes",
		"deepSeekApiKey": "Khóa API DeepSeek",
		"getDeepSeekApiKey": "Lấy khóa API DeepSeek",
		"geminiApiKey": "Khóa API Gemini",
		"getGroqApiKey": "Lấy khóa API Groq",
		"groqApiKey": "Khóa API Groq",
		"getGeminiApiKey": "Lấy khóa API Gemini",
		"openAiApiKey": "Khóa API OpenAI",
		"openAiBaseUrl": "URL cơ sở",
		"getOpenAiApiKey": "Lấy khóa API OpenAI",
		"mistralApiKey": "Khóa API Mistral",
		"getMistralApiKey": "Lấy khóa API Mistral / Codestral",
		"codestralBaseUrl": "URL cơ sở Codestral (Tùy chọn)",
		"codestralBaseUrlDesc": "Đặt URL thay thế cho mô hình Codestral.",
		"xaiApiKey": "Khóa API xAI",
		"getXaiApiKey": "Lấy khóa API xAI",
		"litellmApiKey": "Khóa API LiteLLM",
		"litellmBaseUrl": "URL cơ sở LiteLLM",
		"awsCredentials": "Thông tin xác thực AWS",
		"awsProfile": "Hồ sơ AWS",
		"awsProfileName": "Tên hồ sơ AWS",
		"awsAccessKey": "Khóa truy cập AWS",
		"awsSecretKey": "Khóa bí mật AWS",
		"awsSessionToken": "Token phiên AWS",
		"awsRegion": "Vùng AWS",
		"awsCrossRegion": "Sử dụng suy luận liên vùng",
		"enablePromptCaching": "Bật bộ nhớ đệm lời nhắc",
		"enablePromptCachingTitle": "Bật bộ nhớ đệm lời nhắc để cải thiện hiệu suất và giảm chi phí cho các mô hình được hỗ trợ.",
		"cacheUsageNote": "Lưu ý: Nếu bạn không thấy việc sử dụng bộ nhớ đệm, hãy thử chọn một mô hình khác và sau đó chọn lại mô hình mong muốn của bạn.",
		"vscodeLmModel": "Mô hình ngôn ngữ",
		"vscodeLmWarning": "Lưu ý: Đây là tích hợp thử nghiệm và hỗ trợ nhà cung cấp có thể khác nhau. Nếu bạn nhận được lỗi về mô hình không được hỗ trợ, đó là vấn đề từ phía nhà cung cấp.",
		"googleCloudSetup": {
			"title": "Để sử dụng Google Cloud Vertex AI, bạn cần:",
			"step1": "1. Tạo tài khoản Google Cloud, kích hoạt Vertex AI API và kích hoạt các mô hình Claude mong muốn.",
			"step2": "2. Cài đặt Google Cloud CLI và cấu hình thông tin xác thực mặc định của ứng dụng.",
			"step3": "3. Hoặc tạo tài khoản dịch vụ với thông tin xác thực."
		},
		"googleCloudCredentials": "Thông tin xác thực Google Cloud",
		"googleCloudKeyFile": "Đường dẫn tệp khóa Google Cloud",
		"googleCloudProjectId": "ID dự án Google Cloud",
		"googleCloudRegion": "Vùng Google Cloud",
		"lmStudio": {
			"baseUrl": "URL cơ sở (tùy chọn)",
			"modelId": "ID mô hình",
			"speculativeDecoding": "Bật giải mã suy đoán",
			"draftModelId": "ID mô hình nháp",
			"draftModelDesc": "Mô hình nháp phải từ cùng một họ mô hình để giải mã suy đoán hoạt động chính xác.",
			"selectDraftModel": "Chọn mô hình nháp",
			"noModelsFound": "Không tìm thấy mô hình nháp nào. Vui lòng đảm bảo LM Studio đang chạy với chế độ máy chủ được bật.",
			"description": "LM Studio cho phép bạn chạy các mô hình cục bộ trên máy tính của bạn. Để biết hướng dẫn về cách bắt đầu, xem <a>hướng dẫn nhanh</a> của họ. Bạn cũng sẽ cần khởi động tính năng <b>máy chủ cục bộ</b> của LM Studio để sử dụng nó với tiện ích mở rộng này. <span>Lưu ý:</span> Roo Code sử dụng các lời nhắc phức tạp và hoạt động tốt nhất với các mô hình Claude. Các mô hình kém mạnh hơn có thể không hoạt động như mong đợi."
		},
		"ollama": {
			"baseUrl": "URL cơ sở (tùy chọn)",
			"modelId": "ID mô hình",
			"description": "Ollama cho phép bạn chạy các mô hình cục bộ trên máy tính của bạn. Để biết hướng dẫn về cách bắt đầu, xem hướng dẫn nhanh của họ.",
			"warning": "Lưu ý: Roo Code sử dụng các lời nhắc phức tạp và hoạt động tốt nhất với các mô hình Claude. Các mô hình kém mạnh hơn có thể không hoạt động như mong đợi."
		},
		"unboundApiKey": "Khóa API Unbound",
		"getUnboundApiKey": "Lấy khóa API Unbound",
		"humanRelay": {
			"description": "Không cần khóa API, nhưng người dùng cần giúp sao chép và dán thông tin vào AI trò chuyện web.",
			"instructions": "Trong quá trình sử dụng, một hộp thoại sẽ xuất hiện và tin nhắn hiện tại sẽ được tự động sao chép vào clipboard. Bạn cần dán chúng vào các phiên bản web của AI (như ChatGPT hoặc Claude), sau đó sao chép phản hồi của AI trở lại hộp thoại và nhấp vào nút xác nhận."
		},
		"openRouter": {
			"providerRouting": {
				"title": "Định tuyến nhà cung cấp OpenRouter",
				"description": "OpenRouter chuyển hướng yêu cầu đến các nhà cung cấp tốt nhất hiện có cho mô hình của bạn. Theo mặc định, các yêu cầu được cân bằng giữa các nhà cung cấp hàng đầu để tối đa hóa thời gian hoạt động. Tuy nhiên, bạn có thể chọn một nhà cung cấp cụ thể để sử dụng cho mô hình này.",
				"learnMore": "Tìm hiểu thêm về định tuyến nhà cung cấp"
			}
		},
		"customModel": {
			"capabilities": "Cấu hình các khả năng và giá cả cho mô hình tương thích OpenAI tùy chỉnh của bạn. Hãy cẩn thận khi chỉ định khả năng của mô hình, vì chúng có thể ảnh hưởng đến cách Roo Code hoạt động.",
			"maxTokens": {
				"label": "Số token đầu ra tối đa",
				"description": "Số lượng token tối đa mà mô hình có thể tạo ra trong một phản hồi. (Chỉ định -1 để cho phép máy chủ đặt số token tối đa.)"
			},
			"contextWindow": {
				"label": "Kích thước cửa sổ ngữ cảnh",
				"description": "Tổng số token (đầu vào + đầu ra) mà mô hình có thể xử lý."
			},
			"imageSupport": {
				"label": "Hỗ trợ hình ảnh",
				"description": "Mô hình này có khả năng xử lý và hiểu hình ảnh không?"
			},
			"computerUse": {
				"label": "Sử dụng máy tính",
				"description": "Mô hình này có khả năng tương tác với trình duyệt không? (ví dụ: Claude 3.7 Sonnet)."
			},
			"promptCache": {
				"label": "Bộ nhớ đệm lời nhắc",
				"description": "Mô hình này có khả năng lưu trữ lời nhắc trong bộ nhớ đệm không?"
			},
			"pricing": {
				"input": {
					"label": "Giá đầu vào",
					"description": "Chi phí cho mỗi triệu token trong đầu vào/lời nhắc. Điều này ảnh hưởng đến chi phí gửi ngữ cảnh và hướng dẫn đến mô hình."
				},
				"output": {
					"label": "Giá đầu ra",
					"description": "Chi phí cho mỗi triệu token trong phản hồi của mô hình. Điều này ảnh hưởng đến chi phí của nội dung được tạo ra và hoàn thành."
				},
				"cacheReads": {
					"label": "Giá đọc bộ nhớ đệm",
					"description": "Chi phí cho mỗi triệu token khi đọc từ bộ nhớ đệm. Đây là giá được tính khi một phản hồi được lưu trong bộ nhớ đệm được truy xuất."
				},
				"cacheWrites": {
					"label": "Giá ghi bộ nhớ đệm",
					"description": "Chi phí cho mỗi triệu token khi ghi vào bộ nhớ đệm. Đây là giá được tính khi một lời nhắc được lưu vào bộ nhớ đệm lần đầu tiên."
				}
			},
			"resetDefaults": "Đặt lại về mặc định"
		},
		"rateLimitSeconds": {
			"label": "Giới hạn tốc độ",
			"description": "Thời gian tối thiểu giữa các yêu cầu API."
		},
		"reasoningEffort": {
			"label": "Nỗ lực suy luận của mô hình",
			"high": "Cao",
			"medium": "Trung bình",
			"low": "Thấp"
		},
		"setReasoningLevel": "Kích hoạt nỗ lực suy luận"
	},
	"browser": {
		"enable": {
			"label": "Bật công cụ trình duyệt",
			"description": "Khi được bật, Roo có thể sử dụng trình duyệt để tương tác với các trang web khi sử dụng các mô hình hỗ trợ sử dụng máy tính. <0>Tìm hiểu thêm</0>"
		},
		"viewport": {
			"label": "Kích thước khung nhìn",
			"description": "Chọn kích thước khung nhìn cho tương tác trình duyệt. Điều này ảnh hưởng đến cách trang web được hiển thị và tương tác.",
			"options": {
				"largeDesktop": "Máy tính để bàn lớn (1280x800)",
				"smallDesktop": "Máy tính để bàn nhỏ (900x600)",
				"tablet": "Máy tính bảng (768x1024)",
				"mobile": "Di động (360x640)"
			}
		},
		"screenshotQuality": {
			"label": "Chất lượng ảnh chụp màn hình",
			"description": "Điều chỉnh chất lượng WebP của ảnh chụp màn hình trình duyệt. Giá trị cao hơn cung cấp ảnh chụp màn hình rõ ràng hơn nhưng tăng sử dụng token."
		},
		"remote": {
			"label": "Sử dụng kết nối trình duyệt từ xa",
			"description": "Kết nối với trình duyệt Chrome đang chạy với tính năng gỡ lỗi từ xa được bật (--remote-debugging-port=9222).",
			"urlPlaceholder": "URL tùy chỉnh (ví dụ: http://localhost:9222)",
			"testButton": "Kiểm tra kết nối",
			"testingButton": "Đang kiểm tra...",
			"instructions": "Nhập địa chỉ DevTools Protocol hoặc để trống để tự động phát hiện các instance Chrome cục bộ. Nút Kiểm tra kết nối sẽ thử URL tùy chỉnh nếu được cung cấp, hoặc tự động phát hiện nếu trường này trống."
		}
	},
	"checkpoints": {
		"enable": {
			"label": "Bật điểm kiểm tra tự động",
			"description": "Khi được bật, Roo sẽ tự động tạo các điểm kiểm tra trong quá trình thực hiện nhiệm vụ, giúp dễ dàng xem lại các thay đổi hoặc quay lại trạng thái trước đó. <0>Tìm hiểu thêm</0>"
		}
	},
	"notifications": {
		"sound": {
			"label": "Bật hiệu ứng âm thanh",
			"description": "Khi được bật, Roo sẽ phát hiệu ứng âm thanh cho thông báo và sự kiện.",
			"volumeLabel": "Âm lượng"
		},
		"tts": {
			"label": "Bật chuyển văn bản thành giọng nói",
			"description": "Khi được bật, Roo sẽ đọc to các phản hồi của nó bằng chức năng chuyển văn bản thành giọng nói.",
			"speedLabel": "Tốc độ"
		}
	},
	"contextManagement": {
		"description": "Kiểm soát thông tin nào được đưa vào cửa sổ ngữ cảnh của AI, ảnh hưởng đến việc sử dụng token và chất lượng phản hồi",
		"openTabs": {
			"label": "Giới hạn ngữ cảnh tab đang mở",
			"description": "Số lượng tab VSCode đang mở tối đa để đưa vào ngữ cảnh. Giá trị cao hơn cung cấp nhiều ngữ cảnh hơn nhưng tăng sử dụng token."
		},
		"workspaceFiles": {
			"label": "Giới hạn ngữ cảnh tệp workspace",
			"description": "Số lượng tệp tối đa để đưa vào chi tiết thư mục làm việc hiện tại. Giá trị cao hơn cung cấp nhiều ngữ cảnh hơn nhưng tăng sử dụng token."
		},
		"rooignore": {
			"label": "Hiển thị tệp .rooignore trong danh sách và tìm kiếm",
			"description": "Khi được bật, các tệp khớp với mẫu trong .rooignore sẽ được hiển thị trong danh sách với biểu tượng khóa. Khi bị tắt, các tệp này sẽ hoàn toàn bị ẩn khỏi danh sách tệp và tìm kiếm."
		},
		"maxReadFile": {
			"label": "Ngưỡng tự động cắt ngắn khi đọc tệp",
			"description": "Roo đọc số dòng này khi mô hình không chỉ định giá trị bắt đầu/kết thúc. Nếu số này nhỏ hơn tổng số dòng của tệp, Roo sẽ tạo một chỉ mục số dòng của các định nghĩa mã. Trường hợp đặc biệt: -1 chỉ thị Roo đọc toàn bộ tệp (không tạo chỉ mục), và 0 chỉ thị không đọc dòng nào và chỉ cung cấp chỉ mục dòng cho ngữ cảnh tối thiểu. Giá trị thấp hơn giảm thiểu việc sử dụng ngữ cảnh ban đầu, cho phép đọc chính xác các phạm vi dòng sau này. Các yêu cầu có chỉ định bắt đầu/kết thúc rõ ràng không bị giới hạn bởi cài đặt này.",
			"lines": "dòng",
			"always_full_read": "Luôn đọc toàn bộ tệp"
		}
	},
	"terminal": {
		"basic": {
			"label": "Cài đặt Terminal: Cơ bản",
			"description": "Cài đặt cơ bản cho terminal"
		},
		"advanced": {
			"label": "Cài đặt Terminal: Nâng cao",
			"description": "Các tùy chọn sau có thể yêu cầu khởi động lại terminal để áp dụng cài đặt."
		},
		"outputLineLimit": {
			"label": "Giới hạn đầu ra terminal",
			"description": "Số dòng tối đa để đưa vào đầu ra terminal khi thực hiện lệnh. Khi vượt quá, các dòng sẽ bị xóa khỏi phần giữa, tiết kiệm token. <0>Tìm hiểu thêm</0>"
		},
		"shellIntegrationTimeout": {
			"label": "Thời gian chờ tích hợp shell terminal",
			"description": "Thời gian tối đa để chờ tích hợp shell khởi tạo trước khi thực hiện lệnh. Đối với người dùng có thời gian khởi động shell dài, giá trị này có thể cần được tăng lên nếu bạn thấy lỗi \"Shell Integration Unavailable\" trong terminal. <0>Tìm hiểu thêm</0>"
		},
		"shellIntegrationDisabled": {
			"label": "Tắt tích hợp shell terminal",
			"description": "Bật tùy chọn này nếu lệnh terminal không hoạt động chính xác hoặc bạn thấy lỗi 'Shell Integration Unavailable'. Tùy chọn này sử dụng phương pháp đơn giản hơn để chạy lệnh, bỏ qua một số tính năng terminal nâng cao. <0>Tìm hiểu thêm</0>"
		},
		"commandDelay": {
			"label": "Độ trễ lệnh terminal",
			"description": "Độ trễ tính bằng mili giây để thêm vào sau khi thực hiện lệnh. Cài đặt mặc định là 0 sẽ tắt hoàn toàn độ trễ. Điều này có thể giúp đảm bảo đầu ra lệnh được ghi lại đầy đủ trong các terminal có vấn đề về thời gian. Trong hầu hết các terminal, điều này được thực hiện bằng cách đặt `PROMPT_COMMAND='sleep N'` và PowerShell thêm `start-sleep` vào cuối mỗi lệnh. Ban đầu là giải pháp cho lỗi VSCode#237208 và có thể không cần thiết. <0>Tìm hiểu thêm</0>"
		},
		"compressProgressBar": {
			"label": "Nén đầu ra thanh tiến trình",
			"description": "Khi được bật, xử lý đầu ra terminal với các ký tự carriage return (\\r) để mô phỏng cách terminal thật hiển thị nội dung. Điều này loại bỏ các trạng thái trung gian của thanh tiến trình, chỉ giữ lại trạng thái cuối cùng, giúp tiết kiệm không gian ngữ cảnh cho thông tin quan trọng hơn. <0>Tìm hiểu thêm</0>"
		},
		"powershellCounter": {
			"label": "Bật giải pháp bộ đếm PowerShell",
			"description": "Khi được bật, thêm một bộ đếm vào các lệnh PowerShell để đảm bảo thực thi lệnh chính xác. Điều này giúp ích với các terminal PowerShell có thể gặp vấn đề về ghi lại đầu ra. <0>Tìm hiểu thêm</0>"
		},
		"zshClearEolMark": {
			"label": "Xóa dấu cuối dòng ZSH",
			"description": "Khi được bật, xóa dấu cuối dòng ZSH bằng cách đặt PROMPT_EOL_MARK=''. Điều này ngăn chặn các vấn đề về diễn giải đầu ra lệnh khi kết thúc bằng các ký tự đặc biệt như '%'. <0>Tìm hiểu thêm</0>"
		},
		"zshOhMy": {
			"label": "Bật tích hợp Oh My Zsh",
			"description": "Khi được bật, đặt ITERM_SHELL_INTEGRATION_INSTALLED=Yes để kích hoạt các tính năng tích hợp shell của Oh My Zsh. Việc áp dụng cài đặt này có thể yêu cầu khởi động lại IDE. <0>Tìm hiểu thêm</0>"
		},
		"zshP10k": {
			"label": "Bật tích hợp Powerlevel10k",
			"description": "Khi được bật, đặt POWERLEVEL9K_TERM_SHELL_INTEGRATION=true để kích hoạt các tính năng tích hợp shell của Powerlevel10k. <0>Tìm hiểu thêm</0>"
		},
		"zdotdir": {
			"label": "Bật xử lý ZDOTDIR",
			"description": "Khi được bật, tạo thư mục tạm thời cho ZDOTDIR để xử lý tích hợp shell zsh một cách chính xác. Điều này đảm bảo tích hợp shell VSCode hoạt động chính xác với zsh trong khi vẫn giữ nguyên cấu hình zsh của bạn. <0>Tìm hiểu thêm</0>"
		},
		"inheritEnv": {
			"label": "Kế thừa biến môi trường",
			"description": "Khi được bật, terminal sẽ kế thừa các biến môi trường từ tiến trình cha của VSCode, như các cài đặt tích hợp shell được định nghĩa trong hồ sơ người dùng. Điều này trực tiếp chuyển đổi cài đặt toàn cục của VSCode `terminal.integrated.inheritEnv`. <0>Tìm hiểu thêm</0>"
		}
	},
	"advanced": {
		"diff": {
			"label": "Bật chỉnh sửa qua diff",
			"description": "Khi được bật, Roo sẽ có thể chỉnh sửa tệp nhanh hơn và sẽ tự động từ chối ghi toàn bộ tệp bị cắt ngắn. Hoạt động tốt nhất với mô hình Claude 3.7 Sonnet mới nhất.",
			"strategy": {
				"label": "Chiến lược diff",
				"options": {
					"standard": "Tiêu chuẩn (khối đơn)",
					"multiBlock": "Thử nghiệm: Diff đa khối",
					"unified": "Thử nghiệm: Diff thống nhất"
				},
				"descriptions": {
					"standard": "Chiến lược diff tiêu chuẩn áp dụng thay đổi cho một khối mã tại một thời điểm.",
					"unified": "Chiến lược diff thống nhất thực hiện nhiều cách tiếp cận để áp dụng diff và chọn cách tiếp cận tốt nhất.",
					"multiBlock": "Chiến lược diff đa khối cho phép cập nhật nhiều khối mã trong một tệp trong một yêu cầu."
				}
			},
			"matchPrecision": {
				"label": "Độ chính xác khớp",
				"description": "Thanh trượt này kiểm soát mức độ chính xác các phần mã phải khớp khi áp dụng diff. Giá trị thấp hơn cho phép khớp linh hoạt hơn nhưng tăng nguy cơ thay thế không chính xác. Sử dụng giá trị dưới 100% với sự thận trọng cao."
			},
			"autoFocus": {
				"label": "Tự động chuyển tiêu điểm sang tab so sánh khi hiển thị thay đổi tệp",
<<<<<<< HEAD
				"description": "Nếu tắt, tab so sánh sẽ mở ở chế độ nền và không chiếm tiêu điểm."
=======
				"description": "Nếu tùy chọn này bị tắt, tab so sánh sẽ mở ở chế độ nền và không chiếm tiêu điểm. Điều này chỉ áp dụng nếu cả hai tùy chọn 'autoApprovalEnabled' đều được bật."
>>>>>>> f2627fea
			},
			"autoClose": {
				"label": "Tự động đóng các tab Roo",
				"description": "Khi bật, Roo sẽ tự động đóng các tab nó đã mở (như chế độ xem diff, các tệp đã mở) khi một tác vụ liên quan đến sửa đổi tệp hoàn thành hoặc được hoàn tác."
			}
		}
	},
	"experimental": {
		"warning": "⚠️",
		"AUTO_CONDENSE_CONTEXT": {
			"name": "Nén cửa sổ ngữ cảnh một cách thông minh",
			"description": "Sử dụng một lệnh gọi LLM để tóm tắt cuộc trò chuyện trước đó khi cửa sổ ngữ cảnh của tác vụ gần đầy, thay vì loại bỏ các tin nhắn cũ. Lưu ý: chi phí tóm tắt hiện không được tính vào chi phí API hiển thị trong giao diện người dùng."
		},
		"DIFF_STRATEGY_UNIFIED": {
			"name": "Sử dụng chiến lược diff thống nhất thử nghiệm",
			"description": "Bật chiến lược diff thống nhất thử nghiệm. Chiến lược này có thể giảm số lần thử lại do lỗi mô hình nhưng có thể gây ra hành vi không mong muốn hoặc chỉnh sửa không chính xác. Chỉ bật nếu bạn hiểu rõ các rủi ro và sẵn sàng xem xét cẩn thận tất cả các thay đổi."
		},
		"SEARCH_AND_REPLACE": {
			"name": "Sử dụng công cụ tìm kiếm và thay thế thử nghiệm",
			"description": "Bật công cụ tìm kiếm và thay thế thử nghiệm, cho phép Roo thay thế nhiều phiên bản của một thuật ngữ tìm kiếm trong một yêu cầu."
		},
		"INSERT_BLOCK": {
			"name": "Sử dụng công cụ chèn nội dung thử nghiệm",
			"description": "Bật công cụ chèn nội dung thử nghiệm, cho phép Roo chèn nội dung tại số dòng cụ thể mà không cần tạo diff."
		},
		"POWER_STEERING": {
			"name": "Sử dụng chế độ \"power steering\" thử nghiệm",
			"description": "Khi được bật, Roo sẽ nhắc nhở mô hình về chi tiết định nghĩa chế độ hiện tại thường xuyên hơn. Điều này sẽ dẫn đến việc tuân thủ chặt chẽ hơn các định nghĩa vai trò và hướng dẫn tùy chỉnh, nhưng sẽ sử dụng nhiều token hơn cho mỗi tin nhắn."
		},
		"MULTI_SEARCH_AND_REPLACE": {
			"name": "Sử dụng công cụ diff đa khối thử nghiệm",
			"description": "Khi được bật, Roo sẽ sử dụng công cụ diff đa khối. Điều này sẽ cố gắng cập nhật nhiều khối mã trong tệp trong một yêu cầu."
		}
	},
	"promptCaching": {
		"label": "Tắt bộ nhớ đệm prompt",
		"description": "Khi được chọn, Roo sẽ không sử dụng bộ nhớ đệm prompt cho mô hình này."
	},
	"temperature": {
		"useCustom": "Sử dụng nhiệt độ tùy chỉnh",
		"description": "Kiểm soát tính ngẫu nhiên trong phản hồi của mô hình.",
		"rangeDescription": "Giá trị cao hơn làm cho đầu ra ngẫu nhiên hơn, giá trị thấp hơn làm cho nó xác định hơn."
	},
	"modelInfo": {
		"supportsImages": "Hỗ trợ hình ảnh",
		"noImages": "Không hỗ trợ hình ảnh",
		"supportsComputerUse": "Hỗ trợ sử dụng máy tính",
		"noComputerUse": "Không hỗ trợ sử dụng máy tính",
		"supportsPromptCache": "Hỗ trợ bộ nhớ đệm lời nhắc",
		"noPromptCache": "Không hỗ trợ bộ nhớ đệm lời nhắc",
		"maxOutput": "Đầu ra tối đa",
		"inputPrice": "Giá đầu vào",
		"outputPrice": "Giá đầu ra",
		"cacheReadsPrice": "Giá đọc bộ nhớ đệm",
		"cacheWritesPrice": "Giá ghi bộ nhớ đệm",
		"enableStreaming": "Bật streaming",
		"enableR1Format": "Kích hoạt tham số mô hình R1",
		"enableR1FormatTips": "Cần kích hoạt khi sử dụng các mô hình R1 như QWQ, để tránh lỗi 400",
		"useAzure": "Sử dụng Azure",
		"azureApiVersion": "Đặt phiên bản API Azure",
		"gemini": {
			"freeRequests": "* Miễn phí đến {{count}} yêu cầu mỗi phút. Sau đó, thanh toán phụ thuộc vào kích thước lời nhắc.",
			"pricingDetails": "Để biết thêm thông tin, xem chi tiết giá.",
			"billingEstimate": "* Thanh toán là ước tính - chi phí chính xác phụ thuộc vào kích thước lời nhắc."
		}
	},
	"modelPicker": {
		"automaticFetch": "Tiện ích mở rộng tự động lấy danh sách mới nhất các mô hình có sẵn trên <serviceLink>{{serviceName}}</serviceLink>. Nếu bạn không chắc chắn nên chọn mô hình nào, Roo Code hoạt động tốt nhất với <defaultModelLink>{{defaultModelId}}</defaultModelLink>. Bạn cũng có thể thử tìm kiếm \"free\" cho các tùy chọn miễn phí hiện có.",
		"label": "Mô hình",
		"searchPlaceholder": "Tìm kiếm",
		"noMatchFound": "Không tìm thấy kết quả",
		"useCustomModel": "Sử dụng tùy chỉnh: {{modelId}}"
	},
	"footer": {
		"feedback": "Nếu bạn có bất kỳ câu hỏi hoặc phản hồi nào, vui lòng mở một vấn đề tại <githubLink>github.com/RooVetGit/Roo-Code</githubLink> hoặc tham gia <redditLink>reddit.com/r/RooCode</redditLink> hoặc <discordLink>discord.gg/roocode</discordLink>",
		"telemetry": {
			"label": "Cho phép báo cáo lỗi và sử dụng ẩn danh",
			"description": "Giúp cải thiện Roo Code bằng cách gửi dữ liệu sử dụng ẩn danh và báo cáo lỗi. Không bao giờ gửi mã, lời nhắc hoặc thông tin cá nhân. Xem chính sách bảo mật của chúng tôi để biết thêm chi tiết."
		},
		"settings": {
			"import": "Nhập",
			"export": "Xuất",
			"reset": "Đặt lại"
		}
	},
	"thinkingBudget": {
		"maxTokens": "Tokens tối đa",
		"maxThinkingTokens": "Tokens suy nghĩ tối đa"
	},
	"validation": {
		"apiKey": "Bạn phải cung cấp khóa API hợp lệ.",
		"awsRegion": "Bạn phải chọn một vùng để sử dụng Amazon Bedrock.",
		"googleCloud": "Bạn phải cung cấp ID dự án và vùng Google Cloud hợp lệ.",
		"modelId": "Bạn phải cung cấp ID mô hình hợp lệ.",
		"modelSelector": "Bạn phải cung cấp bộ chọn mô hình hợp lệ.",
		"openAi": "Bạn phải cung cấp URL cơ sở, khóa API và ID mô hình hợp lệ.",
		"arn": {
			"invalidFormat": "Định dạng ARN không hợp lệ. Vui lòng kiểm tra yêu cầu về định dạng.",
			"regionMismatch": "Cảnh báo: Vùng trong ARN của bạn ({{arnRegion}}) không khớp với vùng bạn đã chọn ({{region}}). Điều này có thể gây ra vấn đề truy cập. Nhà cung cấp sẽ sử dụng vùng từ ARN."
		},
		"modelAvailability": "ID mô hình ({{modelId}}) bạn đã cung cấp không khả dụng. Vui lòng chọn một mô hình khác."
	},
	"placeholders": {
		"apiKey": "Nhập khóa API...",
		"profileName": "Nhập tên hồ sơ",
		"accessKey": "Nhập khóa truy cập...",
		"secretKey": "Nhập khóa bí mật...",
		"sessionToken": "Nhập token phiên...",
		"credentialsJson": "Nhập JSON thông tin xác thực...",
		"keyFilePath": "Nhập đường dẫn tệp khóa...",
		"projectId": "Nhập ID dự án...",
		"customArn": "Nhập ARN (vd: arn:aws:bedrock:us-east-1:123456789012:foundation-model/my-model)",
		"baseUrl": "Nhập URL cơ sở...",
		"modelId": {
			"lmStudio": "vd: meta-llama-3.1-8b-instruct",
			"lmStudioDraft": "vd: lmstudio-community/llama-3.2-1b-instruct",
			"ollama": "vd: llama3.1"
		},
		"numbers": {
			"maxTokens": "vd: 4096",
			"contextWindow": "vd: 128000",
			"inputPrice": "vd: 0.0001",
			"outputPrice": "vd: 0.0002",
			"cacheWritePrice": "vd: 0.00005"
		}
	},
	"defaults": {
		"ollamaUrl": "Mặc định: http://localhost:11434",
		"lmStudioUrl": "Mặc định: http://localhost:1234",
		"geminiUrl": "Mặc định: https://generativelanguage.googleapis.com"
	},
	"labels": {
		"customArn": "ARN tùy chỉnh",
		"useCustomArn": "Sử dụng ARN tùy chỉnh..."
	}
}<|MERGE_RESOLUTION|>--- conflicted
+++ resolved
@@ -394,11 +394,7 @@
 			},
 			"autoFocus": {
 				"label": "Tự động chuyển tiêu điểm sang tab so sánh khi hiển thị thay đổi tệp",
-<<<<<<< HEAD
-				"description": "Nếu tắt, tab so sánh sẽ mở ở chế độ nền và không chiếm tiêu điểm."
-=======
 				"description": "Nếu tùy chọn này bị tắt, tab so sánh sẽ mở ở chế độ nền và không chiếm tiêu điểm. Điều này chỉ áp dụng nếu cả hai tùy chọn 'autoApprovalEnabled' đều được bật."
->>>>>>> f2627fea
 			},
 			"autoClose": {
 				"label": "Tự động đóng các tab Roo",
