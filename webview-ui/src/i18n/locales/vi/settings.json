--- conflicted
+++ resolved
@@ -31,19 +31,10 @@
 		"prompts": "Lời nhắc",
 		"experimental": "Thử nghiệm",
 		"language": "Ngôn ngữ",
-		"about": "Giới thiệu",
-		"editingType": "Loại chỉnh sửa",
-		"diffSettings": "Cài đặt khác biệt",
-		"fileEditing": "Chỉnh sửa tệp"
+		"about": "Giới thiệu"
 	},
 	"prompts": {
 		"description": "Cấu hình các lời nhắc hỗ trợ được sử dụng cho các hành động nhanh như cải thiện lời nhắc, giải thích mã và khắc phục sự cố. Những lời nhắc này giúp Roo cung cấp hỗ trợ tốt hơn cho các tác vụ phát triển phổ biến."
-	},
-	"editingType": {
-		"description": "Chọn quy trình làm việc chỉnh sửa ưa thích của bạn."
-	},
-	"diffSettings": {
-		"description": "Cấu hình cách áp dụng các khác biệt trong quá trình chỉnh sửa."
 	},
 	"codeIndex": {
 		"title": "Lập chỉ mục mã nguồn",
@@ -621,18 +612,9 @@
 				"description": "Thanh trượt này kiểm soát mức độ chính xác các phần mã phải khớp khi áp dụng diff. Giá trị thấp hơn cho phép khớp linh hoạt hơn nhưng tăng nguy cơ thay thế không chính xác. Sử dụng giá trị dưới 100% với sự thận trọng cao."
 			}
 		},
-<<<<<<< HEAD
-		"fileEditing": {
-			"fileBasedEditing": {
-				"label": "Bật chỉnh sửa dựa trên hệ thống tệp",
-				"description": "Khi được bật, Roo sẽ chỉnh sửa tệp trực tiếp trong hệ thống tệp thay vì sử dụng chế độ xem khác biệt. Điều này tắt tất cả các công tắc hành vi chỉnh sửa khác để có trải nghiệm chỉnh sửa đơn giản và trực tiếp hơn."
-			},
-			"exclusivityNotice": "Chế độ chỉnh sửa dựa trên tệp đã được bật. Tất cả các công tắc hành vi chỉnh sửa khác đều bị tắt để đảm bảo trải nghiệm nhất quán."
-=======
 		"todoList": {
 			"label": "Bật công cụ danh sách việc cần làm",
 			"description": "Khi được bật, Roo có thể tạo và quản lý danh sách việc cần làm để theo dõi tiến độ công việc. Điều này giúp tổ chức các tác vụ phức tạp thành các bước có thể quản lý được."
->>>>>>> d62a2605
 		}
 	},
 	"experimental": {
