{
	"common": {
		"save": "Lưu",
		"done": "Hoàn thành",
		"cancel": "Hủy",
		"reset": "Đặt lại",
		"select": "Chọn",
		"add": "Thêm tiêu đề",
		"remove": "Xóa"
	},
	"header": {
		"title": "Cài đặt",
		"saveButtonTooltip": "Lưu thay đổi",
		"nothingChangedTooltip": "Không có gì thay đổi",
		"doneButtonTooltip": "Hủy thay đổi chưa lưu và đóng bảng cài đặt"
	},
	"unsavedChangesDialog": {
		"title": "Thay đổi chưa lưu",
		"description": "Bạn có muốn hủy thay đổi và tiếp tục không?",
		"cancelButton": "Hủy",
		"discardButton": "Hủy thay đổi"
	},
	"sections": {
		"providers": "Nhà cung cấp",
		"autoApprove": "Phê duyệt",
		"browser": "Trình duyệt",
		"checkpoints": "Điểm kiểm tra",
		"notifications": "Thông báo",
		"contextManagement": "Ngữ cảnh",
		"terminal": "Terminal",
		"prompts": "Lời nhắc",
		"experimental": "Thử nghiệm",
		"language": "Ngôn ngữ",
		"about": "Giới thiệu"
	},
	"prompts": {
		"description": "Cấu hình các lời nhắc hỗ trợ được sử dụng cho các hành động nhanh như cải thiện lời nhắc, giải thích mã và khắc phục sự cố. Những lời nhắc này giúp Roo cung cấp hỗ trợ tốt hơn cho các tác vụ phát triển phổ biến."
	},
	"codeIndex": {
		"title": "Lập chỉ mục mã nguồn",
		"enableLabel": "Bật lập chỉ mục mã nguồn",
		"enableDescription": "Bật lập chỉ mục mã để cải thiện tìm kiếm và sự hiểu biết về ngữ cảnh",
		"providerLabel": "Nhà cung cấp nhúng",
		"selectProviderPlaceholder": "Chọn nhà cung cấp",
		"openaiProvider": "OpenAI",
		"ollamaProvider": "Ollama",
		"geminiProvider": "Gemini",
		"geminiApiKeyLabel": "Khóa API:",
		"geminiApiKeyPlaceholder": "Nhập khóa API Gemini của bạn",
		"mistralProvider": "Mistral",
		"mistralApiKeyLabel": "Khóa API:",
		"mistralApiKeyPlaceholder": "Nhập khóa API Mistral của bạn",
		"openaiCompatibleProvider": "Tương thích OpenAI",
		"openAiKeyLabel": "Khóa API OpenAI",
		"openAiKeyPlaceholder": "Nhập khóa API OpenAI của bạn",
		"openAiCompatibleBaseUrlLabel": "URL cơ sở",
		"openAiCompatibleApiKeyLabel": "Khóa API",
		"openAiCompatibleApiKeyPlaceholder": "Nhập khóa API của bạn",
		"openAiCompatibleModelDimensionLabel": "Kích thước Embedding:",
		"modelDimensionLabel": "Kích thước mô hình",
		"openAiCompatibleModelDimensionPlaceholder": "vd., 1536",
		"openAiCompatibleModelDimensionDescription": "Kích thước embedding (kích thước đầu ra) cho mô hình của bạn. Kiểm tra tài liệu của nhà cung cấp để biết giá trị này. Giá trị phổ biến: 384, 768, 1536, 3072.",
		"modelLabel": "Mô hình",
		"selectModelPlaceholder": "Chọn mô hình",
		"ollamaUrlLabel": "URL Ollama:",
		"qdrantUrlLabel": "URL Qdrant",
		"searchProviderLabel": "Qdrant / Tìm kiếm Valkey",
		"qdrantProvider": "Qdrant",
		"valkeyProvider": "Tìm kiếm Valkey",
<<<<<<< HEAD
		"valkeyHostName": "URL Valkey",
=======
		"valkeyUrlLabel": "URL Valkey",
		"valkeyUrlPlaceholder": "Nhập URL máy chủ Valkey",
>>>>>>> 2f3a7a93
		"valkeyUsernameLabel": "Tên người dùng Valkey",
		"valkeyUsernamePlaceholder": "Nhập tên người dùng Valkey (tùy chọn)",
		"valkeyPasswordLabel": "Mật khẩu Valkey",
		"valkeyPasswordPlaceholder": "Nhập mật khẩu Valkey (tùy chọn)",
<<<<<<< HEAD
=======
		"valkeyUseSslLabel": "Sử dụng SSL",
>>>>>>> 2f3a7a93
		"qdrantKeyLabel": "Khóa Qdrant:",
		"startIndexingButton": "Bắt đầu",
		"clearIndexDataButton": "Xóa chỉ mục",
		"unsavedSettingsMessage": "Vui lòng lưu cài đặt của bạn trước khi bắt đầu quá trình lập chỉ mục.",
		"clearDataDialog": {
			"title": "Bạn có chắc không?",
			"description": "Hành động này không thể hoàn tác. Điều này sẽ xóa vĩnh viễn dữ liệu chỉ mục mã nguồn của bạn.",
			"cancelButton": "Hủy",
			"confirmButton": "Xóa dữ liệu"
		},
		"description": "Cấu hình cài đặt lập chỉ mục mã nguồn để kích hoạt tìm kiếm ngữ nghĩa cho dự án của bạn. <0>Tìm hiểu thêm</0>",
		"statusTitle": "Trạng thái",
		"settingsTitle": "Cài đặt lập chỉ mục",
		"disabledMessage": "Lập chỉ mục mã nguồn hiện đang bị tắt. Bật nó trong cài đặt chung để cấu hình các tùy chọn lập chỉ mục.",
		"embedderProviderLabel": "Nhà cung cấp Embedder",
		"modelPlaceholder": "Nhập tên mô hình",
		"selectModel": "Chọn một mô hình",
		"ollamaBaseUrlLabel": "URL cơ sở Ollama",
		"qdrantApiKeyLabel": "Khóa API Qdrant",
		"qdrantApiKeyPlaceholder": "Nhập khóa API Qdrant của bạn (tùy chọn)",
		"setupConfigLabel": "Cài đặt",
		"ollamaUrlPlaceholder": "http://localhost:11434",
		"openAiCompatibleBaseUrlPlaceholder": "https://api.example.com",
		"modelDimensionPlaceholder": "1536",
		"qdrantUrlPlaceholder": "http://localhost:6333",
		"saveError": "Không thể lưu cài đặt",
		"modelDimensions": "({{dimension}} chiều)",
		"saveSuccess": "Cài đặt đã được lưu thành công",
		"saving": "Đang lưu...",
		"saveSettings": "Lưu",
		"indexingStatuses": {
			"standby": "Chờ",
			"indexing": "Đang lập chỉ mục",
			"indexed": "Đã lập chỉ mục",
			"error": "Lỗi"
		},
		"close": "Đóng",
		"validation": {
			"invalidQdrantUrl": "URL Qdrant không hợp lệ",
			"invalidOllamaUrl": "URL Ollama không hợp lệ",
			"invalidBaseUrl": "URL cơ sở không hợp lệ",
			"qdrantUrlRequired": "Yêu cầu URL Qdrant",
			"openaiApiKeyRequired": "Yêu cầu khóa API OpenAI",
			"modelSelectionRequired": "Yêu cầu chọn mô hình",
			"apiKeyRequired": "Yêu cầu khóa API",
			"modelIdRequired": "Yêu cầu ID mô hình",
			"modelDimensionRequired": "Yêu cầu kích thước mô hình",
			"geminiApiKeyRequired": "Yêu cầu khóa API Gemini",
			"mistralApiKeyRequired": "Cần có khóa API của Mistral",
			"ollamaBaseUrlRequired": "Yêu cầu URL cơ sở Ollama",
			"baseUrlRequired": "Yêu cầu URL cơ sở",
			"modelDimensionMinValue": "Kích thước mô hình phải lớn hơn 0"
		},
		"advancedConfigLabel": "Cấu hình nâng cao",
		"searchMinScoreLabel": "Ngưỡng điểm tìm kiếm",
		"searchMinScoreDescription": "Điểm tương đồng tối thiểu (0.0-1.0) cần thiết cho kết quả tìm kiếm. Giá trị thấp hơn trả về nhiều kết quả hơn nhưng có thể kém liên quan hơn. Giá trị cao hơn trả về ít kết quả hơn nhưng có liên quan hơn.",
		"searchMinScoreResetTooltip": "Đặt lại về giá trị mặc định (0.4)",
		"searchMaxResultsLabel": "Số Kết Quả Tìm Kiếm Tối Đa",
		"searchMaxResultsDescription": "Số lượng kết quả tìm kiếm tối đa được trả về khi truy vấn chỉ mục cơ sở mã. Giá trị cao hơn cung cấp nhiều ngữ cảnh hơn nhưng có thể bao gồm các kết quả ít liên quan hơn.",
		"resetToDefault": "Đặt lại về mặc định"
	},
	"autoApprove": {
		"description": "Cho phép Roo tự động thực hiện các hoạt động mà không cần phê duyệt. Chỉ bật những cài đặt này nếu bạn hoàn toàn tin tưởng AI và hiểu rõ các rủi ro bảo mật liên quan.",
		"enabled": "Phê duyệt tự động đã bật",
		"toggleAriaLabel": "Chuyển đổi tự động phê duyệt",
		"disabledAriaLabel": "Tự động phê duyệt bị vô hiệu hóa - hãy chọn các tùy chọn trước",
		"readOnly": {
			"label": "Đọc",
			"description": "Khi được bật, Roo sẽ tự động xem nội dung thư mục và đọc tệp mà không yêu cầu bạn nhấp vào nút Phê duyệt.",
			"outsideWorkspace": {
				"label": "Bao gồm các tệp ngoài không gian làm việc",
				"description": "Cho phép Roo đọc các tệp bên ngoài không gian làm việc hiện tại mà không yêu cầu phê duyệt."
			}
		},
		"write": {
			"label": "Ghi",
			"description": "Tự động tạo và chỉnh sửa tệp mà không cần phê duyệt",
			"delayLabel": "Trì hoãn sau khi ghi để cho phép chẩn đoán phát hiện các vấn đề tiềm ẩn",
			"outsideWorkspace": {
				"label": "Bao gồm các tệp ngoài không gian làm việc",
				"description": "Cho phép Roo tạo và chỉnh sửa các tệp bên ngoài không gian làm việc hiện tại mà không yêu cầu phê duyệt."
			},
			"protected": {
				"label": "Bao gồm các tệp được bảo vệ",
				"description": "Cho phép Roo tạo và chỉnh sửa các tệp được bảo vệ (như .rooignore và các tệp cấu hình .roo/) mà không yêu cầu phê duyệt."
			}
		},
		"browser": {
			"label": "Trình duyệt",
			"description": "Tự động thực hiện các hành động trình duyệt mà không cần phê duyệt. Lưu ý: Chỉ áp dụng khi mô hình hỗ trợ sử dụng máy tính"
		},
		"retry": {
			"label": "Thử lại",
			"description": "Tự động thử lại các yêu cầu API thất bại khi máy chủ trả về phản hồi lỗi",
			"delayLabel": "Trì hoãn trước khi thử lại yêu cầu"
		},
		"mcp": {
			"label": "MCP",
			"description": "Bật tự động phê duyệt các công cụ MCP riêng lẻ trong chế độ xem Máy chủ MCP (yêu cầu cả cài đặt này và hộp kiểm \"Luôn cho phép\" của công cụ)"
		},
		"modeSwitch": {
			"label": "Chế độ",
			"description": "Tự động chuyển đổi giữa các chế độ khác nhau mà không cần phê duyệt"
		},
		"subtasks": {
			"label": "Công việc phụ",
			"description": "Cho phép tạo và hoàn thành các công việc phụ mà không cần phê duyệt"
		},
		"followupQuestions": {
			"label": "Câu hỏi",
			"description": "Tự động chọn câu trả lời đầu tiên được đề xuất cho các câu hỏi tiếp theo sau thời gian chờ đã cấu hình",
			"timeoutLabel": "Thời gian chờ trước khi tự động chọn câu trả lời đầu tiên"
		},
		"execute": {
			"label": "Thực thi",
			"description": "Tự động thực thi các lệnh terminal được phép mà không cần phê duyệt",
			"allowedCommands": "Các lệnh tự động thực thi được phép",
			"allowedCommandsDescription": "Tiền tố lệnh có thể được tự động thực thi khi \"Luôn phê duyệt các hoạt động thực thi\" được bật. Thêm * để cho phép tất cả các lệnh (sử dụng cẩn thận).",
			"deniedCommands": "Lệnh bị từ chối",
			"deniedCommandsDescription": "Tiền tố lệnh sẽ được tự động từ chối mà không yêu cầu phê duyệt. Trong trường hợp xung đột với lệnh được phép, khớp tiền tố dài nhất sẽ được ưu tiên. Thêm * để từ chối tất cả lệnh.",
			"commandPlaceholder": "Nhập tiền tố lệnh (ví dụ: 'git ')",
			"deniedCommandPlaceholder": "Nhập tiền tố lệnh để từ chối (ví dụ: 'rm -rf')",
			"addButton": "Thêm",
			"autoDenied": "Các lệnh có tiền tố `{{prefix}}` đã bị người dùng cấm. Đừng vượt qua hạn chế này bằng cách chạy lệnh khác."
		},
		"updateTodoList": {
			"label": "Todo",
			"description": "Danh sách việc cần làm được cập nhật tự động mà không cần phê duyệt"
		},
		"apiRequestLimit": {
			"title": "Số lượng yêu cầu tối đa",
			"description": "Tự động thực hiện số lượng API request này trước khi yêu cầu phê duyệt để tiếp tục với nhiệm vụ.",
			"unlimited": "Không giới hạn"
		},
		"selectOptionsFirst": "Chọn ít nhất một tùy chọn bên dưới để bật tự động phê duyệt",
		"apiCostLimit": {
			"title": "Chi phí tối đa",
			"unlimited": "Không giới hạn"
		},
		"maxLimits": {
			"description": "Tự động thực hiện các yêu cầu lên đến các giới hạn này trước khi xin phê duyệt để tiếp tục."
		}
	},
	"providers": {
		"providerDocumentation": "Tài liệu {{provider}}",
		"configProfile": "Hồ sơ cấu hình",
		"description": "Lưu các cấu hình API khác nhau để nhanh chóng chuyển đổi giữa các nhà cung cấp và cài đặt.",
		"apiProvider": "Nhà cung cấp API",
		"model": "Mẫu",
		"nameEmpty": "Tên không được để trống",
		"nameExists": "Đã tồn tại một hồ sơ với tên này",
		"deleteProfile": "Xóa hồ sơ",
		"invalidArnFormat": "Định dạng ARN không hợp lệ. Vui lòng kiểm tra các ví dụ ở trên.",
		"enterNewName": "Nhập tên mới",
		"addProfile": "Thêm hồ sơ",
		"renameProfile": "Đổi tên hồ sơ",
		"newProfile": "Hồ sơ cấu hình mới",
		"enterProfileName": "Nhập tên hồ sơ",
		"createProfile": "Tạo hồ sơ",
		"cannotDeleteOnlyProfile": "Không thể xóa hồ sơ duy nhất",
		"searchPlaceholder": "Tìm kiếm hồ sơ",
		"searchProviderPlaceholder": "Tìm kiếm nhà cung cấp",
		"noProviderMatchFound": "Không tìm thấy nhà cung cấp",
		"noMatchFound": "Không tìm thấy hồ sơ phù hợp",
		"vscodeLmDescription": "API Mô hình Ngôn ngữ VS Code cho phép bạn chạy các mô hình được cung cấp bởi các tiện ích mở rộng khác của VS Code (bao gồm nhưng không giới hạn ở GitHub Copilot). Cách dễ nhất để bắt đầu là cài đặt các tiện ích mở rộng Copilot và Copilot Chat từ VS Code Marketplace.",
		"awsCustomArnUse": "Nhập một ARN Amazon Bedrock hợp lệ cho mô hình bạn muốn sử dụng. Ví dụ về định dạng:",
		"awsCustomArnDesc": "Đảm bảo rằng vùng trong ARN khớp với vùng AWS đã chọn ở trên.",
		"openRouterApiKey": "Khóa API OpenRouter",
		"getOpenRouterApiKey": "Lấy khóa API OpenRouter",
		"apiKeyStorageNotice": "Khóa API được lưu trữ an toàn trong Bộ lưu trữ bí mật của VSCode",
		"glamaApiKey": "Khóa API Glama",
		"getGlamaApiKey": "Lấy khóa API Glama",
		"useCustomBaseUrl": "Sử dụng URL cơ sở tùy chỉnh",
		"useReasoning": "Bật lý luận",
		"useHostHeader": "Sử dụng tiêu đề Host tùy chỉnh",
		"useLegacyFormat": "Sử dụng định dạng API OpenAI cũ",
		"customHeaders": "Tiêu đề tùy chỉnh",
		"headerName": "Tên tiêu đề",
		"headerValue": "Giá trị tiêu đề",
		"noCustomHeaders": "Chưa có tiêu đề tùy chỉnh nào được định nghĩa. Nhấp vào nút + để thêm.",
		"requestyApiKey": "Khóa API Requesty",
		"refreshModels": {
			"label": "Làm mới mô hình",
			"hint": "Vui lòng mở lại cài đặt để xem các mô hình mới nhất.",
			"loading": "Đang làm mới danh sách mô hình...",
			"success": "Danh sách mô hình đã được làm mới thành công!",
			"error": "Không thể làm mới danh sách mô hình. Vui lòng thử lại."
		},
		"getRequestyApiKey": "Lấy khóa API Requesty",
		"openRouterTransformsText": "Nén lời nhắc và chuỗi tin nhắn theo kích thước ngữ cảnh (<a>OpenRouter Transforms</a>)",
		"anthropicApiKey": "Khóa API Anthropic",
		"getAnthropicApiKey": "Lấy khóa API Anthropic",
		"anthropicUseAuthToken": "Truyền khóa API Anthropic dưới dạng tiêu đề Authorization thay vì X-Api-Key",
		"cerebrasApiKey": "Khóa API Cerebras",
		"getCerebrasApiKey": "Lấy khóa API Cerebras",
		"chutesApiKey": "Khóa API Chutes",
		"getChutesApiKey": "Lấy khóa API Chutes",
		"fireworksApiKey": "Khóa API Fireworks",
		"getFireworksApiKey": "Lấy khóa API Fireworks",
		"deepSeekApiKey": "Khóa API DeepSeek",
		"getDeepSeekApiKey": "Lấy khóa API DeepSeek",
		"doubaoApiKey": "Khóa API Doubao",
		"getDoubaoApiKey": "Lấy khóa API Doubao",
		"moonshotApiKey": "Khóa API Moonshot",
		"getMoonshotApiKey": "Lấy khóa API Moonshot",
		"moonshotBaseUrl": "Điểm vào Moonshot",
		"zaiApiKey": "Khóa API Z AI",
		"getZaiApiKey": "Lấy khóa API Z AI",
		"zaiEntrypoint": "Điểm vào Z AI",
		"zaiEntrypointDescription": "Vui lòng chọn điểm vào API phù hợp dựa trên vị trí của bạn. Nếu bạn ở Trung Quốc, hãy chọn open.bigmodel.cn. Ngược lại, hãy chọn api.z.ai.",
		"geminiApiKey": "Khóa API Gemini",
		"getGroqApiKey": "Lấy khóa API Groq",
		"groqApiKey": "Khóa API Groq",
		"getSambaNovaApiKey": "Lấy khóa API SambaNova",
		"sambaNovaApiKey": "Khóa API SambaNova",
		"getHuggingFaceApiKey": "Lấy Khóa API Hugging Face",
		"huggingFaceApiKey": "Khóa API Hugging Face",
		"huggingFaceModelId": "ID Mô hình",
		"huggingFaceLoading": "Đang tải...",
		"huggingFaceModelsCount": "({{count}} mô hình)",
		"huggingFaceSelectModel": "Chọn một mô hình...",
		"huggingFaceSearchModels": "Tìm kiếm mô hình...",
		"huggingFaceNoModelsFound": "Không tìm thấy mô hình",
		"huggingFaceProvider": "Nhà cung cấp",
		"huggingFaceProviderAuto": "Tự động",
		"huggingFaceSelectProvider": "Chọn một nhà cung cấp...",
		"huggingFaceSearchProviders": "Tìm kiếm nhà cung cấp...",
		"huggingFaceNoProvidersFound": "Không tìm thấy nhà cung cấp",
		"getGeminiApiKey": "Lấy khóa API Gemini",
		"openAiApiKey": "Khóa API OpenAI",
		"apiKey": "Khóa API",
		"openAiBaseUrl": "URL cơ sở",
		"getOpenAiApiKey": "Lấy khóa API OpenAI",
		"mistralApiKey": "Khóa API Mistral",
		"getMistralApiKey": "Lấy khóa API Mistral / Codestral",
		"codestralBaseUrl": "URL cơ sở Codestral (Tùy chọn)",
		"codestralBaseUrlDesc": "Đặt URL thay thế cho mô hình Codestral.",
		"xaiApiKey": "Khóa API xAI",
		"getXaiApiKey": "Lấy khóa API xAI",
		"litellmApiKey": "Khóa API LiteLLM",
		"litellmBaseUrl": "URL cơ sở LiteLLM",
		"awsCredentials": "Thông tin xác thực AWS",
		"awsProfile": "Hồ sơ AWS",
		"awsApiKey": "Khóa API Amazon Bedrock",
		"awsProfileName": "Tên hồ sơ AWS",
		"awsAccessKey": "Khóa truy cập AWS",
		"awsSecretKey": "Khóa bí mật AWS",
		"awsSessionToken": "Token phiên AWS",
		"awsRegion": "Vùng AWS",
		"awsCrossRegion": "Sử dụng suy luận liên vùng",
		"awsBedrockVpc": {
			"useCustomVpcEndpoint": "Sử dụng điểm cuối VPC tùy chỉnh",
			"vpcEndpointUrlPlaceholder": "Nhập URL điểm cuối VPC (tùy chọn)",
			"examples": "Ví dụ:"
		},
		"enablePromptCaching": "Bật bộ nhớ đệm lời nhắc",
		"enablePromptCachingTitle": "Bật bộ nhớ đệm lời nhắc để cải thiện hiệu suất và giảm chi phí cho các mô hình được hỗ trợ.",
		"cacheUsageNote": "Lưu ý: Nếu bạn không thấy việc sử dụng bộ nhớ đệm, hãy thử chọn một mô hình khác và sau đó chọn lại mô hình mong muốn của bạn.",
		"vscodeLmModel": "Mô hình ngôn ngữ",
		"vscodeLmWarning": "Lưu ý: Đây là tích hợp thử nghiệm và hỗ trợ nhà cung cấp có thể khác nhau. Nếu bạn nhận được lỗi về mô hình không được hỗ trợ, đó là vấn đề từ phía nhà cung cấp.",
		"geminiParameters": {
			"urlContext": {
				"title": "Bật ngữ cảnh URL",
				"description": "Cho phép Gemini truy cập và xử lý URL để có thêm ngữ cảnh khi tạo phản hồi. Hữu ích cho các tác vụ yêu cầu phân tích nội dung web."
			},
			"groundingSearch": {
				"title": "Bật grounding với tìm kiếm Google",
				"description": "Cho phép Gemini tìm kiếm trên Google để lấy thông tin mới nhất và căn cứ phản hồi dựa trên dữ liệu thời gian thực. Hữu ích cho các truy vấn yêu cầu thông tin cập nhật."
			}
		},
		"googleCloudSetup": {
			"title": "Để sử dụng Google Cloud Vertex AI, bạn cần:",
			"step1": "1. Tạo tài khoản Google Cloud, kích hoạt Vertex AI API và kích hoạt các mô hình Claude mong muốn.",
			"step2": "2. Cài đặt Google Cloud CLI và cấu hình thông tin xác thực mặc định của ứng dụng.",
			"step3": "3. Hoặc tạo tài khoản dịch vụ với thông tin xác thực."
		},
		"googleCloudCredentials": "Thông tin xác thực Google Cloud",
		"googleCloudKeyFile": "Đường dẫn tệp khóa Google Cloud",
		"googleCloudProjectId": "ID dự án Google Cloud",
		"googleCloudRegion": "Vùng Google Cloud",
		"lmStudio": {
			"baseUrl": "URL cơ sở (tùy chọn)",
			"modelId": "ID mô hình",
			"speculativeDecoding": "Bật giải mã suy đoán",
			"draftModelId": "ID mô hình nháp",
			"draftModelDesc": "Mô hình nháp phải từ cùng một họ mô hình để giải mã suy đoán hoạt động chính xác.",
			"selectDraftModel": "Chọn mô hình nháp",
			"noModelsFound": "Không tìm thấy mô hình nháp nào. Vui lòng đảm bảo LM Studio đang chạy với chế độ máy chủ được bật.",
			"description": "LM Studio cho phép bạn chạy các mô hình cục bộ trên máy tính của bạn. Để biết hướng dẫn về cách bắt đầu, xem <a>hướng dẫn nhanh</a> của họ. Bạn cũng sẽ cần khởi động tính năng <b>máy chủ cục bộ</b> của LM Studio để sử dụng nó với tiện ích mở rộng này. <span>Lưu ý:</span> Roo Code sử dụng các lời nhắc phức tạp và hoạt động tốt nhất với các mô hình Claude. Các mô hình kém mạnh hơn có thể không hoạt động như mong đợi."
		},
		"ollama": {
			"baseUrl": "URL cơ sở (tùy chọn)",
			"modelId": "ID mô hình",
			"description": "Ollama cho phép bạn chạy các mô hình cục bộ trên máy tính của bạn. Để biết hướng dẫn về cách bắt đầu, xem hướng dẫn nhanh của họ.",
			"warning": "Lưu ý: Roo Code sử dụng các lời nhắc phức tạp và hoạt động tốt nhất với các mô hình Claude. Các mô hình kém mạnh hơn có thể không hoạt động như mong đợi."
		},
		"unboundApiKey": "Khóa API Unbound",
		"getUnboundApiKey": "Lấy khóa API Unbound",
		"unboundRefreshModelsSuccess": "Đã cập nhật danh sách mô hình! Bây giờ bạn có thể chọn từ các mô hình mới nhất.",
		"unboundInvalidApiKey": "Khóa API không hợp lệ. Vui lòng kiểm tra khóa API của bạn và thử lại.",
		"humanRelay": {
			"description": "Không cần khóa API, nhưng người dùng cần giúp sao chép và dán thông tin vào AI trò chuyện web.",
			"instructions": "Trong quá trình sử dụng, một hộp thoại sẽ xuất hiện và tin nhắn hiện tại sẽ được tự động sao chép vào clipboard. Bạn cần dán chúng vào các phiên bản web của AI (như ChatGPT hoặc Claude), sau đó sao chép phản hồi của AI trở lại hộp thoại và nhấp vào nút xác nhận."
		},
		"openRouter": {
			"providerRouting": {
				"title": "Định tuyến nhà cung cấp OpenRouter",
				"description": "OpenRouter chuyển hướng yêu cầu đến các nhà cung cấp tốt nhất hiện có cho mô hình của bạn. Theo mặc định, các yêu cầu được cân bằng giữa các nhà cung cấp hàng đầu để tối đa hóa thời gian hoạt động. Tuy nhiên, bạn có thể chọn một nhà cung cấp cụ thể để sử dụng cho mô hình này.",
				"learnMore": "Tìm hiểu thêm về định tuyến nhà cung cấp"
			}
		},
		"customModel": {
			"capabilities": "Cấu hình các khả năng và giá cả cho mô hình tương thích OpenAI tùy chỉnh của bạn. Hãy cẩn thận khi chỉ định khả năng của mô hình, vì chúng có thể ảnh hưởng đến cách Roo Code hoạt động.",
			"maxTokens": {
				"label": "Số token đầu ra tối đa",
				"description": "Số lượng token tối đa mà mô hình có thể tạo ra trong một phản hồi. (Chỉ định -1 để cho phép máy chủ đặt số token tối đa.)"
			},
			"contextWindow": {
				"label": "Kích thước cửa sổ ngữ cảnh",
				"description": "Tổng số token (đầu vào + đầu ra) mà mô hình có thể xử lý."
			},
			"imageSupport": {
				"label": "Hỗ trợ hình ảnh",
				"description": "Mô hình này có khả năng xử lý và hiểu hình ảnh không?"
			},
			"computerUse": {
				"label": "Sử dụng máy tính",
				"description": "Mô hình này có khả năng tương tác với trình duyệt không? (ví dụ: Claude 3.7 Sonnet)."
			},
			"promptCache": {
				"label": "Bộ nhớ đệm lời nhắc",
				"description": "Mô hình này có khả năng lưu trữ lời nhắc trong bộ nhớ đệm không?"
			},
			"pricing": {
				"input": {
					"label": "Giá đầu vào",
					"description": "Chi phí cho mỗi triệu token trong đầu vào/lời nhắc. Điều này ảnh hưởng đến chi phí gửi ngữ cảnh và hướng dẫn đến mô hình."
				},
				"output": {
					"label": "Giá đầu ra",
					"description": "Chi phí cho mỗi triệu token trong phản hồi của mô hình. Điều này ảnh hưởng đến chi phí của nội dung được tạo ra và hoàn thành."
				},
				"cacheReads": {
					"label": "Giá đọc bộ nhớ đệm",
					"description": "Chi phí cho mỗi triệu token khi đọc từ bộ nhớ đệm. Đây là giá được tính khi một phản hồi được lưu trong bộ nhớ đệm được truy xuất."
				},
				"cacheWrites": {
					"label": "Giá ghi bộ nhớ đệm",
					"description": "Chi phí cho mỗi triệu token khi ghi vào bộ nhớ đệm. Đây là giá được tính khi một lời nhắc được lưu vào bộ nhớ đệm lần đầu tiên."
				}
			},
			"resetDefaults": "Đặt lại về mặc định"
		},
		"rateLimitSeconds": {
			"label": "Giới hạn tốc độ",
			"description": "Thời gian tối thiểu giữa các yêu cầu API."
		},
		"consecutiveMistakeLimit": {
			"label": "Giới hạn lỗi và lặp lại",
			"description": "Số lỗi liên tiếp hoặc hành động lặp lại trước khi hiển thị hộp thoại 'Roo đang gặp sự cố'",
			"unlimitedDescription": "Đã bật thử lại không giới hạn (tự động tiếp tục). Hộp thoại sẽ không bao giờ xuất hiện.",
			"warning": "⚠️ Đặt thành 0 cho phép thử lại không giới hạn, điều này có thể tiêu tốn mức sử dụng API đáng kể"
		},
		"reasoningEffort": {
			"label": "Nỗ lực suy luận của mô hình",
			"high": "Cao",
			"medium": "Trung bình",
			"low": "Thấp"
		},
		"setReasoningLevel": "Kích hoạt nỗ lực suy luận",
		"claudeCode": {
			"pathLabel": "Đường dẫn Claude Code",
			"description": "Đường dẫn tùy chọn đến Claude Code CLI của bạn. Mặc định là 'claude' nếu không được đặt.",
			"placeholder": "Mặc định: claude",
			"maxTokensLabel": "Số token đầu ra tối đa",
			"maxTokensDescription": "Số lượng token đầu ra tối đa cho các phản hồi của Claude Code. Mặc định là 8000."
		}
	},
	"browser": {
		"enable": {
			"label": "Bật công cụ trình duyệt",
			"description": "Khi được bật, Roo có thể sử dụng trình duyệt để tương tác với các trang web khi sử dụng các mô hình hỗ trợ sử dụng máy tính. <0>Tìm hiểu thêm</0>"
		},
		"viewport": {
			"label": "Kích thước khung nhìn",
			"description": "Chọn kích thước khung nhìn cho tương tác trình duyệt. Điều này ảnh hưởng đến cách trang web được hiển thị và tương tác.",
			"options": {
				"largeDesktop": "Máy tính để bàn lớn (1280x800)",
				"smallDesktop": "Máy tính để bàn nhỏ (900x600)",
				"tablet": "Máy tính bảng (768x1024)",
				"mobile": "Di động (360x640)"
			}
		},
		"screenshotQuality": {
			"label": "Chất lượng ảnh chụp màn hình",
			"description": "Điều chỉnh chất lượng WebP của ảnh chụp màn hình trình duyệt. Giá trị cao hơn cung cấp ảnh chụp màn hình rõ ràng hơn nhưng tăng sử dụng token."
		},
		"remote": {
			"label": "Sử dụng kết nối trình duyệt từ xa",
			"description": "Kết nối với trình duyệt Chrome đang chạy với tính năng gỡ lỗi từ xa được bật (--remote-debugging-port=9222).",
			"urlPlaceholder": "URL tùy chỉnh (ví dụ: http://localhost:9222)",
			"testButton": "Kiểm tra kết nối",
			"testingButton": "Đang kiểm tra...",
			"instructions": "Nhập địa chỉ DevTools Protocol hoặc để trống để tự động phát hiện các instance Chrome cục bộ. Nút Kiểm tra kết nối sẽ thử URL tùy chỉnh nếu được cung cấp, hoặc tự động phát hiện nếu trường này trống."
		}
	},
	"checkpoints": {
		"enable": {
			"label": "Bật điểm kiểm tra tự động",
			"description": "Khi được bật, Roo sẽ tự động tạo các điểm kiểm tra trong quá trình thực hiện nhiệm vụ, giúp dễ dàng xem lại các thay đổi hoặc quay lại trạng thái trước đó. <0>Tìm hiểu thêm</0>"
		}
	},
	"notifications": {
		"sound": {
			"label": "Bật hiệu ứng âm thanh",
			"description": "Khi được bật, Roo sẽ phát hiệu ứng âm thanh cho thông báo và sự kiện.",
			"volumeLabel": "Âm lượng"
		},
		"tts": {
			"label": "Bật chuyển văn bản thành giọng nói",
			"description": "Khi được bật, Roo sẽ đọc to các phản hồi của nó bằng chức năng chuyển văn bản thành giọng nói.",
			"speedLabel": "Tốc độ"
		}
	},
	"contextManagement": {
		"description": "Kiểm soát thông tin nào được đưa vào cửa sổ ngữ cảnh của AI, ảnh hưởng đến việc sử dụng token và chất lượng phản hồi",
		"autoCondenseContextPercent": {
			"label": "Ngưỡng kích hoạt nén ngữ cảnh thông minh",
			"description": "Khi cửa sổ ngữ cảnh đạt đến ngưỡng này, Roo sẽ tự động nén nó."
		},
		"condensingApiConfiguration": {
			"label": "Cấu hình API cho Tóm tắt Ngữ cảnh",
			"description": "Chọn cấu hình API để sử dụng cho các thao tác tóm tắt ngữ cảnh. Để trống để sử dụng cấu hình đang hoạt động hiện tại.",
			"useCurrentConfig": "Mặc định"
		},
		"customCondensingPrompt": {
			"label": "Lời nhắc nén ngữ cảnh tùy chỉnh",
			"description": "Lời nhắc hệ thống tùy chỉnh cho việc nén ngữ cảnh. Để trống để sử dụng lời nhắc mặc định.",
			"placeholder": "Nhập prompt tóm tắt tùy chỉnh của bạn tại đây...\n\nBạn có thể sử dụng cùng cấu trúc như prompt mặc định:\n- Cuộc hội thoại trước\n- Công việc hiện tại\n- Khái niệm kỹ thuật chính\n- Tệp và mã liên quan\n- Giải quyết vấn đề\n- Công việc đang chờ và các bước tiếp theo",
			"reset": "Khôi phục mặc định",
			"hint": "Để trống = sử dụng prompt mặc định"
		},
		"autoCondenseContext": {
			"name": "Tự động kích hoạt nén ngữ cảnh thông minh",
			"description": "Khi được bật, Roo sẽ tự động nén ngữ cảnh khi đạt đến ngưỡng. Khi bị tắt, bạn vẫn có thể kích hoạt nén ngữ cảnh thủ công."
		},
		"openTabs": {
			"label": "Giới hạn ngữ cảnh tab đang mở",
			"description": "Số lượng tab VSCode đang mở tối đa để đưa vào ngữ cảnh. Giá trị cao hơn cung cấp nhiều ngữ cảnh hơn nhưng tăng sử dụng token."
		},
		"workspaceFiles": {
			"label": "Giới hạn ngữ cảnh tệp workspace",
			"description": "Số lượng tệp tối đa để đưa vào chi tiết thư mục làm việc hiện tại. Giá trị cao hơn cung cấp nhiều ngữ cảnh hơn nhưng tăng sử dụng token."
		},
		"rooignore": {
			"label": "Hiển thị tệp .rooignore trong danh sách và tìm kiếm",
			"description": "Khi được bật, các tệp khớp với mẫu trong .rooignore sẽ được hiển thị trong danh sách với biểu tượng khóa. Khi bị tắt, các tệp này sẽ hoàn toàn bị ẩn khỏi danh sách tệp và tìm kiếm."
		},
		"maxReadFile": {
			"label": "Ngưỡng tự động cắt ngắn khi đọc tệp",
			"description": "Roo đọc số dòng này khi mô hình không chỉ định giá trị bắt đầu/kết thúc. Nếu số này nhỏ hơn tổng số dòng của tệp, Roo sẽ tạo một chỉ mục số dòng của các định nghĩa mã. Trường hợp đặc biệt: -1 chỉ thị Roo đọc toàn bộ tệp (không tạo chỉ mục), và 0 chỉ thị không đọc dòng nào và chỉ cung cấp chỉ mục dòng cho ngữ cảnh tối thiểu. Giá trị thấp hơn giảm thiểu việc sử dụng ngữ cảnh ban đầu, cho phép đọc chính xác các phạm vi dòng sau này. Các yêu cầu có chỉ định bắt đầu/kết thúc rõ ràng không bị giới hạn bởi cài đặt này.",
			"lines": "dòng",
			"always_full_read": "Luôn đọc toàn bộ tệp"
		},
		"maxConcurrentFileReads": {
			"label": "Giới hạn đọc file đồng thời",
			"description": "Số lượng file tối đa mà công cụ 'read_file' có thể xử lý cùng lúc. Giá trị cao hơn có thể tăng tốc độ đọc nhiều file nhỏ nhưng sẽ tăng mức sử dụng bộ nhớ."
		},
		"diagnostics": {
			"includeMessages": {
				"label": "Tự động bao gồm chẩn đoán trong ngữ cảnh",
				"description": "Khi được bật, thông báo chẩn đoán (lỗi) từ các tệp đã chỉnh sửa sẽ tự động được bao gồm trong ngữ cảnh. Bạn luôn có thể bao gồm thủ công tất cả chẩn đoán của workspace bằng cách sử dụng @problems."
			},
			"maxMessages": {
				"label": "Thông báo chẩn đoán tối đa",
				"description": "Số lượng thông báo chẩn đoán tối đa được bao gồm cho mỗi tệp. Giới hạn này áp dụng cho cả việc bao gồm tự động (khi hộp kiểm được bật) và đề cập thủ công @problems. Giá trị cao hơn cung cấp nhiều ngữ cảnh hơn nhưng tăng mức sử dụng token.",
				"resetTooltip": "Đặt lại về giá trị mặc định (50)",
				"unlimited": "Thông báo chẩn đoán không giới hạn",
				"unlimitedLabel": "Không giới hạn"
			},
			"delayAfterWrite": {
				"label": "Trì hoãn sau khi ghi để cho phép chẩn đoán phát hiện các sự cố tiềm ẩn",
				"description": "Thời gian chờ sau khi ghi tệp trước khi tiếp tục, cho phép các công cụ chẩn đoán xử lý các thay đổi và phát hiện sự cố."
			}
		},
		"condensingThreshold": {
			"label": "Ngưỡng kích hoạt nén",
			"selectProfile": "Cấu hình ngưỡng cho hồ sơ",
			"defaultProfile": "Mặc định toàn cục (tất cả hồ sơ)",
			"defaultDescription": "Khi ngữ cảnh đạt đến tỷ lệ phần trăm này, nó sẽ được tự động nén cho tất cả hồ sơ trừ khi chúng có cài đặt tùy chỉnh",
			"profileDescription": "Ngưỡng tùy chỉnh chỉ cho hồ sơ này (ghi đè mặc định toàn cục)",
			"inheritDescription": "Hồ sơ này kế thừa ngưỡng mặc định toàn cục ({{threshold}}%)",
			"usesGlobal": "(sử dụng toàn cục {{threshold}}%)"
		},
		"maxImageFileSize": {
			"label": "Kích thước tối đa của tệp hình ảnh",
			"mb": "MB",
			"description": "Kích thước tối đa (tính bằng MB) cho các tệp hình ảnh có thể được xử lý bởi công cụ đọc tệp."
		},
		"maxTotalImageSize": {
			"label": "Kích thước tổng tối đa của hình ảnh",
			"mb": "MB",
			"description": "Giới hạn kích thước tích lũy tối đa (tính bằng MB) cho tất cả hình ảnh được xử lý trong một thao tác read_file duy nhất. Khi đọc nhiều hình ảnh, kích thước của mỗi hình ảnh được cộng vào tổng. Nếu việc thêm một hình ảnh khác sẽ vượt quá giới hạn này, nó sẽ bị bỏ qua."
		}
	},
	"terminal": {
		"basic": {
			"label": "Cài đặt Terminal: Cơ bản",
			"description": "Cài đặt cơ bản cho terminal"
		},
		"advanced": {
			"label": "Cài đặt Terminal: Nâng cao",
			"description": "Các tùy chọn sau có thể yêu cầu khởi động lại terminal để áp dụng cài đặt."
		},
		"outputLineLimit": {
			"label": "Giới hạn đầu ra terminal",
			"description": "Số dòng tối đa để đưa vào đầu ra terminal khi thực hiện lệnh. Khi vượt quá, các dòng sẽ bị xóa khỏi phần giữa, tiết kiệm token. <0>Tìm hiểu thêm</0>"
		},
		"outputCharacterLimit": {
			"label": "Giới hạn ký tự của terminal",
			"description": "Số ký tự tối đa để bao gồm trong đầu ra của terminal khi thực thi lệnh. Giới hạn này được ưu tiên hơn giới hạn dòng để ngăn chặn các vấn đề về bộ nhớ do các dòng quá dài. Khi vượt quá, đầu ra sẽ bị cắt bớt. <0>Tìm hiểu thêm</0>"
		},
		"shellIntegrationTimeout": {
			"label": "Thời gian chờ tích hợp shell terminal",
			"description": "Thời gian tối đa để chờ tích hợp shell khởi tạo trước khi thực hiện lệnh. Đối với người dùng có thời gian khởi động shell dài, giá trị này có thể cần được tăng lên nếu bạn thấy lỗi \"Shell Integration Unavailable\" trong terminal. <0>Tìm hiểu thêm</0>"
		},
		"shellIntegrationDisabled": {
			"label": "Tắt tích hợp shell terminal",
			"description": "Bật tùy chọn này nếu lệnh terminal không hoạt động chính xác hoặc bạn thấy lỗi 'Shell Integration Unavailable'. Tùy chọn này sử dụng phương pháp đơn giản hơn để chạy lệnh, bỏ qua một số tính năng terminal nâng cao. <0>Tìm hiểu thêm</0>"
		},
		"commandDelay": {
			"label": "Độ trễ lệnh terminal",
			"description": "Độ trễ tính bằng mili giây để thêm vào sau khi thực hiện lệnh. Cài đặt mặc định là 0 sẽ tắt hoàn toàn độ trễ. Điều này có thể giúp đảm bảo đầu ra lệnh được ghi lại đầy đủ trong các terminal có vấn đề về thời gian. Trong hầu hết các terminal, điều này được thực hiện bằng cách đặt `PROMPT_COMMAND='sleep N'` và PowerShell thêm `start-sleep` vào cuối mỗi lệnh. Ban đầu là giải pháp cho lỗi VSCode#237208 và có thể không cần thiết. <0>Tìm hiểu thêm</0>"
		},
		"compressProgressBar": {
			"label": "Nén đầu ra thanh tiến trình",
			"description": "Khi được bật, xử lý đầu ra terminal với các ký tự carriage return (\\r) để mô phỏng cách terminal thật hiển thị nội dung. Điều này loại bỏ các trạng thái trung gian của thanh tiến trình, chỉ giữ lại trạng thái cuối cùng, giúp tiết kiệm không gian ngữ cảnh cho thông tin quan trọng hơn. <0>Tìm hiểu thêm</0>"
		},
		"powershellCounter": {
			"label": "Bật giải pháp bộ đếm PowerShell",
			"description": "Khi được bật, thêm một bộ đếm vào các lệnh PowerShell để đảm bảo thực thi lệnh chính xác. Điều này giúp ích với các terminal PowerShell có thể gặp vấn đề về ghi lại đầu ra. <0>Tìm hiểu thêm</0>"
		},
		"zshClearEolMark": {
			"label": "Xóa dấu cuối dòng ZSH",
			"description": "Khi được bật, xóa dấu cuối dòng ZSH bằng cách đặt PROMPT_EOL_MARK=''. Điều này ngăn chặn các vấn đề về diễn giải đầu ra lệnh khi kết thúc bằng các ký tự đặc biệt như '%'. <0>Tìm hiểu thêm</0>"
		},
		"zshOhMy": {
			"label": "Bật tích hợp Oh My Zsh",
			"description": "Khi được bật, đặt ITERM_SHELL_INTEGRATION_INSTALLED=Yes để kích hoạt các tính năng tích hợp shell của Oh My Zsh. Việc áp dụng cài đặt này có thể yêu cầu khởi động lại IDE. <0>Tìm hiểu thêm</0>"
		},
		"zshP10k": {
			"label": "Bật tích hợp Powerlevel10k",
			"description": "Khi được bật, đặt POWERLEVEL9K_TERM_SHELL_INTEGRATION=true để kích hoạt các tính năng tích hợp shell của Powerlevel10k. <0>Tìm hiểu thêm</0>"
		},
		"zdotdir": {
			"label": "Bật xử lý ZDOTDIR",
			"description": "Khi được bật, tạo thư mục tạm thời cho ZDOTDIR để xử lý tích hợp shell zsh một cách chính xác. Điều này đảm bảo tích hợp shell VSCode hoạt động chính xác với zsh trong khi vẫn giữ nguyên cấu hình zsh của bạn. <0>Tìm hiểu thêm</0>"
		},
		"inheritEnv": {
			"label": "Kế thừa biến môi trường",
			"description": "Khi được bật, terminal sẽ kế thừa các biến môi trường từ tiến trình cha của VSCode, như các cài đặt tích hợp shell được định nghĩa trong hồ sơ người dùng. Điều này trực tiếp chuyển đổi cài đặt toàn cục của VSCode `terminal.integrated.inheritEnv`. <0>Tìm hiểu thêm</0>"
		}
	},
	"advancedSettings": {
		"title": "Cài đặt nâng cao"
	},
	"advanced": {
		"diff": {
			"label": "Bật chỉnh sửa qua diff",
			"description": "Khi được bật, Roo sẽ có thể chỉnh sửa tệp nhanh hơn và sẽ tự động từ chối ghi toàn bộ tệp bị cắt ngắn. Hoạt động tốt nhất với mô hình Claude 3.7 Sonnet mới nhất.",
			"strategy": {
				"label": "Chiến lược diff",
				"options": {
					"standard": "Tiêu chuẩn (khối đơn)",
					"multiBlock": "Thử nghiệm: Diff đa khối",
					"unified": "Thử nghiệm: Diff thống nhất"
				},
				"descriptions": {
					"standard": "Chiến lược diff tiêu chuẩn áp dụng thay đổi cho một khối mã tại một thời điểm.",
					"unified": "Chiến lược diff thống nhất thực hiện nhiều cách tiếp cận để áp dụng diff và chọn cách tiếp cận tốt nhất.",
					"multiBlock": "Chiến lược diff đa khối cho phép cập nhật nhiều khối mã trong một tệp trong một yêu cầu."
				}
			},
			"matchPrecision": {
				"label": "Độ chính xác khớp",
				"description": "Thanh trượt này kiểm soát mức độ chính xác các phần mã phải khớp khi áp dụng diff. Giá trị thấp hơn cho phép khớp linh hoạt hơn nhưng tăng nguy cơ thay thế không chính xác. Sử dụng giá trị dưới 100% với sự thận trọng cao."
			}
		},
		"todoList": {
			"label": "Bật công cụ danh sách việc cần làm",
			"description": "Khi được bật, Roo có thể tạo và quản lý danh sách việc cần làm để theo dõi tiến độ công việc. Điều này giúp tổ chức các tác vụ phức tạp thành các bước có thể quản lý được."
		}
	},
	"experimental": {
		"DIFF_STRATEGY_UNIFIED": {
			"name": "Sử dụng chiến lược diff thống nhất thử nghiệm",
			"description": "Bật chiến lược diff thống nhất thử nghiệm. Chiến lược này có thể giảm số lần thử lại do lỗi mô hình nhưng có thể gây ra hành vi không mong muốn hoặc chỉnh sửa không chính xác. Chỉ bật nếu bạn hiểu rõ các rủi ro và sẵn sàng xem xét cẩn thận tất cả các thay đổi."
		},
		"SEARCH_AND_REPLACE": {
			"name": "Sử dụng công cụ tìm kiếm và thay thế thử nghiệm",
			"description": "Bật công cụ tìm kiếm và thay thế thử nghiệm, cho phép Roo thay thế nhiều phiên bản của một thuật ngữ tìm kiếm trong một yêu cầu."
		},
		"INSERT_BLOCK": {
			"name": "Sử dụng công cụ chèn nội dung thử nghiệm",
			"description": "Bật công cụ chèn nội dung thử nghiệm, cho phép Roo chèn nội dung tại số dòng cụ thể mà không cần tạo diff."
		},
		"POWER_STEERING": {
			"name": "Sử dụng chế độ \"power steering\" thử nghiệm",
			"description": "Khi được bật, Roo sẽ nhắc nhở mô hình về chi tiết định nghĩa chế độ hiện tại thường xuyên hơn. Điều này sẽ dẫn đến việc tuân thủ chặt chẽ hơn các định nghĩa vai trò và hướng dẫn tùy chỉnh, nhưng sẽ sử dụng nhiều token hơn cho mỗi tin nhắn."
		},
		"MULTI_SEARCH_AND_REPLACE": {
			"name": "Sử dụng công cụ diff đa khối thử nghiệm",
			"description": "Khi được bật, Roo sẽ sử dụng công cụ diff đa khối. Điều này sẽ cố gắng cập nhật nhiều khối mã trong tệp trong một yêu cầu."
		},
		"CONCURRENT_FILE_READS": {
			"name": "Bật đọc tệp đồng thời",
			"description": "Khi bật, Roo có thể đọc nhiều tệp trong một yêu cầu duy nhất. Khi tắt, Roo phải đọc từng tệp một. Việc tắt có thể hữu ích khi làm việc với các mô hình ít khả năng hơn hoặc khi bạn muốn kiểm soát nhiều hơn quyền truy cập tệp."
		},
		"MARKETPLACE": {
			"name": "Bật Marketplace",
			"description": "Khi được bật, bạn có thể cài đặt MCP và chế độ tùy chỉnh từ Marketplace."
		},
		"MULTI_FILE_APPLY_DIFF": {
			"name": "Bật chỉnh sửa tệp đồng thời",
			"description": "Khi được bật, Roo có thể chỉnh sửa nhiều tệp trong một yêu cầu duy nhất. Khi bị tắt, Roo phải chỉnh sửa từng tệp một. Tắt tính năng này có thể hữu ích khi làm việc với các mô hình kém khả năng hơn hoặc khi bạn muốn kiểm soát nhiều hơn đối với các thay đổi tệp."
		},
		"PREVENT_FOCUS_DISRUPTION": {
			"name": "Chỉnh sửa nền",
			"description": "Khi được bật, ngăn chặn gián đoạn tiêu điểm trình soạn thảo. Việc chỉnh sửa tệp diễn ra ở nền mà không mở chế độ xem diff hoặc chiếm tiêu điểm. Bạn có thể tiếp tục làm việc không bị gián đoạn trong khi Roo thực hiện thay đổi. Các tệp có thể được mở mà không có tiêu điểm để thu thập chẩn đoán hoặc giữ hoàn toàn đóng."
		},
		"ASSISTANT_MESSAGE_PARSER": {
			"name": "Dùng bộ phân tích tin nhắn mới",
			"description": "Bật bộ phân tích tin nhắn streaming thử nghiệm. Tính năng này tăng tốc phản hồi dài bằng cách xử lý tin nhắn hiệu quả hơn."
		}
	},
	"promptCaching": {
		"label": "Tắt bộ nhớ đệm prompt",
		"description": "Khi được chọn, Roo sẽ không sử dụng bộ nhớ đệm prompt cho mô hình này."
	},
	"temperature": {
		"useCustom": "Sử dụng nhiệt độ tùy chỉnh",
		"description": "Kiểm soát tính ngẫu nhiên trong phản hồi của mô hình.",
		"rangeDescription": "Giá trị cao hơn làm cho đầu ra ngẫu nhiên hơn, giá trị thấp hơn làm cho nó xác định hơn."
	},
	"modelInfo": {
		"supportsImages": "Hỗ trợ hình ảnh",
		"noImages": "Không hỗ trợ hình ảnh",
		"supportsComputerUse": "Hỗ trợ sử dụng máy tính",
		"noComputerUse": "Không hỗ trợ sử dụng máy tính",
		"supportsPromptCache": "Hỗ trợ bộ nhớ đệm lời nhắc",
		"noPromptCache": "Không hỗ trợ bộ nhớ đệm lời nhắc",
		"maxOutput": "Đầu ra tối đa",
		"inputPrice": "Giá đầu vào",
		"outputPrice": "Giá đầu ra",
		"cacheReadsPrice": "Giá đọc bộ nhớ đệm",
		"cacheWritesPrice": "Giá ghi bộ nhớ đệm",
		"enableStreaming": "Bật streaming",
		"enableR1Format": "Kích hoạt tham số mô hình R1",
		"enableR1FormatTips": "Cần kích hoạt khi sử dụng các mô hình R1 như QWQ, để tránh lỗi 400",
		"useAzure": "Sử dụng Azure",
		"azureApiVersion": "Đặt phiên bản API Azure",
		"gemini": {
			"freeRequests": "* Miễn phí đến {{count}} yêu cầu mỗi phút. Sau đó, thanh toán phụ thuộc vào kích thước lời nhắc.",
			"pricingDetails": "Để biết thêm thông tin, xem chi tiết giá.",
			"billingEstimate": "* Thanh toán là ước tính - chi phí chính xác phụ thuộc vào kích thước lời nhắc."
		}
	},
	"modelPicker": {
		"automaticFetch": "Tiện ích mở rộng tự động lấy danh sách mới nhất các mô hình có sẵn trên <serviceLink>{{serviceName}}</serviceLink>. Nếu bạn không chắc chắn nên chọn mô hình nào, Roo Code hoạt động tốt nhất với <defaultModelLink>{{defaultModelId}}</defaultModelLink>. Bạn cũng có thể thử tìm kiếm \"free\" cho các tùy chọn miễn phí hiện có.",
		"label": "Mô hình",
		"searchPlaceholder": "Tìm kiếm",
		"noMatchFound": "Không tìm thấy kết quả",
		"useCustomModel": "Sử dụng tùy chỉnh: {{modelId}}"
	},
	"footer": {
		"feedback": "Nếu bạn có bất kỳ câu hỏi hoặc phản hồi nào, vui lòng mở một vấn đề tại <githubLink>github.com/RooCodeInc/Roo-Code</githubLink> hoặc tham gia <redditLink>reddit.com/r/RooCode</redditLink> hoặc <discordLink>discord.gg/roocode</discordLink>",
		"telemetry": {
			"label": "Cho phép báo cáo lỗi và sử dụng ẩn danh",
			"description": "Giúp cải thiện Roo Code bằng cách gửi dữ liệu sử dụng ẩn danh và báo cáo lỗi. Không bao giờ gửi mã, lời nhắc hoặc thông tin cá nhân. Xem chính sách bảo mật của chúng tôi để biết thêm chi tiết."
		},
		"settings": {
			"import": "Nhập",
			"export": "Xuất",
			"reset": "Đặt lại"
		}
	},
	"thinkingBudget": {
		"maxTokens": "Tokens tối đa",
		"maxThinkingTokens": "Tokens suy nghĩ tối đa"
	},
	"validation": {
		"apiKey": "Bạn phải cung cấp khóa API hợp lệ.",
		"awsRegion": "Bạn phải chọn một vùng để sử dụng Amazon Bedrock.",
		"googleCloud": "Bạn phải cung cấp ID dự án và vùng Google Cloud hợp lệ.",
		"modelId": "Bạn phải cung cấp ID mô hình hợp lệ.",
		"modelSelector": "Bạn phải cung cấp bộ chọn mô hình hợp lệ.",
		"openAi": "Bạn phải cung cấp URL cơ sở, khóa API và ID mô hình hợp lệ.",
		"arn": {
			"invalidFormat": "Định dạng ARN không hợp lệ. Vui lòng kiểm tra yêu cầu về định dạng.",
			"regionMismatch": "Cảnh báo: Vùng trong ARN của bạn ({{arnRegion}}) không khớp với vùng bạn đã chọn ({{region}}). Điều này có thể gây ra vấn đề truy cập. Nhà cung cấp sẽ sử dụng vùng từ ARN."
		},
		"modelAvailability": "ID mô hình ({{modelId}}) bạn đã cung cấp không khả dụng. Vui lòng chọn một mô hình khác.",
		"providerNotAllowed": "Nhà cung cấp '{{provider}}' không được phép bởi tổ chức của bạn",
		"modelNotAllowed": "Mô hình '{{model}}' không được phép cho nhà cung cấp '{{provider}}' bởi tổ chức của bạn",
		"profileInvalid": "Hồ sơ này chứa một nhà cung cấp hoặc mô hình không được phép bởi tổ chức của bạn"
	},
	"placeholders": {
		"apiKey": "Nhập khóa API...",
		"profileName": "Nhập tên hồ sơ",
		"accessKey": "Nhập khóa truy cập...",
		"secretKey": "Nhập khóa bí mật...",
		"sessionToken": "Nhập token phiên...",
		"credentialsJson": "Nhập JSON thông tin xác thực...",
		"keyFilePath": "Nhập đường dẫn tệp khóa...",
		"projectId": "Nhập ID dự án...",
		"customArn": "Nhập ARN (vd: arn:aws:bedrock:us-east-1:123456789012:foundation-model/my-model)",
		"baseUrl": "Nhập URL cơ sở...",
		"modelId": {
			"lmStudio": "vd: meta-llama-3.1-8b-instruct",
			"lmStudioDraft": "vd: lmstudio-community/llama-3.2-1b-instruct",
			"ollama": "vd: llama3.1"
		},
		"numbers": {
			"maxTokens": "vd: 4096",
			"contextWindow": "vd: 128000",
			"inputPrice": "vd: 0.0001",
			"outputPrice": "vd: 0.0002",
			"cacheWritePrice": "vd: 0.00005"
		}
	},
	"defaults": {
		"ollamaUrl": "Mặc định: http://localhost:11434",
		"lmStudioUrl": "Mặc định: http://localhost:1234",
		"geminiUrl": "Mặc định: https://generativelanguage.googleapis.com"
	},
	"labels": {
		"customArn": "ARN tùy chỉnh",
		"useCustomArn": "Sử dụng ARN tùy chỉnh..."
	},
	"includeMaxOutputTokens": "Bao gồm token đầu ra tối đa",
	"includeMaxOutputTokensDescription": "Gửi tham số token đầu ra tối đa trong các yêu cầu API. Một số nhà cung cấp có thể không hỗ trợ điều này.",
	"limitMaxTokensDescription": "Giới hạn số lượng token tối đa trong phản hồi",
	"maxOutputTokensLabel": "Token đầu ra tối đa",
	"maxTokensGenerateDescription": "Token tối đa để tạo trong phản hồi"
}<|MERGE_RESOLUTION|>--- conflicted
+++ resolved
@@ -67,20 +67,14 @@
 		"searchProviderLabel": "Qdrant / Tìm kiếm Valkey",
 		"qdrantProvider": "Qdrant",
 		"valkeyProvider": "Tìm kiếm Valkey",
-<<<<<<< HEAD
 		"valkeyHostName": "URL Valkey",
-=======
 		"valkeyUrlLabel": "URL Valkey",
 		"valkeyUrlPlaceholder": "Nhập URL máy chủ Valkey",
->>>>>>> 2f3a7a93
 		"valkeyUsernameLabel": "Tên người dùng Valkey",
 		"valkeyUsernamePlaceholder": "Nhập tên người dùng Valkey (tùy chọn)",
 		"valkeyPasswordLabel": "Mật khẩu Valkey",
 		"valkeyPasswordPlaceholder": "Nhập mật khẩu Valkey (tùy chọn)",
-<<<<<<< HEAD
-=======
 		"valkeyUseSslLabel": "Sử dụng SSL",
->>>>>>> 2f3a7a93
 		"qdrantKeyLabel": "Khóa Qdrant:",
 		"startIndexingButton": "Bắt đầu",
 		"clearIndexDataButton": "Xóa chỉ mục",
