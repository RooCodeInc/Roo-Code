--- conflicted
+++ resolved
@@ -403,12 +403,8 @@
 		"clickToEdit": "Nhấp để chỉnh sửa tin nhắn"
 	},
 	"slashCommand": {
-<<<<<<< HEAD
 		"wantsToRun": "Roo muốn chạy lệnh slash",
 		"didRun": "Roo đã chạy lệnh slash"
-=======
-		"wantsToRun": "Roo muốn chạy lệnh slash:",
-		"didRun": "Roo đã chạy lệnh slash:"
 	},
 	"ask": {
 		"autoApprovedRequestLimitReached": {
@@ -421,6 +417,5 @@
 			"description": "Roo đã đạt đến giới hạn chi phí tự động phê duyệt là ${{count}}. Bạn có muốn đặt lại chi phí và tiếp tục với nhiệm vụ không?",
 			"button": "Đặt lại và Tiếp tục"
 		}
->>>>>>> 87b45def
 	}
 }