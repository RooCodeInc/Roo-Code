{
	"greeting": "Witamy w Roo Code",
	"task": {
		"title": "Zadanie",
		"expand": "Rozwiń zadanie",
		"collapse": "Zwiń zadanie",
		"seeMore": "Zobacz więcej",
		"seeLess": "Zobacz mniej",
		"tokens": "Tokeny",
		"cache": "Pamięć podręczna",
		"apiCost": "Koszt API",
		"size": "Rozmiar",
		"contextWindow": "Okno kontekstu",
		"closeAndStart": "Zamknij zadanie i rozpocznij nowe",
		"export": "Eksportuj historię zadań",
		"delete": "Usuń zadanie (Shift + Kliknięcie, aby pominąć potwierdzenie)",
		"condenseContext": "Inteligentnie skondensuj kontekst",
		"share": "Udostępnij zadanie",
		"shareWithOrganization": "Udostępnij organizacji",
		"shareWithOrganizationDescription": "Tylko członkowie twojej organizacji mogą uzyskać dostęp",
		"sharePublicly": "Udostępnij publicznie",
		"sharePubliclyDescription": "Każdy z linkiem może uzyskać dostęp",
		"connectToCloud": "Połącz z chmurą",
		"connectToCloudDescription": "Zaloguj się do Roo Code Cloud, aby udostępniać zadania",
		"sharingDisabledByOrganization": "Udostępnianie wyłączone przez organizację",
		"shareSuccessOrganization": "Link organizacji skopiowany do schowka",
		"shareSuccessPublic": "Link publiczny skopiowany do schowka",
		"openInCloud": "Otwórz zadanie w Roo Code Cloud",
		"openInCloudIntro": "Kontynuuj monitorowanie lub interakcję z Roo z dowolnego miejsca. Zeskanuj, kliknij lub skopiuj, aby otworzyć."
	},
	"unpin": "Odepnij",
	"pin": "Przypnij",
	"tokenProgress": {
		"availableSpace": "Dostępne miejsce: {{amount}} tokenów",
		"tokensUsed": "Wykorzystane tokeny: {{used}} z {{total}}",
		"reservedForResponse": "Zarezerwowane dla odpowiedzi modelu: {{amount}} tokenów"
	},
	"retry": {
		"title": "Ponów",
		"tooltip": "Spróbuj ponownie wykonać operację"
	},
	"startNewTask": {
		"title": "Rozpocznij nowe zadanie",
		"tooltip": "Rozpocznij nowe zadanie"
	},
	"proceedAnyways": {
		"title": "Kontynuuj mimo to",
		"tooltip": "Kontynuuj podczas wykonywania polecenia"
	},
	"save": {
		"title": "Zapisz",
		"tooltip": "Zapisz zmiany wiadomości"
	},
	"reject": {
		"title": "Odrzuć",
		"tooltip": "Odrzuć tę akcję"
	},
	"completeSubtaskAndReturn": "Zakończ podzadanie i wróć",
	"approve": {
		"title": "Zatwierdź",
		"tooltip": "Zatwierdź tę akcję"
	},
	"runCommand": {
		"title": "Uruchom polecenie",
		"tooltip": "Wykonaj to polecenie"
	},
	"proceedWhileRunning": {
		"title": "Kontynuuj podczas wykonywania",
		"tooltip": "Kontynuuj pomimo ostrzeżeń"
	},
	"killCommand": {
		"title": "Zatrzymaj polecenie",
		"tooltip": "Zatrzymaj bieżące polecenie"
	},
	"resumeTask": {
		"title": "Wznów zadanie",
		"tooltip": "Kontynuuj bieżące zadanie"
	},
	"terminate": {
		"title": "Zakończ",
		"tooltip": "Zakończ bieżące zadanie"
	},
	"cancel": {
		"title": "Anuluj",
		"tooltip": "Anuluj bieżącą operację"
	},
	"scrollToBottom": "Przewiń do dołu czatu",
	"about": "Generuj, refaktoryzuj i debuguj kod z pomocą sztucznej inteligencji. Sprawdź naszą <DocsLink>dokumentację</DocsLink>, aby dowiedzieć się więcej.",
	"onboarding": "<strong>Twoja lista zadań w tym obszarze roboczym jest pusta.</strong> Zacznij od wpisania zadania poniżej. Nie wiesz, jak zacząć? Przeczytaj więcej o tym, co Roo może dla Ciebie zrobić w <DocsLink>dokumentacji</DocsLink>.",
	"rooTips": {
		"boomerangTasks": {
			"title": "Orkiestracja Zadań",
			"description": "Podziel zadania na mniejsze, łatwiejsze do zarządzania części."
		},
		"stickyModels": {
			"title": "Tryby trwałe",
			"description": "Każdy tryb zapamiętuje ostatnio używany model"
		},
		"tools": {
			"title": "Narzędzia",
			"description": "Pozwól sztucznej inteligencji rozwiązywać problemy, przeglądając sieć, uruchamiając polecenia i nie tylko."
		},
		"customizableModes": {
			"title": "Konfigurowalne tryby",
			"description": "Wyspecjalizowane persona z własnymi zachowaniami i przypisanymi modelami"
		}
	},
	"selectMode": "Wybierz tryb interakcji",
	"selectApiConfig": "Wybierz konfigurację API",
	"enhancePrompt": "Ulepsz podpowiedź dodatkowym kontekstem",
	"addImages": "Dodaj obrazy do wiadomości",
	"sendMessage": "Wyślij wiadomość",
	"stopTts": "Zatrzymaj syntezę mowy",
	"typeMessage": "Wpisz wiadomość...",
	"typeTask": "Wpisz swoje zadanie tutaj...",
	"addContext": "@ aby dodać kontekst, / dla poleceń",
	"dragFiles": "przytrzymaj shift, aby przeciągnąć pliki",
	"dragFilesImages": "przytrzymaj shift, aby przeciągnąć pliki/obrazy",
	"enhancePromptDescription": "Przycisk 'Ulepsz podpowiedź' pomaga ulepszyć Twoją prośbę, dostarczając dodatkowy kontekst, wyjaśnienia lub przeformułowania. Spróbuj wpisać prośbę tutaj i kliknij przycisk ponownie, aby zobaczyć, jak to działa.",
	"modeSelector": {
		"title": "Tryby",
		"marketplace": "Marketplace Trybów",
		"settings": "Ustawienia Trybów",
		"description": "Wyspecjalizowane persony, które dostosowują zachowanie Roo.",
		"searchPlaceholder": "Szukaj trybów...",
		"noResults": "Nie znaleziono wyników"
	},
	"errorReadingFile": "Błąd odczytu pliku",
	"noValidImages": "Nie przetworzono żadnych prawidłowych obrazów",
	"separator": "Separator",
	"edit": "Edytuj...",
	"forNextMode": "dla następnego trybu",
	"forPreviousMode": "dla poprzedniego trybu",
	"error": "Błąd",
	"diffError": {
		"title": "Edycja nieudana"
	},
	"troubleMessage": "Roo ma problemy...",
	"apiRequest": {
		"title": "Zapytanie API",
		"failed": "Zapytanie API nie powiodło się",
		"streaming": "Zapytanie API...",
		"cancelled": "Zapytanie API anulowane",
		"streamingFailed": "Strumieniowanie API nie powiodło się"
	},
	"checkpoint": {
		"regular": "Punkt kontrolny",
		"initializingWarning": "Trwa inicjalizacja punktu kontrolnego... Jeśli to trwa zbyt długo, możesz wyłączyć punkty kontrolne w <settingsLink>ustawieniach</settingsLink> i uruchomić zadanie ponownie.",
		"menu": {
			"viewDiff": "Zobacz różnice",
			"restore": "Przywróć punkt kontrolny",
			"restoreFiles": "Przywróć pliki",
			"restoreFilesDescription": "Przywraca pliki Twojego projektu do zrzutu wykonanego w tym punkcie.",
			"restoreFilesAndTask": "Przywróć pliki i zadanie",
			"confirm": "Potwierdź",
			"cancel": "Anuluj",
			"cannotUndo": "Tej akcji nie można cofnąć.",
			"restoreFilesAndTaskDescription": "Przywraca pliki Twojego projektu do zrzutu wykonanego w tym punkcie i usuwa wszystkie wiadomości po tym punkcie."
		},
		"current": "Bieżący"
	},
	"instructions": {
		"wantsToFetch": "Roo chce pobrać szczegółowe instrukcje, aby pomóc w bieżącym zadaniu"
	},
	"fileOperations": {
		"wantsToRead": "Roo chce przeczytać ten plik",
		"wantsToReadOutsideWorkspace": "Roo chce przeczytać ten plik poza obszarem roboczym",
		"didRead": "Roo przeczytał ten plik",
		"wantsToEdit": "Roo chce edytować ten plik",
		"wantsToEditOutsideWorkspace": "Roo chce edytować ten plik poza obszarem roboczym",
		"wantsToEditProtected": "Roo chce edytować chroniony plik konfiguracyjny",
		"wantsToCreate": "Roo chce utworzyć nowy plik",
		"wantsToSearchReplace": "Roo chce wykonać wyszukiwanie i zamianę w tym pliku",
		"didSearchReplace": "Roo wykonał wyszukiwanie i zamianę w tym pliku",
		"wantsToInsert": "Roo chce wstawić zawartość do tego pliku",
		"wantsToInsertWithLineNumber": "Roo chce wstawić zawartość do tego pliku w linii {{lineNumber}}",
		"wantsToInsertAtEnd": "Roo chce dodać zawartość na końcu tego pliku",
		"wantsToReadAndXMore": "Roo chce przeczytać ten plik i {{count}} więcej",
		"wantsToReadMultiple": "Roo chce odczytać wiele plików",
		"wantsToApplyBatchChanges": "Roo chce zastosować zmiany do wielu plików",
		"wantsToGenerateImage": "Roo chce wygenerować obraz",
		"wantsToGenerateImageOutsideWorkspace": "Roo chce wygenerować obraz poza obszarem roboczym",
		"wantsToGenerateImageProtected": "Roo chce wygenerować obraz w chronionym miejscu",
		"didGenerateImage": "Roo wygenerował obraz"
	},
	"directoryOperations": {
		"wantsToViewTopLevel": "Roo chce zobaczyć pliki najwyższego poziomu w tym katalogu",
		"didViewTopLevel": "Roo zobaczył pliki najwyższego poziomu w tym katalogu",
		"wantsToViewRecursive": "Roo chce rekurencyjnie zobaczyć wszystkie pliki w tym katalogu",
		"didViewRecursive": "Roo rekurencyjnie zobaczył wszystkie pliki w tym katalogu",
		"wantsToViewDefinitions": "Roo chce zobaczyć nazwy definicji kodu źródłowego używane w tym katalogu",
		"didViewDefinitions": "Roo zobaczył nazwy definicji kodu źródłowego używane w tym katalogu",
		"wantsToSearch": "Roo chce przeszukać ten katalog w poszukiwaniu <code>{{regex}}</code>",
		"didSearch": "Roo przeszukał ten katalog w poszukiwaniu <code>{{regex}}</code>",
		"wantsToSearchOutsideWorkspace": "Roo chce przeszukać ten katalog (poza obszarem roboczym) w poszukiwaniu <code>{{regex}}</code>",
		"didSearchOutsideWorkspace": "Roo przeszukał ten katalog (poza obszarem roboczym) w poszukiwaniu <code>{{regex}}</code>",
		"wantsToViewTopLevelOutsideWorkspace": "Roo chce zobaczyć pliki najwyższego poziomu w tym katalogu (poza obszarem roboczym)",
		"didViewTopLevelOutsideWorkspace": "Roo zobaczył pliki najwyższego poziomu w tym katalogu (poza obszarem roboczym)",
		"wantsToViewRecursiveOutsideWorkspace": "Roo chce rekurencyjnie zobaczyć wszystkie pliki w tym katalogu (poza obszarem roboczym)",
		"didViewRecursiveOutsideWorkspace": "Roo rekurencyjnie zobaczył wszystkie pliki w tym katalogu (poza obszarem roboczym)",
		"wantsToViewDefinitionsOutsideWorkspace": "Roo chce zobaczyć nazwy definicji kodu źródłowego używane w tym katalogu (poza obszarem roboczym)",
		"didViewDefinitionsOutsideWorkspace": "Roo zobaczył nazwy definicji kodu źródłowego używane w tym katalogu (poza obszarem roboczym)"
	},
	"commandOutput": "Wyjście polecenia",
	"commandExecution": {
		"running": "Wykonywanie",
		"pid": "PID: {{pid}}",
		"exited": "Zakończono ({{exitCode}})",
		"manageCommands": "Zarządzaj uprawnieniami poleceń",
		"commandManagementDescription": "Zarządzaj uprawnieniami poleceń: Kliknij ✓, aby zezwolić na automatyczne wykonanie, ✗, aby odmówić wykonania. Wzorce można włączać/wyłączać lub usuwać z listy. <settingsLink>Zobacz wszystkie ustawienia</settingsLink>",
		"addToAllowed": "Dodaj do listy dozwolonych",
		"removeFromAllowed": "Usuń z listy dozwolonych",
		"addToDenied": "Dodaj do listy odrzuconych",
		"removeFromDenied": "Usuń z listy odrzuconych",
		"abortCommand": "Przerwij wykonywanie polecenia",
		"expandOutput": "Rozwiń wyjście",
		"collapseOutput": "Zwiń wyjście",
		"expandManagement": "Rozwiń sekcję zarządzania poleceniami",
		"collapseManagement": "Zwiń sekcję zarządzania poleceniami"
	},
	"response": "Odpowiedź",
	"arguments": "Argumenty",
	"mcp": {
		"wantsToUseTool": "Roo chce użyć narzędzia na serwerze MCP {{serverName}}",
		"wantsToAccessResource": "Roo chce uzyskać dostęp do zasobu na serwerze MCP {{serverName}}"
	},
	"modes": {
		"wantsToSwitch": "Roo chce przełączyć się na tryb <code>{{mode}}</code>",
		"wantsToSwitchWithReason": "Roo chce przełączyć się na tryb <code>{{mode}}</code> ponieważ: {{reason}}",
		"didSwitch": "Roo przełączył się na tryb <code>{{mode}}</code>",
		"didSwitchWithReason": "Roo przełączył się na tryb <code>{{mode}}</code> ponieważ: {{reason}}"
	},
	"subtasks": {
		"wantsToCreate": "Roo chce utworzyć nowe podzadanie w trybie <code>{{mode}}</code>",
		"wantsToFinish": "Roo chce zakończyć to podzadanie",
		"newTaskContent": "Instrukcje podzadania",
		"completionContent": "Podzadanie zakończone",
		"resultContent": "Wyniki podzadania",
		"defaultResult": "Proszę kontynuować następne zadanie.",
		"completionInstructions": "Podzadanie zakończone! Możesz przejrzeć wyniki i zasugerować poprawki lub następne kroki. Jeśli wszystko wygląda dobrze, potwierdź, aby zwrócić wynik do zadania nadrzędnego."
	},
	"questions": {
		"hasQuestion": "Roo ma pytanie"
	},
	"taskCompleted": "Zadanie zakończone",
	"powershell": {
		"issues": "Wygląda na to, że masz problemy z Windows PowerShell, proszę zapoznaj się z tym"
	},
	"autoApprove": {
		"tooltipManage": "Zarządzaj ustawieniami automatycznego zatwierdzania",
		"tooltipStatus": "Automatyczne zatwierdzanie włączone dla: {{toggles}}",
		"title": "Automatyczne zatwierdzanie",
		"all": "Wszystkie",
		"none": "Żadne",
		"description": "Wykonuj te działania bez pytania o zgodę. Włącz tę opcję tylko dla działań, którym w pełni ufasz.",
		"selectOptionsFirst": "Wybierz co najmniej jedną opcję poniżej, aby włączyć automatyczne zatwierdzanie",
		"toggleAriaLabel": "Przełącz automatyczne zatwierdzanie",
		"disabledAriaLabel": "Automatyczne zatwierdzanie wyłączone - najpierw wybierz opcje",
		"triggerLabelOff": "Automatyczne zatwierdzanie wyłączone",
		"triggerLabel_zero": "0 automatycznie zatwierdzone",
		"triggerLabel_one": "1 automatycznie zatwierdzony",
		"triggerLabel_other": "{{count}} automatycznie zatwierdzonych",
		"triggerLabelAll": "YOLO"
	},
	"reasoning": {
		"thinking": "Myślenie",
		"seconds": "{{count}} s"
	},
	"contextCondense": {
		"title": "Kontekst skondensowany",
		"condensing": "Kondensowanie kontekstu...",
		"errorHeader": "Nie udało się skondensować kontekstu",
		"tokens": "tokeny"
	},
	"followUpSuggest": {
		"copyToInput": "Kopiuj do pola wprowadzania (lub Shift + kliknięcie)",
		"autoSelectCountdown": "Automatyczny wybór za {{count}}s",
		"countdownDisplay": "{{count}}s"
	},
	"announcement": {
		"title": "🎉 Roo Code {{version}} wydany",
		"description": "Przedstawiamy <bold>Roo Code Cloud:</bold> Przenosimy moc Roo poza IDE",
		"feature1": "<bold>Śledź postęp zadań z dowolnego miejsca (Bezpłatnie):</bold> Otrzymuj aktualizacje w czasie rzeczywistym długotrwałych zadań bez utknięcia w IDE",
		"feature2": "<bold>Kontroluj rozszerzenie Roo zdalnie (Pro):</bold> Uruchamiaj, zatrzymuj i wchodź w interakcje z zadaniami z interfejsu przeglądarki opartego na czacie.",
		"learnMore": "Gotowy przejąć kontrolę? Dowiedz się więcej <learnMoreLink>tutaj</learnMoreLink>.",
		"visitCloudButton": "Odwiedź Roo Code Cloud",
		"socialLinks": "Dołącz do nas na <xLink>X</xLink>, <discordLink>Discord</discordLink>, lub <redditLink>r/RooCode</redditLink>"
	},
	"browser": {
		"rooWantsToUse": "Roo chce użyć przeglądarki",
		"consoleLogs": "Logi konsoli",
		"noNewLogs": "(Brak nowych logów)",
		"screenshot": "Zrzut ekranu przeglądarki",
		"cursor": "kursor",
		"navigation": {
			"step": "Krok {{current}} z {{total}}",
			"previous": "Poprzedni",
			"next": "Następny"
		},
		"sessionStarted": "Sesja przeglądarki rozpoczęta",
		"actions": {
			"title": "Akcja przeglądarki: ",
			"launch": "Uruchom przeglądarkę na {{url}}",
			"click": "Kliknij ({{coordinate}})",
			"type": "Wpisz \"{{text}}\"",
			"scrollDown": "Przewiń w dół",
			"scrollUp": "Przewiń w górę",
			"close": "Zamknij przeglądarkę"
		}
	},
	"codeblock": {
		"tooltips": {
			"expand": "Rozwiń blok kodu",
			"collapse": "Zwiń blok kodu",
			"enable_wrap": "Włącz zawijanie wierszy",
			"disable_wrap": "Wyłącz zawijanie wierszy",
			"copy_code": "Kopiuj kod"
		}
	},
	"systemPromptWarning": "OSTRZEŻENIE: Aktywne niestandardowe zastąpienie instrukcji systemowych. Może to poważnie zakłócić funkcjonalność i powodować nieprzewidywalne zachowanie.",
	"profileViolationWarning": "Bieżący profil nie jest kompatybilny z ustawieniami Twojej organizacji",
	"shellIntegration": {
		"title": "Ostrzeżenie wykonania polecenia",
		"description": "Twoje polecenie jest wykonywane bez integracji powłoki terminala VSCode. Aby ukryć to ostrzeżenie, możesz wyłączyć integrację powłoki w sekcji <strong>Terminal</strong> w <settingsLink>ustawieniach Roo Code</settingsLink> lub rozwiązać problemy z integracją terminala VSCode korzystając z poniższego linku.",
		"troubleshooting": "Kliknij tutaj, aby zobaczyć dokumentację integracji powłoki."
	},
	"ask": {
		"autoApprovedRequestLimitReached": {
			"title": "Osiągnięto limit automatycznie zatwierdzonych żądań",
			"description": "Roo osiągnął automatycznie zatwierdzony limit {{count}} żądania/żądań API. Czy chcesz zresetować licznik i kontynuować zadanie?",
			"button": "Zresetuj i kontynuuj"
		},
		"autoApprovedCostLimitReached": {
			"button": "Zresetuj i Kontynuuj",
			"title": "Osiągnięto limit kosztów z automatycznym zatwierdzaniem",
			"description": "Roo osiągnął automatycznie zatwierdzony limit kosztów wynoszący ${{count}}. Czy chcesz zresetować koszt i kontynuować zadanie?"
		}
	},
	"codebaseSearch": {
		"wantsToSearch": "Roo chce przeszukać bazę kodu w poszukiwaniu <code>{{query}}</code>",
		"wantsToSearchWithPath": "Roo chce przeszukać bazę kodu w poszukiwaniu <code>{{query}}</code> w <code>{{path}}</code>",
		"didSearch_one": "Znaleziono 1 wynik",
		"didSearch_other": "Znaleziono {{count}} wyników",
		"resultTooltip": "Wynik podobieństwa: {{score}} (kliknij, aby otworzyć plik)"
	},
	"read-batch": {
		"approve": {
			"title": "Zatwierdź wszystko"
		},
		"deny": {
			"title": "Odrzuć wszystko"
		}
	},
	"indexingStatus": {
		"ready": "Indeks gotowy",
		"indexing": "Indeksowanie {{percentage}}%",
		"indexed": "Zaindeksowane",
		"error": "Błąd indeksu",
		"status": "Status indeksu"
	},
	"versionIndicator": {
		"ariaLabel": "Wersja {{version}} - Kliknij, aby wyświetlić informacje o wydaniu"
	},
	"rooCloudCTA": {
		"title": "Roo Code Cloud się rozwija!",
		"description": "Uruchamiaj zdalne agenty w chmurze, uzyskuj dostęp do swoich zadań z dowolnego miejsca, współpracuj z innymi i wiele więcej.",
		"joinWaitlist": "Zarejestruj się, aby otrzymywać najnowsze aktualizacje."
	},
	"editMessage": {
		"placeholder": "Edytuj swoją wiadomość..."
	},
	"command": {
		"triggerDescription": "Uruchom polecenie {{name}}"
	},
	"slashCommands": {
		"tooltip": "Zarządzaj poleceniami slash",
		"title": "Polecenia Slash",
		"description": "Używaj wbudowanych poleceń slash lub twórz niestandardowe dla szybkiego dostępu do często używanych promptów i przepływów pracy. <DocsLink>Dokumentacja</DocsLink>",
		"manageCommands": "Zarządzaj poleceniami slash w ustawieniach",
		"builtInCommands": "Polecenia Wbudowane",
		"globalCommands": "Polecenia Globalne",
		"workspaceCommands": "Polecenia Obszaru Roboczego",
		"globalCommand": "Polecenie globalne",
		"editCommand": "Edytuj polecenie",
		"deleteCommand": "Usuń polecenie",
		"newGlobalCommandPlaceholder": "Nowe polecenie globalne...",
		"newWorkspaceCommandPlaceholder": "Nowe polecenie obszaru roboczego...",
		"deleteDialog": {
			"title": "Usuń Polecenie",
			"description": "Czy na pewno chcesz usunąć polecenie \"{{name}}\"? Tej akcji nie można cofnąć.",
			"cancel": "Anuluj",
			"confirm": "Usuń"
		}
	},
	"contextMenu": {
		"noResults": "Brak wyników",
		"problems": "Problemy",
		"terminal": "Terminal",
		"url": "Wklej adres URL, aby pobrać zawartość"
	},
	"queuedMessages": {
		"title": "Wiadomości w kolejce",
		"clickToEdit": "Kliknij, aby edytować wiadomość"
	},
	"slashCommand": {
<<<<<<< HEAD
		"wantsToRun": "Roo chce uruchomić komendę slash",
		"didRun": "Roo uruchomił komendę slash"
=======
		"wantsToRun": "Roo chce uruchomić komendę slash:",
		"didRun": "Roo uruchomił komendę slash:"
	},
	"ask": {
		"autoApprovedRequestLimitReached": {
			"title": "Osiągnięto limit automatycznie zatwierdzonych żądań",
			"description": "Roo osiągnął automatycznie zatwierdzony limit {{count}} żądania/żądań API. Czy chcesz zresetować licznik i kontynuować zadanie?",
			"button": "Zresetuj i kontynuuj"
		},
		"autoApprovedCostLimitReached": {
			"title": "Osiągnięto limit kosztów z automatycznym zatwierdzaniem",
			"description": "Roo osiągnął automatycznie zatwierdzony limit kosztów wynoszący ${{count}}. Czy chcesz zresetować koszt i kontynuować zadanie?",
			"button": "Zresetuj i Kontynuuj"
		}
>>>>>>> 87b45def
	}
}<|MERGE_RESOLUTION|>--- conflicted
+++ resolved
@@ -403,12 +403,8 @@
 		"clickToEdit": "Kliknij, aby edytować wiadomość"
 	},
 	"slashCommand": {
-<<<<<<< HEAD
 		"wantsToRun": "Roo chce uruchomić komendę slash",
 		"didRun": "Roo uruchomił komendę slash"
-=======
-		"wantsToRun": "Roo chce uruchomić komendę slash:",
-		"didRun": "Roo uruchomił komendę slash:"
 	},
 	"ask": {
 		"autoApprovedRequestLimitReached": {
@@ -421,6 +417,5 @@
 			"description": "Roo osiągnął automatycznie zatwierdzony limit kosztów wynoszący ${{count}}. Czy chcesz zresetować koszt i kontynuować zadanie?",
 			"button": "Zresetuj i Kontynuuj"
 		}
->>>>>>> 87b45def
 	}
 }