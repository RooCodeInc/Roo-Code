--- conflicted
+++ resolved
@@ -808,14 +808,11 @@
 		"providerNotAllowed": "Dostawca '{{provider}}' nie jest dozwolony przez Twoją organizację",
 		"modelNotAllowed": "Model '{{model}}' nie jest dozwolony dla dostawcy '{{provider}}' przez Twoją organizację",
 		"profileInvalid": "Ten profil zawiera dostawcę lub model, który nie jest dozwolony przez Twoją organizację",
-<<<<<<< HEAD
 		"sapAiCoreBaseUrl": "Bazowy URL SAP AI Core jest wymagany.",
 		"sapAiCoreClientId": "ID klienta SAP AI Core jest wymagany.",
 		"sapAiCoreClientSecret": "Sekret klienta SAP AI Core jest wymagany.",
-		"sapAiCoreTokenUrl": "URL tokena SAP AI Core jest wymagany."
-=======
+		"sapAiCoreTokenUrl": "URL tokena SAP AI Core jest wymagany.",
 		"qwenCodeOauthPath": "Musisz podać prawidłową ścieżkę do poświadczeń OAuth"
->>>>>>> 91f3dd90
 	},
 	"placeholders": {
 		"apiKey": "Wprowadź klucz API...",
