--- conflicted
+++ resolved
@@ -1,9 +1,6 @@
 {
 	"greeting": "Hola, sóc en Kilo Code!",
 	"notice": "Per començar, aquesta extensió necessita un proveïdor d'API.",
-<<<<<<< HEAD
-	"start": "Som-hi!"
-=======
 	"start": "Som-hi!",
 	"chooseProvider": "Tria un proveïdor d'API per començar:",
 	"routers": {
@@ -17,14 +14,5 @@
 	},
 	"startRouter": "Configuració ràpida a través d'un router",
 	"startCustom": "Utilitza la teva pròpia clau API",
-	"telemetry": {
-		"title": "Ajuda a millorar Roo Code",
-		"anonymousTelemetry": "Envia dades d'ús i errors anònims per ajudar-nos a corregir errors i millorar l'extensió. No s'envia mai cap codi, text o informació personal.",
-		"changeSettings": "Sempre pots canviar això a la part inferior de la <settingsLink>configuració</settingsLink>",
-		"settings": "configuració",
-		"allow": "Permetre",
-		"deny": "Denegar"
-	},
 	"or": "o"
->>>>>>> d07af736
 }