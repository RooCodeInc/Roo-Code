--- conflicted
+++ resolved
@@ -189,7 +189,6 @@
 		"deleteMode": "Eliminar mode"
 	},
 	"allFiles": "tots els fitxers",
-<<<<<<< HEAD
 	"mcpRestrictions": {
 		"title": "Restriccions de servidor MCP",
 		"description": "Controleu quins servidors MCP i eines estan disponibles en aquest mode. Utilitzeu patrons com '*' i '?' per a coincidències flexibles.",
@@ -270,7 +269,7 @@
 			"blockAll": "Bloquejar tot",
 			"clearRestrictions": "Esborrar totes les restriccions"
 		}
-=======
+	},
 	"deleteMode": {
 		"title": "Suprimeix el mode",
 		"message": "Estàs segur que vols suprimir el mode \"{{modeName}}\"?",
@@ -278,6 +277,5 @@
 		"descriptionNoRules": "Esteu segur que voleu suprimir aquest mode personalitzat?",
 		"confirm": "Suprimeix",
 		"cancel": "Cancel·la"
->>>>>>> ad201cc0
 	}
 }