--- conflicted
+++ resolved
@@ -25,16 +25,8 @@
 		"sharingDisabledByOrganization": "Compartició deshabilitada per l'organització",
 		"shareSuccessOrganization": "Enllaç d'organització copiat al porta-retalls",
 		"shareSuccessPublic": "Enllaç públic copiat al porta-retalls",
-<<<<<<< HEAD
-		"tokenStats": {
-			"inputLabel": "↑ Entrada:",
-			"outputLabel": "↓ Sortida:",
-			"cacheLabel": "caché"
-		}
-=======
 		"openInCloud": "Obrir tasca a Roo Code Cloud",
 		"openInCloudIntro": "Continua monitoritzant o interactuant amb Roo des de qualsevol lloc. Escaneja, fes clic o copia per obrir."
->>>>>>> 08d7f80e
 	},
 	"unpin": "Desfixar",
 	"pin": "Fixar",
