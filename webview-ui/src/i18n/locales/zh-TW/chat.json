--- conflicted
+++ resolved
@@ -418,7 +418,6 @@
 		"wantsToRun": "Roo 想要執行斜線指令",
 		"didRun": "Roo 執行了斜線指令"
 	},
-<<<<<<< HEAD
 	"ask": {
 		"autoApprovedRequestLimitReached": {
 			"title": "已達自動核准請求上限",
@@ -438,7 +437,4 @@
 		"createFirst": "建立您的第一個",
 		"clickToRun": "點擊以執行 {{name}}"
 	}
-=======
-	"docs": "Check our <DocsLink>docs</DocsLink> to learn more."
->>>>>>> 49e57ed0
 }