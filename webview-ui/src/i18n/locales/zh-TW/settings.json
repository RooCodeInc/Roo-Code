--- conflicted
+++ resolved
@@ -803,13 +803,6 @@
 		"RUN_SLASH_COMMAND": {
 			"name": "啟用模型啟動的斜線命令",
 			"description": "啟用時，Roo 可以執行您的斜線命令來執行工作流程。"
-<<<<<<< HEAD
-		},
-		"NATIVE_TOOL_CALLING": {
-			"name": "啟用原生工具呼叫",
-			"description": "啟用後，CoStrict 將使用提供商的原生函式呼叫 API，而非基於 XML 的工具定義。這是實驗性功能，目前尚未支援所有提供商。"
-=======
->>>>>>> dbaaef75
 		}
 	},
 	"promptCaching": {
