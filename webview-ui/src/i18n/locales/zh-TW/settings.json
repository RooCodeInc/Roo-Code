{
	"common": {
		"save": "儲存",
		"done": "完成",
		"cancel": "取消",
		"reset": "重設",
		"select": "選擇",
		"add": "新增標頭",
		"remove": "移除"
	},
	"header": {
		"title": "設定",
		"saveButtonTooltip": "儲存變更",
		"nothingChangedTooltip": "無任何變更",
		"doneButtonTooltip": "捨棄未儲存的變更並關閉設定面板"
	},
	"unsavedChangesDialog": {
		"title": "未儲存的變更",
		"description": "是否要取消變更並繼續？",
		"cancelButton": "取消",
		"discardButton": "取消變更"
	},
	"sections": {
		"providers": "供應商",
		"autoApprove": "自動核准",
		"browser": "電腦存取",
		"checkpoints": "檢查點",
		"notifications": "通知",
		"contextManagement": "上下文",
		"terminal": "終端機",
		"prompts": "提示詞",
		"experimental": "實驗性",
		"language": "語言",
		"about": "關於 Roo Code"
	},
	"prompts": {
		"description": "設定用於快速操作的支援提示詞，如增強提示詞、解釋程式碼和修復問題。這些提示詞幫助 Roo 為常見開發工作提供更好的支援。"
	},
	"codeIndex": {
		"title": "程式碼庫索引",
		"enableLabel": "啟用程式碼庫索引",
		"enableDescription": "啟用程式碼索引以改進搜尋和上下文理解",
		"providerLabel": "嵌入提供者",
		"selectProviderPlaceholder": "選擇提供者",
		"openaiProvider": "OpenAI",
		"ollamaProvider": "Ollama",
		"geminiProvider": "Gemini",
		"geminiApiKeyLabel": "API 金鑰：",
		"geminiApiKeyPlaceholder": "輸入您的 Gemini API 金鑰",
		"mistralProvider": "Mistral",
		"mistralApiKeyLabel": "API 金鑰：",
		"mistralApiKeyPlaceholder": "輸入您的 Mistral API 金鑰",
		"openaiCompatibleProvider": "OpenAI 相容",
		"openAiKeyLabel": "OpenAI API 金鑰",
		"openAiKeyPlaceholder": "輸入您的 OpenAI API 金鑰",
		"openAiCompatibleBaseUrlLabel": "基礎 URL",
		"openAiCompatibleApiKeyLabel": "API 金鑰",
		"openAiCompatibleApiKeyPlaceholder": "輸入您的 API 金鑰",
		"openAiCompatibleModelDimensionLabel": "嵌入維度：",
		"modelDimensionLabel": "模型維度",
		"openAiCompatibleModelDimensionPlaceholder": "例如，1536",
		"openAiCompatibleModelDimensionDescription": "模型的嵌入維度（輸出大小）。請查閱您的提供商文件以取得此值。常見值：384、768、1536、3072。",
		"modelLabel": "模型",
		"selectModelPlaceholder": "選擇模型",
		"ollamaUrlLabel": "Ollama URL:",
		"qdrantUrlLabel": "Qdrant URL",
		"qdrantKeyLabel": "Qdrant 金鑰：",
		"startIndexingButton": "開始",
		"clearIndexDataButton": "清除索引",
		"unsavedSettingsMessage": "請先儲存設定再開始索引程序。",
		"clearDataDialog": {
			"title": "確定要繼續嗎？",
			"description": "此操作無法復原。這將永久刪除您的程式碼庫索引資料。",
			"cancelButton": "取消",
			"confirmButton": "清除資料"
		},
		"description": "設定程式碼庫索引設定以啟用專案的語意搜尋。<0>了解更多</0>",
		"statusTitle": "狀態",
		"settingsTitle": "索引設定",
		"disabledMessage": "程式碼庫索引目前已停用。請在全域設定中啟用以設定索引選項。",
		"embedderProviderLabel": "嵌入器提供者",
		"modelPlaceholder": "輸入模型名稱",
		"selectModel": "選擇模型",
		"ollamaBaseUrlLabel": "Ollama 基礎 URL",
		"qdrantApiKeyLabel": "Qdrant API 金鑰",
		"qdrantApiKeyPlaceholder": "輸入您的 Qdrant API 金鑰（選用）",
		"setupConfigLabel": "設定",
		"ollamaUrlPlaceholder": "http://localhost:11434",
		"openAiCompatibleBaseUrlPlaceholder": "https://api.example.com",
		"modelDimensionPlaceholder": "1536",
		"qdrantUrlPlaceholder": "http://localhost:6333",
		"saveError": "無法儲存設定",
		"modelDimensions": "({{dimension}} 維度)",
		"saveSuccess": "設定已成功儲存",
		"saving": "儲存中...",
		"saveSettings": "儲存",
		"indexingStatuses": {
			"standby": "待命",
			"indexing": "索引中",
			"indexed": "已索引",
			"error": "錯誤"
		},
		"close": "關閉",
		"validation": {
			"invalidQdrantUrl": "無效的 Qdrant URL",
			"invalidOllamaUrl": "無效的 Ollama URL",
			"invalidBaseUrl": "無效的基礎 URL",
			"qdrantUrlRequired": "需要 Qdrant URL",
			"openaiApiKeyRequired": "需要 OpenAI API 金鑰",
			"modelSelectionRequired": "需要選擇模型",
			"apiKeyRequired": "需要 API 金鑰",
			"modelIdRequired": "需要模型 ID",
			"modelDimensionRequired": "需要模型維度",
			"geminiApiKeyRequired": "需要 Gemini API 金鑰",
			"mistralApiKeyRequired": "需要 Mistral API 金鑰",
			"ollamaBaseUrlRequired": "需要 Ollama 基礎 URL",
			"baseUrlRequired": "需要基礎 URL",
			"modelDimensionMinValue": "模型維度必須大於 0"
		},
		"advancedConfigLabel": "進階設定",
		"searchMinScoreLabel": "搜尋分數閾值",
		"searchMinScoreDescription": "搜尋結果所需的最低相似度分數（0.0-1.0）。較低的值會傳回更多結果，但可能較不相關。較高的值會傳回較少但更相關的結果。",
		"searchMinScoreResetTooltip": "重設為預設值 (0.4)",
		"searchMaxResultsLabel": "最大搜尋結果數",
		"searchMaxResultsDescription": "查詢程式碼庫索引時傳回的最大搜尋結果數。較高的值提供更多上下文，但可能包含相關性較低的結果。",
		"resetToDefault": "重設為預設值"
	},
	"autoApprove": {
		"description": "允許 Roo 無需核准即執行操作。僅在您完全信任 AI 並了解相關安全風險時啟用這些設定。",
		"enabled": "自動核准已啟用",
		"toggleAriaLabel": "切換自動核准",
		"disabledAriaLabel": "自動核准已停用 - 請先選取選項",
		"readOnly": {
			"label": "讀取",
			"description": "啟用後，Roo 將自動檢視目錄內容並讀取檔案，無需點選核准按鈕。",
			"outsideWorkspace": {
				"label": "包含工作區外的檔案",
				"description": "允許 Roo 讀取目前工作區外的檔案，無需核准。"
			}
		},
		"write": {
			"label": "寫入",
			"description": "自動建立和編輯檔案而無需核准",
			"delayLabel": "寫入後延遲以允許診斷偵測潛在問題",
			"outsideWorkspace": {
				"label": "包含工作區外的檔案",
				"description": "允許 Roo 在目前工作區外建立和編輯檔案，無需核准。"
			},
			"protected": {
				"label": "包含受保護的檔案",
				"description": "允許 Roo 建立和編輯受保護的檔案（如 .rooignore 和 .roo/ 設定檔），無需核准。"
			}
		},
		"browser": {
			"label": "瀏覽器",
			"description": "自動執行瀏覽器操作而無需核准 — 注意：僅適用於模型支援電腦使用時"
		},
		"retry": {
			"label": "重試",
			"description": "當伺服器回傳錯誤回應時自動重試失敗的 API 請求",
			"delayLabel": "重試請求前的延遲"
		},
		"mcp": {
			"label": "MCP",
			"description": "在 MCP 伺服器檢視中啟用個別 MCP 工具的自動核准（需要此設定和工具的「始終允許」核取方塊）"
		},
		"modeSwitch": {
			"label": "模式",
			"description": "自動在不同模式之間切換而無需核准"
		},
		"subtasks": {
			"label": "子工作",
			"description": "允許建立和完成子工作而無需核准"
		},
		"followupQuestions": {
			"label": "問題",
			"description": "在設定的逾時時間後自動選擇後續問題的第一個建議答案",
			"timeoutLabel": "自動選擇第一個答案前的等待時間"
		},
		"execute": {
			"label": "執行",
			"description": "自動執行允許的終端機命令而無需核准",
			"allowedCommands": "允許自動執行的命令",
			"allowedCommandsDescription": "當「始終核准執行操作」啟用時可以自動執行的命令前綴。新增 * 以允許所有命令（請謹慎使用）。",
			"deniedCommands": "拒絕的命令",
			"deniedCommandsDescription": "將自動拒絕的命令前綴，無需使用者核准。與允許命令衝突時，最長前綴匹配優先。新增 * 拒絕所有命令。",
			"commandPlaceholder": "輸入命令前綴（例如 'git '）",
			"deniedCommandPlaceholder": "輸入要拒絕的命令前綴（例如 'rm -rf'）",
			"addButton": "新增",
			"autoDenied": "前綴為 `{{prefix}}` 的命令已被使用者禁止。不要透過執行其他命令來繞過此限制。"
		},
		"updateTodoList": {
			"label": "待辦",
			"description": "自動更新待辦清單無需核准"
		},
		"apiRequestLimit": {
			"title": "最大請求數",
			"description": "在請求核准以繼續執行工作之前，自動發出此數量的 API 請求。",
			"unlimited": "無限制"
		},
		"selectOptionsFirst": "請至少選擇以下一個選項以啟用自動核准",
		"apiCostLimit": {
			"unlimited": "無限",
			"title": "最高費用"
		},
		"maxLimits": {
			"description": "在請求獲得繼續操作的核准前，自動發送請求直至達到這些限制。"
		}
	},
	"providers": {
		"providerDocumentation": "{{provider}} 說明文件",
		"configProfile": "設定檔",
		"description": "儲存不同的 API 設定以快速切換供應商和設定。",
		"apiProvider": "API 供應商",
		"model": "模型",
		"nameEmpty": "名稱不能為空",
		"nameExists": "已存在同名的設定檔",
		"deleteProfile": "刪除設定檔",
		"invalidArnFormat": "ARN 格式無效。請檢查上方示例。",
		"enterNewName": "輸入新名稱",
		"addProfile": "新增設定檔",
		"renameProfile": "重新命名設定檔",
		"newProfile": "新建設定檔",
		"enterProfileName": "輸入設定檔名稱",
		"createProfile": "建立設定檔",
		"cannotDeleteOnlyProfile": "無法刪除唯一的設定檔",
		"searchPlaceholder": "搜尋設定檔",
		"searchProviderPlaceholder": "搜尋供應商",
		"noProviderMatchFound": "找不到供應商",
		"noMatchFound": "找不到符合的設定檔",
		"vscodeLmDescription": "VS Code 語言模型 API 可以讓您使用其他擴充功能（如 GitHub Copilot）提供的模型。最簡單的方式是從 VS Code Marketplace 安裝 Copilot 和 Copilot Chat 擴充套件。",
		"awsCustomArnUse": "輸入您要使用的模型的有效 Amazon Bedrock ARN。格式範例：",
		"awsCustomArnDesc": "確保 ARN 中的區域與您上面選擇的 AWS 區域相符。",
		"openRouterApiKey": "OpenRouter API 金鑰",
		"getOpenRouterApiKey": "取得 OpenRouter API 金鑰",
		"apiKeyStorageNotice": "API 金鑰安全儲存於 VSCode 金鑰儲存中",
		"glamaApiKey": "Glama API 金鑰",
		"getGlamaApiKey": "取得 Glama API 金鑰",
		"useCustomBaseUrl": "使用自訂基礎 URL",
		"useReasoning": "啟用推理",
		"useHostHeader": "使用自訂 Host 標頭",
		"useLegacyFormat": "使用舊版 OpenAI API 格式",
		"customHeaders": "自訂標頭",
		"headerName": "標頭名稱",
		"headerValue": "標頭值",
		"noCustomHeaders": "尚未定義自訂標頭。點擊 + 按鈕以新增。",
		"requestyApiKey": "Requesty API 金鑰",
		"refreshModels": {
			"label": "重新整理模型",
			"hint": "請重新開啟設定以查看最新模型。",
			"loading": "正在重新整理模型列表...",
			"success": "模型列表重新整理成功！",
			"error": "重新整理模型列表失敗。請再試一次。"
		},
		"getRequestyApiKey": "取得 Requesty API 金鑰",
<<<<<<< HEAD
		"tarsApiKey": "TARS API 金鑰",
		"getTarsApiKey": "取得 TARS API 金鑰",
=======
		"getRequestyBaseUrl": "基礎 URL",
		"requestyUseCustomBaseUrl": "使用自訂基礎 URL",
>>>>>>> 87c42c1f
		"openRouterTransformsText": "將提示和訊息鏈壓縮到上下文大小 (<a>OpenRouter 轉換</a>)",
		"anthropicApiKey": "Anthropic API 金鑰",
		"getAnthropicApiKey": "取得 Anthropic API 金鑰",
		"anthropicUseAuthToken": "將 Anthropic API 金鑰作為 Authorization 標頭傳遞，而非使用 X-Api-Key",
		"anthropic1MContextBetaLabel": "啟用 1M 上下文視窗 (Beta)",
		"anthropic1MContextBetaDescription": "為 Claude Sonnet 4 將上下文視窗擴展至 100 萬個 token",
		"awsBedrock1MContextBetaLabel": "啟用 1M 上下文視窗 (Beta)",
		"awsBedrock1MContextBetaDescription": "為 Claude Sonnet 4 將上下文視窗擴展至 100 萬個 token",
		"cerebrasApiKey": "Cerebras API 金鑰",
		"getCerebrasApiKey": "取得 Cerebras API 金鑰",
		"chutesApiKey": "Chutes API 金鑰",
		"getChutesApiKey": "取得 Chutes API 金鑰",
		"fireworksApiKey": "Fireworks API 金鑰",
		"getFireworksApiKey": "取得 Fireworks API 金鑰",
		"ioIntelligenceApiKey": "IO Intelligence API 金鑰",
		"ioIntelligenceApiKeyPlaceholder": "輸入您的 IO Intelligence API 金鑰",
		"getIoIntelligenceApiKey": "取得 IO Intelligence API 金鑰",
		"deepSeekApiKey": "DeepSeek API 金鑰",
		"getDeepSeekApiKey": "取得 DeepSeek API 金鑰",
		"doubaoApiKey": "豆包 API 金鑰",
		"getDoubaoApiKey": "取得豆包 API 金鑰",
		"moonshotApiKey": "Moonshot API 金鑰",
		"getMoonshotApiKey": "取得 Moonshot API 金鑰",
		"moonshotBaseUrl": "Moonshot 服務端點",
		"zaiApiKey": "Z AI API 金鑰",
		"getZaiApiKey": "取得 Z AI API 金鑰",
		"zaiEntrypoint": "Z AI 服務端點",
		"zaiEntrypointDescription": "請根據您的位置選擇適當的 API 服務端點。如果您在中國，請選擇 open.bigmodel.cn。否則，請選擇 api.z.ai。",
		"geminiApiKey": "Gemini API 金鑰",
		"getGroqApiKey": "取得 Groq API 金鑰",
		"groqApiKey": "Groq API 金鑰",
		"getSambaNovaApiKey": "取得 SambaNova API 金鑰",
		"sambaNovaApiKey": "SambaNova API 金鑰",
		"getHuggingFaceApiKey": "取得 Hugging Face API 金鑰",
		"huggingFaceApiKey": "Hugging Face API 金鑰",
		"huggingFaceModelId": "模型 ID",
		"huggingFaceLoading": "載入中...",
		"huggingFaceModelsCount": "({{count}} 個模型)",
		"huggingFaceSelectModel": "選擇模型...",
		"huggingFaceSearchModels": "搜尋模型...",
		"huggingFaceNoModelsFound": "找不到模型",
		"huggingFaceProvider": "提供者",
		"huggingFaceProviderAuto": "自動",
		"huggingFaceSelectProvider": "選擇提供者...",
		"huggingFaceSearchProviders": "搜尋提供者...",
		"huggingFaceNoProvidersFound": "找不到提供者",
		"getGeminiApiKey": "取得 Gemini API 金鑰",
		"openAiApiKey": "OpenAI API 金鑰",
		"apiKey": "API 金鑰",
		"openAiBaseUrl": "基礎 URL",
		"getOpenAiApiKey": "取得 OpenAI API 金鑰",
		"mistralApiKey": "Mistral API 金鑰",
		"getMistralApiKey": "取得 Mistral/Codestral API 金鑰",
		"codestralBaseUrl": "Codestral 基礎 URL（選用）",
		"codestralBaseUrlDesc": "設定 Codestral 模型的替代 URL。",
		"xaiApiKey": "xAI API 金鑰",
		"getXaiApiKey": "取得 xAI API 金鑰",
		"litellmApiKey": "LiteLLM API 金鑰",
		"litellmBaseUrl": "LiteLLM 基礎 URL",
		"awsCredentials": "AWS 認證",
		"awsProfile": "AWS Profile",
		"awsApiKey": "Amazon Bedrock API 金鑰",
		"awsProfileName": "AWS Profile 名稱",
		"awsAccessKey": "AWS Access Key",
		"awsSecretKey": "AWS Secret Key",
		"awsSessionToken": "AWS 工作階段權杖",
		"awsRegion": "AWS 區域",
		"awsCrossRegion": "使用跨區域推論",
		"awsBedrockVpc": {
			"useCustomVpcEndpoint": "使用自訂 VPC 端點",
			"vpcEndpointUrlPlaceholder": "輸入 VPC 端點 URL（選填）",
			"examples": "範例："
		},
		"enablePromptCaching": "啟用提示快取",
		"enablePromptCachingTitle": "啟用提示快取以提升支援的模型效能並降低成本。",
		"cacheUsageNote": "注意：如果您沒有看到快取使用情況，請嘗試選擇其他模型，然後重新選擇您想要的模型。",
		"vscodeLmModel": "語言模型",
		"vscodeLmWarning": "注意：此整合功能仍處於實驗階段，各供應商的支援程度可能不同。如果出現模型不支援的錯誤，通常是供應商方面的問題。",
		"geminiParameters": {
			"urlContext": {
				"title": "啟用 URL 上下文",
				"description": "讓 Gemini 讀取連結的頁面以提取、比較和綜合其內容，從而提供明智的答覆。"
			},
			"groundingSearch": {
				"title": "啟用 Google 搜尋基礎",
				"description": "將 Gemini 連接到即時網路數據，以獲得包含可驗證引用的準確、最新的答案。"
			}
		},
		"googleCloudSetup": {
			"title": "要使用 Google Cloud Vertex AI，您需要：",
			"step1": "1. 建立 Google Cloud 帳戶，啟用 Vertex AI API 並啟用所需的 Claude 模型。",
			"step2": "2. 安裝 Google Cloud CLI 並設定應用程式預設憑證。",
			"step3": "3. 或建立具有憑證的服務帳戶。"
		},
		"googleCloudCredentials": "Google Cloud 憑證",
		"googleCloudKeyFile": "Google Cloud 金鑰檔案路徑",
		"googleCloudProjectId": "Google Cloud 專案 ID",
		"googleCloudRegion": "Google Cloud 區域",
		"lmStudio": {
			"baseUrl": "基礎 URL（選用）",
			"modelId": "模型 ID",
			"speculativeDecoding": "啟用預測性解碼",
			"draftModelId": "草稿模型 ID",
			"draftModelDesc": "草稿模型必須來自相同模型系列才能正確運作。",
			"selectDraftModel": "選擇草稿模型",
			"noModelsFound": "未找到草稿模型。請確保 LM Studio 以伺服器模式執行。",
			"description": "LM Studio 允許您在本機電腦執行模型。詳細資訊請參閱快速入門指南。您需要啟動 LM Studio 的本機伺服器功能才能與此擴充功能搭配使用。<span>注意：</span> Roo Code 使用複雜提示，與 Claude 模型搭配最佳。功能較弱的模型可能無法正常運作。"
		},
		"ollama": {
			"baseUrl": "基礎 URL（選用）",
			"modelId": "模型 ID",
			"description": "Ollama 允許您在本機電腦執行模型。請參閱快速入門指南。",
			"warning": "注意：Roo Code 使用複雜提示，與 Claude 模型搭配最佳。功能較弱的模型可能無法正常運作。"
		},
		"unboundApiKey": "Unbound API 金鑰",
		"getUnboundApiKey": "取得 Unbound API 金鑰",
		"unboundRefreshModelsSuccess": "模型列表已更新！您現在可以從最新模型中選擇。",
		"unboundInvalidApiKey": "無效的 API 金鑰。請檢查您的 API 金鑰並重試。",
		"humanRelay": {
			"description": "不需要 API 金鑰，但使用者需要協助將資訊複製並貼上到網頁聊天 AI。",
			"instructions": "使用期間會彈出對話框，並自動將目前訊息複製到剪貼簿。您需要將這些內容貼上到網頁版 AI（如 ChatGPT 或 Claude），然後將 AI 的回覆複製回對話框並點選確認按鈕。"
		},
		"openRouter": {
			"providerRouting": {
				"title": "OpenRouter 供應商路由",
				"description": "OpenRouter 會將請求路由到適合您模型的最佳可用供應商。預設情況下，請求會在頂尖供應商之間進行負載平衡以最大化正常運作時間。您也可以為此模型選擇特定的供應商。",
				"learnMore": "了解更多關於供應商路由的資訊"
			}
		},
		"customModel": {
			"capabilities": "設定自訂 OpenAI 相容模型的功能和定價。請謹慎設定模型功能，因為這會影響 Roo Code 的運作方式。",
			"maxTokens": {
				"label": "最大輸出 Token",
				"description": "模型能在一則回應中產生的最大 Token 數量。（設為 -1 則由伺服器決定最大值）"
			},
			"contextWindow": {
				"label": "上下文視窗大小",
				"description": "模型能處理的總 Token 數量（包含輸入和輸出）"
			},
			"imageSupport": {
				"label": "影像支援",
				"description": "此模型是否能夠處理和理解影像？"
			},
			"computerUse": {
				"label": "電腦使用",
				"description": "此模型是否能夠與瀏覽器互動？（例如 Claude 3.7 Sonnet）"
			},
			"promptCache": {
				"label": "提示快取",
				"description": "此模型是否能夠快取提示？"
			},
			"pricing": {
				"input": {
					"label": "輸入價格",
					"description": "輸入/提示每百萬 Token 的費用。這會影響向模型傳送內容和指令時的費用。"
				},
				"output": {
					"label": "輸出價格",
					"description": "模型回應每百萬 Token 的費用。這會影響模型產生內容的費用。"
				},
				"cacheReads": {
					"label": "快取讀取價格",
					"description": "每百萬 Token 的快取讀取費用。當從快取中取得已儲存的回應時，會收取此費用。"
				},
				"cacheWrites": {
					"label": "快取寫入價格",
					"description": "每百萬 Token 的快取寫入費用。當提示首次被儲存至快取時，會收取此費用。"
				}
			},
			"resetDefaults": "重設為預設值"
		},
		"rateLimitSeconds": {
			"label": "速率限制",
			"description": "API 請求間的最短時間"
		},
		"consecutiveMistakeLimit": {
			"label": "錯誤和重複限制",
			"description": "在顯示「Roo 遇到問題」對話方塊前允許的連續錯誤或重複操作次數",
			"unlimitedDescription": "已啟用無限重試（自動繼續）。對話方塊將永遠不會出現。",
			"warning": "⚠️ 設定為 0 允許無限重試，這可能會消耗大量 API 使用量"
		},
		"reasoningEffort": {
			"label": "模型推理強度",
			"minimal": "最小 (最快)",
			"high": "高",
			"medium": "中",
			"low": "低"
		},
		"verbosity": {
			"label": "輸出詳細程度",
			"high": "高",
			"medium": "中",
			"low": "低",
			"description": "控制模型回應的詳細程度。低詳細度產生簡潔的回答，而高詳細度提供詳盡的解釋。"
		},
		"setReasoningLevel": "啟用推理工作量",
		"claudeCode": {
			"pathLabel": "Claude Code 路徑",
			"description": "可選的 Claude Code CLI 路徑。如果未設定，則預設為 'claude'。",
			"placeholder": "預設：claude",
			"maxTokensLabel": "最大輸出 Token",
			"maxTokensDescription": "Claude Code 回應的最大輸出 Token 數量。預設為 8000。"
		}
	},
	"browser": {
		"enable": {
			"label": "啟用瀏覽器工具",
			"description": "啟用後，Roo 可在使用支援電腦使用的模型時使用瀏覽器與網站互動。 <0>了解更多</0>"
		},
		"viewport": {
			"label": "視窗大小",
			"description": "選擇瀏覽器互動的視窗大小。這會影響網站的顯示方式和互動方式。",
			"options": {
				"largeDesktop": "大型桌面 (1280x800)",
				"smallDesktop": "小型桌面 (900x600)",
				"tablet": "平板 (768x1024)",
				"mobile": "行動裝置 (360x640)"
			}
		},
		"screenshotQuality": {
			"label": "截圖品質",
			"description": "調整瀏覽器截圖的 WebP 品質。數值越高截圖越清晰，但會增加 token 用量。"
		},
		"remote": {
			"label": "使用遠端瀏覽器連線",
			"description": "連線到啟用遠端除錯的 Chrome 瀏覽器（--remote-debugging-port=9222）。",
			"urlPlaceholder": "自訂 URL（例如 http://localhost:9222）",
			"testButton": "測試連線",
			"testingButton": "測試中...",
			"instructions": "請輸入 DevTools Protocol 主機位址，或留空以自動偵測本機 Chrome 執行個體。「測試連線」按鈕將嘗試連線至您提供的自訂 URL，若未提供則會自動偵測。"
		}
	},
	"checkpoints": {
		"enable": {
			"label": "啟用自動檢查點",
			"description": "啟用後，Roo 將在工作執行期間自動建立檢查點，使審核變更或回到早期狀態變得容易。 <0>了解更多</0>"
		}
	},
	"notifications": {
		"sound": {
			"label": "啟用音效",
			"description": "啟用後，Roo 將為通知和事件播放音效。",
			"volumeLabel": "音量"
		},
		"tts": {
			"label": "啟用文字轉語音",
			"description": "啟用後，Roo 將使用文字轉語音功能朗讀其回應。",
			"speedLabel": "速度"
		}
	},
	"contextManagement": {
		"description": "控制 AI 上下文視窗中要包含哪些資訊，會影響 token 用量和回應品質",
		"autoCondenseContextPercent": {
			"label": "觸發智慧上下文壓縮的閾值",
			"description": "當上下文視窗達到此閾值時，Roo 將自動壓縮它。"
		},
		"condensingApiConfiguration": {
			"label": "上下文壓縮的 API 設定",
			"description": "選擇用於上下文壓縮操作的 API 設定。留空則使用目前啟用的設定。",
			"useCurrentConfig": "使用目前設定"
		},
		"customCondensingPrompt": {
			"label": "自訂上下文壓縮提示",
			"description": "自訂用於上下文壓縮的系統提示。留空則使用預設提示。",
			"placeholder": "請在此輸入您的自訂上下文壓縮提示...\n\n您可以參考預設提示的結構：\n- 先前對話\n- 目前工作\n- 主要技術概念\n- 相關檔案與程式碼\n- 問題解決\n- 未完成的任務與後續步驟",
			"reset": "重設為預設值",
			"hint": "留空 = 使用預設提示"
		},
		"autoCondenseContext": {
			"name": "自動觸發智慧上下文壓縮",
			"description": "啟用時，Roo 會在達到閾值時自動壓縮上下文。停用時，您仍可手動觸發上下文壓縮。"
		},
		"openTabs": {
			"label": "開啟分頁的上下文限制",
			"description": "上下文中最多包含多少個 VS Code 開啟的分頁。數值越高提供的上下文越多，但 token 用量也會增加。"
		},
		"workspaceFiles": {
			"label": "工作區檔案的上下文限制",
			"description": "目前工作目錄中最多包含多少個檔案。數值越高提供的上下文越多，但 token 用量也會增加。"
		},
		"rooignore": {
			"label": "在列表和搜尋中顯示被 .rooignore 排除的檔案",
			"description": "啟用後，符合 .rooignore 規則的檔案會在列表中顯示並標示鎖定圖示。停用後，這些檔案將完全從檔案列表和搜尋結果中隱藏。"
		},
		"maxReadFile": {
			"label": "檔案讀取自動截斷閾值",
			"description": "當模型未指定起始/結束值時，Roo 讀取的行數。如果此數值小於檔案總行數，Roo 將產生程式碼定義的行號索引。特殊情況：-1 指示 Roo 讀取整個檔案（不建立索引），0 指示不讀取任何行並僅提供行索引以取得最小上下文。較低的值可最小化初始上下文使用，允許後續精確的行範圍讀取。明確指定起始/結束的請求不受此設定限制。 <0>了解更多</0>",
			"lines": "行",
			"always_full_read": "始終讀取整個檔案"
		},
		"maxConcurrentFileReads": {
			"label": "並行檔案讀取限制",
			"description": "read_file 工具可以同時處理的最大檔案數。較高的值可能會加快讀取多個小檔案的速度，但會增加記憶體使用量。"
		},
		"diagnostics": {
			"includeMessages": {
				"label": "自動在上下文中包含診斷",
				"description": "啟用後，來自已編輯檔案的診斷訊息（錯誤）將自動包含在上下文中。您隨時可以使用 @problems 手動包含所有工作區診斷。"
			},
			"maxMessages": {
				"label": "最大診斷訊息數",
				"description": "每個檔案包含的最大診斷訊息數。此限制適用於自動包含（當核取方塊啟用時）和手動 @problems 提及。較高的值提供更多上下文，但會增加權杖使用量。",
				"resetTooltip": "重設為預設值 (50)",
				"unlimited": "無限制診斷訊息",
				"unlimitedLabel": "無限制"
			},
			"delayAfterWrite": {
				"label": "寫入後延遲以允許診斷程式偵測潛在問題",
				"description": "在繼續之前寫入檔案後等待的時間，允許診斷工具處理變更並偵測問題。"
			}
		},
		"condensingThreshold": {
			"label": "壓縮觸發閾值",
			"selectProfile": "設定檔案閾值",
			"defaultProfile": "全域預設（所有檔案）",
			"defaultDescription": "當上下文達到此百分比時，將自動為所有檔案壓縮，除非它們有自訂設定",
			"profileDescription": "僅此檔案的自訂閾值（覆蓋全域預設）",
			"inheritDescription": "此檔案繼承全域預設閾值（{{threshold}}%）",
			"usesGlobal": "（使用全域 {{threshold}}%）"
		},
		"maxImageFileSize": {
			"label": "最大圖片檔案大小",
			"mb": "MB",
			"description": "read file 工具可以處理的圖像檔案的最大大小（以 MB 為單位）。"
		},
		"maxTotalImageSize": {
			"label": "圖片總大小上限",
			"mb": "MB",
			"description": "單次 read_file 操作中處理的所有圖片的最大累計大小限制（MB）。讀取多張圖片時，每張圖片的大小會累加到總大小中。如果包含另一張圖片會超過此限制，則會跳過該圖片。"
		}
	},
	"terminal": {
		"basic": {
			"label": "終端機設定：基本",
			"description": "基本終端機設定"
		},
		"advanced": {
			"label": "終端機設定：進階",
			"description": "以下選項可能需要重新啟動終端機才能套用設定"
		},
		"outputLineLimit": {
			"label": "終端機輸出行數限制",
			"description": "執行命令時終端機輸出的最大行數。超過此限制時，會從中間移除多餘的行數，以節省 token 用量。 <0>了解更多</0>"
		},
		"outputCharacterLimit": {
			"label": "終端機字元限制",
			"description": "執行指令時在終端輸出中包含的最大字元數。此限制優先於行數限制，以防止因行過長而導致的記憶體問題。超過後，輸出將被截斷。 <0>了解更多</0>"
		},
		"shellIntegrationTimeout": {
			"label": "終端機 Shell 整合逾時",
			"description": "執行命令前等待 Shell 整合初始化的最長時間。如果您的 Shell 啟動較慢，且終端機出現「Shell 整合無法使用」的錯誤訊息，可能需要提高此數值。 <0>了解更多</0>"
		},
		"shellIntegrationDisabled": {
			"label": "停用終端機 Shell 整合",
			"description": "如果終端機指令無法正常運作或看到 'Shell Integration Unavailable' 錯誤，請啟用此項。這會使用較簡單的方法執行指令，繞過一些進階終端機功能。 <0>了解更多</0>"
		},
		"commandDelay": {
			"label": "終端機命令延遲",
			"description": "命令執行後添加的延遲時間（毫秒）。預設值為 0 時完全停用延遲。這可以幫助確保在有計時問題的終端機中完整擷取命令輸出。在大多數終端機中，這是透過設定 `PROMPT_COMMAND='sleep N'` 實現的，而 PowerShell 會在每個命令結尾加入 `start-sleep`。最初是為了解決 VSCode 錯誤#237208，現在可能不再需要。 <0>了解更多</0>"
		},
		"compressProgressBar": {
			"label": "壓縮進度條輸出",
			"description": "啟用後，將處理包含歸位字元 (\\r) 的終端機輸出，模擬真實終端機顯示內容的方式。這會移除進度條的中間狀態，只保留最終狀態，為更重要的資訊節省上下文空間。 <0>了解更多</0>"
		},
		"powershellCounter": {
			"label": "啟用 PowerShell 計數器解決方案",
			"description": "啟用後，會在 PowerShell 命令中加入計數器以確保命令正確執行。這有助於解決可能存在輸出擷取問題的 PowerShell 終端機。 <0>了解更多</0>"
		},
		"zshClearEolMark": {
			"label": "清除 ZSH 行尾標記",
			"description": "啟用後，透過設定 PROMPT_EOL_MARK='' 清除 ZSH 行尾標記。這可以防止命令輸出以特殊字元（如 '%'）結尾時的解析問題。 <0>了解更多</0>"
		},
		"zshOhMy": {
			"label": "啟用 Oh My Zsh 整合",
			"description": "啟用後，設定 ITERM_SHELL_INTEGRATION_INSTALLED=Yes 以啟用 Oh My Zsh shell 整合功能。套用此設定可能需要重新啟動 IDE。 <0>了解更多</0>"
		},
		"zshP10k": {
			"label": "啟用 Powerlevel10k 整合",
			"description": "啟用後，設定 POWERLEVEL9K_TERM_SHELL_INTEGRATION=true 以啟用 Powerlevel10k shell 整合功能。 <0>了解更多</0>"
		},
		"zdotdir": {
			"label": "啟用 ZDOTDIR 處理",
			"description": "啟用後將建立暫存目錄用於 ZDOTDIR，以正確處理 zsh shell 整合。這確保 VSCode shell 整合能與 zsh 正常運作，同時保留您的 zsh 設定。 <0>了解更多</0>"
		},
		"inheritEnv": {
			"label": "繼承環境變數",
			"description": "啟用後，終端機將從 VSCode 父程序繼承環境變數，如使用者設定檔中定義的 shell 整合設定。這直接切換 VSCode 全域設定 `terminal.integrated.inheritEnv`。 <0>了解更多</0>"
		}
	},
	"advancedSettings": {
		"title": "進階設定"
	},
	"advanced": {
		"diff": {
			"label": "透過差異比對編輯",
			"description": "啟用後，Roo 可更快速地編輯檔案，並自動拒絕不完整的整檔覆寫。搭配最新的 Claude 3.7 Sonnet 模型效果最佳。",
			"strategy": {
				"label": "差異比對策略",
				"options": {
					"standard": "標準（單一區塊）",
					"multiBlock": "實驗性：多區塊差異",
					"unified": "實驗性：統一差異"
				},
				"descriptions": {
					"standard": "標準策略一次只修改一個程式碼區塊。",
					"unified": "統一差異策略會嘗試多種比對方式，並選擇最佳方案。",
					"multiBlock": "多區塊策略可在單一請求中更新檔案內的多個程式碼區塊。"
				}
			},
			"matchPrecision": {
				"label": "比對精確度",
				"description": "此滑桿控制套用差異時程式碼區段的比對精確度。較低的數值允許更彈性的比對，但也會增加錯誤取代的風險。使用低於 100% 的數值時請特別謹慎。"
			}
		},
		"todoList": {
			"label": "啟用待辦事項清單工具",
			"description": "啟用後，Roo 可以建立和管理待辦事項清單來追蹤任務進度。這有助於將複雜任務組織成可管理的步驟。"
		}
	},
	"experimental": {
		"DIFF_STRATEGY_UNIFIED": {
			"name": "使用實驗性統一差異比對策略",
			"description": "啟用實驗性的統一差異比對策略。此策略可能減少因模型錯誤而導致的重試次數，但也可能導致意外行為或錯誤的編輯。請務必了解風險，並願意仔細檢查所有變更後再啟用。"
		},
		"SEARCH_AND_REPLACE": {
			"name": "使用實驗性搜尋與取代工具",
			"description": "啟用實驗性的搜尋與取代工具，允許 Roo 在單一請求中取代多個符合的內容。"
		},
		"INSERT_BLOCK": {
			"name": "使用實驗性插入內容工具",
			"description": "啟用實驗性的插入內容工具，允許 Roo 直接在指定行號插入內容，而無需產生差異比對。"
		},
		"POWER_STEERING": {
			"name": "使用實驗性「動力輔助」模式",
			"description": "啟用後，Roo 將更頻繁地提醒模型目前模式的詳細設定。這能讓模型更嚴格遵守角色定義和自訂指令，但每則訊息會使用更多 token。"
		},
		"MULTI_SEARCH_AND_REPLACE": {
			"name": "使用實驗性多區塊差異比對工具",
			"description": "啟用後，Roo 將使用多區塊差異比對工具，嘗試在單一請求中更新檔案內的多個程式碼區塊。"
		},
		"CONCURRENT_FILE_READS": {
			"name": "啟用並行檔案讀取",
			"description": "啟用後，Roo 可以在單一請求中讀取多個檔案（最多 15 個檔案）。停用後，Roo 必須逐一讀取檔案。在使用能力較弱的模型或希望對檔案存取有更多控制時，停用此功能可能會有所幫助。"
		},
		"MARKETPLACE": {
			"name": "啟用 Marketplace",
			"description": "啟用後，您可以從 Marketplace 安裝 MCP 和自訂模式。"
		},
		"MULTI_FILE_APPLY_DIFF": {
			"name": "啟用並行檔案編輯",
			"description": "啟用後 Roo 可在單個請求中編輯多個檔案。停用後 Roo 必須逐個編輯檔案。停用此功能有助於使用能力較弱的模型或需要更精確控制檔案修改時。"
		},
		"PREVENT_FOCUS_DISRUPTION": {
			"name": "背景編輯",
			"description": "啟用後可防止編輯器焦點中斷。檔案編輯會在背景進行，不會開啟 diff 檢視或搶奪焦點。您可以在 Roo 進行變更時繼續不受幹擾地工作。檔案可能會在不獲得焦點的情況下開啟以捕獲診斷，或保持完全關閉。"
		},
		"ASSISTANT_MESSAGE_PARSER": {
			"name": "使用全新訊息解析器",
			"description": "啟用實驗性的串流訊息解析器。透過更有效率地處理訊息，能顯著提升長回覆的效能。"
		}
	},
	"promptCaching": {
		"label": "停用提示詞快取",
		"description": "勾選後，Roo 將不會為此模型使用提示詞快取。"
	},
	"temperature": {
		"useCustom": "使用自訂溫度",
		"description": "控制模型回應的隨機性",
		"rangeDescription": "較高值使輸出更隨機，較低值更確定"
	},
	"modelInfo": {
		"supportsImages": "支援影像",
		"noImages": "不支援影像",
		"supportsComputerUse": "支援電腦使用",
		"noComputerUse": "不支援電腦使用",
		"supportsPromptCache": "支援提示快取",
		"noPromptCache": "不支援提示快取",
		"contextWindow": "上下文視窗:",
		"maxOutput": "最大輸出",
		"inputPrice": "輸入價格",
		"outputPrice": "輸出價格",
		"cacheReadsPrice": "快取讀取價格",
		"cacheWritesPrice": "快取寫入價格",
		"enableStreaming": "啟用串流輸出",
		"enableR1Format": "啟用 R1 模型參數",
		"enableR1FormatTips": "使用 QWQ 等 R1 模型時必須啟用，以避免發生 400 錯誤",
		"useAzure": "使用 Azure",
		"azureApiVersion": "設定 Azure API 版本",
		"gemini": {
			"freeRequests": "* 每分鐘可免費使用 {{count}} 次請求，超過後將依提示大小計費。",
			"pricingDetails": "詳細資訊請參閱定價說明。",
			"billingEstimate": "* 費用為估算值 - 實際費用取決於提示大小。"
		}
	},
	"modelPicker": {
		"automaticFetch": "此擴充功能會自動從 <serviceLink>{{serviceName}}</serviceLink> 取得最新的可用模型清單。如果不確定要選哪個模型，建議使用 <defaultModelLink>{{defaultModelId}}</defaultModelLink>，這是與 Roo Code 最佳搭配的模型。您也可以搜尋「free」來檢視目前可用的免費選項。",
		"label": "模型",
		"searchPlaceholder": "搜尋",
		"noMatchFound": "找不到符合的項目",
		"useCustomModel": "使用自訂模型：{{modelId}}"
	},
	"footer": {
		"feedback": "若您有任何問題或建議，歡迎至 <githubLink>github.com/RooCodeInc/Roo-Code</githubLink> 提出 issue，或加入 <redditLink>reddit.com/r/RooCode</redditLink> 或 <discordLink>discord.gg/roocode</discordLink> 討論。",
		"telemetry": {
			"label": "允許匿名錯誤與使用情況回報",
			"description": "透過傳送匿名的使用資料與錯誤回報，協助改善 Roo Code。我們絕不會傳送您的程式碼、提示或個人資訊。詳細資訊請參閱我們的隱私權政策。"
		},
		"settings": {
			"import": "匯入",
			"export": "匯出",
			"reset": "重設"
		}
	},
	"thinkingBudget": {
		"maxTokens": "最大 token 數",
		"maxThinkingTokens": "最大思考 token 數"
	},
	"validation": {
		"apiKey": "請提供有效的 API 金鑰。",
		"awsRegion": "請選擇要用於 Amazon Bedrock 的區域。",
		"googleCloud": "請提供有效的 Google Cloud 專案 ID 和區域。",
		"modelId": "請提供有效的模型 ID。",
		"modelSelector": "請提供有效的模型選擇器。",
		"openAi": "請提供有效的基礎 URL、API 金鑰和模型 ID。",
		"arn": {
			"invalidFormat": "ARN 格式無效，請檢查格式要求。",
			"regionMismatch": "警告：您 ARN 中的區域 ({{arnRegion}}) 與您選擇的區域 ({{region}}) 不符，可能導致存取問題。系統將使用 ARN 中指定的區域。"
		},
		"modelAvailability": "您指定的模型 ID ({{modelId}}) 目前無法使用，請選擇其他模型。",
		"providerNotAllowed": "供應商 '{{provider}}' 不允許用於您的組織。",
		"modelNotAllowed": "模型 '{{model}}' 不允許用於供應商 '{{provider}}'，您的組織不允許",
		"profileInvalid": "此設定檔包含您的組織不允許的供應商或模型"
	},
	"placeholders": {
		"apiKey": "請輸入 API 金鑰...",
		"profileName": "請輸入設定檔名稱",
		"accessKey": "請輸入存取金鑰...",
		"secretKey": "請輸入金鑰...",
		"sessionToken": "請輸入工作階段權杖...",
		"credentialsJson": "請輸入憑證 JSON...",
		"keyFilePath": "請輸入金鑰檔案路徑...",
		"projectId": "請輸入專案 ID...",
		"customArn": "請輸入 ARN（例：arn:aws:bedrock:us-east-1:123456789012:foundation-model/my-model）",
		"baseUrl": "請輸入基礎 URL...",
		"modelId": {
			"lmStudio": "例：meta-llama-3.1-8b-instruct",
			"lmStudioDraft": "例：lmstudio-community/llama-3.2-1b-instruct",
			"ollama": "例：llama3.1"
		},
		"numbers": {
			"maxTokens": "例：4096",
			"contextWindow": "例：128000",
			"inputPrice": "例：0.0001",
			"outputPrice": "例：0.0002",
			"cacheWritePrice": "例：0.00005"
		}
	},
	"defaults": {
		"ollamaUrl": "預設：http://localhost:11434",
		"lmStudioUrl": "預設：http://localhost:1234",
		"geminiUrl": "預設：https://generativelanguage.googleapis.com"
	},
	"labels": {
		"customArn": "自訂 ARN",
		"useCustomArn": "使用自訂 ARN..."
	},
	"includeMaxOutputTokens": "包含最大輸出 Token 數",
	"includeMaxOutputTokensDescription": "在 API 請求中傳送最大輸出 Token 參數。某些提供商可能不支援此功能。",
	"limitMaxTokensDescription": "限制回應中的最大 Token 數量",
	"maxOutputTokensLabel": "最大輸出 Token 數",
	"maxTokensGenerateDescription": "回應中產生的最大 Token 數"
}<|MERGE_RESOLUTION|>--- conflicted
+++ resolved
@@ -253,13 +253,8 @@
 			"error": "重新整理模型列表失敗。請再試一次。"
 		},
 		"getRequestyApiKey": "取得 Requesty API 金鑰",
-<<<<<<< HEAD
-		"tarsApiKey": "TARS API 金鑰",
-		"getTarsApiKey": "取得 TARS API 金鑰",
-=======
 		"getRequestyBaseUrl": "基礎 URL",
 		"requestyUseCustomBaseUrl": "使用自訂基礎 URL",
->>>>>>> 87c42c1f
 		"openRouterTransformsText": "將提示和訊息鏈壓縮到上下文大小 (<a>OpenRouter 轉換</a>)",
 		"anthropicApiKey": "Anthropic API 金鑰",
 		"getAnthropicApiKey": "取得 Anthropic API 金鑰",
