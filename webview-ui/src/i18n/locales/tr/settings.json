{
	"common": {
		"save": "Kaydet",
		"done": "Tamamlandı",
		"cancel": "İptal",
		"reset": "Sıfırla",
		"select": "Seç",
		"add": "Başlık Ekle",
		"remove": "Kaldır"
	},
	"header": {
		"title": "Ayarlar",
		"saveButtonTooltip": "Değişiklikleri kaydet",
		"nothingChangedTooltip": "Hiçbir şey değişmedi",
		"doneButtonTooltip": "Kaydedilmemiş değişiklikleri at ve ayarlar panelini kapat"
	},
	"unsavedChangesDialog": {
		"title": "Kaydedilmemiş Değişiklikler",
		"description": "Değişiklikleri atmak ve devam etmek istiyor musunuz?",
		"cancelButton": "İptal",
		"discardButton": "Değişiklikleri At"
	},
	"sections": {
		"providers": "Sağlayıcılar",
		"autoApprove": "Oto-Onay",
		"browser": "Bilgisayar Erişimi",
		"checkpoints": "Kontrol Noktaları",
		"notifications": "Bildirimler",
		"contextManagement": "Bağlam",
		"terminal": "Terminal",
		"prompts": "Promptlar",
		"experimental": "Deneysel",
		"language": "Dil",
		"about": "Roo Code Hakkında",
		"editingType": "Düzenleme Türü",
		"diffSettings": "Diff Ayarları",
		"fileEditing": "Dosya Düzenleme"
	},
	"prompts": {
		"description": "Prompt geliştirme, kod açıklama ve sorun çözme gibi hızlı eylemler için kullanılan destek promptlarını yapılandırın. Bu promptlar, Roo'nun yaygın geliştirme görevleri için daha iyi destek sağlamasına yardımcı olur."
	},
	"editingType": {
		"description": "Tercih ettiğiniz düzenleme iş akışını seçin."
	},
	"diffSettings": {
		"description": "Düzenleme sırasında diff'lerin nasıl uygulandığını yapılandırın."
	},
	"codeIndex": {
		"title": "Kod Tabanı İndeksleme",
		"enableLabel": "Kod Tabanı İndekslemeyi Etkinleştir",
		"enableDescription": "Geliştirilmiş arama ve bağlam anlayışı için kod indekslemeyi etkinleştirin",
		"providerLabel": "Gömme Sağlayıcısı",
		"selectProviderPlaceholder": "Sağlayıcı seç",
		"openaiProvider": "OpenAI",
		"ollamaProvider": "Ollama",
		"geminiProvider": "Gemini",
		"geminiApiKeyLabel": "API Anahtarı:",
		"geminiApiKeyPlaceholder": "Gemini API anahtarınızı girin",
		"mistralProvider": "Mistral",
		"mistralApiKeyLabel": "API Anahtarı:",
		"mistralApiKeyPlaceholder": "Mistral API anahtarınızı girin",
		"openaiCompatibleProvider": "OpenAI Uyumlu",
		"openAiKeyLabel": "OpenAI API Anahtarı",
		"openAiKeyPlaceholder": "OpenAI API anahtarınızı girin",
		"openAiCompatibleBaseUrlLabel": "Temel URL",
		"openAiCompatibleApiKeyLabel": "API Anahtarı",
		"openAiCompatibleApiKeyPlaceholder": "API anahtarınızı girin",
		"openAiCompatibleModelDimensionLabel": "Gömme Boyutu:",
		"modelDimensionLabel": "Model Boyutu",
		"openAiCompatibleModelDimensionPlaceholder": "örn., 1536",
		"openAiCompatibleModelDimensionDescription": "Modeliniz için gömme boyutu (çıktı boyutu). Bu değer için sağlayıcınızın belgelerine bakın. Yaygın değerler: 384, 768, 1536, 3072.",
		"modelLabel": "Model",
		"selectModelPlaceholder": "Model seç",
		"ollamaUrlLabel": "Ollama URL:",
		"qdrantUrlLabel": "Qdrant URL",
		"qdrantKeyLabel": "Qdrant Anahtarı:",
		"startIndexingButton": "Başlat",
		"clearIndexDataButton": "İndeks Temizle",
		"unsavedSettingsMessage": "İndeksleme işlemini başlatmadan önce lütfen ayarlarını kaydet.",
		"clearDataDialog": {
			"title": "Emin misiniz?",
			"description": "Bu işlem geri alınamaz. Bu, kod tabanı indeks verilerinizi kalıcı olarak silecektir.",
			"cancelButton": "İptal",
			"confirmButton": "Verileri Temizle"
		},
		"description": "Projenizin anlamsal aramasını etkinleştirmek için kod tabanı indeksleme ayarlarını yapılandırın. <0>Daha fazla bilgi</0>",
		"statusTitle": "Durum",
		"settingsTitle": "İndeksleme Ayarları",
		"disabledMessage": "Kod tabanı indeksleme şu anda devre dışı. İndeksleme seçeneklerini yapılandırmak için genel ayarlarda etkinleştirin.",
		"embedderProviderLabel": "Gömücü Sağlayıcı",
		"modelPlaceholder": "Model adını girin",
		"selectModel": "Bir model seçin",
		"ollamaBaseUrlLabel": "Ollama Temel URL",
		"qdrantApiKeyLabel": "Qdrant API Anahtarı",
		"qdrantApiKeyPlaceholder": "Qdrant API anahtarınızı girin (isteğe bağlı)",
		"setupConfigLabel": "Kurulum",
		"ollamaUrlPlaceholder": "http://localhost:11434",
		"openAiCompatibleBaseUrlPlaceholder": "https://api.example.com",
		"modelDimensionPlaceholder": "1536",
		"qdrantUrlPlaceholder": "http://localhost:6333",
		"saveError": "Ayarlar kaydedilemedi",
		"modelDimensions": "({{dimension}} boyut)",
		"saveSuccess": "Ayarlar başarıyla kaydedildi",
		"saving": "Kaydediliyor...",
		"saveSettings": "Kaydet",
		"indexingStatuses": {
			"standby": "Bekleme",
			"indexing": "İndeksleniyor",
			"indexed": "İndekslendi",
			"error": "Hata"
		},
		"close": "Kapat",
		"validation": {
			"invalidQdrantUrl": "Geçersiz Qdrant URL'si",
			"invalidOllamaUrl": "Geçersiz Ollama URL'si",
			"invalidBaseUrl": "Geçersiz temel URL'si",
			"qdrantUrlRequired": "Qdrant URL'si gereklidir",
			"openaiApiKeyRequired": "OpenAI API anahtarı gereklidir",
			"modelSelectionRequired": "Model seçimi gereklidir",
			"apiKeyRequired": "API anahtarı gereklidir",
			"modelIdRequired": "Model kimliği gereklidir",
			"modelDimensionRequired": "Model boyutu gereklidir",
			"geminiApiKeyRequired": "Gemini API anahtarı gereklidir",
			"mistralApiKeyRequired": "Mistral API anahtarı gereklidir",
			"ollamaBaseUrlRequired": "Ollama temel URL'si gereklidir",
			"baseUrlRequired": "Temel URL'si gereklidir",
			"modelDimensionMinValue": "Model boyutu 0'dan büyük olmalıdır"
		},
		"advancedConfigLabel": "Gelişmiş Yapılandırma",
		"searchMinScoreLabel": "Arama Skoru Eşiği",
		"searchMinScoreDescription": "Arama sonuçları için gereken minimum benzerlik puanı (0.0-1.0). Düşük değerler daha fazla sonuç döndürür ancak daha az alakalı olabilir. Yüksek değerler daha az ancak daha alakalı sonuçlar döndürür.",
		"searchMinScoreResetTooltip": "Varsayılan değere sıfırla (0.4)",
		"searchMaxResultsLabel": "Maksimum Arama Sonuçları",
		"searchMaxResultsDescription": "Kod tabanı dizinini sorgularken döndürülecek maksimum arama sonucu sayısı. Daha yüksek değerler daha fazla bağlam sağlar ancak daha az alakalı sonuçlar içerebilir.",
		"resetToDefault": "Varsayılana sıfırla"
	},
	"autoApprove": {
		"description": "Roo'nun onay gerektirmeden otomatik olarak işlemler gerçekleştirmesine izin verin. Bu ayarları yalnızca yapay zekaya tamamen güveniyorsanız ve ilgili güvenlik risklerini anlıyorsanız etkinleştirin.",
		"toggleAriaLabel": "Otomatik onayı değiştir",
		"disabledAriaLabel": "Otomatik onay devre dışı - önce seçenekleri belirleyin",
		"readOnly": {
			"label": "Okuma",
			"description": "Etkinleştirildiğinde, Roo otomatik olarak dizin içeriğini görüntüleyecek ve Onayla düğmesine tıklamanıza gerek kalmadan dosyaları okuyacaktır.",
			"outsideWorkspace": {
				"label": "Çalışma alanı dışındaki dosyaları dahil et",
				"description": "Roo'nun onay gerektirmeden mevcut çalışma alanı dışındaki dosyaları okumasına izin ver."
			}
		},
		"write": {
			"label": "Yazma",
			"description": "Onay gerektirmeden otomatik olarak dosya oluştur ve düzenle",
			"delayLabel": "Tanılamanın potansiyel sorunları tespit etmesine izin vermek için yazmalardan sonra gecikme",
			"outsideWorkspace": {
				"label": "Çalışma alanı dışındaki dosyaları dahil et",
				"description": "Roo'nun onay gerektirmeden mevcut çalışma alanı dışında dosya oluşturmasına ve düzenlemesine izin ver."
			},
			"protected": {
				"label": "Korumalı dosyaları dahil et",
				"description": "Roo'nun korumalı dosyaları (.rooignore ve .roo/ yapılandırma dosyaları gibi) onay gerektirmeden oluşturmasına ve düzenlemesine izin ver."
			}
		},
		"browser": {
			"label": "Tarayıcı",
			"description": "Onay gerektirmeden otomatik olarak tarayıcı eylemleri gerçekleştir. Not: Yalnızca model bilgisayar kullanımını desteklediğinde geçerlidir"
		},
		"retry": {
			"label": "Yeniden Dene",
			"description": "Sunucu bir hata yanıtı döndürdüğünde başarısız API isteklerini otomatik olarak yeniden dene",
			"delayLabel": "İsteği yeniden denemeden önce gecikme"
		},
		"mcp": {
			"label": "MCP",
			"description": "MCP Sunucuları görünümünde bireysel MCP araçlarının otomatik onayını etkinleştir (hem bu ayar hem de aracın \"Her zaman izin ver\" onay kutusu gerekir)"
		},
		"modeSwitch": {
			"label": "Mod",
			"description": "Onay gerektirmeden otomatik olarak farklı modlar arasında geçiş yap"
		},
		"subtasks": {
			"label": "Alt Görevler",
			"description": "Onay gerektirmeden alt görevlerin oluşturulmasına ve tamamlanmasına izin ver"
		},
		"followupQuestions": {
			"label": "Soru",
			"description": "Yapılandırılan zaman aşımından sonra takip sorularına ilişkin ilk önerilen yanıtı otomatik olarak seç",
			"timeoutLabel": "İlk yanıtı otomatik olarak seçmeden önce beklenecek süre"
		},
		"execute": {
			"label": "Yürüt",
			"description": "Onay gerektirmeden otomatik olarak izin verilen terminal komutlarını yürüt",
			"allowedCommands": "İzin Verilen Otomatik Yürütme Komutları",
			"allowedCommandsDescription": "\"Yürütme işlemlerini her zaman onayla\" etkinleştirildiğinde otomatik olarak yürütülebilen komut önekleri. Tüm komutlara izin vermek için * ekleyin (dikkatli kullanın).",
			"deniedCommands": "Reddedilen komutlar",
			"deniedCommandsDescription": "Onay istenmeden otomatik olarak reddedilecek komut önekleri. İzin verilen komutlarla çakışma durumunda, en uzun önek eşleşmesi öncelik alır. Tüm komutları reddetmek için * ekleyin.",
			"commandPlaceholder": "Komut öneki girin (örn. 'git ')",
			"deniedCommandPlaceholder": "Reddetmek için komut öneki girin (örn. 'rm -rf')",
			"addButton": "Ekle",
			"autoDenied": "`{{prefix}}` önekli komutlar kullanıcı tarafından yasaklandı. Başka bir komut çalıştırarak bu kısıtlamayı aşma."
		},
		"updateTodoList": {
			"label": "Todo",
			"description": "Yapılacaklar listesi onay gerektirmeden otomatik olarak güncellenir"
		},
		"apiRequestLimit": {
			"title": "Maksimum İstek",
			"description": "Göreve devam etmek için onay istemeden önce bu sayıda API isteği otomatik olarak yap.",
			"unlimited": "Sınırsız"
		},
		"selectOptionsFirst": "Otomatik onayı etkinleştirmek için aşağıdan en az bir seçenek seçin"
	},
	"providers": {
		"providerDocumentation": "{{provider}} Dokümantasyonu",
		"configProfile": "Yapılandırma Profili",
		"description": "Sağlayıcılar ve ayarlar arasında hızlıca geçiş yapmak için farklı API yapılandırmalarını kaydedin.",
		"apiProvider": "API Sağlayıcı",
		"model": "Model",
		"nameEmpty": "İsim boş olamaz",
		"nameExists": "Bu isme sahip bir profil zaten mevcut",
		"deleteProfile": "Profili sil",
		"invalidArnFormat": "Geçersiz ARN formatı. Yukarıdaki örnekleri kontrol edin.",
		"enterNewName": "Yeni ad girin",
		"addProfile": "Profil ekle",
		"renameProfile": "Profili yeniden adlandır",
		"newProfile": "Yeni yapılandırma profili",
		"enterProfileName": "Profil adını girin",
		"createProfile": "Profil oluştur",
		"cannotDeleteOnlyProfile": "Yalnızca tek profili silemezsiniz",
		"searchPlaceholder": "Profilleri ara",
		"searchProviderPlaceholder": "Sağlayıcıları ara",
		"noProviderMatchFound": "Eşleşen sağlayıcı bulunamadı",
		"noMatchFound": "Eşleşen profil bulunamadı",
		"vscodeLmDescription": "VS Code Dil Modeli API'si, diğer VS Code uzantıları tarafından sağlanan modelleri çalıştırmanıza olanak tanır (GitHub Copilot dahil ancak bunlarla sınırlı değildir). Başlamanın en kolay yolu, VS Code Marketplace'ten Copilot ve Copilot Chat uzantılarını yüklemektir.",
		"awsCustomArnUse": "Kullanmak istediğiniz model için geçerli bir Amazon Bedrock ARN'si girin. Format örnekleri:",
		"awsCustomArnDesc": "ARN içindeki bölgenin yukarıda seçilen AWS Bölgesiyle eşleştiğinden emin olun.",
		"openRouterApiKey": "OpenRouter API Anahtarı",
		"getOpenRouterApiKey": "OpenRouter API Anahtarı Al",
		"apiKeyStorageNotice": "API anahtarları VSCode'un Gizli Depolamasında güvenli bir şekilde saklanır",
		"glamaApiKey": "Glama API Anahtarı",
		"getGlamaApiKey": "Glama API Anahtarı Al",
		"useCustomBaseUrl": "Özel temel URL kullan",
		"useReasoning": "Akıl yürütmeyi etkinleştir",
		"useHostHeader": "Özel Host başlığı kullan",
		"useLegacyFormat": "Eski OpenAI API formatını kullan",
		"customHeaders": "Özel Başlıklar",
		"headerName": "Başlık adı",
		"headerValue": "Başlık değeri",
		"noCustomHeaders": "Tanımlanmış özel başlık yok. Eklemek için + düğmesine tıklayın.",
		"requestyApiKey": "Requesty API Anahtarı",
		"refreshModels": {
			"label": "Modelleri Yenile",
			"hint": "En son modelleri görmek için lütfen ayarları yeniden açın.",
			"loading": "Model listesi yenileniyor...",
			"success": "Model listesi başarıyla yenilendi!",
			"error": "Model listesi yenilenemedi. Lütfen tekrar deneyin."
		},
		"getRequestyApiKey": "Requesty API Anahtarı Al",
		"openRouterTransformsText": "İstem ve mesaj zincirlerini bağlam boyutuna sıkıştır (<a>OpenRouter Dönüşümleri</a>)",
		"anthropicApiKey": "Anthropic API Anahtarı",
		"getAnthropicApiKey": "Anthropic API Anahtarı Al",
		"anthropicUseAuthToken": "Anthropic API Anahtarını X-Api-Key yerine Authorization başlığı olarak geçir",
		"chutesApiKey": "Chutes API Anahtarı",
		"getChutesApiKey": "Chutes API Anahtarı Al",
		"deepSeekApiKey": "DeepSeek API Anahtarı",
		"getDeepSeekApiKey": "DeepSeek API Anahtarı Al",
		"moonshotApiKey": "Moonshot API Anahtarı",
		"getMoonshotApiKey": "Moonshot API Anahtarı Al",
		"moonshotBaseUrl": "Moonshot Giriş Noktası",
		"geminiApiKey": "Gemini API Anahtarı",
		"getGroqApiKey": "Groq API Anahtarı Al",
		"groqApiKey": "Groq API Anahtarı",
		"getHuggingFaceApiKey": "Hugging Face API Anahtarı Al",
		"huggingFaceApiKey": "Hugging Face API Anahtarı",
		"huggingFaceModelId": "Model ID",
		"huggingFaceLoading": "Yükleniyor...",
		"huggingFaceModelsCount": "({{count}} model)",
		"huggingFaceSelectModel": "Bir model seç...",
		"huggingFaceSearchModels": "Modelleri ara...",
		"huggingFaceNoModelsFound": "Model bulunamadı",
		"huggingFaceProvider": "Sağlayıcı",
		"huggingFaceProviderAuto": "Otomatik",
		"huggingFaceSelectProvider": "Bir sağlayıcı seç...",
		"huggingFaceSearchProviders": "Sağlayıcıları ara...",
		"huggingFaceNoProvidersFound": "Sağlayıcı bulunamadı",
		"getGeminiApiKey": "Gemini API Anahtarı Al",
		"openAiApiKey": "OpenAI API Anahtarı",
		"apiKey": "API Anahtarı",
		"openAiBaseUrl": "Temel URL",
		"getOpenAiApiKey": "OpenAI API Anahtarı Al",
		"mistralApiKey": "Mistral API Anahtarı",
		"getMistralApiKey": "Mistral / Codestral API Anahtarı Al",
		"codestralBaseUrl": "Codestral Temel URL (İsteğe bağlı)",
		"codestralBaseUrlDesc": "Codestral modeli için alternatif URL ayarlayın.",
		"xaiApiKey": "xAI API Anahtarı",
		"getXaiApiKey": "xAI API Anahtarı Al",
		"litellmApiKey": "LiteLLM API Anahtarı",
		"litellmBaseUrl": "LiteLLM Temel URL",
		"awsCredentials": "AWS Kimlik Bilgileri",
		"awsProfile": "AWS Profili",
		"awsApiKey": "Amazon Bedrock API Anahtarı",
		"awsProfileName": "AWS Profil Adı",
		"awsAccessKey": "AWS Erişim Anahtarı",
		"awsSecretKey": "AWS Gizli Anahtarı",
		"awsSessionToken": "AWS Oturum Belirteci",
		"awsRegion": "AWS Bölgesi",
		"awsCrossRegion": "Bölgeler arası çıkarım kullan",
		"awsBedrockVpc": {
			"useCustomVpcEndpoint": "Özel VPC uç noktası kullan",
			"vpcEndpointUrlPlaceholder": "VPC uç noktası URL'sini girin (isteğe bağlı)",
			"examples": "Örnekler:"
		},
		"enablePromptCaching": "İstem önbelleğini etkinleştir",
		"enablePromptCachingTitle": "Desteklenen modeller için performansı artırmak ve maliyetleri azaltmak için istem önbelleğini etkinleştir.",
		"cacheUsageNote": "Not: Önbellek kullanımını görmüyorsanız, farklı bir model seçip ardından istediğiniz modeli tekrar seçmeyi deneyin.",
		"vscodeLmModel": "Dil Modeli",
		"vscodeLmWarning": "Not: Bu çok deneysel bir entegrasyondur ve sağlayıcı desteği değişebilir. Bir modelin desteklenmediğine dair bir hata alırsanız, bu sağlayıcı tarafındaki bir sorundur.",
		"googleCloudSetup": {
			"title": "Google Cloud Vertex AI'yi kullanmak için şunları yapmanız gerekir:",
			"step1": "1. Google Cloud hesabı oluşturun, Vertex AI API'sini etkinleştirin ve istediğiniz Claude modellerini etkinleştirin.",
			"step2": "2. Google Cloud CLI'yi yükleyin ve uygulama varsayılan kimlik bilgilerini yapılandırın.",
			"step3": "3. Veya kimlik bilgileriyle bir hizmet hesabı oluşturun."
		},
		"googleCloudCredentials": "Google Cloud Kimlik Bilgileri",
		"googleCloudKeyFile": "Google Cloud Anahtar Dosyası Yolu",
		"googleCloudProjectId": "Google Cloud Proje Kimliği",
		"googleCloudRegion": "Google Cloud Bölgesi",
		"lmStudio": {
			"baseUrl": "Temel URL (İsteğe bağlı)",
			"modelId": "Model Kimliği",
			"speculativeDecoding": "Spekülatif Kod Çözmeyi Etkinleştir",
			"draftModelId": "Taslak Model Kimliği",
			"draftModelDesc": "Spekülatif kod çözmenin doğru çalışması için taslak model aynı model ailesinden olmalıdır.",
			"selectDraftModel": "Taslak Model Seç",
			"noModelsFound": "Taslak model bulunamadı. Lütfen LM Studio'nun Sunucu Modu etkinken çalıştığından emin olun.",
			"description": "LM Studio, modelleri bilgisayarınızda yerel olarak çalıştırmanıza olanak tanır. Başlamak için <a>hızlı başlangıç kılavuzlarına</a> bakın. Bu uzantıyla kullanmak için LM Studio'nun <b>yerel sunucu</b> özelliğini de başlatmanız gerekecektir. <span>Not:</span> Roo Code karmaşık istemler kullanır ve Claude modelleriyle en iyi şekilde çalışır. Daha az yetenekli modeller beklendiği gibi çalışmayabilir."
		},
		"ollama": {
			"baseUrl": "Temel URL (İsteğe bağlı)",
			"modelId": "Model Kimliği",
			"description": "Ollama, modelleri bilgisayarınızda yerel olarak çalıştırmanıza olanak tanır. Başlamak için hızlı başlangıç kılavuzlarına bakın.",
			"warning": "Not: Roo Code karmaşık istemler kullanır ve Claude modelleriyle en iyi şekilde çalışır. Daha az yetenekli modeller beklendiği gibi çalışmayabilir."
		},
		"unboundApiKey": "Unbound API Anahtarı",
		"getUnboundApiKey": "Unbound API Anahtarı Al",
		"unboundRefreshModelsSuccess": "Model listesi güncellendi! Artık en son modeller arasından seçim yapabilirsiniz.",
		"unboundInvalidApiKey": "Geçersiz API anahtarı. Lütfen API anahtarınızı kontrol edin ve tekrar deneyin.",
		"humanRelay": {
			"description": "API anahtarı gerekmez, ancak kullanıcının bilgileri web sohbet yapay zekasına kopyalayıp yapıştırması gerekir.",
			"instructions": "Kullanım sırasında bir iletişim kutusu açılacak ve mevcut mesaj otomatik olarak panoya kopyalanacaktır. Bunları web yapay zekalarına (ChatGPT veya Claude gibi) yapıştırmanız, ardından yapay zekanın yanıtını iletişim kutusuna kopyalayıp onay düğmesine tıklamanız gerekir."
		},
		"openRouter": {
			"providerRouting": {
				"title": "OpenRouter Sağlayıcı Yönlendirmesi",
				"description": "OpenRouter, modeliniz için mevcut en iyi sağlayıcılara istekleri yönlendirir. Varsayılan olarak, istekler çalışma süresini en üst düzeye çıkarmak için en iyi sağlayıcılar arasında dengelenir. Ancak, bu model için kullanılacak belirli bir sağlayıcı seçebilirsiniz.",
				"learnMore": "Sağlayıcı yönlendirmesi hakkında daha fazla bilgi edinin"
			}
		},
		"customModel": {
			"capabilities": "Özel OpenAI uyumlu modelinizin yeteneklerini ve fiyatlandırmasını yapılandırın. Model yeteneklerini belirtirken dikkatli olun, çünkü bunlar Roo Code'un performansını etkileyebilir.",
			"maxTokens": {
				"label": "Maksimum Çıktı Token'ları",
				"description": "Modelin bir yanıtta üretebileceği maksimum token sayısı. (Sunucunun maksimum token'ları ayarlamasına izin vermek için -1 belirtin.)"
			},
			"contextWindow": {
				"label": "Bağlam Penceresi Boyutu",
				"description": "Modelin işleyebileceği toplam token sayısı (giriş + çıkış)."
			},
			"imageSupport": {
				"label": "Görüntü Desteği",
				"description": "Bu model görüntüleri işleyip anlayabilir mi?"
			},
			"computerUse": {
				"label": "Bilgisayar Kullanımı",
				"description": "Bu model bir tarayıcıyla etkileşim kurabilir mi? (örn. Claude 3.7 Sonnet)"
			},
			"promptCache": {
				"label": "İstem Önbelleği",
				"description": "Bu model istemleri önbelleğe alabilir mi?"
			},
			"pricing": {
				"input": {
					"label": "Giriş Fiyatı",
					"description": "Giriş/istem başına milyon token maliyeti. Bu, modele bağlam ve talimatlar gönderme maliyetini etkiler."
				},
				"output": {
					"label": "Çıkış Fiyatı",
					"description": "Model yanıtı başına milyon token maliyeti. Bu, oluşturulan içerik ve tamamlamaların maliyetini etkiler."
				},
				"cacheReads": {
					"label": "Önbellek Okuma Fiyatı",
					"description": "Önbellekten okuma başına milyon token maliyeti. Bu, önbelleğe alınmış bir yanıt alındığında uygulanan fiyattır."
				},
				"cacheWrites": {
					"label": "Önbellek Yazma Fiyatı",
					"description": "Önbelleğe yazma başına milyon token maliyeti. Bu, bir istem ilk kez önbelleğe alındığında uygulanan fiyattır."
				}
			},
			"resetDefaults": "Varsayılanlara Sıfırla"
		},
		"rateLimitSeconds": {
			"label": "Hız sınırı",
			"description": "API istekleri arasındaki minimum süre."
		},
		"consecutiveMistakeLimit": {
			"label": "Hata ve Tekrar Limiti",
			"description": "'Roo sorun yaşıyor' iletişim kutusunu göstermeden önceki ardışık hata veya tekrarlanan eylem sayısı",
			"unlimitedDescription": "Sınırsız yeniden deneme etkin (otomatik devam et). Diyalog asla görünmeyecek.",
			"warning": "⚠️ 0'a ayarlamak, önemli API kullanımına neden olabilecek sınırsız yeniden denemeye izin verir"
		},
		"reasoningEffort": {
			"label": "Model Akıl Yürütme Çabası",
			"high": "Yüksek",
			"medium": "Orta",
			"low": "Düşük"
		},
		"setReasoningLevel": "Akıl Yürütme Çabasını Etkinleştir",
		"claudeCode": {
			"pathLabel": "Claude Code Yolu",
			"description": "Claude Code CLI'nize isteğe bağlı yol. Ayarlanmazsa varsayılan olarak 'claude' kullanılır.",
			"placeholder": "Varsayılan: claude",
			"maxTokensLabel": "Maksimum Çıktı Token sayısı",
			"maxTokensDescription": "Claude Code yanıtları için maksimum çıktı token sayısı. Varsayılan 8000'dir."
		}
	},
	"browser": {
		"enable": {
			"label": "Tarayıcı aracını etkinleştir",
			"description": "Etkinleştirildiğinde, Roo bilgisayar kullanımını destekleyen modeller kullanırken web siteleriyle etkileşim kurmak için bir tarayıcı kullanabilir. <0>Daha fazla bilgi</0>"
		},
		"viewport": {
			"label": "Görünüm alanı boyutu",
			"description": "Tarayıcı etkileşimleri için görünüm alanı boyutunu seçin. Bu, web sitelerinin nasıl görüntülendiğini ve etkileşime girdiğini etkiler.",
			"options": {
				"largeDesktop": "Büyük Masaüstü (1280x800)",
				"smallDesktop": "Küçük Masaüstü (900x600)",
				"tablet": "Tablet (768x1024)",
				"mobile": "Mobil (360x640)"
			}
		},
		"screenshotQuality": {
			"label": "Ekran görüntüsü kalitesi",
			"description": "Tarayıcı ekran görüntülerinin WebP kalitesini ayarlayın. Daha yüksek değerler daha net ekran görüntüleri sağlar ancak token kullanımını artırır."
		},
		"remote": {
			"label": "Uzak tarayıcı bağlantısı kullan",
			"description": "Uzaktan hata ayıklama etkinleştirilmiş olarak çalışan bir Chrome tarayıcısına bağlanın (--remote-debugging-port=9222).",
			"urlPlaceholder": "Özel URL (örn. http://localhost:9222)",
			"testButton": "Bağlantıyı Test Et",
			"testingButton": "Test Ediliyor...",
			"instructions": "DevTools protokolü ana bilgisayar adresini girin veya yerel Chrome örneklerini otomatik olarak keşfetmek için boş bırakın. Bağlantıyı Test Et düğmesi, sağlanmışsa özel URL'yi deneyecek veya alan boşsa otomatik olarak keşfedecektir."
		}
	},
	"checkpoints": {
		"enable": {
			"label": "Otomatik kontrol noktalarını etkinleştir",
			"description": "Etkinleştirildiğinde, Roo görev yürütme sırasında otomatik olarak kontrol noktaları oluşturarak değişiklikleri gözden geçirmeyi veya önceki durumlara dönmeyi kolaylaştırır. <0>Daha fazla bilgi</0>"
		}
	},
	"notifications": {
		"sound": {
			"label": "Ses efektlerini etkinleştir",
			"description": "Etkinleştirildiğinde, Roo bildirimler ve olaylar için ses efektleri çalacaktır.",
			"volumeLabel": "Ses Düzeyi"
		},
		"tts": {
			"label": "Metinden sese özelliğini etkinleştir",
			"description": "Etkinleştirildiğinde, Roo yanıtlarını metinden sese teknolojisi kullanarak sesli okuyacaktır.",
			"speedLabel": "Hız"
		}
	},
	"contextManagement": {
		"description": "Yapay zekanın bağlam penceresine hangi bilgilerin dahil edileceğini kontrol edin, token kullanımını ve yanıt kalitesini etkiler",
		"autoCondenseContextPercent": {
			"label": "Akıllı bağlam sıkıştırmayı tetikleyecek eşik",
			"description": "Bağlam penceresi bu eşiğe ulaştığında, Roo otomatik olarak sıkıştıracaktır."
		},
		"condensingApiConfiguration": {
			"label": "Bağlam Yoğunlaştırma için API Yapılandırması",
			"description": "Bağlam yoğunlaştırma işlemleri için hangi API yapılandırmasının kullanılacağını seçin. Mevcut aktif yapılandırmayı kullanmak için seçimsiz bırakın.",
			"useCurrentConfig": "Varsayılan"
		},
		"customCondensingPrompt": {
			"label": "Özel Bağlam Yoğunlaştırma İstemcisi",
			"description": "Bağlam yoğunlaştırma için özel sistem istemcisi. Varsayılan istemciyi kullanmak için boş bırakın.",
			"placeholder": "Özel yoğunlaştırma promptunuzu buraya girin...\n\nVarsayılan prompt ile aynı yapıyı kullanabilirsiniz:\n- Önceki Konuşma\n- Mevcut Çalışma\n- Temel Teknik Kavramlar\n- İlgili Dosyalar ve Kod\n- Problem Çözme\n- Bekleyen Görevler ve Sonraki Adımlar",
			"reset": "Varsayılana Sıfırla",
			"hint": "Boş = varsayılan promptu kullan"
		},
		"autoCondenseContext": {
			"name": "Akıllı bağlam sıkıştırmayı otomatik olarak tetikle",
			"description": "Etkinleştirildiğinde, Roo eşiğe ulaşıldığında bağlamı otomatik olarak sıkıştırır. Devre dışı bırakıldığında, bağlam sıkıştırmayı hala manuel olarak tetikleyebilirsiniz."
		},
		"openTabs": {
			"label": "Açık sekmeler bağlam sınırı",
			"description": "Bağlama dahil edilecek maksimum VSCode açık sekme sayısı. Daha yüksek değerler daha fazla bağlam sağlar ancak token kullanımını artırır."
		},
		"workspaceFiles": {
			"label": "Çalışma alanı dosyaları bağlam sınırı",
			"description": "Mevcut çalışma dizini ayrıntılarına dahil edilecek maksimum dosya sayısı. Daha yüksek değerler daha fazla bağlam sağlar ancak token kullanımını artırır."
		},
		"rooignore": {
			"label": "Listelerde ve aramalarda .rooignore dosyalarını göster",
			"description": "Etkinleştirildiğinde, .rooignore'daki desenlerle eşleşen dosyalar kilit sembolü ile listelerde gösterilecektir. Devre dışı bırakıldığında, bu dosyalar dosya listelerinden ve aramalardan tamamen gizlenecektir."
		},
		"maxReadFile": {
			"label": "Dosya okuma otomatik kısaltma eşiği",
			"description": "Model başlangıç/bitiş değerlerini belirtmediğinde Roo bu sayıda satırı okur. Bu sayı dosyanın toplam satır sayısından azsa, Roo kod tanımlamalarının satır numarası dizinini oluşturur. Özel durumlar: -1, Roo'ya tüm dosyayı okumasını (dizinleme olmadan), 0 ise hiç satır okumamasını ve minimum bağlam için yalnızca satır dizinleri sağlamasını belirtir. Düşük değerler başlangıç bağlam kullanımını en aza indirir ve sonraki hassas satır aralığı okumalarına olanak tanır. Açık başlangıç/bitiş istekleri bu ayarla sınırlı değildir.",
			"lines": "satır",
			"always_full_read": "Her zaman tüm dosyayı oku"
		},
		"maxConcurrentFileReads": {
			"label": "Eşzamanlı dosya okuma sınırı",
			"description": "'read_file' aracının aynı anda işleyebileceği maksimum dosya sayısı. Daha yüksek değerler birden çok küçük dosyanın okunmasını hızlandırabilir ancak bellek kullanımını artırır."
		},
		"diagnostics": {
			"includeMessages": {
				"label": "Tanı mesajlarını otomatik olarak bağlama dahil et",
				"description": "Etkinleştirildiğinde, düzenlenen dosyalardan tanı mesajları (hatalar) otomatik olarak bağlama dahil edilecektir. @problems kullanarak tüm çalışma alanı tanı mesajlarını her zaman manuel olarak dahil edebilirsiniz."
			},
			"maxMessages": {
				"label": "Maksimum tanı mesajı",
				"description": "Dosya başına dahil edilecek maksimum tanı mesajı sayısı. Bu sınır hem otomatik dahil etme (onay kutusu etkinleştirildiğinde) hem de manuel @problems bahisleri için geçerlidir. Daha yüksek değerler daha fazla bağlam sağlar ancak jeton kullanımını artırır.",
				"resetTooltip": "Varsayılan değere sıfırla (50)",
				"unlimited": "Sınırsız tanı mesajları",
				"unlimitedLabel": "Sınırsız"
			},
			"delayAfterWrite": {
				"label": "Potansiyel sorunları tespit etmek için tanılamaya izin vermek üzere yazmalardan sonra gecikme",
				"description": "Devam etmeden önce dosya yazımlarından sonra beklenecek süre, tanılama araçlarının değişiklikleri işlemesine ve sorunları tespit etmesine olanak tanır."
			}
		},
		"condensingThreshold": {
			"label": "Sıkıştırma Tetikleme Eşiği",
			"selectProfile": "Profil için eşik yapılandır",
			"defaultProfile": "Küresel Varsayılan (tüm profiller)",
			"defaultDescription": "Bağlam bu yüzdeye ulaştığında, özel ayarları olmadıkça tüm profiller için otomatik olarak sıkıştırılacak",
			"profileDescription": "Sadece bu profil için özel eşik (küresel varsayılanı geçersiz kılar)",
			"inheritDescription": "Bu profil küresel varsayılan eşiği miras alır ({{threshold}}%)",
			"usesGlobal": "(küresel {{threshold}}% kullanır)"
		}
	},
	"terminal": {
		"basic": {
			"label": "Terminal Ayarları: Temel",
			"description": "Temel terminal ayarları"
		},
		"advanced": {
			"label": "Terminal Ayarları: Gelişmiş",
			"description": "Aşağıdaki seçeneklerin uygulanması için terminalin yeniden başlatılması gerekebilir."
		},
		"outputLineLimit": {
			"label": "Terminal çıktısı sınırı",
			"description": "Komutları yürütürken terminal çıktısına dahil edilecek maksimum satır sayısı. Aşıldığında, token tasarrufu sağlayarak satırlar ortadan kaldırılacaktır. <0>Daha fazla bilgi</0>"
		},
		"outputCharacterLimit": {
			"label": "Terminal karakter sınırı",
			"description": "Komutları yürütürken terminal çıktısına dahil edilecek maksimum karakter sayısı. Bu sınır, aşırı uzun satırlardan kaynaklanan bellek sorunlarını önlemek için satır sınırına göre önceliklidir. Aşıldığında, çıktı kesilir. <0>Daha fazla bilgi edinin</0>"
		},
		"shellIntegrationTimeout": {
			"label": "Terminal kabuk entegrasyonu zaman aşımı",
			"description": "Komutları yürütmeden önce kabuk entegrasyonunun başlatılması için beklenecek maksimum süre. Kabuk başlatma süresi uzun olan kullanıcılar için, terminalde \"Shell Integration Unavailable\" hatalarını görürseniz bu değerin artırılması gerekebilir. <0>Daha fazla bilgi</0>"
		},
		"shellIntegrationDisabled": {
			"label": "Terminal kabuk entegrasyonunu devre dışı bırak",
			"description": "Terminal komutları düzgün çalışmıyorsa veya 'Shell Integration Unavailable' hataları görüyorsanız bunu etkinleştirin. Bu, bazı gelişmiş terminal özelliklerini atlayarak komutları çalıştırmak için daha basit bir yöntem kullanır. <0>Daha fazla bilgi</0>"
		},
		"commandDelay": {
			"label": "Terminal komut gecikmesi",
			"description": "Komut yürütmesinden sonra eklenecek gecikme süresi (milisaniye). 0 varsayılan ayarı gecikmeyi tamamen devre dışı bırakır. Bu, zamanlama sorunları olan terminallerde komut çıktısının tam olarak yakalanmasını sağlamaya yardımcı olabilir. Çoğu terminalde bu, `PROMPT_COMMAND='sleep N'` ayarlanarak uygulanır ve PowerShell her komutun sonuna `start-sleep` ekler. Başlangıçta VSCode hata#237208 için bir geçici çözümdü ve gerekli olmayabilir. <0>Daha fazla bilgi</0>"
		},
		"compressProgressBar": {
			"label": "İlerleme çubuğu çıktısını sıkıştır",
			"description": "Etkinleştirildiğinde, satır başı karakteri (\\r) içeren terminal çıktısını işleyerek gerçek bir terminalin içeriği nasıl göstereceğini simüle eder. Bu, ilerleme çubuğunun ara durumlarını kaldırır, yalnızca son durumu korur ve daha alakalı bilgiler için bağlam alanından tasarruf sağlar. <0>Daha fazla bilgi</0>"
		},
		"powershellCounter": {
			"label": "PowerShell sayaç geçici çözümünü etkinleştir",
			"description": "Etkinleştirildiğinde, komutların doğru şekilde yürütülmesini sağlamak için PowerShell komutlarına bir sayaç ekler. Bu, çıktı yakalama sorunları yaşayabilecek PowerShell terminallerinde yardımcı olur. <0>Daha fazla bilgi</0>"
		},
		"zshClearEolMark": {
			"label": "ZSH satır sonu işaretini temizle",
			"description": "Etkinleştirildiğinde, PROMPT_EOL_MARK='' ayarlanarak ZSH satır sonu işaretini temizler. Bu, '%' gibi özel karakterlerle biten komut çıktılarının yorumlanmasında sorun yaşanmasını önler. <0>Daha fazla bilgi</0>"
		},
		"zshOhMy": {
			"label": "Oh My Zsh entegrasyonunu etkinleştir",
			"description": "Etkinleştirildiğinde, Oh My Zsh kabuk entegrasyon özelliklerini etkinleştirmek için ITERM_SHELL_INTEGRATION_INSTALLED=Yes ayarlar. Bu ayarın uygulanması IDE'nin yeniden başlatılmasını gerektirebilir. <0>Daha fazla bilgi</0>"
		},
		"zshP10k": {
			"label": "Powerlevel10k entegrasyonunu etkinleştir",
			"description": "Etkinleştirildiğinde, Powerlevel10k kabuk entegrasyon özelliklerini etkinleştirmek için POWERLEVEL9K_TERM_SHELL_INTEGRATION=true ayarlar. <0>Daha fazla bilgi</0>"
		},
		"zdotdir": {
			"label": "ZDOTDIR işlemeyi etkinleştir",
			"description": "Etkinleştirildiğinde, zsh kabuğu entegrasyonunu düzgün şekilde işlemek için ZDOTDIR için geçici bir dizin oluşturur. Bu, zsh yapılandırmanızı korurken VSCode kabuk entegrasyonunun zsh ile düzgün çalışmasını sağlar. <0>Daha fazla bilgi</0>"
		},
		"inheritEnv": {
			"label": "Ortam değişkenlerini devral",
			"description": "Etkinleştirildiğinde, terminal VSCode üst işleminden ortam değişkenlerini devralır, örneğin kullanıcı profilinde tanımlanan kabuk entegrasyon ayarları gibi. Bu, VSCode'un global ayarı olan `terminal.integrated.inheritEnv` değerini doğrudan değiştirir. <0>Daha fazla bilgi</0>"
		}
	},
	"advancedSettings": {
		"title": "Gelişmiş ayarlar"
	},
	"advanced": {
		"diff": {
			"label": "Diff'ler aracılığıyla düzenlemeyi etkinleştir",
			"description": "Etkinleştirildiğinde, Roo dosyaları daha hızlı düzenleyebilecek ve kesik tam dosya yazımlarını otomatik olarak reddedecektir. En son Claude 3.7 Sonnet modeliyle en iyi şekilde çalışır.",
			"strategy": {
				"label": "Diff stratejisi",
				"options": {
					"standard": "Standart (Tek blok)",
					"multiBlock": "Deneysel: Çoklu blok diff",
					"unified": "Deneysel: Birleştirilmiş diff"
				},
				"descriptions": {
					"standard": "Standart diff stratejisi, bir seferde tek bir kod bloğuna değişiklikler uygular.",
					"unified": "Birleştirilmiş diff stratejisi, diff'leri uygulamak için birden çok yaklaşım benimser ve en iyi yaklaşımı seçer.",
					"multiBlock": "Çoklu blok diff stratejisi, tek bir istekte bir dosyadaki birden çok kod bloğunu güncellemenize olanak tanır."
				}
			},
			"matchPrecision": {
				"label": "Eşleşme hassasiyeti",
				"description": "Bu kaydırıcı, diff'ler uygulanırken kod bölümlerinin ne kadar hassas bir şekilde eşleşmesi gerektiğini kontrol eder. Daha düşük değerler daha esnek eşleşmeye izin verir ancak yanlış değiştirme riskini artırır. %100'ün altındaki değerleri son derece dikkatli kullanın."
			}
		},
<<<<<<< HEAD
		"fileEditing": {
			"fileBasedEditing": {
				"label": "Dosya sistemi tabanlı düzenlemeyi etkinleştir",
				"description": "Etkinleştirildiğinde, Roo diff görünümlerini kullanmak yerine dosya sisteminde doğrudan dosyaları düzenleyecektir. Bu, daha basit ve daha doğrudan düzenleme deneyimi için diğer tüm düzenleme davranış geçişlerini devre dışı bırakır."
			},
			"exclusivityNotice": "Dosya tabanlı düzenleme modu etkinleştirildi. Tutarlı bir deneyim sağlamak için diğer tüm düzenleme davranış geçişleri devre dışı bırakıldı."
=======
		"todoList": {
			"label": "Yapılacaklar listesi aracını etkinleştir",
			"description": "Etkinleştirildiğinde, Roo görev ilerlemesini takip etmek için yapılacaklar listeleri oluşturabilir ve yönetebilir. Bu, karmaşık görevleri yönetilebilir adımlara organize etmeye yardımcı olur."
>>>>>>> d62a2605
		}
	},
	"experimental": {
		"DIFF_STRATEGY_UNIFIED": {
			"name": "Deneysel birleştirilmiş diff stratejisini kullan",
			"description": "Deneysel birleştirilmiş diff stratejisini etkinleştir. Bu strateji, model hatalarından kaynaklanan yeniden deneme sayısını azaltabilir, ancak beklenmeyen davranışlara veya hatalı düzenlemelere neden olabilir. Yalnızca riskleri anlıyorsanız ve tüm değişiklikleri dikkatlice incelemeye istekliyseniz etkinleştirin."
		},
		"SEARCH_AND_REPLACE": {
			"name": "Deneysel arama ve değiştirme aracını kullan",
			"description": "Deneysel arama ve değiştirme aracını etkinleştir, Roo'nun tek bir istekte bir arama teriminin birden fazla örneğini değiştirmesine olanak tanır."
		},
		"INSERT_BLOCK": {
			"name": "Deneysel içerik ekleme aracını kullan",
			"description": "Deneysel içerik ekleme aracını etkinleştir, Roo'nun bir diff oluşturma gereği duymadan belirli satır numaralarına içerik eklemesine olanak tanır."
		},
		"POWER_STEERING": {
			"name": "Deneysel \"güç direksiyon\" modunu kullan",
			"description": "Etkinleştirildiğinde, Roo modele geçerli mod tanımının ayrıntılarını daha sık hatırlatacaktır. Bu, rol tanımlarına ve özel talimatlara daha güçlü uyum sağlayacak, ancak mesaj başına daha fazla token kullanacaktır."
		},
		"MULTI_SEARCH_AND_REPLACE": {
			"name": "Deneysel çoklu blok diff aracını kullan",
			"description": "Etkinleştirildiğinde, Roo çoklu blok diff aracını kullanacaktır. Bu, tek bir istekte dosyadaki birden fazla kod bloğunu güncellemeye çalışacaktır."
		},
		"CONCURRENT_FILE_READS": {
			"name": "Eşzamanlı dosya okumayı etkinleştir",
			"description": "Etkinleştirildiğinde, Roo tek bir istekte birden fazla dosya okuyabilir. Devre dışı bırakıldığında, Roo dosyaları birer birer okumalıdır. Daha az yetenekli modellerle çalışırken veya dosya erişimi üzerinde daha fazla kontrol istediğinizde devre dışı bırakmak yardımcı olabilir."
		},
		"MARKETPLACE": {
			"name": "Marketplace'i Etkinleştir",
			"description": "Etkinleştirildiğinde, Marketplace'ten MCP'leri ve özel modları yükleyebilirsiniz."
		},
		"MULTI_FILE_APPLY_DIFF": {
			"name": "Eşzamanlı dosya düzenlemelerini etkinleştir",
			"description": "Etkinleştirildiğinde, Roo tek bir istekte birden fazla dosyayı düzenleyebilir. Devre dışı bırakıldığında, Roo dosyaları tek tek düzenlemek zorundadır. Bunu devre dışı bırakmak, daha az yetenekli modellerle çalışırken veya dosya değişiklikleri üzerinde daha fazla kontrol istediğinde yardımcı olabilir."
		}
	},
	"promptCaching": {
		"label": "Prompt önbelleğini devre dışı bırak",
		"description": "İşaretlendiğinde, Roo bu model için prompt önbelleğini kullanmayacaktır."
	},
	"temperature": {
		"useCustom": "Özel sıcaklık kullan",
		"description": "Model yanıtlarındaki rastgeleliği kontrol eder.",
		"rangeDescription": "Daha yüksek değerler çıktıyı daha rastgele yapar, daha düşük değerler daha deterministik hale getirir."
	},
	"modelInfo": {
		"supportsImages": "Görüntüleri destekler",
		"noImages": "Görüntüleri desteklemez",
		"supportsComputerUse": "Bilgisayar kullanımını destekler",
		"noComputerUse": "Bilgisayar kullanımını desteklemez",
		"supportsPromptCache": "İstem önbelleğini destekler",
		"noPromptCache": "İstem önbelleğini desteklemez",
		"maxOutput": "Maksimum çıktı",
		"inputPrice": "Giriş fiyatı",
		"outputPrice": "Çıkış fiyatı",
		"cacheReadsPrice": "Önbellek okuma fiyatı",
		"cacheWritesPrice": "Önbellek yazma fiyatı",
		"enableStreaming": "Akışı etkinleştir",
		"enableR1Format": "R1 model parametrelerini etkinleştir",
		"enableR1FormatTips": "QWQ gibi R1 modelleri kullanıldığında etkinleştirilmelidir, 400 hatası alınmaması için",
		"useAzure": "Azure kullan",
		"azureApiVersion": "Azure API sürümünü ayarla",
		"gemini": {
			"freeRequests": "* Dakikada {{count}} isteğe kadar ücretsiz. Bundan sonra, ücretlendirme istem boyutuna bağlıdır.",
			"pricingDetails": "Daha fazla bilgi için fiyatlandırma ayrıntılarına bakın.",
			"billingEstimate": "* Ücretlendirme bir tahmindir - kesin maliyet istem boyutuna bağlıdır."
		}
	},
	"modelPicker": {
		"automaticFetch": "Uzantı <serviceLink>{{serviceName}}</serviceLink> üzerinde bulunan mevcut modellerin en güncel listesini otomatik olarak alır. Hangi modeli seçeceğinizden emin değilseniz, Roo Code <defaultModelLink>{{defaultModelId}}</defaultModelLink> ile en iyi şekilde çalışır. Şu anda mevcut olan ücretsiz seçenekleri bulmak için \"free\" araması da yapabilirsiniz.",
		"label": "Model",
		"searchPlaceholder": "Ara",
		"noMatchFound": "Eşleşme bulunamadı",
		"useCustomModel": "Özel kullan: {{modelId}}"
	},
	"footer": {
		"feedback": "Herhangi bir sorunuz veya geri bildiriminiz varsa, <githubLink>github.com/RooCodeInc/Roo-Code</githubLink> adresinde bir konu açmaktan veya <redditLink>reddit.com/r/RooCode</redditLink> ya da <discordLink>discord.gg/roocode</discordLink>'a katılmaktan çekinmeyin",
		"telemetry": {
			"label": "Anonim hata ve kullanım raporlamaya izin ver",
			"description": "Anonim kullanım verileri ve hata raporları göndererek Roo Code'u geliştirmeye yardımcı olun. Hiçbir kod, istem veya kişisel bilgi asla gönderilmez. Daha fazla ayrıntı için gizlilik politikamıza bakın."
		},
		"settings": {
			"import": "İçe Aktar",
			"export": "Dışa Aktar",
			"reset": "Sıfırla"
		}
	},
	"thinkingBudget": {
		"maxTokens": "Maksimum token",
		"maxThinkingTokens": "Maksimum düşünme tokeni"
	},
	"validation": {
		"apiKey": "Geçerli bir API anahtarı sağlamalısınız.",
		"awsRegion": "Amazon Bedrock kullanmak için bir bölge seçmelisiniz.",
		"googleCloud": "Geçerli bir Google Cloud proje kimliği ve bölge sağlamalısınız.",
		"modelId": "Geçerli bir model kimliği sağlamalısınız.",
		"modelSelector": "Geçerli bir model seçici sağlamalısınız.",
		"openAi": "Geçerli bir temel URL, API anahtarı ve model kimliği sağlamalısınız.",
		"arn": {
			"invalidFormat": "Geçersiz ARN formatı. Lütfen format gereksinimlerini kontrol edin.",
			"regionMismatch": "Uyarı: ARN'nizdeki bölge ({{arnRegion}}) seçtiğiniz bölge ({{region}}) ile eşleşmiyor. Bu erişim sorunlarına neden olabilir. Sağlayıcı, ARN'deki bölgeyi kullanacak."
		},
		"modelAvailability": "Sağladığınız model kimliği ({{modelId}}) kullanılamıyor. Lütfen başka bir model seçin.",
		"providerNotAllowed": "Sağlayıcı '{{provider}}' kuruluşunuz tarafından izin verilmiyor",
		"modelNotAllowed": "Model '{{model}}' sağlayıcı '{{provider}}' için kuruluşunuz tarafından izin verilmiyor",
		"profileInvalid": "Bu profil, kuruluşunuz tarafından izin verilmeyen bir sağlayıcı veya model içeriyor"
	},
	"placeholders": {
		"apiKey": "API anahtarını girin...",
		"profileName": "Profil adını girin",
		"accessKey": "Erişim anahtarını girin...",
		"secretKey": "Gizli anahtarı girin...",
		"sessionToken": "Oturum belirtecini girin...",
		"credentialsJson": "Kimlik bilgileri JSON'ını girin...",
		"keyFilePath": "Anahtar dosyası yolunu girin...",
		"projectId": "Proje ID'sini girin...",
		"customArn": "ARN girin (örn. arn:aws:bedrock:us-east-1:123456789012:foundation-model/my-model)",
		"baseUrl": "Temel URL'yi girin...",
		"modelId": {
			"lmStudio": "örn. meta-llama-3.1-8b-instruct",
			"lmStudioDraft": "örn. lmstudio-community/llama-3.2-1b-instruct",
			"ollama": "örn. llama3.1"
		},
		"numbers": {
			"maxTokens": "örn. 4096",
			"contextWindow": "örn. 128000",
			"inputPrice": "örn. 0.0001",
			"outputPrice": "örn. 0.0002",
			"cacheWritePrice": "örn. 0.00005"
		}
	},
	"defaults": {
		"ollamaUrl": "Varsayılan: http://localhost:11434",
		"lmStudioUrl": "Varsayılan: http://localhost:1234",
		"geminiUrl": "Varsayılan: https://generativelanguage.googleapis.com"
	},
	"labels": {
		"customArn": "Özel ARN",
		"useCustomArn": "Özel ARN kullan..."
	},
	"includeMaxOutputTokens": "Maksimum çıktı tokenlerini dahil et",
	"includeMaxOutputTokensDescription": "API isteklerinde maksimum çıktı token parametresini gönder. Bazı sağlayıcılar bunu desteklemeyebilir."
}<|MERGE_RESOLUTION|>--- conflicted
+++ resolved
@@ -31,19 +31,10 @@
 		"prompts": "Promptlar",
 		"experimental": "Deneysel",
 		"language": "Dil",
-		"about": "Roo Code Hakkında",
-		"editingType": "Düzenleme Türü",
-		"diffSettings": "Diff Ayarları",
-		"fileEditing": "Dosya Düzenleme"
+		"about": "Roo Code Hakkında"
 	},
 	"prompts": {
 		"description": "Prompt geliştirme, kod açıklama ve sorun çözme gibi hızlı eylemler için kullanılan destek promptlarını yapılandırın. Bu promptlar, Roo'nun yaygın geliştirme görevleri için daha iyi destek sağlamasına yardımcı olur."
-	},
-	"editingType": {
-		"description": "Tercih ettiğiniz düzenleme iş akışını seçin."
-	},
-	"diffSettings": {
-		"description": "Düzenleme sırasında diff'lerin nasıl uygulandığını yapılandırın."
 	},
 	"codeIndex": {
 		"title": "Kod Tabanı İndeksleme",
@@ -621,18 +612,9 @@
 				"description": "Bu kaydırıcı, diff'ler uygulanırken kod bölümlerinin ne kadar hassas bir şekilde eşleşmesi gerektiğini kontrol eder. Daha düşük değerler daha esnek eşleşmeye izin verir ancak yanlış değiştirme riskini artırır. %100'ün altındaki değerleri son derece dikkatli kullanın."
 			}
 		},
-<<<<<<< HEAD
-		"fileEditing": {
-			"fileBasedEditing": {
-				"label": "Dosya sistemi tabanlı düzenlemeyi etkinleştir",
-				"description": "Etkinleştirildiğinde, Roo diff görünümlerini kullanmak yerine dosya sisteminde doğrudan dosyaları düzenleyecektir. Bu, daha basit ve daha doğrudan düzenleme deneyimi için diğer tüm düzenleme davranış geçişlerini devre dışı bırakır."
-			},
-			"exclusivityNotice": "Dosya tabanlı düzenleme modu etkinleştirildi. Tutarlı bir deneyim sağlamak için diğer tüm düzenleme davranış geçişleri devre dışı bırakıldı."
-=======
 		"todoList": {
 			"label": "Yapılacaklar listesi aracını etkinleştir",
 			"description": "Etkinleştirildiğinde, Roo görev ilerlemesini takip etmek için yapılacaklar listeleri oluşturabilir ve yönetebilir. Bu, karmaşık görevleri yönetilebilir adımlara organize etmeye yardımcı olur."
->>>>>>> d62a2605
 		}
 	},
 	"experimental": {
