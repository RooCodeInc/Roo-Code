{
	"common": {
		"save": "Kaydet",
		"done": "Tamamlandı",
		"cancel": "İptal",
		"reset": "Sıfırla",
		"select": "Seç",
		"add": "Başlık Ekle",
		"remove": "Kaldır"
	},
	"header": {
		"title": "Ayarlar",
		"saveButtonTooltip": "Değişiklikleri kaydet",
		"nothingChangedTooltip": "Hiçbir şey değişmedi",
		"doneButtonTooltip": "Kaydedilmemiş değişiklikleri at ve ayarlar panelini kapat"
	},
	"unsavedChangesDialog": {
		"title": "Kaydedilmemiş Değişiklikler",
		"description": "Değişiklikleri atmak ve devam etmek istiyor musunuz?",
		"cancelButton": "İptal",
		"discardButton": "Değişiklikleri At"
	},
	"sections": {
		"providers": "Sağlayıcılar",
		"autoApprove": "Oto-Onay",
		"browser": "Bilgisayar Erişimi",
		"checkpoints": "Kontrol Noktaları",
		"notifications": "Bildirimler",
		"contextManagement": "Bağlam",
		"terminal": "Terminal",
		"prompts": "Promptlar",
		"experimental": "Deneysel",
		"language": "Dil",
		"about": "Roo Code Hakkında"
	},
	"prompts": {
		"description": "Prompt geliştirme, kod açıklama ve sorun çözme gibi hızlı eylemler için kullanılan destek promptlarını yapılandırın. Bu promptlar, Roo'nun yaygın geliştirme görevleri için daha iyi destek sağlamasına yardımcı olur."
	},
	"codeIndex": {
		"title": "Kod Tabanı İndeksleme",
		"enableLabel": "Kod Tabanı İndekslemeyi Etkinleştir",
		"enableDescription": "Geliştirilmiş arama ve bağlam anlayışı için kod indekslemeyi etkinleştirin",
		"providerLabel": "Gömme Sağlayıcısı",
		"selectProviderPlaceholder": "Sağlayıcı seç",
		"openaiProvider": "OpenAI",
		"ollamaProvider": "Ollama",
		"geminiProvider": "Gemini",
		"geminiApiKeyLabel": "API Anahtarı:",
		"geminiApiKeyPlaceholder": "Gemini API anahtarınızı girin",
		"mistralProvider": "Mistral",
		"mistralApiKeyLabel": "API Anahtarı:",
		"mistralApiKeyPlaceholder": "Mistral API anahtarınızı girin",
		"vercelAiGatewayProvider": "Vercel AI Gateway",
		"vercelAiGatewayApiKeyLabel": "API Anahtarı",
		"vercelAiGatewayApiKeyPlaceholder": "Vercel AI Gateway API anahtarınızı girin",
		"openaiCompatibleProvider": "OpenAI Uyumlu",
		"openAiKeyLabel": "OpenAI API Anahtarı",
		"openAiKeyPlaceholder": "OpenAI API anahtarınızı girin",
		"openAiCompatibleBaseUrlLabel": "Temel URL",
		"openAiCompatibleApiKeyLabel": "API Anahtarı",
		"openAiCompatibleApiKeyPlaceholder": "API anahtarınızı girin",
		"openAiCompatibleModelDimensionLabel": "Gömme Boyutu:",
		"modelDimensionLabel": "Model Boyutu",
		"openAiCompatibleModelDimensionPlaceholder": "örn., 1536",
		"openAiCompatibleModelDimensionDescription": "Modeliniz için gömme boyutu (çıktı boyutu). Bu değer için sağlayıcınızın belgelerine bakın. Yaygın değerler: 384, 768, 1536, 3072.",
		"modelLabel": "Model",
		"selectModelPlaceholder": "Model seç",
		"ollamaUrlLabel": "Ollama URL:",
		"qdrantUrlLabel": "Qdrant URL",
		"qdrantKeyLabel": "Qdrant Anahtarı:",
		"startIndexingButton": "Başlat",
		"clearIndexDataButton": "İndeks Temizle",
		"unsavedSettingsMessage": "İndeksleme işlemini başlatmadan önce lütfen ayarlarını kaydet.",
		"clearDataDialog": {
			"title": "Emin misiniz?",
			"description": "Bu işlem geri alınamaz. Bu, kod tabanı indeks verilerinizi kalıcı olarak silecektir.",
			"cancelButton": "İptal",
			"confirmButton": "Verileri Temizle"
		},
		"description": "Projenizin anlamsal aramasını etkinleştirmek için kod tabanı indeksleme ayarlarını yapılandırın. <0>Daha fazla bilgi</0>",
		"statusTitle": "Durum",
		"settingsTitle": "İndeksleme Ayarları",
		"disabledMessage": "Kod tabanı indeksleme şu anda devre dışı. İndeksleme seçeneklerini yapılandırmak için genel ayarlarda etkinleştirin.",
		"embedderProviderLabel": "Gömücü Sağlayıcı",
		"modelPlaceholder": "Model adını girin",
		"selectModel": "Bir model seçin",
		"ollamaBaseUrlLabel": "Ollama Temel URL",
		"qdrantApiKeyLabel": "Qdrant API Anahtarı",
		"qdrantApiKeyPlaceholder": "Qdrant API anahtarınızı girin (isteğe bağlı)",
		"setupConfigLabel": "Kurulum",
		"ollamaUrlPlaceholder": "http://localhost:11434",
		"openAiCompatibleBaseUrlPlaceholder": "https://api.example.com",
		"modelDimensionPlaceholder": "1536",
		"qdrantUrlPlaceholder": "http://localhost:6333",
		"saveError": "Ayarlar kaydedilemedi",
		"modelDimensions": "({{dimension}} boyut)",
		"saveSuccess": "Ayarlar başarıyla kaydedildi",
		"saving": "Kaydediliyor...",
		"saveSettings": "Kaydet",
		"indexingStatuses": {
			"standby": "Bekleme",
			"indexing": "İndeksleniyor",
			"indexed": "İndekslendi",
			"error": "Hata"
		},
		"close": "Kapat",
		"validation": {
			"invalidQdrantUrl": "Geçersiz Qdrant URL'si",
			"invalidOllamaUrl": "Geçersiz Ollama URL'si",
			"invalidBaseUrl": "Geçersiz temel URL'si",
			"qdrantUrlRequired": "Qdrant URL'si gereklidir",
			"openaiApiKeyRequired": "OpenAI API anahtarı gereklidir",
			"modelSelectionRequired": "Model seçimi gereklidir",
			"apiKeyRequired": "API anahtarı gereklidir",
			"modelIdRequired": "Model kimliği gereklidir",
			"modelDimensionRequired": "Model boyutu gereklidir",
			"geminiApiKeyRequired": "Gemini API anahtarı gereklidir",
			"mistralApiKeyRequired": "Mistral API anahtarı gereklidir",
			"vercelAiGatewayApiKeyRequired": "Vercel AI Gateway API anahtarı gereklidir",
			"ollamaBaseUrlRequired": "Ollama temel URL'si gereklidir",
			"baseUrlRequired": "Temel URL'si gereklidir",
			"modelDimensionMinValue": "Model boyutu 0'dan büyük olmalıdır"
		},
		"advancedConfigLabel": "Gelişmiş Yapılandırma",
		"searchMinScoreLabel": "Arama Skoru Eşiği",
		"searchMinScoreDescription": "Arama sonuçları için gereken minimum benzerlik puanı (0.0-1.0). Düşük değerler daha fazla sonuç döndürür ancak daha az alakalı olabilir. Yüksek değerler daha az ancak daha alakalı sonuçlar döndürür.",
		"searchMinScoreResetTooltip": "Varsayılan değere sıfırla (0.4)",
		"searchMaxResultsLabel": "Maksimum Arama Sonuçları",
		"searchMaxResultsDescription": "Kod tabanı dizinini sorgularken döndürülecek maksimum arama sonucu sayısı. Daha yüksek değerler daha fazla bağlam sağlar ancak daha az alakalı sonuçlar içerebilir.",
		"resetToDefault": "Varsayılana sıfırla"
	},
	"autoApprove": {
		"description": "Roo'nun onay gerektirmeden otomatik olarak işlemler gerçekleştirmesine izin verin. Bu ayarları yalnızca yapay zekaya tamamen güveniyorsanız ve ilgili güvenlik risklerini anlıyorsanız etkinleştirin.",
		"enabled": "Oto-onay etkinleştirildi",
		"toggleAriaLabel": "Otomatik onayı değiştir",
		"disabledAriaLabel": "Otomatik onay devre dışı - önce seçenekleri belirleyin",
		"readOnly": {
			"label": "Okuma",
			"description": "Etkinleştirildiğinde, Roo otomatik olarak dizin içeriğini görüntüleyecek ve Onayla düğmesine tıklamanıza gerek kalmadan dosyaları okuyacaktır.",
			"outsideWorkspace": {
				"label": "Çalışma alanı dışındaki dosyaları dahil et",
				"description": "Roo'nun onay gerektirmeden mevcut çalışma alanı dışındaki dosyaları okumasına izin ver."
			}
		},
		"write": {
			"label": "Yazma",
			"description": "Onay gerektirmeden otomatik olarak dosya oluştur ve düzenle",
			"delayLabel": "Tanılamanın potansiyel sorunları tespit etmesine izin vermek için yazmalardan sonra gecikme",
			"outsideWorkspace": {
				"label": "Çalışma alanı dışındaki dosyaları dahil et",
				"description": "Roo'nun onay gerektirmeden mevcut çalışma alanı dışında dosya oluşturmasına ve düzenlemesine izin ver."
			},
			"protected": {
				"label": "Korumalı dosyaları dahil et",
				"description": "Roo'nun korumalı dosyaları (.rooignore ve .roo/ yapılandırma dosyaları gibi) onay gerektirmeden oluşturmasına ve düzenlemesine izin ver."
			}
		},
		"browser": {
			"label": "Tarayıcı",
			"description": "Onay gerektirmeden otomatik olarak tarayıcı eylemleri gerçekleştir. Not: Yalnızca model bilgisayar kullanımını desteklediğinde geçerlidir"
		},
		"retry": {
			"label": "Yeniden Dene",
			"description": "Sunucu bir hata yanıtı döndürdüğünde başarısız API isteklerini otomatik olarak yeniden dene",
			"delayLabel": "İsteği yeniden denemeden önce gecikme"
		},
		"mcp": {
			"label": "MCP",
			"description": "MCP Sunucuları görünümünde bireysel MCP araçlarının otomatik onayını etkinleştir (hem bu ayar hem de aracın \"Her zaman izin ver\" onay kutusu gerekir)"
		},
		"modeSwitch": {
			"label": "Mod",
			"description": "Onay gerektirmeden otomatik olarak farklı modlar arasında geçiş yap"
		},
		"subtasks": {
			"label": "Alt Görevler",
			"description": "Onay gerektirmeden alt görevlerin oluşturulmasına ve tamamlanmasına izin ver"
		},
		"followupQuestions": {
			"label": "Soru",
			"description": "Yapılandırılan zaman aşımından sonra takip sorularına ilişkin ilk önerilen yanıtı otomatik olarak seç",
			"timeoutLabel": "İlk yanıtı otomatik olarak seçmeden önce beklenecek süre"
		},
		"execute": {
			"label": "Yürüt",
			"description": "Onay gerektirmeden otomatik olarak izin verilen terminal komutlarını yürüt",
			"allowedCommands": "İzin Verilen Otomatik Yürütme Komutları",
			"allowedCommandsDescription": "\"Yürütme işlemlerini her zaman onayla\" etkinleştirildiğinde otomatik olarak yürütülebilen komut önekleri. Tüm komutlara izin vermek için * ekleyin (dikkatli kullanın).",
			"deniedCommands": "Reddedilen komutlar",
			"deniedCommandsDescription": "Onay istenmeden otomatik olarak reddedilecek komut önekleri. İzin verilen komutlarla çakışma durumunda, en uzun önek eşleşmesi öncelik alır. Tüm komutları reddetmek için * ekleyin.",
			"commandPlaceholder": "Komut öneki girin (örn. 'git ')",
			"deniedCommandPlaceholder": "Reddetmek için komut öneki girin (örn. 'rm -rf')",
			"addButton": "Ekle",
			"autoDenied": "`{{prefix}}` önekli komutlar kullanıcı tarafından yasaklandı. Başka bir komut çalıştırarak bu kısıtlamayı aşma."
		},
		"updateTodoList": {
			"label": "Todo",
			"description": "Yapılacaklar listesi onay gerektirmeden otomatik olarak güncellenir"
		},
		"apiRequestLimit": {
			"title": "Maksimum İstek",
			"description": "Göreve devam etmek için onay istemeden önce bu sayıda API isteği otomatik olarak yap.",
			"unlimited": "Sınırsız"
		},
		"selectOptionsFirst": "Otomatik onayı etkinleştirmek için aşağıdan en az bir seçenek seçin",
		"apiCostLimit": {
			"unlimited": "Sınırsız",
			"title": "Maksimum Maliyet"
		},
		"maxLimits": {
			"description": "Bu sınırlara ulaşana kadar otomatik olarak istekleri yap, sonrasında devam etmek için onay iste."
		}
	},
	"providers": {
		"providerDocumentation": "{{provider}} Dokümantasyonu",
		"configProfile": "Yapılandırma Profili",
		"description": "Sağlayıcılar ve ayarlar arasında hızlıca geçiş yapmak için farklı API yapılandırmalarını kaydedin.",
		"apiProvider": "API Sağlayıcı",
		"model": "Model",
		"nameEmpty": "İsim boş olamaz",
		"nameExists": "Bu isme sahip bir profil zaten mevcut",
		"deleteProfile": "Profili sil",
		"invalidArnFormat": "Geçersiz ARN formatı. Yukarıdaki örnekleri kontrol edin.",
		"enterNewName": "Yeni ad girin",
		"addProfile": "Profil ekle",
		"renameProfile": "Profili yeniden adlandır",
		"newProfile": "Yeni yapılandırma profili",
		"enterProfileName": "Profil adını girin",
		"createProfile": "Profil oluştur",
		"cannotDeleteOnlyProfile": "Yalnızca tek profili silemezsiniz",
		"searchPlaceholder": "Profilleri ara",
		"searchProviderPlaceholder": "Sağlayıcıları ara",
		"noProviderMatchFound": "Eşleşen sağlayıcı bulunamadı",
		"noMatchFound": "Eşleşen profil bulunamadı",
		"vscodeLmDescription": "VS Code Dil Modeli API'si, diğer VS Code uzantıları tarafından sağlanan modelleri çalıştırmanıza olanak tanır (GitHub Copilot dahil ancak bunlarla sınırlı değildir). Başlamanın en kolay yolu, VS Code Marketplace'ten Copilot ve Copilot Chat uzantılarını yüklemektir.",
		"awsCustomArnUse": "Kullanmak istediğiniz model için geçerli bir Amazon Bedrock ARN'si girin. Format örnekleri:",
		"awsCustomArnDesc": "ARN içindeki bölgenin yukarıda seçilen AWS Bölgesiyle eşleştiğinden emin olun.",
		"openRouterApiKey": "OpenRouter API Anahtarı",
		"getOpenRouterApiKey": "OpenRouter API Anahtarı Al",
		"vercelAiGatewayApiKey": "Vercel AI Gateway API Anahtarı",
		"getVercelAiGatewayApiKey": "Vercel AI Gateway API Anahtarı Al",
		"apiKeyStorageNotice": "API anahtarları VSCode'un Gizli Depolamasında güvenli bir şekilde saklanır",
		"glamaApiKey": "Glama API Anahtarı",
		"getGlamaApiKey": "Glama API Anahtarı Al",
		"useCustomBaseUrl": "Özel temel URL kullan",
		"useReasoning": "Akıl yürütmeyi etkinleştir",
		"useHostHeader": "Özel Host başlığı kullan",
		"useLegacyFormat": "Eski OpenAI API formatını kullan",
		"customHeaders": "Özel Başlıklar",
		"headerName": "Başlık adı",
		"headerValue": "Başlık değeri",
		"noCustomHeaders": "Tanımlanmış özel başlık yok. Eklemek için + düğmesine tıklayın.",
		"requestyApiKey": "Requesty API Anahtarı",
		"refreshModels": {
			"label": "Modelleri Yenile",
			"hint": "En son modelleri görmek için lütfen ayarları yeniden açın.",
			"loading": "Model listesi yenileniyor...",
			"success": "Model listesi başarıyla yenilendi!",
			"error": "Model listesi yenilenemedi. Lütfen tekrar deneyin."
		},
		"getRequestyApiKey": "Requesty API Anahtarı Al",
		"getRequestyBaseUrl": "Temel URL",
		"requestyUseCustomBaseUrl": "Özel temel URL kullan",
		"openRouterTransformsText": "İstem ve mesaj zincirlerini bağlam boyutuna sıkıştır (<a>OpenRouter Dönüşümleri</a>)",
		"anthropicApiKey": "Anthropic API Anahtarı",
		"getAnthropicApiKey": "Anthropic API Anahtarı Al",
		"anthropicUseAuthToken": "Anthropic API Anahtarını X-Api-Key yerine Authorization başlığı olarak geçir",
		"anthropic1MContextBetaLabel": "1M bağlam penceresini etkinleştir (Beta)",
		"anthropic1MContextBetaDescription": "Claude Sonnet 4 için bağlam penceresini 1 milyon token'a genişletir",
		"awsBedrock1MContextBetaLabel": "1M bağlam penceresini etkinleştir (Beta)",
		"awsBedrock1MContextBetaDescription": "Claude Sonnet 4 için bağlam penceresini 1 milyon token'a genişletir",
		"cerebrasApiKey": "Cerebras API Anahtarı",
		"getCerebrasApiKey": "Cerebras API Anahtarını Al",
		"chutesApiKey": "Chutes API Anahtarı",
		"getChutesApiKey": "Chutes API Anahtarı Al",
		"fireworksApiKey": "Fireworks API Anahtarı",
		"getFireworksApiKey": "Fireworks API Anahtarı Al",
		"featherlessApiKey": "Featherless API Anahtarı",
		"getFeatherlessApiKey": "Featherless API Anahtarı Al",
		"ioIntelligenceApiKey": "IO Intelligence API Anahtarı",
		"ioIntelligenceApiKeyPlaceholder": "IO Intelligence API anahtarınızı girin",
		"getIoIntelligenceApiKey": "IO Intelligence API Anahtarı Al",
		"deepSeekApiKey": "DeepSeek API Anahtarı",
		"getDeepSeekApiKey": "DeepSeek API Anahtarı Al",
		"doubaoApiKey": "Doubao API Anahtarı",
		"getDoubaoApiKey": "Doubao API Anahtarı Al",
		"moonshotApiKey": "Moonshot API Anahtarı",
		"getMoonshotApiKey": "Moonshot API Anahtarı Al",
		"moonshotBaseUrl": "Moonshot Giriş Noktası",
		"zaiApiKey": "Z AI API Anahtarı",
		"getZaiApiKey": "Z AI API Anahtarı Al",
		"zaiEntrypoint": "Z AI Giriş Noktası",
		"zaiEntrypointDescription": "Konumunuza göre uygun API giriş noktasını seçin. Çin'de iseniz open.bigmodel.cn'yi seçin. Aksi takdirde api.z.ai'yi seçin.",
		"geminiApiKey": "Gemini API Anahtarı",
		"getGroqApiKey": "Groq API Anahtarı Al",
		"groqApiKey": "Groq API Anahtarı",
		"getSambaNovaApiKey": "SambaNova API Anahtarı Al",
		"sambaNovaApiKey": "SambaNova API Anahtarı",
		"getHuggingFaceApiKey": "Hugging Face API Anahtarı Al",
		"huggingFaceApiKey": "Hugging Face API Anahtarı",
		"huggingFaceModelId": "Model ID",
		"huggingFaceLoading": "Yükleniyor...",
		"huggingFaceModelsCount": "({{count}} model)",
		"huggingFaceSelectModel": "Bir model seç...",
		"huggingFaceSearchModels": "Modelleri ara...",
		"huggingFaceNoModelsFound": "Model bulunamadı",
		"huggingFaceProvider": "Sağlayıcı",
		"huggingFaceProviderAuto": "Otomatik",
		"huggingFaceSelectProvider": "Bir sağlayıcı seç...",
		"huggingFaceSearchProviders": "Sağlayıcıları ara...",
		"huggingFaceNoProvidersFound": "Sağlayıcı bulunamadı",
		"getGeminiApiKey": "Gemini API Anahtarı Al",
		"openAiApiKey": "OpenAI API Anahtarı",
		"apiKey": "API Anahtarı",
		"openAiBaseUrl": "Temel URL",
		"getOpenAiApiKey": "OpenAI API Anahtarı Al",
		"mistralApiKey": "Mistral API Anahtarı",
		"getMistralApiKey": "Mistral / Codestral API Anahtarı Al",
		"codestralBaseUrl": "Codestral Temel URL (İsteğe bağlı)",
		"codestralBaseUrlDesc": "Codestral modeli için alternatif URL ayarlayın.",
		"xaiApiKey": "xAI API Anahtarı",
		"getXaiApiKey": "xAI API Anahtarı Al",
		"litellmApiKey": "LiteLLM API Anahtarı",
		"litellmBaseUrl": "LiteLLM Temel URL",
		"awsCredentials": "AWS Kimlik Bilgileri",
		"awsProfile": "AWS Profili",
		"awsApiKey": "Amazon Bedrock API Anahtarı",
		"awsProfileName": "AWS Profil Adı",
		"awsAccessKey": "AWS Erişim Anahtarı",
		"awsSecretKey": "AWS Gizli Anahtarı",
		"awsSessionToken": "AWS Oturum Belirteci",
		"awsRegion": "AWS Bölgesi",
		"awsCrossRegion": "Bölgeler arası çıkarım kullan",
		"awsBedrockVpc": {
			"useCustomVpcEndpoint": "Özel VPC uç noktası kullan",
			"vpcEndpointUrlPlaceholder": "VPC uç noktası URL'sini girin (isteğe bağlı)",
			"examples": "Örnekler:"
		},
		"enablePromptCaching": "İstem önbelleğini etkinleştir",
		"enablePromptCachingTitle": "Desteklenen modeller için performansı artırmak ve maliyetleri azaltmak için istem önbelleğini etkinleştir.",
		"cacheUsageNote": "Not: Önbellek kullanımını görmüyorsanız, farklı bir model seçip ardından istediğiniz modeli tekrar seçmeyi deneyin.",
		"vscodeLmModel": "Dil Modeli",
		"vscodeLmWarning": "Not: Bu çok deneysel bir entegrasyondur ve sağlayıcı desteği değişebilir. Bir modelin desteklenmediğine dair bir hata alırsanız, bu sağlayıcı tarafındaki bir sorundur.",
		"geminiParameters": {
			"urlContext": {
				"title": "URL bağlamını etkinleştir",
				"description": "Yanıtlar oluşturulurken ek bağlam için Gemini'nin URL'lere erişmesine ve işlemesine izin verir. Web içeriği analizi gerektiren görevler için faydalıdır."
			},
			"groundingSearch": {
				"title": "Google Aramasıyla Grounding Etkinleştir",
				"description": "Gemini'nin güncel bilgileri almak için Google'da arama yapmasına ve yanıtları gerçek zamanlı verilere dayandırmasına izin verir. Güncel bilgi gerektiren sorgular için kullanışlıdır."
			}
		},
		"googleCloudSetup": {
			"title": "Google Cloud Vertex AI'yi kullanmak için şunları yapmanız gerekir:",
			"step1": "1. Google Cloud hesabı oluşturun, Vertex AI API'sini etkinleştirin ve istediğiniz Claude modellerini etkinleştirin.",
			"step2": "2. Google Cloud CLI'yi yükleyin ve uygulama varsayılan kimlik bilgilerini yapılandırın.",
			"step3": "3. Veya kimlik bilgileriyle bir hizmet hesabı oluşturun."
		},
		"googleCloudCredentials": "Google Cloud Kimlik Bilgileri",
		"googleCloudKeyFile": "Google Cloud Anahtar Dosyası Yolu",
		"googleCloudProjectId": "Google Cloud Proje Kimliği",
		"googleCloudRegion": "Google Cloud Bölgesi",
		"lmStudio": {
			"baseUrl": "Temel URL (İsteğe bağlı)",
			"modelId": "Model Kimliği",
			"speculativeDecoding": "Spekülatif Kod Çözmeyi Etkinleştir",
			"draftModelId": "Taslak Model Kimliği",
			"draftModelDesc": "Spekülatif kod çözmenin doğru çalışması için taslak model aynı model ailesinden olmalıdır.",
			"selectDraftModel": "Taslak Model Seç",
			"noModelsFound": "Taslak model bulunamadı. Lütfen LM Studio'nun Sunucu Modu etkinken çalıştığından emin olun.",
			"description": "LM Studio, modelleri bilgisayarınızda yerel olarak çalıştırmanıza olanak tanır. Başlamak için <a>hızlı başlangıç kılavuzlarına</a> bakın. Bu uzantıyla kullanmak için LM Studio'nun <b>yerel sunucu</b> özelliğini de başlatmanız gerekecektir. <span>Not:</span> Roo Code karmaşık istemler kullanır ve Claude modelleriyle en iyi şekilde çalışır. Daha az yetenekli modeller beklendiği gibi çalışmayabilir."
		},
		"ollama": {
			"baseUrl": "Temel URL (İsteğe bağlı)",
			"modelId": "Model Kimliği",
			"apiKey": "Ollama API Anahtarı",
			"apiKeyHelp": "Kimlik doğrulamalı Ollama örnekleri veya bulut hizmetleri için isteğe bağlı API anahtarı. Yerel kurulumlar için boş bırakın.",
			"description": "Ollama, modelleri bilgisayarınızda yerel olarak çalıştırmanıza olanak tanır. Başlamak için hızlı başlangıç kılavuzlarına bakın.",
			"warning": "Not: Roo Code karmaşık istemler kullanır ve Claude modelleriyle en iyi şekilde çalışır. Daha az yetenekli modeller beklendiği gibi çalışmayabilir."
		},
		"unboundApiKey": "Unbound API Anahtarı",
		"getUnboundApiKey": "Unbound API Anahtarı Al",
		"unboundRefreshModelsSuccess": "Model listesi güncellendi! Artık en son modeller arasından seçim yapabilirsiniz.",
		"unboundInvalidApiKey": "Geçersiz API anahtarı. Lütfen API anahtarınızı kontrol edin ve tekrar deneyin.",
		"humanRelay": {
			"description": "API anahtarı gerekmez, ancak kullanıcının bilgileri web sohbet yapay zekasına kopyalayıp yapıştırması gerekir.",
			"instructions": "Kullanım sırasında bir iletişim kutusu açılacak ve mevcut mesaj otomatik olarak panoya kopyalanacaktır. Bunları web yapay zekalarına (ChatGPT veya Claude gibi) yapıştırmanız, ardından yapay zekanın yanıtını iletişim kutusuna kopyalayıp onay düğmesine tıklamanız gerekir."
		},
		"roo": {
			"authenticatedMessage": "Roo Code Cloud hesabın üzerinden güvenli bir şekilde kimlik doğrulandı.",
			"connectButton": "Roo Code Cloud'a Bağlan"
		},
		"openRouter": {
			"providerRouting": {
				"title": "OpenRouter Sağlayıcı Yönlendirmesi",
				"description": "OpenRouter, modeliniz için mevcut en iyi sağlayıcılara istekleri yönlendirir. Varsayılan olarak, istekler çalışma süresini en üst düzeye çıkarmak için en iyi sağlayıcılar arasında dengelenir. Ancak, bu model için kullanılacak belirli bir sağlayıcı seçebilirsiniz.",
				"learnMore": "Sağlayıcı yönlendirmesi hakkında daha fazla bilgi edinin"
			}
		},
		"customModel": {
			"capabilities": "Özel OpenAI uyumlu modelinizin yeteneklerini ve fiyatlandırmasını yapılandırın. Model yeteneklerini belirtirken dikkatli olun, çünkü bunlar Roo Code'un performansını etkileyebilir.",
			"maxTokens": {
				"label": "Maksimum Çıktı Token'ları",
				"description": "Modelin bir yanıtta üretebileceği maksimum token sayısı. (Sunucunun maksimum token'ları ayarlamasına izin vermek için -1 belirtin.)"
			},
			"contextWindow": {
				"label": "Bağlam Penceresi Boyutu",
				"description": "Modelin işleyebileceği toplam token sayısı (giriş + çıkış)."
			},
			"imageSupport": {
				"label": "Görüntü Desteği",
				"description": "Bu model görüntüleri işleyip anlayabilir mi?"
			},
			"computerUse": {
				"label": "Bilgisayar Kullanımı",
				"description": "Bu model bir tarayıcıyla etkileşim kurabilir mi? (örn. Claude 3.7 Sonnet)"
			},
			"promptCache": {
				"label": "İstem Önbelleği",
				"description": "Bu model istemleri önbelleğe alabilir mi?"
			},
			"pricing": {
				"input": {
					"label": "Giriş Fiyatı",
					"description": "Giriş/istem başına milyon token maliyeti. Bu, modele bağlam ve talimatlar gönderme maliyetini etkiler."
				},
				"output": {
					"label": "Çıkış Fiyatı",
					"description": "Model yanıtı başına milyon token maliyeti. Bu, oluşturulan içerik ve tamamlamaların maliyetini etkiler."
				},
				"cacheReads": {
					"label": "Önbellek Okuma Fiyatı",
					"description": "Önbellekten okuma başına milyon token maliyeti. Bu, önbelleğe alınmış bir yanıt alındığında uygulanan fiyattır."
				},
				"cacheWrites": {
					"label": "Önbellek Yazma Fiyatı",
					"description": "Önbelleğe yazma başına milyon token maliyeti. Bu, bir istem ilk kez önbelleğe alındığında uygulanan fiyattır."
				}
			},
			"resetDefaults": "Varsayılanlara Sıfırla"
		},
		"rateLimitSeconds": {
			"label": "Hız sınırı",
			"description": "API istekleri arasındaki minimum süre."
		},
		"consecutiveMistakeLimit": {
			"label": "Hata ve Tekrar Limiti",
			"description": "'Roo sorun yaşıyor' iletişim kutusunu göstermeden önceki ardışık hata veya tekrarlanan eylem sayısı",
			"unlimitedDescription": "Sınırsız yeniden deneme etkin (otomatik devam et). Diyalog asla görünmeyecek.",
			"warning": "⚠️ 0'a ayarlamak, önemli API kullanımına neden olabilecek sınırsız yeniden denemeye izin verir"
		},
		"reasoningEffort": {
			"label": "Model Akıl Yürütme Çabası",
			"minimal": "Minimal (en hızlı)",
			"high": "Yüksek",
			"medium": "Orta",
			"low": "Düşük"
		},
		"verbosity": {
			"label": "Çıktı Ayrıntı Düzeyi",
			"high": "Yüksek",
			"medium": "Orta",
			"low": "Düşük",
			"description": "Modelin yanıtlarının ne kadar ayrıntılı olduğunu kontrol eder. Düşük ayrıntı düzeyi kısa yanıtlar üretirken, yüksek ayrıntı düzeyi kapsamlı açıklamalar sunar."
		},
		"setReasoningLevel": "Akıl Yürütme Çabasını Etkinleştir",
		"claudeCode": {
			"pathLabel": "Claude Code Yolu",
			"description": "Claude Code CLI'nize isteğe bağlı yol. Ayarlanmazsa varsayılan olarak 'claude' kullanılır.",
			"placeholder": "Varsayılan: claude",
			"maxTokensLabel": "Maksimum Çıktı Token sayısı",
			"maxTokensDescription": "Claude Code yanıtları için maksimum çıktı token sayısı. Varsayılan 8000'dir."
		}
	},
	"browser": {
		"enable": {
			"label": "Tarayıcı aracını etkinleştir",
			"description": "Etkinleştirildiğinde, Roo bilgisayar kullanımını destekleyen modeller kullanırken web siteleriyle etkileşim kurmak için bir tarayıcı kullanabilir. <0>Daha fazla bilgi</0>"
		},
		"viewport": {
			"label": "Görünüm alanı boyutu",
			"description": "Tarayıcı etkileşimleri için görünüm alanı boyutunu seçin. Bu, web sitelerinin nasıl görüntülendiğini ve etkileşime girdiğini etkiler.",
			"options": {
				"largeDesktop": "Büyük Masaüstü (1280x800)",
				"smallDesktop": "Küçük Masaüstü (900x600)",
				"tablet": "Tablet (768x1024)",
				"mobile": "Mobil (360x640)"
			}
		},
		"screenshotQuality": {
			"label": "Ekran görüntüsü kalitesi",
			"description": "Tarayıcı ekran görüntülerinin WebP kalitesini ayarlayın. Daha yüksek değerler daha net ekran görüntüleri sağlar ancak token kullanımını artırır."
		},
		"remote": {
			"label": "Uzak tarayıcı bağlantısı kullan",
			"description": "Uzaktan hata ayıklama etkinleştirilmiş olarak çalışan bir Chrome tarayıcısına bağlanın (--remote-debugging-port=9222).",
			"urlPlaceholder": "Özel URL (örn. http://localhost:9222)",
			"testButton": "Bağlantıyı Test Et",
			"testingButton": "Test Ediliyor...",
			"instructions": "DevTools protokolü ana bilgisayar adresini girin veya yerel Chrome örneklerini otomatik olarak keşfetmek için boş bırakın. Bağlantıyı Test Et düğmesi, sağlanmışsa özel URL'yi deneyecek veya alan boşsa otomatik olarak keşfedecektir."
		}
	},
	"checkpoints": {
		"enable": {
			"label": "Otomatik kontrol noktalarını etkinleştir",
			"description": "Etkinleştirildiğinde, Roo görev yürütme sırasında otomatik olarak kontrol noktaları oluşturarak değişiklikleri gözden geçirmeyi veya önceki durumlara dönmeyi kolaylaştırır. <0>Daha fazla bilgi</0>"
		}
	},
	"notifications": {
		"sound": {
			"label": "Ses efektlerini etkinleştir",
			"description": "Etkinleştirildiğinde, Roo bildirimler ve olaylar için ses efektleri çalacaktır.",
			"volumeLabel": "Ses Düzeyi"
		},
		"tts": {
			"label": "Metinden sese özelliğini etkinleştir",
			"description": "Etkinleştirildiğinde, Roo yanıtlarını metinden sese teknolojisi kullanarak sesli okuyacaktır.",
			"speedLabel": "Hız"
		}
	},
	"contextManagement": {
		"description": "Yapay zekanın bağlam penceresine hangi bilgilerin dahil edileceğini kontrol edin, token kullanımını ve yanıt kalitesini etkiler",
		"autoCondenseContextPercent": {
			"label": "Akıllı bağlam sıkıştırmayı tetikleyecek eşik",
			"description": "Bağlam penceresi bu eşiğe ulaştığında, Roo otomatik olarak sıkıştıracaktır."
		},
		"condensingApiConfiguration": {
			"label": "Bağlam Yoğunlaştırma için API Yapılandırması",
			"description": "Bağlam yoğunlaştırma işlemleri için hangi API yapılandırmasının kullanılacağını seçin. Mevcut aktif yapılandırmayı kullanmak için seçimsiz bırakın.",
			"useCurrentConfig": "Varsayılan"
		},
		"customCondensingPrompt": {
			"label": "Özel Bağlam Yoğunlaştırma İstemcisi",
			"description": "Bağlam yoğunlaştırma için özel sistem istemcisi. Varsayılan istemciyi kullanmak için boş bırakın.",
			"placeholder": "Özel yoğunlaştırma promptunuzu buraya girin...\n\nVarsayılan prompt ile aynı yapıyı kullanabilirsiniz:\n- Önceki Konuşma\n- Mevcut Çalışma\n- Temel Teknik Kavramlar\n- İlgili Dosyalar ve Kod\n- Problem Çözme\n- Bekleyen Görevler ve Sonraki Adımlar",
			"reset": "Varsayılana Sıfırla",
			"hint": "Boş = varsayılan promptu kullan"
		},
		"autoCondenseContext": {
			"name": "Akıllı bağlam sıkıştırmayı otomatik olarak tetikle",
			"description": "Etkinleştirildiğinde, Roo eşiğe ulaşıldığında bağlamı otomatik olarak sıkıştırır. Devre dışı bırakıldığında, bağlam sıkıştırmayı hala manuel olarak tetikleyebilirsiniz."
		},
		"openTabs": {
			"label": "Açık sekmeler bağlam sınırı",
			"description": "Bağlama dahil edilecek maksimum VSCode açık sekme sayısı. Daha yüksek değerler daha fazla bağlam sağlar ancak token kullanımını artırır."
		},
		"workspaceFiles": {
			"label": "Çalışma alanı dosyaları bağlam sınırı",
			"description": "Mevcut çalışma dizini ayrıntılarına dahil edilecek maksimum dosya sayısı. Daha yüksek değerler daha fazla bağlam sağlar ancak token kullanımını artırır."
		},
		"rooignore": {
			"label": "Listelerde ve aramalarda .rooignore dosyalarını göster",
			"description": "Etkinleştirildiğinde, .rooignore'daki desenlerle eşleşen dosyalar kilit sembolü ile listelerde gösterilecektir. Devre dışı bırakıldığında, bu dosyalar dosya listelerinden ve aramalardan tamamen gizlenecektir."
		},
		"maxReadFile": {
			"label": "Dosya okuma otomatik kısaltma eşiği",
			"description": "Model başlangıç/bitiş değerlerini belirtmediğinde Roo bu sayıda satırı okur. Bu sayı dosyanın toplam satır sayısından azsa, Roo kod tanımlamalarının satır numarası dizinini oluşturur. Özel durumlar: -1, Roo'ya tüm dosyayı okumasını (dizinleme olmadan), 0 ise hiç satır okumamasını ve minimum bağlam için yalnızca satır dizinleri sağlamasını belirtir. Düşük değerler başlangıç bağlam kullanımını en aza indirir ve sonraki hassas satır aralığı okumalarına olanak tanır. Açık başlangıç/bitiş istekleri bu ayarla sınırlı değildir.",
			"lines": "satır",
			"always_full_read": "Her zaman tüm dosyayı oku"
		},
		"maxConcurrentFileReads": {
			"label": "Eşzamanlı dosya okuma sınırı",
			"description": "'read_file' aracının aynı anda işleyebileceği maksimum dosya sayısı. Daha yüksek değerler birden çok küçük dosyanın okunmasını hızlandırabilir ancak bellek kullanımını artırır."
		},
		"diagnostics": {
			"includeMessages": {
				"label": "Tanı mesajlarını otomatik olarak bağlama dahil et",
				"description": "Etkinleştirildiğinde, düzenlenen dosyalardan tanı mesajları (hatalar) otomatik olarak bağlama dahil edilecektir. @problems kullanarak tüm çalışma alanı tanı mesajlarını her zaman manuel olarak dahil edebilirsiniz."
			},
			"maxMessages": {
				"label": "Maksimum tanı mesajı",
				"description": "Dosya başına dahil edilecek maksimum tanı mesajı sayısı. Bu sınır hem otomatik dahil etme (onay kutusu etkinleştirildiğinde) hem de manuel @problems bahisleri için geçerlidir. Daha yüksek değerler daha fazla bağlam sağlar ancak jeton kullanımını artırır.",
				"resetTooltip": "Varsayılan değere sıfırla (50)",
				"unlimited": "Sınırsız tanı mesajları",
				"unlimitedLabel": "Sınırsız"
			},
			"delayAfterWrite": {
				"label": "Potansiyel sorunları tespit etmek için tanılamaya izin vermek üzere yazmalardan sonra gecikme",
				"description": "Devam etmeden önce dosya yazımlarından sonra beklenecek süre, tanılama araçlarının değişiklikleri işlemesine ve sorunları tespit etmesine olanak tanır."
			}
		},
		"condensingThreshold": {
			"label": "Sıkıştırma Tetikleme Eşiği",
			"selectProfile": "Profil için eşik yapılandır",
			"defaultProfile": "Küresel Varsayılan (tüm profiller)",
			"defaultDescription": "Bağlam bu yüzdeye ulaştığında, özel ayarları olmadıkça tüm profiller için otomatik olarak sıkıştırılacak",
			"profileDescription": "Sadece bu profil için özel eşik (küresel varsayılanı geçersiz kılar)",
			"inheritDescription": "Bu profil küresel varsayılan eşiği miras alır ({{threshold}}%)",
			"usesGlobal": "(küresel {{threshold}}% kullanır)"
		},
		"maxImageFileSize": {
			"label": "Maksimum görüntü dosyası boyutu",
			"mb": "MB",
			"description": "Dosya okuma aracı tarafından işlenebilecek görüntü dosyaları için maksimum boyut (MB cinsinden)."
		},
		"maxTotalImageSize": {
			"label": "Maksimum toplam görüntü boyutu",
			"mb": "MB",
			"description": "Tek bir read_file işleminde işlenen tüm görüntüler için maksimum kümülatif boyut sınırı (MB cinsinden). Birden çok görüntü okurken, her görüntünün boyutu toplama eklenir. Başka bir görüntü eklemek bu sınırı aşacaksa, atlanacaktır."
		}
	},
	"terminal": {
		"basic": {
			"label": "Terminal Ayarları: Temel",
			"description": "Temel terminal ayarları"
		},
		"advanced": {
			"label": "Terminal Ayarları: Gelişmiş",
			"description": "Aşağıdaki seçeneklerin uygulanması için terminalin yeniden başlatılması gerekebilir."
		},
		"outputLineLimit": {
			"label": "Terminal çıktısı sınırı",
			"description": "Komutları yürütürken terminal çıktısına dahil edilecek maksimum satır sayısı. Aşıldığında, token tasarrufu sağlayarak satırlar ortadan kaldırılacaktır. <0>Daha fazla bilgi</0>"
		},
		"outputCharacterLimit": {
			"label": "Terminal karakter sınırı",
			"description": "Komutları yürütürken terminal çıktısına dahil edilecek maksimum karakter sayısı. Bu sınır, aşırı uzun satırlardan kaynaklanan bellek sorunlarını önlemek için satır sınırına göre önceliklidir. Aşıldığında, çıktı kesilir. <0>Daha fazla bilgi edinin</0>"
		},
		"shellIntegrationTimeout": {
			"label": "Terminal kabuk entegrasyonu zaman aşımı",
			"description": "Komutları yürütmeden önce kabuk entegrasyonunun başlatılması için beklenecek maksimum süre. Kabuk başlatma süresi uzun olan kullanıcılar için, terminalde \"Shell Integration Unavailable\" hatalarını görürseniz bu değerin artırılması gerekebilir. <0>Daha fazla bilgi</0>"
		},
		"shellIntegrationDisabled": {
			"label": "Terminal kabuk entegrasyonunu devre dışı bırak",
			"description": "Terminal komutları düzgün çalışmıyorsa veya 'Shell Integration Unavailable' hataları görüyorsanız bunu etkinleştirin. Bu, bazı gelişmiş terminal özelliklerini atlayarak komutları çalıştırmak için daha basit bir yöntem kullanır. <0>Daha fazla bilgi</0>"
		},
		"commandDelay": {
			"label": "Terminal komut gecikmesi",
			"description": "Komut yürütmesinden sonra eklenecek gecikme süresi (milisaniye). 0 varsayılan ayarı gecikmeyi tamamen devre dışı bırakır. Bu, zamanlama sorunları olan terminallerde komut çıktısının tam olarak yakalanmasını sağlamaya yardımcı olabilir. Çoğu terminalde bu, `PROMPT_COMMAND='sleep N'` ayarlanarak uygulanır ve PowerShell her komutun sonuna `start-sleep` ekler. Başlangıçta VSCode hata#237208 için bir geçici çözümdü ve gerekli olmayabilir. <0>Daha fazla bilgi</0>"
		},
		"compressProgressBar": {
			"label": "İlerleme çubuğu çıktısını sıkıştır",
			"description": "Etkinleştirildiğinde, satır başı karakteri (\\r) içeren terminal çıktısını işleyerek gerçek bir terminalin içeriği nasıl göstereceğini simüle eder. Bu, ilerleme çubuğunun ara durumlarını kaldırır, yalnızca son durumu korur ve daha alakalı bilgiler için bağlam alanından tasarruf sağlar. <0>Daha fazla bilgi</0>"
		},
		"powershellCounter": {
			"label": "PowerShell sayaç geçici çözümünü etkinleştir",
			"description": "Etkinleştirildiğinde, komutların doğru şekilde yürütülmesini sağlamak için PowerShell komutlarına bir sayaç ekler. Bu, çıktı yakalama sorunları yaşayabilecek PowerShell terminallerinde yardımcı olur. <0>Daha fazla bilgi</0>"
		},
		"zshClearEolMark": {
			"label": "ZSH satır sonu işaretini temizle",
			"description": "Etkinleştirildiğinde, PROMPT_EOL_MARK='' ayarlanarak ZSH satır sonu işaretini temizler. Bu, '%' gibi özel karakterlerle biten komut çıktılarının yorumlanmasında sorun yaşanmasını önler. <0>Daha fazla bilgi</0>"
		},
		"zshOhMy": {
			"label": "Oh My Zsh entegrasyonunu etkinleştir",
			"description": "Etkinleştirildiğinde, Oh My Zsh kabuk entegrasyon özelliklerini etkinleştirmek için ITERM_SHELL_INTEGRATION_INSTALLED=Yes ayarlar. Bu ayarın uygulanması IDE'nin yeniden başlatılmasını gerektirebilir. <0>Daha fazla bilgi</0>"
		},
		"zshP10k": {
			"label": "Powerlevel10k entegrasyonunu etkinleştir",
			"description": "Etkinleştirildiğinde, Powerlevel10k kabuk entegrasyon özelliklerini etkinleştirmek için POWERLEVEL9K_TERM_SHELL_INTEGRATION=true ayarlar. <0>Daha fazla bilgi</0>"
		},
		"zdotdir": {
			"label": "ZDOTDIR işlemeyi etkinleştir",
			"description": "Etkinleştirildiğinde, zsh kabuğu entegrasyonunu düzgün şekilde işlemek için ZDOTDIR için geçici bir dizin oluşturur. Bu, zsh yapılandırmanızı korurken VSCode kabuk entegrasyonunun zsh ile düzgün çalışmasını sağlar. <0>Daha fazla bilgi</0>"
		},
		"inheritEnv": {
			"label": "Ortam değişkenlerini devral",
			"description": "Etkinleştirildiğinde, terminal VSCode üst işleminden ortam değişkenlerini devralır, örneğin kullanıcı profilinde tanımlanan kabuk entegrasyon ayarları gibi. Bu, VSCode'un global ayarı olan `terminal.integrated.inheritEnv` değerini doğrudan değiştirir. <0>Daha fazla bilgi</0>"
		}
	},
	"advancedSettings": {
		"title": "Gelişmiş ayarlar"
	},
	"advanced": {
		"diff": {
			"label": "Diff'ler aracılığıyla düzenlemeyi etkinleştir",
			"description": "Etkinleştirildiğinde, Roo dosyaları daha hızlı düzenleyebilecek ve kesik tam dosya yazımlarını otomatik olarak reddedecektir. En son Claude 3.7 Sonnet modeliyle en iyi şekilde çalışır.",
			"strategy": {
				"label": "Diff stratejisi",
				"options": {
					"standard": "Standart (Tek blok)",
					"multiBlock": "Deneysel: Çoklu blok diff",
					"unified": "Deneysel: Birleştirilmiş diff"
				},
				"descriptions": {
					"standard": "Standart diff stratejisi, bir seferde tek bir kod bloğuna değişiklikler uygular.",
					"unified": "Birleştirilmiş diff stratejisi, diff'leri uygulamak için birden çok yaklaşım benimser ve en iyi yaklaşımı seçer.",
					"multiBlock": "Çoklu blok diff stratejisi, tek bir istekte bir dosyadaki birden çok kod bloğunu güncellemenize olanak tanır."
				}
			},
			"matchPrecision": {
				"label": "Eşleşme hassasiyeti",
				"description": "Bu kaydırıcı, diff'ler uygulanırken kod bölümlerinin ne kadar hassas bir şekilde eşleşmesi gerektiğini kontrol eder. Daha düşük değerler daha esnek eşleşmeye izin verir ancak yanlış değiştirme riskini artırır. %100'ün altındaki değerleri son derece dikkatli kullanın."
			}
		},
		"todoList": {
			"label": "Yapılacaklar listesi aracını etkinleştir",
			"description": "Etkinleştirildiğinde, Roo görev ilerlemesini takip etmek için yapılacaklar listeleri oluşturabilir ve yönetebilir. Bu, karmaşık görevleri yönetilebilir adımlara organize etmeye yardımcı olur."
		}
	},
	"experimental": {
		"DIFF_STRATEGY_UNIFIED": {
			"name": "Deneysel birleştirilmiş diff stratejisini kullan",
			"description": "Deneysel birleştirilmiş diff stratejisini etkinleştir. Bu strateji, model hatalarından kaynaklanan yeniden deneme sayısını azaltabilir, ancak beklenmeyen davranışlara veya hatalı düzenlemelere neden olabilir. Yalnızca riskleri anlıyorsanız ve tüm değişiklikleri dikkatlice incelemeye istekliyseniz etkinleştirin."
		},
		"SEARCH_AND_REPLACE": {
			"name": "Deneysel arama ve değiştirme aracını kullan",
			"description": "Deneysel arama ve değiştirme aracını etkinleştir, Roo'nun tek bir istekte bir arama teriminin birden fazla örneğini değiştirmesine olanak tanır."
		},
		"INSERT_BLOCK": {
			"name": "Deneysel içerik ekleme aracını kullan",
			"description": "Deneysel içerik ekleme aracını etkinleştir, Roo'nun bir diff oluşturma gereği duymadan belirli satır numaralarına içerik eklemesine olanak tanır."
		},
		"POWER_STEERING": {
			"name": "Deneysel \"güç direksiyon\" modunu kullan",
			"description": "Etkinleştirildiğinde, Roo modele geçerli mod tanımının ayrıntılarını daha sık hatırlatacaktır. Bu, rol tanımlarına ve özel talimatlara daha güçlü uyum sağlayacak, ancak mesaj başına daha fazla token kullanacaktır."
		},
		"MULTI_SEARCH_AND_REPLACE": {
			"name": "Deneysel çoklu blok diff aracını kullan",
			"description": "Etkinleştirildiğinde, Roo çoklu blok diff aracını kullanacaktır. Bu, tek bir istekte dosyadaki birden fazla kod bloğunu güncellemeye çalışacaktır."
		},
		"CONCURRENT_FILE_READS": {
			"name": "Eşzamanlı dosya okumayı etkinleştir",
			"description": "Etkinleştirildiğinde, Roo tek bir istekte birden fazla dosya okuyabilir. Devre dışı bırakıldığında, Roo dosyaları birer birer okumalıdır. Daha az yetenekli modellerle çalışırken veya dosya erişimi üzerinde daha fazla kontrol istediğinizde devre dışı bırakmak yardımcı olabilir."
		},
		"MARKETPLACE": {
			"name": "Marketplace'i Etkinleştir",
			"description": "Etkinleştirildiğinde, Marketplace'ten MCP'leri ve özel modları yükleyebilirsiniz."
		},
		"MULTI_FILE_APPLY_DIFF": {
			"name": "Eşzamanlı dosya düzenlemelerini etkinleştir",
			"description": "Etkinleştirildiğinde, Roo tek bir istekte birden fazla dosyayı düzenleyebilir. Devre dışı bırakıldığında, Roo dosyaları tek tek düzenlemek zorundadır. Bunu devre dışı bırakmak, daha az yetenekli modellerle çalışırken veya dosya değişiklikleri üzerinde daha fazla kontrol istediğinde yardımcı olabilir."
		},
<<<<<<< HEAD
		"SECURITY_MIDDLEWARE": {
			"name": "RooCode Güvenlik Middleware",
			"description": "Gizli dosyaları ve komutları YZ erişiminden korumak için güvenlik middleware'ini etkinleştir. Bu özellik, hassas verilere yetkisiz erişime karşı kurumsal düzeyde koruma sağlar."
=======
		"PREVENT_FOCUS_DISRUPTION": {
			"name": "Arka plan düzenleme",
			"description": "Etkinleştirildiğinde editör odak kesintisini önler. Dosya düzenlemeleri diff görünümlerini açmadan veya odağı çalmadan arka planda gerçekleşir. Roo değişiklikler yaparken kesintisiz çalışmaya devam edebilirsiniz. Dosyalar tanılamayı yakalamak için odaksız açılabilir veya tamamen kapalı kalabilir."
		},
		"ASSISTANT_MESSAGE_PARSER": {
			"name": "Yeni mesaj ayrıştırıcıyı kullan",
			"description": "Uzun yanıtları daha verimli işleyerek hızlandıran deneysel akış mesaj ayrıştırıcısını etkinleştir."
		},
		"NEW_TASK_REQUIRE_TODOS": {
			"name": "Yeni görevler için 'todos' listesi gerektir",
			"description": "Etkinleştirildiğinde, new_task aracı bir todos parametresi sağlanmasını gerektirir. Bu, tüm yeni görevlerin net bir hedef listesiyle başlamasını sağlar. Devre dışı bırakıldığında (varsayılan), todos parametresi geriye dönük uyumluluk için isteğe bağlı kalır."
		},
		"IMAGE_GENERATION": {
			"name": "AI görüntü üretimini etkinleştir",
			"description": "Etkinleştirildiğinde, Roo OpenRouter'ın görüntü üretim modellerini kullanarak metin istemlerinden görüntüler üretebilir. Yapılandırılmış bir OpenRouter API anahtarı gerektirir.",
			"openRouterApiKeyLabel": "OpenRouter API Anahtarı",
			"openRouterApiKeyPlaceholder": "OpenRouter API anahtarınızı girin",
			"getApiKeyText": "API anahtarınızı alın",
			"modelSelectionLabel": "Görüntü Üretim Modeli",
			"modelSelectionDescription": "Görüntü üretimi için kullanılacak modeli seçin",
			"warningMissingKey": "⚠️ Görüntü üretimi için OpenRouter API anahtarı gereklidir. Lütfen yukarıda yapılandırın.",
			"successConfigured": "✓ Görüntü üretimi yapılandırılmış ve kullanıma hazır"
		},
		"RUN_SLASH_COMMAND": {
			"name": "Model tarafından başlatılan slash komutlarını etkinleştir",
			"description": "Etkinleştirildiğinde, Roo iş akışlarını yürütmek için slash komutlarınızı çalıştırabilir."
>>>>>>> c4c47802
		}
	},
	"promptCaching": {
		"label": "Prompt önbelleğini devre dışı bırak",
		"description": "İşaretlendiğinde, Roo bu model için prompt önbelleğini kullanmayacaktır."
	},
	"temperature": {
		"useCustom": "Özel sıcaklık kullan",
		"description": "Model yanıtlarındaki rastgeleliği kontrol eder.",
		"rangeDescription": "Daha yüksek değerler çıktıyı daha rastgele yapar, daha düşük değerler daha deterministik hale getirir."
	},
	"modelInfo": {
		"supportsImages": "Görüntüleri destekler",
		"noImages": "Görüntüleri desteklemez",
		"supportsComputerUse": "Bilgisayar kullanımını destekler",
		"noComputerUse": "Bilgisayar kullanımını desteklemez",
		"supportsPromptCache": "İstem önbelleğini destekler",
		"noPromptCache": "İstem önbelleğini desteklemez",
		"contextWindow": "Bağlam Penceresi:",
		"maxOutput": "Maksimum çıktı",
		"inputPrice": "Giriş fiyatı",
		"outputPrice": "Çıkış fiyatı",
		"cacheReadsPrice": "Önbellek okuma fiyatı",
		"cacheWritesPrice": "Önbellek yazma fiyatı",
		"enableStreaming": "Akışı etkinleştir",
		"enableR1Format": "R1 model parametrelerini etkinleştir",
		"enableR1FormatTips": "QWQ gibi R1 modelleri kullanıldığında etkinleştirilmelidir, 400 hatası alınmaması için",
		"useAzure": "Azure kullan",
		"azureApiVersion": "Azure API sürümünü ayarla",
		"gemini": {
			"freeRequests": "* Dakikada {{count}} isteğe kadar ücretsiz. Bundan sonra, ücretlendirme istem boyutuna bağlıdır.",
			"pricingDetails": "Daha fazla bilgi için fiyatlandırma ayrıntılarına bakın.",
			"billingEstimate": "* Ücretlendirme bir tahmindir - kesin maliyet istem boyutuna bağlıdır."
		}
	},
	"modelPicker": {
		"automaticFetch": "Uzantı <serviceLink>{{serviceName}}</serviceLink> üzerinde bulunan mevcut modellerin en güncel listesini otomatik olarak alır. Hangi modeli seçeceğinizden emin değilseniz, Roo Code <defaultModelLink>{{defaultModelId}}</defaultModelLink> ile en iyi şekilde çalışır. Şu anda mevcut olan ücretsiz seçenekleri bulmak için \"free\" araması da yapabilirsiniz.",
		"label": "Model",
		"searchPlaceholder": "Ara",
		"noMatchFound": "Eşleşme bulunamadı",
		"useCustomModel": "Özel kullan: {{modelId}}"
	},
	"footer": {
		"feedback": "Herhangi bir sorunuz veya geri bildiriminiz varsa, <githubLink>github.com/RooCodeInc/Roo-Code</githubLink> adresinde bir konu açmaktan veya <redditLink>reddit.com/r/RooCode</redditLink> ya da <discordLink>discord.gg/roocode</discordLink>'a katılmaktan çekinmeyin",
		"telemetry": {
			"label": "Anonim hata ve kullanım raporlamaya izin ver",
			"description": "Anonim kullanım verileri ve hata raporları göndererek Roo Code'u geliştirmeye yardım edin. Bu telemetri kod, prompt veya kişisel bilgi toplamaz. Daha fazla ayrıntı için <privacyLink>gizlilik politikamıza</privacyLink> bakın. Bunu istediğiniz zaman kapatabilirsiniz."
		},
		"settings": {
			"import": "İçe Aktar",
			"export": "Dışa Aktar",
			"reset": "Sıfırla"
		}
	},
	"thinkingBudget": {
		"maxTokens": "Maksimum token",
		"maxThinkingTokens": "Maksimum düşünme tokeni"
	},
	"validation": {
		"apiKey": "Geçerli bir API anahtarı sağlamalısınız.",
		"awsRegion": "Amazon Bedrock kullanmak için bir bölge seçmelisiniz.",
		"googleCloud": "Geçerli bir Google Cloud proje kimliği ve bölge sağlamalısınız.",
		"modelId": "Geçerli bir model kimliği sağlamalısınız.",
		"modelSelector": "Geçerli bir model seçici sağlamalısınız.",
		"openAi": "Geçerli bir temel URL, API anahtarı ve model kimliği sağlamalısınız.",
		"arn": {
			"invalidFormat": "Geçersiz ARN formatı. Lütfen format gereksinimlerini kontrol edin.",
			"regionMismatch": "Uyarı: ARN'nizdeki bölge ({{arnRegion}}) seçtiğiniz bölge ({{region}}) ile eşleşmiyor. Bu erişim sorunlarına neden olabilir. Sağlayıcı, ARN'deki bölgeyi kullanacak."
		},
		"modelAvailability": "Sağladığınız model kimliği ({{modelId}}) kullanılamıyor. Lütfen başka bir model seçin.",
		"providerNotAllowed": "Sağlayıcı '{{provider}}' kuruluşunuz tarafından izin verilmiyor",
		"modelNotAllowed": "Model '{{model}}' sağlayıcı '{{provider}}' için kuruluşunuz tarafından izin verilmiyor",
		"profileInvalid": "Bu profil, kuruluşunuz tarafından izin verilmeyen bir sağlayıcı veya model içeriyor",
		"qwenCodeOauthPath": "Geçerli bir OAuth kimlik bilgileri yolu sağlamalısın"
	},
	"placeholders": {
		"apiKey": "API anahtarını girin...",
		"profileName": "Profil adını girin",
		"accessKey": "Erişim anahtarını girin...",
		"secretKey": "Gizli anahtarı girin...",
		"sessionToken": "Oturum belirtecini girin...",
		"credentialsJson": "Kimlik bilgileri JSON'ını girin...",
		"keyFilePath": "Anahtar dosyası yolunu girin...",
		"projectId": "Proje ID'sini girin...",
		"customArn": "ARN girin (örn. arn:aws:bedrock:us-east-1:123456789012:foundation-model/my-model)",
		"baseUrl": "Temel URL'yi girin...",
		"modelId": {
			"lmStudio": "örn. meta-llama-3.1-8b-instruct",
			"lmStudioDraft": "örn. lmstudio-community/llama-3.2-1b-instruct",
			"ollama": "örn. llama3.1"
		},
		"numbers": {
			"maxTokens": "örn. 4096",
			"contextWindow": "örn. 128000",
			"inputPrice": "örn. 0.0001",
			"outputPrice": "örn. 0.0002",
			"cacheWritePrice": "örn. 0.00005"
		}
	},
	"defaults": {
		"ollamaUrl": "Varsayılan: http://localhost:11434",
		"lmStudioUrl": "Varsayılan: http://localhost:1234",
		"geminiUrl": "Varsayılan: https://generativelanguage.googleapis.com"
	},
	"labels": {
		"customArn": "Özel ARN",
		"useCustomArn": "Özel ARN kullan..."
	},
	"includeMaxOutputTokens": "Maksimum çıktı tokenlerini dahil et",
	"includeMaxOutputTokensDescription": "API isteklerinde maksimum çıktı token parametresini gönder. Bazı sağlayıcılar bunu desteklemeyebilir.",
	"limitMaxTokensDescription": "Yanıttaki maksimum token sayısını sınırla",
	"maxOutputTokensLabel": "Maksimum çıktı tokenları",
	"maxTokensGenerateDescription": "Yanıtta oluşturulacak maksimum token sayısı",
	"serviceTier": {
		"label": "Hizmet seviyesi",
		"tooltip": "Daha hızlı API isteği işleme için öncelikli işleme hizmeti seviyesini deneyin. Daha düşük gecikme süresiyle daha düşük fiyatlar için esnek işleme seviyesini deneyin.",
		"standard": "Standart",
		"flex": "Esnek",
		"priority": "Öncelik",
		"pricingTableTitle": "Hizmet seviyesine göre fiyatlandırma (1 milyon token başına fiyat)",
		"columns": {
			"tier": "Seviye",
			"input": "Giriş",
			"output": "Çıkış",
			"cacheReads": "Önbellek okumaları"
		}
	}
}<|MERGE_RESOLUTION|>--- conflicted
+++ resolved
@@ -721,11 +721,10 @@
 			"name": "Eşzamanlı dosya düzenlemelerini etkinleştir",
 			"description": "Etkinleştirildiğinde, Roo tek bir istekte birden fazla dosyayı düzenleyebilir. Devre dışı bırakıldığında, Roo dosyaları tek tek düzenlemek zorundadır. Bunu devre dışı bırakmak, daha az yetenekli modellerle çalışırken veya dosya değişiklikleri üzerinde daha fazla kontrol istediğinde yardımcı olabilir."
 		},
-<<<<<<< HEAD
 		"SECURITY_MIDDLEWARE": {
 			"name": "RooCode Güvenlik Middleware",
 			"description": "Gizli dosyaları ve komutları YZ erişiminden korumak için güvenlik middleware'ini etkinleştir. Bu özellik, hassas verilere yetkisiz erişime karşı kurumsal düzeyde koruma sağlar."
-=======
+		},
 		"PREVENT_FOCUS_DISRUPTION": {
 			"name": "Arka plan düzenleme",
 			"description": "Etkinleştirildiğinde editör odak kesintisini önler. Dosya düzenlemeleri diff görünümlerini açmadan veya odağı çalmadan arka planda gerçekleşir. Roo değişiklikler yaparken kesintisiz çalışmaya devam edebilirsiniz. Dosyalar tanılamayı yakalamak için odaksız açılabilir veya tamamen kapalı kalabilir."
@@ -752,7 +751,6 @@
 		"RUN_SLASH_COMMAND": {
 			"name": "Model tarafından başlatılan slash komutlarını etkinleştir",
 			"description": "Etkinleştirildiğinde, Roo iş akışlarını yürütmek için slash komutlarınızı çalıştırabilir."
->>>>>>> c4c47802
 		}
 	},
 	"promptCaching": {
