{
	"common": {
		"save": "Kaydet",
		"done": "Tamamlandı",
		"cancel": "İptal",
		"reset": "Sıfırla",
		"select": "Seç",
		"add": "Başlık Ekle",
		"remove": "Kaldır"
	},
	"header": {
		"title": "Ayarlar",
		"saveButtonTooltip": "Değişiklikleri kaydet",
		"nothingChangedTooltip": "Hiçbir şey değişmedi",
		"doneButtonTooltip": "Kaydedilmemiş değişiklikleri at ve ayarlar panelini kapat"
	},
	"unsavedChangesDialog": {
		"title": "Kaydedilmemiş Değişiklikler",
		"description": "Değişiklikleri atmak ve devam etmek istiyor musunuz?",
		"cancelButton": "İptal",
		"discardButton": "Değişiklikleri At"
	},
	"sections": {
		"providers": "Sağlayıcılar",
		"autoApprove": "Oto-Onay",
		"browser": "Bilgisayar Erişimi",
		"checkpoints": "Kontrol Noktaları",
		"notifications": "Bildirimler",
		"contextManagement": "Bağlam",
		"terminal": "Terminal",
		"prompts": "Promptlar",
		"experimental": "Deneysel",
		"language": "Dil",
		"about": "Roo Code Hakkında"
	},
	"prompts": {
		"description": "Prompt geliştirme, kod açıklama ve sorun çözme gibi hızlı eylemler için kullanılan destek promptlarını yapılandırın. Bu promptlar, Roo'nun yaygın geliştirme görevleri için daha iyi destek sağlamasına yardımcı olur."
	},
	"codeIndex": {
		"title": "Kod Tabanı İndeksleme",
		"enableLabel": "Kod Tabanı İndekslemeyi Etkinleştir",
		"enableDescription": "Geliştirilmiş arama ve bağlam anlayışı için kod indekslemeyi etkinleştirin",
		"providerLabel": "Gömme Sağlayıcısı",
		"selectProviderPlaceholder": "Sağlayıcı seç",
		"openaiProvider": "OpenAI",
		"ollamaProvider": "Ollama",
		"geminiProvider": "Gemini",
		"geminiApiKeyLabel": "API Anahtarı:",
		"geminiApiKeyPlaceholder": "Gemini API anahtarınızı girin",
		"mistralProvider": "Mistral",
		"mistralApiKeyLabel": "API Anahtarı:",
		"mistralApiKeyPlaceholder": "Mistral API anahtarınızı girin",
		"openaiCompatibleProvider": "OpenAI Uyumlu",
		"openAiKeyLabel": "OpenAI API Anahtarı",
		"openAiKeyPlaceholder": "OpenAI API anahtarınızı girin",
		"openAiCompatibleBaseUrlLabel": "Temel URL",
		"openAiCompatibleApiKeyLabel": "API Anahtarı",
		"openAiCompatibleApiKeyPlaceholder": "API anahtarınızı girin",
		"openAiCompatibleModelDimensionLabel": "Gömme Boyutu:",
		"modelDimensionLabel": "Model Boyutu",
		"openAiCompatibleModelDimensionPlaceholder": "örn., 1536",
		"openAiCompatibleModelDimensionDescription": "Modeliniz için gömme boyutu (çıktı boyutu). Bu değer için sağlayıcınızın belgelerine bakın. Yaygın değerler: 384, 768, 1536, 3072.",
		"modelLabel": "Model",
		"selectModelPlaceholder": "Model seç",
		"ollamaUrlLabel": "Ollama URL:",
		"qdrantUrlLabel": "Qdrant URL",
		"qdrantKeyLabel": "Qdrant Anahtarı:",
		"startIndexingButton": "Başlat",
		"clearIndexDataButton": "İndeks Temizle",
		"unsavedSettingsMessage": "İndeksleme işlemini başlatmadan önce lütfen ayarlarını kaydet.",
		"clearDataDialog": {
			"title": "Emin misiniz?",
			"description": "Bu işlem geri alınamaz. Bu, kod tabanı indeks verilerinizi kalıcı olarak silecektir.",
			"cancelButton": "İptal",
			"confirmButton": "Verileri Temizle"
		},
		"description": "Projenizin anlamsal aramasını etkinleştirmek için kod tabanı indeksleme ayarlarını yapılandırın. <0>Daha fazla bilgi</0>",
		"statusTitle": "Durum",
		"settingsTitle": "İndeksleme Ayarları",
		"disabledMessage": "Kod tabanı indeksleme şu anda devre dışı. İndeksleme seçeneklerini yapılandırmak için genel ayarlarda etkinleştirin.",
		"embedderProviderLabel": "Gömücü Sağlayıcı",
		"modelPlaceholder": "Model adını girin",
		"selectModel": "Bir model seçin",
		"ollamaBaseUrlLabel": "Ollama Temel URL",
		"qdrantApiKeyLabel": "Qdrant API Anahtarı",
		"qdrantApiKeyPlaceholder": "Qdrant API anahtarınızı girin (isteğe bağlı)",
		"setupConfigLabel": "Kurulum",
		"ollamaUrlPlaceholder": "http://localhost:11434",
		"openAiCompatibleBaseUrlPlaceholder": "https://api.example.com",
		"modelDimensionPlaceholder": "1536",
		"qdrantUrlPlaceholder": "http://localhost:6333",
		"saveError": "Ayarlar kaydedilemedi",
		"modelDimensions": "({{dimension}} boyut)",
		"saveSuccess": "Ayarlar başarıyla kaydedildi",
		"saving": "Kaydediliyor...",
		"saveSettings": "Kaydet",
		"indexingStatuses": {
			"standby": "Bekleme",
			"indexing": "İndeksleniyor",
			"indexed": "İndekslendi",
			"error": "Hata"
		},
		"close": "Kapat",
		"validation": {
			"invalidQdrantUrl": "Geçersiz Qdrant URL'si",
			"invalidOllamaUrl": "Geçersiz Ollama URL'si",
			"invalidBaseUrl": "Geçersiz temel URL'si",
			"qdrantUrlRequired": "Qdrant URL'si gereklidir",
			"openaiApiKeyRequired": "OpenAI API anahtarı gereklidir",
			"modelSelectionRequired": "Model seçimi gereklidir",
			"apiKeyRequired": "API anahtarı gereklidir",
			"modelIdRequired": "Model kimliği gereklidir",
			"modelDimensionRequired": "Model boyutu gereklidir",
			"geminiApiKeyRequired": "Gemini API anahtarı gereklidir",
			"mistralApiKeyRequired": "Mistral API anahtarı gereklidir",
			"ollamaBaseUrlRequired": "Ollama temel URL'si gereklidir",
			"baseUrlRequired": "Temel URL'si gereklidir",
			"modelDimensionMinValue": "Model boyutu 0'dan büyük olmalıdır"
		},
		"advancedConfigLabel": "Gelişmiş Yapılandırma",
		"searchMinScoreLabel": "Arama Skoru Eşiği",
		"searchMinScoreDescription": "Arama sonuçları için gereken minimum benzerlik puanı (0.0-1.0). Düşük değerler daha fazla sonuç döndürür ancak daha az alakalı olabilir. Yüksek değerler daha az ancak daha alakalı sonuçlar döndürür.",
		"searchMinScoreResetTooltip": "Varsayılan değere sıfırla (0.4)",
		"searchMaxResultsLabel": "Maksimum Arama Sonuçları",
		"searchMaxResultsDescription": "Kod tabanı dizinini sorgularken döndürülecek maksimum arama sonucu sayısı. Daha yüksek değerler daha fazla bağlam sağlar ancak daha az alakalı sonuçlar içerebilir.",
		"resetToDefault": "Varsayılana sıfırla"
	},
	"autoApprove": {
		"description": "Roo'nun onay gerektirmeden otomatik olarak işlemler gerçekleştirmesine izin verin. Bu ayarları yalnızca yapay zekaya tamamen güveniyorsanız ve ilgili güvenlik risklerini anlıyorsanız etkinleştirin.",
		"enabled": "Oto-onay etkinleştirildi",
		"toggleAriaLabel": "Otomatik onayı değiştir",
		"disabledAriaLabel": "Otomatik onay devre dışı - önce seçenekleri belirleyin",
		"readOnly": {
			"label": "Okuma",
			"description": "Etkinleştirildiğinde, Roo otomatik olarak dizin içeriğini görüntüleyecek ve Onayla düğmesine tıklamanıza gerek kalmadan dosyaları okuyacaktır.",
			"outsideWorkspace": {
				"label": "Çalışma alanı dışındaki dosyaları dahil et",
				"description": "Roo'nun onay gerektirmeden mevcut çalışma alanı dışındaki dosyaları okumasına izin ver."
			}
		},
		"write": {
			"label": "Yazma",
			"description": "Onay gerektirmeden otomatik olarak dosya oluştur ve düzenle",
			"delayLabel": "Tanılamanın potansiyel sorunları tespit etmesine izin vermek için yazmalardan sonra gecikme",
			"outsideWorkspace": {
				"label": "Çalışma alanı dışındaki dosyaları dahil et",
				"description": "Roo'nun onay gerektirmeden mevcut çalışma alanı dışında dosya oluşturmasına ve düzenlemesine izin ver."
			},
			"protected": {
				"label": "Korumalı dosyaları dahil et",
				"description": "Roo'nun korumalı dosyaları (.rooignore ve .roo/ yapılandırma dosyaları gibi) onay gerektirmeden oluşturmasına ve düzenlemesine izin ver."
			}
		},
		"browser": {
			"label": "Tarayıcı",
			"description": "Onay gerektirmeden otomatik olarak tarayıcı eylemleri gerçekleştir. Not: Yalnızca model bilgisayar kullanımını desteklediğinde geçerlidir"
		},
		"retry": {
			"label": "Yeniden Dene",
			"description": "Sunucu bir hata yanıtı döndürdüğünde başarısız API isteklerini otomatik olarak yeniden dene",
			"delayLabel": "İsteği yeniden denemeden önce gecikme"
		},
		"mcp": {
			"label": "MCP",
			"description": "MCP Sunucuları görünümünde bireysel MCP araçlarının otomatik onayını etkinleştir (hem bu ayar hem de aracın \"Her zaman izin ver\" onay kutusu gerekir)"
		},
		"modeSwitch": {
			"label": "Mod",
			"description": "Onay gerektirmeden otomatik olarak farklı modlar arasında geçiş yap"
		},
		"subtasks": {
			"label": "Alt Görevler",
			"description": "Onay gerektirmeden alt görevlerin oluşturulmasına ve tamamlanmasına izin ver"
		},
		"followupQuestions": {
			"label": "Soru",
			"description": "Yapılandırılan zaman aşımından sonra takip sorularına ilişkin ilk önerilen yanıtı otomatik olarak seç",
			"timeoutLabel": "İlk yanıtı otomatik olarak seçmeden önce beklenecek süre"
		},
		"execute": {
			"label": "Yürüt",
			"description": "Onay gerektirmeden otomatik olarak izin verilen terminal komutlarını yürüt",
			"allowedCommands": "İzin Verilen Otomatik Yürütme Komutları",
			"allowedCommandsDescription": "\"Yürütme işlemlerini her zaman onayla\" etkinleştirildiğinde otomatik olarak yürütülebilen komut önekleri. Tüm komutlara izin vermek için * ekleyin (dikkatli kullanın).",
			"deniedCommands": "Reddedilen komutlar",
			"deniedCommandsDescription": "Onay istenmeden otomatik olarak reddedilecek komut önekleri. İzin verilen komutlarla çakışma durumunda, en uzun önek eşleşmesi öncelik alır. Tüm komutları reddetmek için * ekleyin.",
			"commandPlaceholder": "Komut öneki girin (örn. 'git ')",
			"deniedCommandPlaceholder": "Reddetmek için komut öneki girin (örn. 'rm -rf')",
			"addButton": "Ekle",
			"autoDenied": "`{{prefix}}` önekli komutlar kullanıcı tarafından yasaklandı. Başka bir komut çalıştırarak bu kısıtlamayı aşma."
		},
		"updateTodoList": {
			"label": "Todo",
			"description": "Yapılacaklar listesi onay gerektirmeden otomatik olarak güncellenir"
		},
		"apiRequestLimit": {
			"title": "Maksimum İstek",
			"description": "Göreve devam etmek için onay istemeden önce bu sayıda API isteği otomatik olarak yap.",
			"unlimited": "Sınırsız"
		},
		"selectOptionsFirst": "Otomatik onayı etkinleştirmek için aşağıdan en az bir seçenek seçin",
		"apiCostLimit": {
			"unlimited": "Sınırsız",
			"title": "Maksimum Maliyet"
		},
		"maxLimits": {
			"description": "Bu sınırlara ulaşana kadar otomatik olarak istekleri yap, sonrasında devam etmek için onay iste."
		}
	},
	"providers": {
		"providerDocumentation": "{{provider}} Dokümantasyonu",
		"configProfile": "Yapılandırma Profili",
		"description": "Sağlayıcılar ve ayarlar arasında hızlıca geçiş yapmak için farklı API yapılandırmalarını kaydedin.",
		"apiProvider": "API Sağlayıcı",
		"model": "Model",
		"nameEmpty": "İsim boş olamaz",
		"nameExists": "Bu isme sahip bir profil zaten mevcut",
		"deleteProfile": "Profili sil",
		"invalidArnFormat": "Geçersiz ARN formatı. Yukarıdaki örnekleri kontrol edin.",
		"enterNewName": "Yeni ad girin",
		"addProfile": "Profil ekle",
		"renameProfile": "Profili yeniden adlandır",
		"newProfile": "Yeni yapılandırma profili",
		"enterProfileName": "Profil adını girin",
		"createProfile": "Profil oluştur",
		"cannotDeleteOnlyProfile": "Yalnızca tek profili silemezsiniz",
		"searchPlaceholder": "Profilleri ara",
		"searchProviderPlaceholder": "Sağlayıcıları ara",
		"noProviderMatchFound": "Eşleşen sağlayıcı bulunamadı",
		"noMatchFound": "Eşleşen profil bulunamadı",
		"vscodeLmDescription": "VS Code Dil Modeli API'si, diğer VS Code uzantıları tarafından sağlanan modelleri çalıştırmanıza olanak tanır (GitHub Copilot dahil ancak bunlarla sınırlı değildir). Başlamanın en kolay yolu, VS Code Marketplace'ten Copilot ve Copilot Chat uzantılarını yüklemektir.",
		"awsCustomArnUse": "Kullanmak istediğiniz model için geçerli bir Amazon Bedrock ARN'si girin. Format örnekleri:",
		"awsCustomArnDesc": "ARN içindeki bölgenin yukarıda seçilen AWS Bölgesiyle eşleştiğinden emin olun.",
		"openRouterApiKey": "OpenRouter API Anahtarı",
		"getOpenRouterApiKey": "OpenRouter API Anahtarı Al",
		"apiKeyStorageNotice": "API anahtarları VSCode'un Gizli Depolamasında güvenli bir şekilde saklanır",
		"glamaApiKey": "Glama API Anahtarı",
		"getGlamaApiKey": "Glama API Anahtarı Al",
		"useCustomBaseUrl": "Özel temel URL kullan",
		"useReasoning": "Akıl yürütmeyi etkinleştir",
		"useHostHeader": "Özel Host başlığı kullan",
		"useLegacyFormat": "Eski OpenAI API formatını kullan",
		"customHeaders": "Özel Başlıklar",
		"headerName": "Başlık adı",
		"headerValue": "Başlık değeri",
		"noCustomHeaders": "Tanımlanmış özel başlık yok. Eklemek için + düğmesine tıklayın.",
		"requestyApiKey": "Requesty API Anahtarı",
		"refreshModels": {
			"label": "Modelleri Yenile",
			"hint": "En son modelleri görmek için lütfen ayarları yeniden açın.",
			"loading": "Model listesi yenileniyor...",
			"success": "Model listesi başarıyla yenilendi!",
			"error": "Model listesi yenilenemedi. Lütfen tekrar deneyin."
		},
		"getRequestyApiKey": "Requesty API Anahtarı Al",
<<<<<<< HEAD
		"tarsApiKey": "TARS API Anahtarı",
		"getTarsApiKey": "TARS API Anahtarı Al",
=======
		"getRequestyBaseUrl": "Temel URL",
		"requestyUseCustomBaseUrl": "Özel temel URL kullan",
>>>>>>> 87c42c1f
		"openRouterTransformsText": "İstem ve mesaj zincirlerini bağlam boyutuna sıkıştır (<a>OpenRouter Dönüşümleri</a>)",
		"anthropicApiKey": "Anthropic API Anahtarı",
		"getAnthropicApiKey": "Anthropic API Anahtarı Al",
		"anthropicUseAuthToken": "Anthropic API Anahtarını X-Api-Key yerine Authorization başlığı olarak geçir",
		"anthropic1MContextBetaLabel": "1M bağlam penceresini etkinleştir (Beta)",
		"anthropic1MContextBetaDescription": "Claude Sonnet 4 için bağlam penceresini 1 milyon token'a genişletir",
		"awsBedrock1MContextBetaLabel": "1M bağlam penceresini etkinleştir (Beta)",
		"awsBedrock1MContextBetaDescription": "Claude Sonnet 4 için bağlam penceresini 1 milyon token'a genişletir",
		"cerebrasApiKey": "Cerebras API Anahtarı",
		"getCerebrasApiKey": "Cerebras API Anahtarını Al",
		"chutesApiKey": "Chutes API Anahtarı",
		"getChutesApiKey": "Chutes API Anahtarı Al",
		"fireworksApiKey": "Fireworks API Anahtarı",
		"getFireworksApiKey": "Fireworks API Anahtarı Al",
		"ioIntelligenceApiKey": "IO Intelligence API Anahtarı",
		"ioIntelligenceApiKeyPlaceholder": "IO Intelligence API anahtarınızı girin",
		"getIoIntelligenceApiKey": "IO Intelligence API Anahtarı Al",
		"deepSeekApiKey": "DeepSeek API Anahtarı",
		"getDeepSeekApiKey": "DeepSeek API Anahtarı Al",
		"doubaoApiKey": "Doubao API Anahtarı",
		"getDoubaoApiKey": "Doubao API Anahtarı Al",
		"moonshotApiKey": "Moonshot API Anahtarı",
		"getMoonshotApiKey": "Moonshot API Anahtarı Al",
		"moonshotBaseUrl": "Moonshot Giriş Noktası",
		"zaiApiKey": "Z AI API Anahtarı",
		"getZaiApiKey": "Z AI API Anahtarı Al",
		"zaiEntrypoint": "Z AI Giriş Noktası",
		"zaiEntrypointDescription": "Konumunuza göre uygun API giriş noktasını seçin. Çin'de iseniz open.bigmodel.cn'yi seçin. Aksi takdirde api.z.ai'yi seçin.",
		"geminiApiKey": "Gemini API Anahtarı",
		"getGroqApiKey": "Groq API Anahtarı Al",
		"groqApiKey": "Groq API Anahtarı",
		"getSambaNovaApiKey": "SambaNova API Anahtarı Al",
		"sambaNovaApiKey": "SambaNova API Anahtarı",
		"getHuggingFaceApiKey": "Hugging Face API Anahtarı Al",
		"huggingFaceApiKey": "Hugging Face API Anahtarı",
		"huggingFaceModelId": "Model ID",
		"huggingFaceLoading": "Yükleniyor...",
		"huggingFaceModelsCount": "({{count}} model)",
		"huggingFaceSelectModel": "Bir model seç...",
		"huggingFaceSearchModels": "Modelleri ara...",
		"huggingFaceNoModelsFound": "Model bulunamadı",
		"huggingFaceProvider": "Sağlayıcı",
		"huggingFaceProviderAuto": "Otomatik",
		"huggingFaceSelectProvider": "Bir sağlayıcı seç...",
		"huggingFaceSearchProviders": "Sağlayıcıları ara...",
		"huggingFaceNoProvidersFound": "Sağlayıcı bulunamadı",
		"getGeminiApiKey": "Gemini API Anahtarı Al",
		"openAiApiKey": "OpenAI API Anahtarı",
		"apiKey": "API Anahtarı",
		"openAiBaseUrl": "Temel URL",
		"getOpenAiApiKey": "OpenAI API Anahtarı Al",
		"mistralApiKey": "Mistral API Anahtarı",
		"getMistralApiKey": "Mistral / Codestral API Anahtarı Al",
		"codestralBaseUrl": "Codestral Temel URL (İsteğe bağlı)",
		"codestralBaseUrlDesc": "Codestral modeli için alternatif URL ayarlayın.",
		"xaiApiKey": "xAI API Anahtarı",
		"getXaiApiKey": "xAI API Anahtarı Al",
		"litellmApiKey": "LiteLLM API Anahtarı",
		"litellmBaseUrl": "LiteLLM Temel URL",
		"awsCredentials": "AWS Kimlik Bilgileri",
		"awsProfile": "AWS Profili",
		"awsApiKey": "Amazon Bedrock API Anahtarı",
		"awsProfileName": "AWS Profil Adı",
		"awsAccessKey": "AWS Erişim Anahtarı",
		"awsSecretKey": "AWS Gizli Anahtarı",
		"awsSessionToken": "AWS Oturum Belirteci",
		"awsRegion": "AWS Bölgesi",
		"awsCrossRegion": "Bölgeler arası çıkarım kullan",
		"awsBedrockVpc": {
			"useCustomVpcEndpoint": "Özel VPC uç noktası kullan",
			"vpcEndpointUrlPlaceholder": "VPC uç noktası URL'sini girin (isteğe bağlı)",
			"examples": "Örnekler:"
		},
		"enablePromptCaching": "İstem önbelleğini etkinleştir",
		"enablePromptCachingTitle": "Desteklenen modeller için performansı artırmak ve maliyetleri azaltmak için istem önbelleğini etkinleştir.",
		"cacheUsageNote": "Not: Önbellek kullanımını görmüyorsanız, farklı bir model seçip ardından istediğiniz modeli tekrar seçmeyi deneyin.",
		"vscodeLmModel": "Dil Modeli",
		"vscodeLmWarning": "Not: Bu çok deneysel bir entegrasyondur ve sağlayıcı desteği değişebilir. Bir modelin desteklenmediğine dair bir hata alırsanız, bu sağlayıcı tarafındaki bir sorundur.",
		"geminiParameters": {
			"urlContext": {
				"title": "URL bağlamını etkinleştir",
				"description": "Yanıtlar oluşturulurken ek bağlam için Gemini'nin URL'lere erişmesine ve işlemesine izin verir. Web içeriği analizi gerektiren görevler için faydalıdır."
			},
			"groundingSearch": {
				"title": "Google Aramasıyla Grounding Etkinleştir",
				"description": "Gemini'nin güncel bilgileri almak için Google'da arama yapmasına ve yanıtları gerçek zamanlı verilere dayandırmasına izin verir. Güncel bilgi gerektiren sorgular için kullanışlıdır."
			}
		},
		"googleCloudSetup": {
			"title": "Google Cloud Vertex AI'yi kullanmak için şunları yapmanız gerekir:",
			"step1": "1. Google Cloud hesabı oluşturun, Vertex AI API'sini etkinleştirin ve istediğiniz Claude modellerini etkinleştirin.",
			"step2": "2. Google Cloud CLI'yi yükleyin ve uygulama varsayılan kimlik bilgilerini yapılandırın.",
			"step3": "3. Veya kimlik bilgileriyle bir hizmet hesabı oluşturun."
		},
		"googleCloudCredentials": "Google Cloud Kimlik Bilgileri",
		"googleCloudKeyFile": "Google Cloud Anahtar Dosyası Yolu",
		"googleCloudProjectId": "Google Cloud Proje Kimliği",
		"googleCloudRegion": "Google Cloud Bölgesi",
		"lmStudio": {
			"baseUrl": "Temel URL (İsteğe bağlı)",
			"modelId": "Model Kimliği",
			"speculativeDecoding": "Spekülatif Kod Çözmeyi Etkinleştir",
			"draftModelId": "Taslak Model Kimliği",
			"draftModelDesc": "Spekülatif kod çözmenin doğru çalışması için taslak model aynı model ailesinden olmalıdır.",
			"selectDraftModel": "Taslak Model Seç",
			"noModelsFound": "Taslak model bulunamadı. Lütfen LM Studio'nun Sunucu Modu etkinken çalıştığından emin olun.",
			"description": "LM Studio, modelleri bilgisayarınızda yerel olarak çalıştırmanıza olanak tanır. Başlamak için <a>hızlı başlangıç kılavuzlarına</a> bakın. Bu uzantıyla kullanmak için LM Studio'nun <b>yerel sunucu</b> özelliğini de başlatmanız gerekecektir. <span>Not:</span> Roo Code karmaşık istemler kullanır ve Claude modelleriyle en iyi şekilde çalışır. Daha az yetenekli modeller beklendiği gibi çalışmayabilir."
		},
		"ollama": {
			"baseUrl": "Temel URL (İsteğe bağlı)",
			"modelId": "Model Kimliği",
			"description": "Ollama, modelleri bilgisayarınızda yerel olarak çalıştırmanıza olanak tanır. Başlamak için hızlı başlangıç kılavuzlarına bakın.",
			"warning": "Not: Roo Code karmaşık istemler kullanır ve Claude modelleriyle en iyi şekilde çalışır. Daha az yetenekli modeller beklendiği gibi çalışmayabilir."
		},
		"unboundApiKey": "Unbound API Anahtarı",
		"getUnboundApiKey": "Unbound API Anahtarı Al",
		"unboundRefreshModelsSuccess": "Model listesi güncellendi! Artık en son modeller arasından seçim yapabilirsiniz.",
		"unboundInvalidApiKey": "Geçersiz API anahtarı. Lütfen API anahtarınızı kontrol edin ve tekrar deneyin.",
		"humanRelay": {
			"description": "API anahtarı gerekmez, ancak kullanıcının bilgileri web sohbet yapay zekasına kopyalayıp yapıştırması gerekir.",
			"instructions": "Kullanım sırasında bir iletişim kutusu açılacak ve mevcut mesaj otomatik olarak panoya kopyalanacaktır. Bunları web yapay zekalarına (ChatGPT veya Claude gibi) yapıştırmanız, ardından yapay zekanın yanıtını iletişim kutusuna kopyalayıp onay düğmesine tıklamanız gerekir."
		},
		"openRouter": {
			"providerRouting": {
				"title": "OpenRouter Sağlayıcı Yönlendirmesi",
				"description": "OpenRouter, modeliniz için mevcut en iyi sağlayıcılara istekleri yönlendirir. Varsayılan olarak, istekler çalışma süresini en üst düzeye çıkarmak için en iyi sağlayıcılar arasında dengelenir. Ancak, bu model için kullanılacak belirli bir sağlayıcı seçebilirsiniz.",
				"learnMore": "Sağlayıcı yönlendirmesi hakkında daha fazla bilgi edinin"
			}
		},
		"customModel": {
			"capabilities": "Özel OpenAI uyumlu modelinizin yeteneklerini ve fiyatlandırmasını yapılandırın. Model yeteneklerini belirtirken dikkatli olun, çünkü bunlar Roo Code'un performansını etkileyebilir.",
			"maxTokens": {
				"label": "Maksimum Çıktı Token'ları",
				"description": "Modelin bir yanıtta üretebileceği maksimum token sayısı. (Sunucunun maksimum token'ları ayarlamasına izin vermek için -1 belirtin.)"
			},
			"contextWindow": {
				"label": "Bağlam Penceresi Boyutu",
				"description": "Modelin işleyebileceği toplam token sayısı (giriş + çıkış)."
			},
			"imageSupport": {
				"label": "Görüntü Desteği",
				"description": "Bu model görüntüleri işleyip anlayabilir mi?"
			},
			"computerUse": {
				"label": "Bilgisayar Kullanımı",
				"description": "Bu model bir tarayıcıyla etkileşim kurabilir mi? (örn. Claude 3.7 Sonnet)"
			},
			"promptCache": {
				"label": "İstem Önbelleği",
				"description": "Bu model istemleri önbelleğe alabilir mi?"
			},
			"pricing": {
				"input": {
					"label": "Giriş Fiyatı",
					"description": "Giriş/istem başına milyon token maliyeti. Bu, modele bağlam ve talimatlar gönderme maliyetini etkiler."
				},
				"output": {
					"label": "Çıkış Fiyatı",
					"description": "Model yanıtı başına milyon token maliyeti. Bu, oluşturulan içerik ve tamamlamaların maliyetini etkiler."
				},
				"cacheReads": {
					"label": "Önbellek Okuma Fiyatı",
					"description": "Önbellekten okuma başına milyon token maliyeti. Bu, önbelleğe alınmış bir yanıt alındığında uygulanan fiyattır."
				},
				"cacheWrites": {
					"label": "Önbellek Yazma Fiyatı",
					"description": "Önbelleğe yazma başına milyon token maliyeti. Bu, bir istem ilk kez önbelleğe alındığında uygulanan fiyattır."
				}
			},
			"resetDefaults": "Varsayılanlara Sıfırla"
		},
		"rateLimitSeconds": {
			"label": "Hız sınırı",
			"description": "API istekleri arasındaki minimum süre."
		},
		"consecutiveMistakeLimit": {
			"label": "Hata ve Tekrar Limiti",
			"description": "'Roo sorun yaşıyor' iletişim kutusunu göstermeden önceki ardışık hata veya tekrarlanan eylem sayısı",
			"unlimitedDescription": "Sınırsız yeniden deneme etkin (otomatik devam et). Diyalog asla görünmeyecek.",
			"warning": "⚠️ 0'a ayarlamak, önemli API kullanımına neden olabilecek sınırsız yeniden denemeye izin verir"
		},
		"reasoningEffort": {
			"label": "Model Akıl Yürütme Çabası",
			"minimal": "Minimal (en hızlı)",
			"high": "Yüksek",
			"medium": "Orta",
			"low": "Düşük"
		},
		"verbosity": {
			"label": "Çıktı Ayrıntı Düzeyi",
			"high": "Yüksek",
			"medium": "Orta",
			"low": "Düşük",
			"description": "Modelin yanıtlarının ne kadar ayrıntılı olduğunu kontrol eder. Düşük ayrıntı düzeyi kısa yanıtlar üretirken, yüksek ayrıntı düzeyi kapsamlı açıklamalar sunar."
		},
		"setReasoningLevel": "Akıl Yürütme Çabasını Etkinleştir",
		"claudeCode": {
			"pathLabel": "Claude Code Yolu",
			"description": "Claude Code CLI'nize isteğe bağlı yol. Ayarlanmazsa varsayılan olarak 'claude' kullanılır.",
			"placeholder": "Varsayılan: claude",
			"maxTokensLabel": "Maksimum Çıktı Token sayısı",
			"maxTokensDescription": "Claude Code yanıtları için maksimum çıktı token sayısı. Varsayılan 8000'dir."
		}
	},
	"browser": {
		"enable": {
			"label": "Tarayıcı aracını etkinleştir",
			"description": "Etkinleştirildiğinde, Roo bilgisayar kullanımını destekleyen modeller kullanırken web siteleriyle etkileşim kurmak için bir tarayıcı kullanabilir. <0>Daha fazla bilgi</0>"
		},
		"viewport": {
			"label": "Görünüm alanı boyutu",
			"description": "Tarayıcı etkileşimleri için görünüm alanı boyutunu seçin. Bu, web sitelerinin nasıl görüntülendiğini ve etkileşime girdiğini etkiler.",
			"options": {
				"largeDesktop": "Büyük Masaüstü (1280x800)",
				"smallDesktop": "Küçük Masaüstü (900x600)",
				"tablet": "Tablet (768x1024)",
				"mobile": "Mobil (360x640)"
			}
		},
		"screenshotQuality": {
			"label": "Ekran görüntüsü kalitesi",
			"description": "Tarayıcı ekran görüntülerinin WebP kalitesini ayarlayın. Daha yüksek değerler daha net ekran görüntüleri sağlar ancak token kullanımını artırır."
		},
		"remote": {
			"label": "Uzak tarayıcı bağlantısı kullan",
			"description": "Uzaktan hata ayıklama etkinleştirilmiş olarak çalışan bir Chrome tarayıcısına bağlanın (--remote-debugging-port=9222).",
			"urlPlaceholder": "Özel URL (örn. http://localhost:9222)",
			"testButton": "Bağlantıyı Test Et",
			"testingButton": "Test Ediliyor...",
			"instructions": "DevTools protokolü ana bilgisayar adresini girin veya yerel Chrome örneklerini otomatik olarak keşfetmek için boş bırakın. Bağlantıyı Test Et düğmesi, sağlanmışsa özel URL'yi deneyecek veya alan boşsa otomatik olarak keşfedecektir."
		}
	},
	"checkpoints": {
		"enable": {
			"label": "Otomatik kontrol noktalarını etkinleştir",
			"description": "Etkinleştirildiğinde, Roo görev yürütme sırasında otomatik olarak kontrol noktaları oluşturarak değişiklikleri gözden geçirmeyi veya önceki durumlara dönmeyi kolaylaştırır. <0>Daha fazla bilgi</0>"
		}
	},
	"notifications": {
		"sound": {
			"label": "Ses efektlerini etkinleştir",
			"description": "Etkinleştirildiğinde, Roo bildirimler ve olaylar için ses efektleri çalacaktır.",
			"volumeLabel": "Ses Düzeyi"
		},
		"tts": {
			"label": "Metinden sese özelliğini etkinleştir",
			"description": "Etkinleştirildiğinde, Roo yanıtlarını metinden sese teknolojisi kullanarak sesli okuyacaktır.",
			"speedLabel": "Hız"
		}
	},
	"contextManagement": {
		"description": "Yapay zekanın bağlam penceresine hangi bilgilerin dahil edileceğini kontrol edin, token kullanımını ve yanıt kalitesini etkiler",
		"autoCondenseContextPercent": {
			"label": "Akıllı bağlam sıkıştırmayı tetikleyecek eşik",
			"description": "Bağlam penceresi bu eşiğe ulaştığında, Roo otomatik olarak sıkıştıracaktır."
		},
		"condensingApiConfiguration": {
			"label": "Bağlam Yoğunlaştırma için API Yapılandırması",
			"description": "Bağlam yoğunlaştırma işlemleri için hangi API yapılandırmasının kullanılacağını seçin. Mevcut aktif yapılandırmayı kullanmak için seçimsiz bırakın.",
			"useCurrentConfig": "Varsayılan"
		},
		"customCondensingPrompt": {
			"label": "Özel Bağlam Yoğunlaştırma İstemcisi",
			"description": "Bağlam yoğunlaştırma için özel sistem istemcisi. Varsayılan istemciyi kullanmak için boş bırakın.",
			"placeholder": "Özel yoğunlaştırma promptunuzu buraya girin...\n\nVarsayılan prompt ile aynı yapıyı kullanabilirsiniz:\n- Önceki Konuşma\n- Mevcut Çalışma\n- Temel Teknik Kavramlar\n- İlgili Dosyalar ve Kod\n- Problem Çözme\n- Bekleyen Görevler ve Sonraki Adımlar",
			"reset": "Varsayılana Sıfırla",
			"hint": "Boş = varsayılan promptu kullan"
		},
		"autoCondenseContext": {
			"name": "Akıllı bağlam sıkıştırmayı otomatik olarak tetikle",
			"description": "Etkinleştirildiğinde, Roo eşiğe ulaşıldığında bağlamı otomatik olarak sıkıştırır. Devre dışı bırakıldığında, bağlam sıkıştırmayı hala manuel olarak tetikleyebilirsiniz."
		},
		"openTabs": {
			"label": "Açık sekmeler bağlam sınırı",
			"description": "Bağlama dahil edilecek maksimum VSCode açık sekme sayısı. Daha yüksek değerler daha fazla bağlam sağlar ancak token kullanımını artırır."
		},
		"workspaceFiles": {
			"label": "Çalışma alanı dosyaları bağlam sınırı",
			"description": "Mevcut çalışma dizini ayrıntılarına dahil edilecek maksimum dosya sayısı. Daha yüksek değerler daha fazla bağlam sağlar ancak token kullanımını artırır."
		},
		"rooignore": {
			"label": "Listelerde ve aramalarda .rooignore dosyalarını göster",
			"description": "Etkinleştirildiğinde, .rooignore'daki desenlerle eşleşen dosyalar kilit sembolü ile listelerde gösterilecektir. Devre dışı bırakıldığında, bu dosyalar dosya listelerinden ve aramalardan tamamen gizlenecektir."
		},
		"maxReadFile": {
			"label": "Dosya okuma otomatik kısaltma eşiği",
			"description": "Model başlangıç/bitiş değerlerini belirtmediğinde Roo bu sayıda satırı okur. Bu sayı dosyanın toplam satır sayısından azsa, Roo kod tanımlamalarının satır numarası dizinini oluşturur. Özel durumlar: -1, Roo'ya tüm dosyayı okumasını (dizinleme olmadan), 0 ise hiç satır okumamasını ve minimum bağlam için yalnızca satır dizinleri sağlamasını belirtir. Düşük değerler başlangıç bağlam kullanımını en aza indirir ve sonraki hassas satır aralığı okumalarına olanak tanır. Açık başlangıç/bitiş istekleri bu ayarla sınırlı değildir.",
			"lines": "satır",
			"always_full_read": "Her zaman tüm dosyayı oku"
		},
		"maxConcurrentFileReads": {
			"label": "Eşzamanlı dosya okuma sınırı",
			"description": "'read_file' aracının aynı anda işleyebileceği maksimum dosya sayısı. Daha yüksek değerler birden çok küçük dosyanın okunmasını hızlandırabilir ancak bellek kullanımını artırır."
		},
		"diagnostics": {
			"includeMessages": {
				"label": "Tanı mesajlarını otomatik olarak bağlama dahil et",
				"description": "Etkinleştirildiğinde, düzenlenen dosyalardan tanı mesajları (hatalar) otomatik olarak bağlama dahil edilecektir. @problems kullanarak tüm çalışma alanı tanı mesajlarını her zaman manuel olarak dahil edebilirsiniz."
			},
			"maxMessages": {
				"label": "Maksimum tanı mesajı",
				"description": "Dosya başına dahil edilecek maksimum tanı mesajı sayısı. Bu sınır hem otomatik dahil etme (onay kutusu etkinleştirildiğinde) hem de manuel @problems bahisleri için geçerlidir. Daha yüksek değerler daha fazla bağlam sağlar ancak jeton kullanımını artırır.",
				"resetTooltip": "Varsayılan değere sıfırla (50)",
				"unlimited": "Sınırsız tanı mesajları",
				"unlimitedLabel": "Sınırsız"
			},
			"delayAfterWrite": {
				"label": "Potansiyel sorunları tespit etmek için tanılamaya izin vermek üzere yazmalardan sonra gecikme",
				"description": "Devam etmeden önce dosya yazımlarından sonra beklenecek süre, tanılama araçlarının değişiklikleri işlemesine ve sorunları tespit etmesine olanak tanır."
			}
		},
		"condensingThreshold": {
			"label": "Sıkıştırma Tetikleme Eşiği",
			"selectProfile": "Profil için eşik yapılandır",
			"defaultProfile": "Küresel Varsayılan (tüm profiller)",
			"defaultDescription": "Bağlam bu yüzdeye ulaştığında, özel ayarları olmadıkça tüm profiller için otomatik olarak sıkıştırılacak",
			"profileDescription": "Sadece bu profil için özel eşik (küresel varsayılanı geçersiz kılar)",
			"inheritDescription": "Bu profil küresel varsayılan eşiği miras alır ({{threshold}}%)",
			"usesGlobal": "(küresel {{threshold}}% kullanır)"
		},
		"maxImageFileSize": {
			"label": "Maksimum görüntü dosyası boyutu",
			"mb": "MB",
			"description": "Dosya okuma aracı tarafından işlenebilecek görüntü dosyaları için maksimum boyut (MB cinsinden)."
		},
		"maxTotalImageSize": {
			"label": "Maksimum toplam görüntü boyutu",
			"mb": "MB",
			"description": "Tek bir read_file işleminde işlenen tüm görüntüler için maksimum kümülatif boyut sınırı (MB cinsinden). Birden çok görüntü okurken, her görüntünün boyutu toplama eklenir. Başka bir görüntü eklemek bu sınırı aşacaksa, atlanacaktır."
		}
	},
	"terminal": {
		"basic": {
			"label": "Terminal Ayarları: Temel",
			"description": "Temel terminal ayarları"
		},
		"advanced": {
			"label": "Terminal Ayarları: Gelişmiş",
			"description": "Aşağıdaki seçeneklerin uygulanması için terminalin yeniden başlatılması gerekebilir."
		},
		"outputLineLimit": {
			"label": "Terminal çıktısı sınırı",
			"description": "Komutları yürütürken terminal çıktısına dahil edilecek maksimum satır sayısı. Aşıldığında, token tasarrufu sağlayarak satırlar ortadan kaldırılacaktır. <0>Daha fazla bilgi</0>"
		},
		"outputCharacterLimit": {
			"label": "Terminal karakter sınırı",
			"description": "Komutları yürütürken terminal çıktısına dahil edilecek maksimum karakter sayısı. Bu sınır, aşırı uzun satırlardan kaynaklanan bellek sorunlarını önlemek için satır sınırına göre önceliklidir. Aşıldığında, çıktı kesilir. <0>Daha fazla bilgi edinin</0>"
		},
		"shellIntegrationTimeout": {
			"label": "Terminal kabuk entegrasyonu zaman aşımı",
			"description": "Komutları yürütmeden önce kabuk entegrasyonunun başlatılması için beklenecek maksimum süre. Kabuk başlatma süresi uzun olan kullanıcılar için, terminalde \"Shell Integration Unavailable\" hatalarını görürseniz bu değerin artırılması gerekebilir. <0>Daha fazla bilgi</0>"
		},
		"shellIntegrationDisabled": {
			"label": "Terminal kabuk entegrasyonunu devre dışı bırak",
			"description": "Terminal komutları düzgün çalışmıyorsa veya 'Shell Integration Unavailable' hataları görüyorsanız bunu etkinleştirin. Bu, bazı gelişmiş terminal özelliklerini atlayarak komutları çalıştırmak için daha basit bir yöntem kullanır. <0>Daha fazla bilgi</0>"
		},
		"commandDelay": {
			"label": "Terminal komut gecikmesi",
			"description": "Komut yürütmesinden sonra eklenecek gecikme süresi (milisaniye). 0 varsayılan ayarı gecikmeyi tamamen devre dışı bırakır. Bu, zamanlama sorunları olan terminallerde komut çıktısının tam olarak yakalanmasını sağlamaya yardımcı olabilir. Çoğu terminalde bu, `PROMPT_COMMAND='sleep N'` ayarlanarak uygulanır ve PowerShell her komutun sonuna `start-sleep` ekler. Başlangıçta VSCode hata#237208 için bir geçici çözümdü ve gerekli olmayabilir. <0>Daha fazla bilgi</0>"
		},
		"compressProgressBar": {
			"label": "İlerleme çubuğu çıktısını sıkıştır",
			"description": "Etkinleştirildiğinde, satır başı karakteri (\\r) içeren terminal çıktısını işleyerek gerçek bir terminalin içeriği nasıl göstereceğini simüle eder. Bu, ilerleme çubuğunun ara durumlarını kaldırır, yalnızca son durumu korur ve daha alakalı bilgiler için bağlam alanından tasarruf sağlar. <0>Daha fazla bilgi</0>"
		},
		"powershellCounter": {
			"label": "PowerShell sayaç geçici çözümünü etkinleştir",
			"description": "Etkinleştirildiğinde, komutların doğru şekilde yürütülmesini sağlamak için PowerShell komutlarına bir sayaç ekler. Bu, çıktı yakalama sorunları yaşayabilecek PowerShell terminallerinde yardımcı olur. <0>Daha fazla bilgi</0>"
		},
		"zshClearEolMark": {
			"label": "ZSH satır sonu işaretini temizle",
			"description": "Etkinleştirildiğinde, PROMPT_EOL_MARK='' ayarlanarak ZSH satır sonu işaretini temizler. Bu, '%' gibi özel karakterlerle biten komut çıktılarının yorumlanmasında sorun yaşanmasını önler. <0>Daha fazla bilgi</0>"
		},
		"zshOhMy": {
			"label": "Oh My Zsh entegrasyonunu etkinleştir",
			"description": "Etkinleştirildiğinde, Oh My Zsh kabuk entegrasyon özelliklerini etkinleştirmek için ITERM_SHELL_INTEGRATION_INSTALLED=Yes ayarlar. Bu ayarın uygulanması IDE'nin yeniden başlatılmasını gerektirebilir. <0>Daha fazla bilgi</0>"
		},
		"zshP10k": {
			"label": "Powerlevel10k entegrasyonunu etkinleştir",
			"description": "Etkinleştirildiğinde, Powerlevel10k kabuk entegrasyon özelliklerini etkinleştirmek için POWERLEVEL9K_TERM_SHELL_INTEGRATION=true ayarlar. <0>Daha fazla bilgi</0>"
		},
		"zdotdir": {
			"label": "ZDOTDIR işlemeyi etkinleştir",
			"description": "Etkinleştirildiğinde, zsh kabuğu entegrasyonunu düzgün şekilde işlemek için ZDOTDIR için geçici bir dizin oluşturur. Bu, zsh yapılandırmanızı korurken VSCode kabuk entegrasyonunun zsh ile düzgün çalışmasını sağlar. <0>Daha fazla bilgi</0>"
		},
		"inheritEnv": {
			"label": "Ortam değişkenlerini devral",
			"description": "Etkinleştirildiğinde, terminal VSCode üst işleminden ortam değişkenlerini devralır, örneğin kullanıcı profilinde tanımlanan kabuk entegrasyon ayarları gibi. Bu, VSCode'un global ayarı olan `terminal.integrated.inheritEnv` değerini doğrudan değiştirir. <0>Daha fazla bilgi</0>"
		}
	},
	"advancedSettings": {
		"title": "Gelişmiş ayarlar"
	},
	"advanced": {
		"diff": {
			"label": "Diff'ler aracılığıyla düzenlemeyi etkinleştir",
			"description": "Etkinleştirildiğinde, Roo dosyaları daha hızlı düzenleyebilecek ve kesik tam dosya yazımlarını otomatik olarak reddedecektir. En son Claude 3.7 Sonnet modeliyle en iyi şekilde çalışır.",
			"strategy": {
				"label": "Diff stratejisi",
				"options": {
					"standard": "Standart (Tek blok)",
					"multiBlock": "Deneysel: Çoklu blok diff",
					"unified": "Deneysel: Birleştirilmiş diff"
				},
				"descriptions": {
					"standard": "Standart diff stratejisi, bir seferde tek bir kod bloğuna değişiklikler uygular.",
					"unified": "Birleştirilmiş diff stratejisi, diff'leri uygulamak için birden çok yaklaşım benimser ve en iyi yaklaşımı seçer.",
					"multiBlock": "Çoklu blok diff stratejisi, tek bir istekte bir dosyadaki birden çok kod bloğunu güncellemenize olanak tanır."
				}
			},
			"matchPrecision": {
				"label": "Eşleşme hassasiyeti",
				"description": "Bu kaydırıcı, diff'ler uygulanırken kod bölümlerinin ne kadar hassas bir şekilde eşleşmesi gerektiğini kontrol eder. Daha düşük değerler daha esnek eşleşmeye izin verir ancak yanlış değiştirme riskini artırır. %100'ün altındaki değerleri son derece dikkatli kullanın."
			}
		},
		"todoList": {
			"label": "Yapılacaklar listesi aracını etkinleştir",
			"description": "Etkinleştirildiğinde, Roo görev ilerlemesini takip etmek için yapılacaklar listeleri oluşturabilir ve yönetebilir. Bu, karmaşık görevleri yönetilebilir adımlara organize etmeye yardımcı olur."
		}
	},
	"experimental": {
		"DIFF_STRATEGY_UNIFIED": {
			"name": "Deneysel birleştirilmiş diff stratejisini kullan",
			"description": "Deneysel birleştirilmiş diff stratejisini etkinleştir. Bu strateji, model hatalarından kaynaklanan yeniden deneme sayısını azaltabilir, ancak beklenmeyen davranışlara veya hatalı düzenlemelere neden olabilir. Yalnızca riskleri anlıyorsanız ve tüm değişiklikleri dikkatlice incelemeye istekliyseniz etkinleştirin."
		},
		"SEARCH_AND_REPLACE": {
			"name": "Deneysel arama ve değiştirme aracını kullan",
			"description": "Deneysel arama ve değiştirme aracını etkinleştir, Roo'nun tek bir istekte bir arama teriminin birden fazla örneğini değiştirmesine olanak tanır."
		},
		"INSERT_BLOCK": {
			"name": "Deneysel içerik ekleme aracını kullan",
			"description": "Deneysel içerik ekleme aracını etkinleştir, Roo'nun bir diff oluşturma gereği duymadan belirli satır numaralarına içerik eklemesine olanak tanır."
		},
		"POWER_STEERING": {
			"name": "Deneysel \"güç direksiyon\" modunu kullan",
			"description": "Etkinleştirildiğinde, Roo modele geçerli mod tanımının ayrıntılarını daha sık hatırlatacaktır. Bu, rol tanımlarına ve özel talimatlara daha güçlü uyum sağlayacak, ancak mesaj başına daha fazla token kullanacaktır."
		},
		"MULTI_SEARCH_AND_REPLACE": {
			"name": "Deneysel çoklu blok diff aracını kullan",
			"description": "Etkinleştirildiğinde, Roo çoklu blok diff aracını kullanacaktır. Bu, tek bir istekte dosyadaki birden fazla kod bloğunu güncellemeye çalışacaktır."
		},
		"CONCURRENT_FILE_READS": {
			"name": "Eşzamanlı dosya okumayı etkinleştir",
			"description": "Etkinleştirildiğinde, Roo tek bir istekte birden fazla dosya okuyabilir. Devre dışı bırakıldığında, Roo dosyaları birer birer okumalıdır. Daha az yetenekli modellerle çalışırken veya dosya erişimi üzerinde daha fazla kontrol istediğinizde devre dışı bırakmak yardımcı olabilir."
		},
		"MARKETPLACE": {
			"name": "Marketplace'i Etkinleştir",
			"description": "Etkinleştirildiğinde, Marketplace'ten MCP'leri ve özel modları yükleyebilirsiniz."
		},
		"MULTI_FILE_APPLY_DIFF": {
			"name": "Eşzamanlı dosya düzenlemelerini etkinleştir",
			"description": "Etkinleştirildiğinde, Roo tek bir istekte birden fazla dosyayı düzenleyebilir. Devre dışı bırakıldığında, Roo dosyaları tek tek düzenlemek zorundadır. Bunu devre dışı bırakmak, daha az yetenekli modellerle çalışırken veya dosya değişiklikleri üzerinde daha fazla kontrol istediğinde yardımcı olabilir."
		},
		"PREVENT_FOCUS_DISRUPTION": {
			"name": "Arka plan düzenleme",
			"description": "Etkinleştirildiğinde editör odak kesintisini önler. Dosya düzenlemeleri diff görünümlerini açmadan veya odağı çalmadan arka planda gerçekleşir. Roo değişiklikler yaparken kesintisiz çalışmaya devam edebilirsiniz. Dosyalar tanılamayı yakalamak için odaksız açılabilir veya tamamen kapalı kalabilir."
		},
		"ASSISTANT_MESSAGE_PARSER": {
			"name": "Yeni mesaj ayrıştırıcıyı kullan",
			"description": "Uzun yanıtları daha verimli işleyerek hızlandıran deneysel akış mesaj ayrıştırıcısını etkinleştir."
		}
	},
	"promptCaching": {
		"label": "Prompt önbelleğini devre dışı bırak",
		"description": "İşaretlendiğinde, Roo bu model için prompt önbelleğini kullanmayacaktır."
	},
	"temperature": {
		"useCustom": "Özel sıcaklık kullan",
		"description": "Model yanıtlarındaki rastgeleliği kontrol eder.",
		"rangeDescription": "Daha yüksek değerler çıktıyı daha rastgele yapar, daha düşük değerler daha deterministik hale getirir."
	},
	"modelInfo": {
		"supportsImages": "Görüntüleri destekler",
		"noImages": "Görüntüleri desteklemez",
		"supportsComputerUse": "Bilgisayar kullanımını destekler",
		"noComputerUse": "Bilgisayar kullanımını desteklemez",
		"supportsPromptCache": "İstem önbelleğini destekler",
		"noPromptCache": "İstem önbelleğini desteklemez",
		"contextWindow": "Bağlam Penceresi:",
		"maxOutput": "Maksimum çıktı",
		"inputPrice": "Giriş fiyatı",
		"outputPrice": "Çıkış fiyatı",
		"cacheReadsPrice": "Önbellek okuma fiyatı",
		"cacheWritesPrice": "Önbellek yazma fiyatı",
		"enableStreaming": "Akışı etkinleştir",
		"enableR1Format": "R1 model parametrelerini etkinleştir",
		"enableR1FormatTips": "QWQ gibi R1 modelleri kullanıldığında etkinleştirilmelidir, 400 hatası alınmaması için",
		"useAzure": "Azure kullan",
		"azureApiVersion": "Azure API sürümünü ayarla",
		"gemini": {
			"freeRequests": "* Dakikada {{count}} isteğe kadar ücretsiz. Bundan sonra, ücretlendirme istem boyutuna bağlıdır.",
			"pricingDetails": "Daha fazla bilgi için fiyatlandırma ayrıntılarına bakın.",
			"billingEstimate": "* Ücretlendirme bir tahmindir - kesin maliyet istem boyutuna bağlıdır."
		}
	},
	"modelPicker": {
		"automaticFetch": "Uzantı <serviceLink>{{serviceName}}</serviceLink> üzerinde bulunan mevcut modellerin en güncel listesini otomatik olarak alır. Hangi modeli seçeceğinizden emin değilseniz, Roo Code <defaultModelLink>{{defaultModelId}}</defaultModelLink> ile en iyi şekilde çalışır. Şu anda mevcut olan ücretsiz seçenekleri bulmak için \"free\" araması da yapabilirsiniz.",
		"label": "Model",
		"searchPlaceholder": "Ara",
		"noMatchFound": "Eşleşme bulunamadı",
		"useCustomModel": "Özel kullan: {{modelId}}"
	},
	"footer": {
		"feedback": "Herhangi bir sorunuz veya geri bildiriminiz varsa, <githubLink>github.com/RooCodeInc/Roo-Code</githubLink> adresinde bir konu açmaktan veya <redditLink>reddit.com/r/RooCode</redditLink> ya da <discordLink>discord.gg/roocode</discordLink>'a katılmaktan çekinmeyin",
		"telemetry": {
			"label": "Anonim hata ve kullanım raporlamaya izin ver",
			"description": "Anonim kullanım verileri ve hata raporları göndererek Roo Code'u geliştirmeye yardımcı olun. Hiçbir kod, istem veya kişisel bilgi asla gönderilmez. Daha fazla ayrıntı için gizlilik politikamıza bakın."
		},
		"settings": {
			"import": "İçe Aktar",
			"export": "Dışa Aktar",
			"reset": "Sıfırla"
		}
	},
	"thinkingBudget": {
		"maxTokens": "Maksimum token",
		"maxThinkingTokens": "Maksimum düşünme tokeni"
	},
	"validation": {
		"apiKey": "Geçerli bir API anahtarı sağlamalısınız.",
		"awsRegion": "Amazon Bedrock kullanmak için bir bölge seçmelisiniz.",
		"googleCloud": "Geçerli bir Google Cloud proje kimliği ve bölge sağlamalısınız.",
		"modelId": "Geçerli bir model kimliği sağlamalısınız.",
		"modelSelector": "Geçerli bir model seçici sağlamalısınız.",
		"openAi": "Geçerli bir temel URL, API anahtarı ve model kimliği sağlamalısınız.",
		"arn": {
			"invalidFormat": "Geçersiz ARN formatı. Lütfen format gereksinimlerini kontrol edin.",
			"regionMismatch": "Uyarı: ARN'nizdeki bölge ({{arnRegion}}) seçtiğiniz bölge ({{region}}) ile eşleşmiyor. Bu erişim sorunlarına neden olabilir. Sağlayıcı, ARN'deki bölgeyi kullanacak."
		},
		"modelAvailability": "Sağladığınız model kimliği ({{modelId}}) kullanılamıyor. Lütfen başka bir model seçin.",
		"providerNotAllowed": "Sağlayıcı '{{provider}}' kuruluşunuz tarafından izin verilmiyor",
		"modelNotAllowed": "Model '{{model}}' sağlayıcı '{{provider}}' için kuruluşunuz tarafından izin verilmiyor",
		"profileInvalid": "Bu profil, kuruluşunuz tarafından izin verilmeyen bir sağlayıcı veya model içeriyor"
	},
	"placeholders": {
		"apiKey": "API anahtarını girin...",
		"profileName": "Profil adını girin",
		"accessKey": "Erişim anahtarını girin...",
		"secretKey": "Gizli anahtarı girin...",
		"sessionToken": "Oturum belirtecini girin...",
		"credentialsJson": "Kimlik bilgileri JSON'ını girin...",
		"keyFilePath": "Anahtar dosyası yolunu girin...",
		"projectId": "Proje ID'sini girin...",
		"customArn": "ARN girin (örn. arn:aws:bedrock:us-east-1:123456789012:foundation-model/my-model)",
		"baseUrl": "Temel URL'yi girin...",
		"modelId": {
			"lmStudio": "örn. meta-llama-3.1-8b-instruct",
			"lmStudioDraft": "örn. lmstudio-community/llama-3.2-1b-instruct",
			"ollama": "örn. llama3.1"
		},
		"numbers": {
			"maxTokens": "örn. 4096",
			"contextWindow": "örn. 128000",
			"inputPrice": "örn. 0.0001",
			"outputPrice": "örn. 0.0002",
			"cacheWritePrice": "örn. 0.00005"
		}
	},
	"defaults": {
		"ollamaUrl": "Varsayılan: http://localhost:11434",
		"lmStudioUrl": "Varsayılan: http://localhost:1234",
		"geminiUrl": "Varsayılan: https://generativelanguage.googleapis.com"
	},
	"labels": {
		"customArn": "Özel ARN",
		"useCustomArn": "Özel ARN kullan..."
	},
	"includeMaxOutputTokens": "Maksimum çıktı tokenlerini dahil et",
	"includeMaxOutputTokensDescription": "API isteklerinde maksimum çıktı token parametresini gönder. Bazı sağlayıcılar bunu desteklemeyebilir.",
	"limitMaxTokensDescription": "Yanıttaki maksimum token sayısını sınırla",
	"maxOutputTokensLabel": "Maksimum çıktı tokenları",
	"maxTokensGenerateDescription": "Yanıtta oluşturulacak maksimum token sayısı"
}<|MERGE_RESOLUTION|>--- conflicted
+++ resolved
@@ -253,13 +253,8 @@
 			"error": "Model listesi yenilenemedi. Lütfen tekrar deneyin."
 		},
 		"getRequestyApiKey": "Requesty API Anahtarı Al",
-<<<<<<< HEAD
-		"tarsApiKey": "TARS API Anahtarı",
-		"getTarsApiKey": "TARS API Anahtarı Al",
-=======
 		"getRequestyBaseUrl": "Temel URL",
 		"requestyUseCustomBaseUrl": "Özel temel URL kullan",
->>>>>>> 87c42c1f
 		"openRouterTransformsText": "İstem ve mesaj zincirlerini bağlam boyutuna sıkıştır (<a>OpenRouter Dönüşümleri</a>)",
 		"anthropicApiKey": "Anthropic API Anahtarı",
 		"getAnthropicApiKey": "Anthropic API Anahtarı Al",
