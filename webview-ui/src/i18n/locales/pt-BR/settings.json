{
	"common": {
		"save": "Salvar",
		"done": "Concluído",
		"cancel": "Cancelar",
		"reset": "Redefinir",
		"select": "Selecionar",
		"add": "Adicionar cabeçalho",
		"remove": "Remover"
	},
	"header": {
		"title": "Configurações",
		"saveButtonTooltip": "Salvar alterações",
		"nothingChangedTooltip": "Nada alterado",
		"doneButtonTooltip": "Descartar alterações não salvas e fechar o painel de configurações"
	},
	"unsavedChangesDialog": {
		"title": "Alterações não salvas",
		"description": "Deseja descartar as alterações e continuar?",
		"cancelButton": "Cancelar",
		"discardButton": "Descartar alterações"
	},
	"sections": {
		"providers": "Provedores",
		"autoApprove": "Aprovação",
		"browser": "Navegador",
		"checkpoints": "Checkpoints",
		"notifications": "Notificações",
		"contextManagement": "Contexto",
		"terminal": "Terminal",
		"prompts": "Prompts",
		"experimental": "Experimental",
		"language": "Idioma",
		"about": "Sobre"
	},
	"prompts": {
		"description": "Configure prompts de suporte usados para ações rápidas como melhorar prompts, explicar código e corrigir problemas. Esses prompts ajudam o Roo a fornecer melhor assistência para tarefas comuns de desenvolvimento."
	},
	"codeIndex": {
		"title": "Indexação de Código",
		"enableLabel": "Ativar Indexação de Código",
		"enableDescription": "Ative a indexação de código para pesquisa e compreensão de contexto aprimoradas",
		"providerLabel": "Provedor de Embeddings",
		"selectProviderPlaceholder": "Selecionar provedor",
		"openaiProvider": "OpenAI",
		"ollamaProvider": "Ollama",
		"geminiProvider": "Gemini",
		"geminiApiKeyLabel": "Chave de API:",
		"geminiApiKeyPlaceholder": "Digite sua chave de API do Gemini",
		"vercelAiGatewayProvider": "Vercel AI Gateway",
		"vercelAiGatewayApiKeyLabel": "Chave de API",
		"vercelAiGatewayApiKeyPlaceholder": "Digite sua chave de API do Vercel AI Gateway",
		"mistralProvider": "Mistral",
		"mistralApiKeyLabel": "Chave de API:",
		"mistralApiKeyPlaceholder": "Digite sua chave de API da Mistral",
		"openaiCompatibleProvider": "Compatível com OpenAI",
		"openAiKeyLabel": "Chave de API OpenAI",
		"openAiKeyPlaceholder": "Digite sua chave de API OpenAI",
		"openAiCompatibleBaseUrlLabel": "URL Base",
		"openAiCompatibleApiKeyLabel": "Chave de API",
		"openAiCompatibleApiKeyPlaceholder": "Digite sua chave de API",
		"openAiCompatibleModelDimensionLabel": "Dimensão de Embedding:",
		"modelDimensionLabel": "Dimensão do Modelo",
		"openAiCompatibleModelDimensionPlaceholder": "ex., 1536",
		"openAiCompatibleModelDimensionDescription": "A dimensão de embedding (tamanho de saída) para seu modelo. Verifique a documentação do seu provedor para este valor. Valores comuns: 384, 768, 1536, 3072.",
		"modelLabel": "Modelo",
		"selectModelPlaceholder": "Selecionar modelo",
		"ollamaUrlLabel": "URL Ollama:",
		"qdrantUrlLabel": "URL Qdrant",
		"qdrantKeyLabel": "Chave Qdrant:",
		"startIndexingButton": "Iniciar",
		"clearIndexDataButton": "Limpar Índice",
		"unsavedSettingsMessage": "Por favor, salve suas configurações antes de iniciar o processo de indexação.",
		"clearDataDialog": {
			"title": "Tem certeza?",
			"description": "Esta ação não pode ser desfeita. Isso excluirá permanentemente os dados de índice da sua base de código.",
			"cancelButton": "Cancelar",
			"confirmButton": "Limpar Dados"
		},
		"description": "Configure as configurações de indexação da base de código para habilitar a pesquisa semântica do seu projeto. <0>Saiba mais</0>",
		"statusTitle": "Status",
		"settingsTitle": "Configurações de Indexação",
		"disabledMessage": "A indexação da base de código está atualmente desativada. Ative-a nas configurações globais para configurar as opções de indexação.",
		"embedderProviderLabel": "Provedor de Embedder",
		"modelPlaceholder": "Insira o nome do modelo",
		"selectModel": "Selecione um modelo",
		"ollamaBaseUrlLabel": "URL Base do Ollama",
		"qdrantApiKeyLabel": "Chave da API Qdrant",
		"qdrantApiKeyPlaceholder": "Insira sua chave da API Qdrant (opcional)",
		"setupConfigLabel": "Configuração",
		"ollamaUrlPlaceholder": "http://localhost:11434",
		"openAiCompatibleBaseUrlPlaceholder": "https://api.example.com",
		"modelDimensionPlaceholder": "1536",
		"qdrantUrlPlaceholder": "http://localhost:6333",
		"saveError": "Falha ao salvar configurações",
		"modelDimensions": "({{dimension}} dimensões)",
		"saveSuccess": "Configurações salvas com sucesso",
		"saving": "Salvando...",
		"saveSettings": "Salvar",
		"indexingStatuses": {
			"standby": "Em espera",
			"indexing": "Indexando",
			"indexed": "Indexado",
			"error": "Erro"
		},
		"close": "Fechar",
		"validation": {
			"invalidQdrantUrl": "URL do Qdrant inválida",
			"invalidOllamaUrl": "URL do Ollama inválida",
			"invalidBaseUrl": "URL base inválida",
			"qdrantUrlRequired": "A URL do Qdrant é obrigatória",
			"openaiApiKeyRequired": "A chave de API da OpenAI é obrigatória",
			"modelSelectionRequired": "A seleção do modelo é obrigatória",
			"apiKeyRequired": "A chave de API é obrigatória",
			"modelIdRequired": "O ID do modelo é obrigatório",
			"modelDimensionRequired": "A dimensão do modelo é obrigatória",
			"geminiApiKeyRequired": "A chave de API do Gemini é obrigatória",
			"mistralApiKeyRequired": "A chave de API Mistral é obrigatória",
			"vercelAiGatewayApiKeyRequired": "A chave de API do Vercel AI Gateway é obrigatória",
			"ollamaBaseUrlRequired": "A URL base do Ollama é obrigatória",
			"baseUrlRequired": "A URL base é obrigatória",
			"modelDimensionMinValue": "A dimensão do modelo deve ser maior que 0"
		},
		"advancedConfigLabel": "Configuração Avançada",
		"searchMinScoreLabel": "Limite de pontuação de busca",
		"searchMinScoreDescription": "Pontuação mínima de similaridade (0.0-1.0) necessária para os resultados da busca. Valores mais baixos retornam mais resultados, mas podem ser menos relevantes. Valores mais altos retornam menos resultados, mas mais relevantes.",
		"searchMinScoreResetTooltip": "Redefinir para o valor padrão (0.4)",
		"searchMaxResultsLabel": "Resultados máximos de busca",
		"searchMaxResultsDescription": "Número máximo de resultados de busca a retornar ao consultar o índice de código. Valores mais altos fornecem mais contexto, mas podem incluir resultados menos relevantes.",
		"resetToDefault": "Redefinir para o padrão"
	},
	"autoApprove": {
		"description": "Permitir que o Roo realize operações automaticamente sem exigir aprovação. Ative essas configurações apenas se confiar totalmente na IA e compreender os riscos de segurança associados.",
		"enabled": "Aprovação automática habilitada",
		"toggleAriaLabel": "Alternar aprovação automática",
		"disabledAriaLabel": "Aprovação automática desativada - selecione as opções primeiro",
		"readOnly": {
			"label": "Leitura",
			"description": "Quando ativado, o Roo visualizará automaticamente o conteúdo do diretório e lerá arquivos sem que você precise clicar no botão Aprovar.",
			"outsideWorkspace": {
				"label": "Incluir arquivos fora do espaço de trabalho",
				"description": "Permitir que o Roo leia arquivos fora do espaço de trabalho atual sem exigir aprovação."
			}
		},
		"write": {
			"label": "Escrita",
			"description": "Criar e editar arquivos automaticamente sem exigir aprovação",
			"delayLabel": "Atraso após escritas para permitir que diagnósticos detectem problemas potenciais",
			"outsideWorkspace": {
				"label": "Incluir arquivos fora do espaço de trabalho",
				"description": "Permitir que o Roo crie e edite arquivos fora do espaço de trabalho atual sem exigir aprovação."
			},
			"protected": {
				"label": "Incluir arquivos protegidos",
				"description": "Permitir que o Roo crie e edite arquivos protegidos (como .rooignore e arquivos de configuração .roo/) sem exigir aprovação."
			}
		},
		"browser": {
			"label": "Navegador",
			"description": "Realizar ações do navegador automaticamente sem exigir aprovação. Nota: Aplica-se apenas quando o modelo suporta uso do computador"
		},
		"retry": {
			"label": "Tentar novamente",
			"description": "Tentar novamente automaticamente requisições de API com falha quando o servidor retorna uma resposta de erro",
			"delayLabel": "Atraso antes de tentar novamente a requisição"
		},
		"mcp": {
			"label": "MCP",
			"description": "Ativar aprovação automática de ferramentas MCP individuais na visualização de Servidores MCP (requer tanto esta configuração quanto a caixa de seleção \"Permitir sempre\" da ferramenta)"
		},
		"modeSwitch": {
			"label": "Modo",
			"description": "Alternar automaticamente entre diferentes modos sem exigir aprovação"
		},
		"subtasks": {
			"label": "Subtarefas",
			"description": "Permitir a criação e conclusão de subtarefas sem exigir aprovação"
		},
		"followupQuestions": {
			"label": "Pergunta",
			"description": "Selecionar automaticamente a primeira resposta sugerida para perguntas de acompanhamento após o tempo limite configurado",
			"timeoutLabel": "Tempo de espera antes de selecionar automaticamente a primeira resposta"
		},
		"execute": {
			"label": "Executar",
			"description": "Executar automaticamente comandos de terminal permitidos sem exigir aprovação",
			"allowedCommands": "Comandos de auto-execução permitidos",
			"allowedCommandsDescription": "Prefixos de comando que podem ser auto-executados quando \"Aprovar sempre operações de execução\" está ativado. Adicione * para permitir todos os comandos (use com cautela).",
			"deniedCommands": "Comandos negados",
			"deniedCommandsDescription": "Prefixos de comandos que serão automaticamente negados sem pedir aprovação. Em caso de conflitos com comandos permitidos, a correspondência de prefixo mais longa tem precedência. Adicione * para negar todos os comandos.",
			"commandPlaceholder": "Digite o prefixo do comando (ex. 'git ')",
			"deniedCommandPlaceholder": "Digite o prefixo do comando para negar (ex. 'rm -rf')",
			"addButton": "Adicionar",
			"autoDenied": "Comandos com o prefixo `{{prefix}}` foram proibidos pelo usuário. Não contorne esta restrição executando outro comando."
		},
		"updateTodoList": {
			"label": "Todo",
			"description": "A lista de tarefas é atualizada automaticamente sem aprovação"
		},
		"apiRequestLimit": {
			"title": "Máximo de Solicitações",
			"description": "Fazer automaticamente este número de requisições à API antes de pedir aprovação para continuar com a tarefa.",
			"unlimited": "Ilimitado"
		},
		"selectOptionsFirst": "Selecione pelo menos uma opção abaixo para habilitar a aprovação automática",
		"apiCostLimit": {
			"title": "Custo máximo",
			"unlimited": "Ilimitado"
		},
		"maxLimits": {
			"description": "Fazer solicitações automaticamente até estes limites antes de pedir aprovação para continuar."
		}
	},
	"providers": {
		"providerDocumentation": "Documentação do {{provider}}",
		"configProfile": "Perfil de configuração",
		"description": "Salve diferentes configurações de API para alternar rapidamente entre provedores e configurações.",
		"apiProvider": "Provedor de API",
		"model": "Modelo",
		"nameEmpty": "O nome não pode estar vazio",
		"nameExists": "Já existe um perfil com este nome",
		"deleteProfile": "Excluir perfil",
		"invalidArnFormat": "Formato de ARN inválido. Verifique os exemplos acima.",
		"enterNewName": "Digite um novo nome",
		"addProfile": "Adicionar perfil",
		"renameProfile": "Renomear perfil",
		"newProfile": "Novo perfil de configuração",
		"enterProfileName": "Digite o nome do perfil",
		"createProfile": "Criar perfil",
		"cannotDeleteOnlyProfile": "Não é possível excluir o único perfil",
		"searchPlaceholder": "Pesquisar perfis",
		"searchProviderPlaceholder": "Pesquisar provedores",
		"noProviderMatchFound": "Nenhum provedor encontrado",
		"noMatchFound": "Nenhum perfil correspondente encontrado",
		"vscodeLmDescription": "A API do Modelo de Linguagem do VS Code permite executar modelos fornecidos por outras extensões do VS Code (incluindo, mas não se limitando, ao GitHub Copilot). A maneira mais fácil de começar é instalar as extensões Copilot e Copilot Chat no VS Code Marketplace.",
		"awsCustomArnUse": "Insira um ARN Amazon Bedrock válido para o modelo que deseja usar. Exemplos de formato:",
		"awsCustomArnDesc": "Certifique-se de que a região no ARN corresponde à região AWS selecionada acima.",
		"openRouterApiKey": "Chave de API OpenRouter",
		"getOpenRouterApiKey": "Obter chave de API OpenRouter",
		"vercelAiGatewayApiKey": "Chave API do Vercel AI Gateway",
		"getVercelAiGatewayApiKey": "Obter chave API do Vercel AI Gateway",
		"apiKeyStorageNotice": "As chaves de API são armazenadas com segurança no Armazenamento Secreto do VSCode",
		"glamaApiKey": "Chave de API Glama",
		"getGlamaApiKey": "Obter chave de API Glama",
		"useCustomBaseUrl": "Usar URL base personalizado",
		"useReasoning": "Habilitar raciocínio",
		"useHostHeader": "Usar cabeçalho Host personalizado",
		"useLegacyFormat": "Usar formato de API OpenAI legado",
		"customHeaders": "Cabeçalhos personalizados",
		"headerName": "Nome do cabeçalho",
		"headerValue": "Valor do cabeçalho",
		"noCustomHeaders": "Nenhum cabeçalho personalizado definido. Clique no botão + para adicionar um.",
		"requestyApiKey": "Chave de API Requesty",
		"refreshModels": {
			"label": "Atualizar modelos",
			"hint": "Por favor, reabra as configurações para ver os modelos mais recentes.",
			"loading": "Atualizando lista de modelos...",
			"success": "Lista de modelos atualizada com sucesso!",
			"error": "Falha ao atualizar a lista de modelos. Por favor, tente novamente."
		},
		"getRequestyApiKey": "Obter chave de API Requesty",
		"getRequestyBaseUrl": "URL Base",
		"requestyUseCustomBaseUrl": "Usar URL base personalizada",
		"openRouterTransformsText": "Comprimir prompts e cadeias de mensagens para o tamanho do contexto (<a>Transformações OpenRouter</a>)",
		"anthropicApiKey": "Chave de API Anthropic",
		"getAnthropicApiKey": "Obter chave de API Anthropic",
		"anthropicUseAuthToken": "Passar a chave de API Anthropic como cabeçalho Authorization em vez de X-Api-Key",
		"anthropic1MContextBetaLabel": "Ativar janela de contexto de 1M (Beta)",
		"anthropic1MContextBetaDescription": "Estende a janela de contexto para 1 milhão de tokens para o Claude Sonnet 4",
		"awsBedrock1MContextBetaLabel": "Ativar janela de contexto de 1M (Beta)",
		"awsBedrock1MContextBetaDescription": "Estende a janela de contexto para 1 milhão de tokens para o Claude Sonnet 4",
		"cerebrasApiKey": "Chave de API Cerebras",
		"getCerebrasApiKey": "Obter chave de API Cerebras",
		"chutesApiKey": "Chave de API Chutes",
		"getChutesApiKey": "Obter chave de API Chutes",
		"fireworksApiKey": "Chave de API Fireworks",
		"getFireworksApiKey": "Obter chave de API Fireworks",
		"featherlessApiKey": "Chave de API Featherless",
		"getFeatherlessApiKey": "Obter chave de API Featherless",
		"ioIntelligenceApiKey": "Chave de API IO Intelligence",
		"ioIntelligenceApiKeyPlaceholder": "Insira sua chave de API da IO Intelligence",
		"getIoIntelligenceApiKey": "Obter chave de API IO Intelligence",
		"deepSeekApiKey": "Chave de API DeepSeek",
		"getDeepSeekApiKey": "Obter chave de API DeepSeek",
		"doubaoApiKey": "Chave de API Doubao",
		"getDoubaoApiKey": "Obter chave de API Doubao",
		"moonshotApiKey": "Chave de API Moonshot",
		"getMoonshotApiKey": "Obter chave de API Moonshot",
		"moonshotBaseUrl": "Ponto de entrada Moonshot",
		"zaiApiKey": "Chave de API Z AI",
		"getZaiApiKey": "Obter chave de API Z AI",
		"zaiEntrypoint": "Ponto de entrada Z AI",
		"zaiEntrypointDescription": "Selecione o ponto de entrada da API apropriado com base na sua localização. Se você estiver na China, escolha open.bigmodel.cn. Caso contrário, escolha api.z.ai.",
		"geminiApiKey": "Chave de API Gemini",
		"getGroqApiKey": "Obter chave de API Groq",
		"groqApiKey": "Chave de API Groq",
		"getSambaNovaApiKey": "Obter chave de API SambaNova",
		"sambaNovaApiKey": "Chave de API SambaNova",
		"getGeminiApiKey": "Obter chave de API Gemini",
		"getHuggingFaceApiKey": "Obter chave de API Hugging Face",
		"huggingFaceApiKey": "Chave de API Hugging Face",
		"huggingFaceModelId": "ID do modelo",
		"huggingFaceLoading": "Carregando...",
		"huggingFaceModelsCount": "({{count}} modelos)",
		"huggingFaceSelectModel": "Selecionar um modelo...",
		"huggingFaceSearchModels": "Buscar modelos...",
		"huggingFaceNoModelsFound": "Nenhum modelo encontrado",
		"huggingFaceProvider": "Provedor",
		"huggingFaceProviderAuto": "Automático",
		"huggingFaceSelectProvider": "Selecionar um provedor...",
		"huggingFaceSearchProviders": "Buscar provedores...",
		"huggingFaceNoProvidersFound": "Nenhum provedor encontrado",
		"apiKey": "Chave de API",
		"openAiApiKey": "Chave de API OpenAI",
		"openAiBaseUrl": "URL Base",
		"getOpenAiApiKey": "Obter chave de API OpenAI",
		"mistralApiKey": "Chave de API Mistral",
		"getMistralApiKey": "Obter chave de API Mistral / Codestral",
		"codestralBaseUrl": "URL Base Codestral (Opcional)",
		"codestralBaseUrlDesc": "Defina uma URL alternativa para o modelo Codestral.",
		"xaiApiKey": "Chave de API xAI",
		"getXaiApiKey": "Obter chave de API xAI",
		"litellmApiKey": "Chave API LiteLLM",
		"litellmBaseUrl": "URL base LiteLLM",
		"awsCredentials": "Credenciais AWS",
		"awsProfile": "Perfil AWS",
		"awsApiKey": "Chave de API Amazon Bedrock",
		"awsProfileName": "Nome do Perfil AWS",
		"awsAccessKey": "Chave de Acesso AWS",
		"awsSecretKey": "Chave Secreta AWS",
		"awsSessionToken": "Token de Sessão AWS",
		"awsRegion": "Região AWS",
		"awsCrossRegion": "Usar inferência entre regiões",
		"awsBedrockVpc": {
			"useCustomVpcEndpoint": "Usar endpoint VPC personalizado",
			"vpcEndpointUrlPlaceholder": "Digite a URL do endpoint VPC (opcional)",
			"examples": "Exemplos:"
		},
		"enablePromptCaching": "Ativar cache de prompts",
		"enablePromptCachingTitle": "Ativar cache de prompts para melhorar o desempenho e reduzir custos para modelos suportados.",
		"cacheUsageNote": "Nota: Se você não vir o uso do cache, tente selecionar um modelo diferente e depois selecionar novamente o modelo desejado.",
		"vscodeLmModel": "Modelo de Linguagem",
		"vscodeLmWarning": "Nota: Esta é uma integração muito experimental e o suporte do provedor pode variar. Se você receber um erro sobre um modelo não ser suportado, isso é um problema do lado do provedor.",
		"geminiParameters": {
			"urlContext": {
				"title": "Ativar contexto de URL",
				"description": "Permite que o Gemini acesse e processe URLs para contexto adicional ao gerar respostas. Útil para tarefas que exijam análise de conteúdo da web."
			},
			"groundingSearch": {
				"title": "Ativar grounding com pesquisa no Google",
				"description": "Permite que o Gemini pesquise informações atuais no Google e fundamente as respostas em dados em tempo real. Útil para consultas que requerem informações atualizadas."
			}
		},
		"googleCloudSetup": {
			"title": "Para usar o Google Cloud Vertex AI, você precisa:",
			"step1": "1. Criar uma conta Google Cloud, ativar a API Vertex AI e ativar os modelos Claude desejados.",
			"step2": "2. Instalar o CLI do Google Cloud e configurar as credenciais padrão do aplicativo.",
			"step3": "3. Ou criar uma conta de serviço com credenciais."
		},
		"googleCloudCredentials": "Credenciais Google Cloud",
		"googleCloudKeyFile": "Caminho do Arquivo de Chave Google Cloud",
		"googleCloudProjectId": "ID do Projeto Google Cloud",
		"googleCloudRegion": "Região Google Cloud",
		"lmStudio": {
			"baseUrl": "URL Base (opcional)",
			"modelId": "ID do Modelo",
			"speculativeDecoding": "Ativar Decodificação Especulativa",
			"draftModelId": "ID do Modelo de Rascunho",
			"draftModelDesc": "O modelo de rascunho deve ser da mesma família de modelos para que a decodificação especulativa funcione corretamente.",
			"selectDraftModel": "Selecionar Modelo de Rascunho",
			"noModelsFound": "Nenhum modelo de rascunho encontrado. Certifique-se de que o LM Studio esteja em execução com o Modo Servidor ativado.",
			"description": "O LM Studio permite que você execute modelos localmente em seu computador. Para instruções sobre como começar, veja o <a>guia de início rápido</a> deles. Você também precisará iniciar o recurso de <b>servidor local</b> do LM Studio para usá-lo com esta extensão. <span>Nota:</span> O Roo Code usa prompts complexos e funciona melhor com modelos Claude. Modelos menos capazes podem não funcionar como esperado."
		},
		"ollama": {
			"baseUrl": "URL Base (opcional)",
			"modelId": "ID do Modelo",
			"apiKey": "Chave API Ollama",
			"apiKeyHelp": "Chave API opcional para instâncias Ollama autenticadas ou serviços em nuvem. Deixe vazio para instalações locais.",
			"description": "O Ollama permite que você execute modelos localmente em seu computador. Para instruções sobre como começar, veja o guia de início rápido deles.",
			"warning": "Nota: O Roo Code usa prompts complexos e funciona melhor com modelos Claude. Modelos menos capazes podem não funcionar como esperado."
		},
		"unboundApiKey": "Chave de API Unbound",
		"getUnboundApiKey": "Obter chave de API Unbound",
		"unboundRefreshModelsSuccess": "Lista de modelos atualizada! Agora você pode selecionar entre os modelos mais recentes.",
		"unboundInvalidApiKey": "Chave API inválida. Por favor, verifique sua chave API e tente novamente.",
		"humanRelay": {
			"description": "Não é necessária chave de API, mas o usuário precisa ajudar a copiar e colar as informações para a IA do chat web.",
			"instructions": "Durante o uso, uma caixa de diálogo será exibida e a mensagem atual será copiada para a área de transferência automaticamente. Você precisa colar isso nas versões web de IA (como ChatGPT ou Claude), depois copiar a resposta da IA de volta para a caixa de diálogo e clicar no botão confirmar."
		},
		"roo": {
			"authenticatedMessage": "Autenticado com segurança através da sua conta Roo Code Cloud.",
			"connectButton": "Conectar ao Roo Code Cloud"
		},
		"openRouter": {
			"providerRouting": {
				"title": "Roteamento de Provedores OpenRouter",
				"description": "OpenRouter direciona solicitações para os melhores provedores disponíveis para seu modelo. Por padrão, as solicitações são balanceadas entre os principais provedores para maximizar o tempo de atividade. No entanto, você pode escolher um provedor específico para usar com este modelo.",
				"learnMore": "Saiba mais sobre roteamento de provedores"
			}
		},
		"customModel": {
			"capabilities": "Configure as capacidades e preços para seu modelo personalizado compatível com OpenAI. Tenha cuidado ao especificar as capacidades do modelo, pois elas podem afetar como o Roo Code funciona.",
			"maxTokens": {
				"label": "Máximo de Tokens de Saída",
				"description": "Número máximo de tokens que o modelo pode gerar em uma resposta. (Especifique -1 para permitir que o servidor defina o máximo de tokens.)"
			},
			"contextWindow": {
				"label": "Tamanho da Janela de Contexto",
				"description": "Total de tokens (entrada + saída) que o modelo pode processar."
			},
			"imageSupport": {
				"label": "Suporte a Imagens",
				"description": "Este modelo é capaz de processar e entender imagens?"
			},
			"computerUse": {
				"label": "Uso do Computador",
				"description": "Este modelo é capaz de interagir com um navegador? (ex. Claude 3.7 Sonnet)."
			},
			"promptCache": {
				"label": "Cache de Prompts",
				"description": "Este modelo é capaz de fazer cache de prompts?"
			},
			"pricing": {
				"input": {
					"label": "Preço de Entrada",
					"description": "Custo por milhão de tokens na entrada/prompt. Isso afeta o custo de enviar contexto e instruções para o modelo."
				},
				"output": {
					"label": "Preço de Saída",
					"description": "Custo por milhão de tokens na resposta do modelo. Isso afeta o custo do conteúdo gerado e das conclusões."
				},
				"cacheReads": {
					"label": "Preço de Leituras de Cache",
					"description": "Custo por milhão de tokens para leitura do cache. Este é o preço cobrado quando uma resposta em cache é recuperada."
				},
				"cacheWrites": {
					"label": "Preço de Escritas de Cache",
					"description": "Custo por milhão de tokens para escrita no cache. Este é o preço cobrado quando um prompt é armazenado em cache pela primeira vez."
				}
			},
			"resetDefaults": "Restaurar Padrões"
		},
		"rateLimitSeconds": {
			"label": "Limite de taxa",
			"description": "Tempo mínimo entre requisições de API."
		},
		"consecutiveMistakeLimit": {
			"label": "Limite de Erros e Repetições",
			"description": "Número de erros consecutivos ou ações repetidas antes de exibir o diálogo 'Roo está com problemas'",
			"unlimitedDescription": "Tentativas ilimitadas ativadas (prosseguimento automático). O diálogo nunca aparecerá.",
			"warning": "⚠️ Definir como 0 permite tentativas ilimitadas, o que pode consumir um uso significativo da API"
		},
		"reasoningEffort": {
			"label": "Esforço de raciocínio do modelo",
			"minimal": "Mínimo (mais rápido)",
			"high": "Alto",
			"medium": "Médio",
			"low": "Baixo"
		},
		"verbosity": {
			"label": "Verbosidade da saída",
			"high": "Alta",
			"medium": "Média",
			"low": "Baixa",
			"description": "Controla o quão detalhadas são as respostas do modelo. A verbosidade baixa produz respostas concisas, enquanto a verbosidade alta fornisce explicações detalhadas."
		},
		"setReasoningLevel": "Habilitar esforço de raciocínio",
		"claudeCode": {
			"pathLabel": "Caminho do Claude Code",
			"description": "Caminho opcional para o seu Claude Code CLI. O padrão é 'claude' se não for definido.",
			"placeholder": "Padrão: claude",
			"maxTokensLabel": "Tokens de saída máximos",
			"maxTokensDescription": "Número máximo de tokens de saída para respostas do Claude Code. O padrão é 8000."
		}
	},
	"browser": {
		"enable": {
			"label": "Ativar ferramenta de navegador",
			"description": "Quando ativado, o Roo pode usar um navegador para interagir com sites ao usar modelos que suportam o uso do computador. <0>Saiba mais</0>"
		},
		"viewport": {
			"label": "Tamanho da viewport",
			"description": "Selecione o tamanho da viewport para interações do navegador. Isso afeta como os sites são exibidos e como se interage com eles.",
			"options": {
				"largeDesktop": "Desktop grande (1280x800)",
				"smallDesktop": "Desktop pequeno (900x600)",
				"tablet": "Tablet (768x1024)",
				"mobile": "Móvel (360x640)"
			}
		},
		"screenshotQuality": {
			"label": "Qualidade das capturas de tela",
			"description": "Ajuste a qualidade WebP das capturas de tela do navegador. Valores mais altos fornecem capturas mais nítidas, mas aumentam o uso de token."
		},
		"remote": {
			"label": "Usar conexão remota de navegador",
			"description": "Conectar a um navegador Chrome executando com depuração remota ativada (--remote-debugging-port=9222).",
			"urlPlaceholder": "URL personalizado (ex. http://localhost:9222)",
			"testButton": "Testar conexão",
			"testingButton": "Testando...",
			"instructions": "Digite o endereço do host do protocolo DevTools ou deixe em branco para descobrir automaticamente instâncias locais do Chrome. O botão Testar Conexão tentará usar o URL personalizado, se fornecido, ou descobrirá automaticamente se o campo estiver vazio."
		}
	},
	"checkpoints": {
		"enable": {
			"label": "Ativar pontos de verificação automáticos",
			"description": "Quando ativado, o Roo criará automaticamente pontos de verificação durante a execução de tarefas, facilitando a revisão de alterações ou o retorno a estados anteriores. <0>Saiba mais</0>"
		}
	},
	"notifications": {
		"sound": {
			"label": "Ativar efeitos sonoros",
			"description": "Quando ativado, o Roo reproduzirá efeitos sonoros para notificações e eventos.",
			"volumeLabel": "Volume"
		},
		"tts": {
			"label": "Ativar texto para fala",
			"description": "Quando ativado, o Roo lerá em voz alta suas respostas usando texto para fala.",
			"speedLabel": "Velocidade"
		}
	},
	"contextManagement": {
		"description": "Controle quais informações são incluídas na janela de contexto da IA, afetando o uso de token e a qualidade da resposta",
		"autoCondenseContextPercent": {
			"label": "Limite para acionar a condensação inteligente de contexto",
			"description": "Quando a janela de contexto atingir este limite, o Roo a condensará automaticamente."
		},
		"condensingApiConfiguration": {
			"label": "Configuração de API para Condensação de Contexto",
			"description": "Selecione qual configuração de API usar para operações de condensação de contexto. Deixe desmarcado para usar a configuração ativa atual.",
			"useCurrentConfig": "Padrão"
		},
		"customCondensingPrompt": {
			"label": "Prompt Personalizado de Condensação de Contexto",
			"description": "Prompt de sistema personalizado para condensação de contexto. Deixe em branco para usar o prompt padrão.",
			"placeholder": "Digite seu prompt de condensação personalizado aqui...\n\nVocê pode usar a mesma estrutura do prompt padrão:\n- Conversa Anterior\n- Trabalho Atual\n- Conceitos Técnicos Principais\n- Arquivos e Código Relevantes\n- Resolução de Problemas\n- Tarefas Pendentes e Próximos Passos",
			"reset": "Restaurar Padrão",
			"hint": "Vazio = usar prompt padrão"
		},
		"autoCondenseContext": {
			"name": "Acionar automaticamente a condensação inteligente de contexto",
			"description": "Quando habilitado, o Roo condensará automaticamente o contexto quando o limite for atingido. Quando desabilitado, você ainda pode acionar manualmente a condensação de contexto."
		},
		"openTabs": {
			"label": "Limite de contexto de abas abertas",
			"description": "Número máximo de abas abertas do VSCode a incluir no contexto. Valores mais altos fornecem mais contexto, mas aumentam o uso de token."
		},
		"workspaceFiles": {
			"label": "Limite de contexto de arquivos do espaço de trabalho",
			"description": "Número máximo de arquivos a incluir nos detalhes do diretório de trabalho atual. Valores mais altos fornecem mais contexto, mas aumentam o uso de token."
		},
		"rooignore": {
			"label": "Mostrar arquivos .rooignore em listas e pesquisas",
			"description": "Quando ativado, os arquivos que correspondem aos padrões em .rooignore serão mostrados em listas com um símbolo de cadeado. Quando desativado, esses arquivos serão completamente ocultos das listas de arquivos e pesquisas."
		},
		"maxReadFile": {
			"label": "Limite de auto-truncamento de leitura de arquivo",
			"description": "O Roo lê este número de linhas quando o modelo omite valores de início/fim. Se este número for menor que o total do arquivo, o Roo gera um índice de números de linha das definições de código. Casos especiais: -1 instrui o Roo a ler o arquivo inteiro (sem indexação), e 0 instrui a não ler linhas e fornecer apenas índices de linha para contexto mínimo. Valores mais baixos minimizam o uso inicial de contexto, permitindo leituras posteriores precisas de intervalos de linhas. Requisições com início/fim explícitos não são limitadas por esta configuração.",
			"lines": "linhas",
			"always_full_read": "Sempre ler o arquivo inteiro"
		},
		"maxConcurrentFileReads": {
			"label": "Limite de leituras simultâneas",
			"description": "Número máximo de arquivos que a ferramenta 'read_file' pode processar simultaneamente. Valores mais altos podem acelerar a leitura de vários arquivos pequenos, mas aumentam o uso de memória."
		},
		"diagnostics": {
			"includeMessages": {
				"label": "Incluir diagnósticos automaticamente no contexto",
				"description": "Quando ativado, mensagens de diagnóstico (erros) de arquivos editados serão automaticamente incluídas no contexto. Você sempre pode incluir manualmente todos os diagnósticos do espaço de trabalho usando @problems."
			},
			"maxMessages": {
				"label": "Máximo de mensagens de diagnóstico",
				"description": "Número máximo de mensagens de diagnóstico a serem incluídas por arquivo. Este limite se aplica tanto à inclusão automática (quando a caixa de seleção está ativada) quanto às menções manuais de @problems. Valores mais altos fornecem mais contexto, mas aumentam o uso de tokens.",
				"resetTooltip": "Redefinir para o valor padrão (50)",
				"unlimited": "Mensagens de diagnóstico ilimitadas",
				"unlimitedLabel": "Ilimitado"
			},
			"delayAfterWrite": {
				"label": "Atraso após as gravações para permitir que os diagnósticos detectem possíveis problemas",
				"description": "Tempo de espera após a gravação de arquivos antes de prosseguir, permitindo que as ferramentas de diagnóstico processem as alterações e detectem problemas."
			}
		},
		"condensingThreshold": {
			"label": "Limite de Ativação de Condensação",
			"selectProfile": "Configurar limite para perfil",
			"defaultProfile": "Padrão Global (todos os perfis)",
			"defaultDescription": "Quando o contexto atingir essa porcentagem, será automaticamente condensado para todos os perfis, a menos que tenham configurações personalizadas",
			"profileDescription": "Limite personalizado apenas para este perfil (substitui o padrão global)",
			"inheritDescription": "Este perfil herda o limite padrão global ({{threshold}}%)",
			"usesGlobal": "(usa global {{threshold}}%)"
		},
		"maxImageFileSize": {
			"label": "Tamanho máximo do arquivo de imagem",
			"mb": "MB",
			"description": "Tamanho máximo (em MB) para arquivos de imagem que podem ser processados pela ferramenta de leitura de arquivos."
		},
		"maxTotalImageSize": {
			"label": "Tamanho total máximo da imagem",
			"mb": "MB",
			"description": "Limite máximo de tamanho cumulativo (em MB) para todas as imagens processadas em uma única operação read_file. Ao ler várias imagens, o tamanho de cada imagem é adicionado ao total. Se incluir outra imagem exceder esse limite, ela será ignorada."
		}
	},
	"terminal": {
		"basic": {
			"label": "Configurações do terminal: Básicas",
			"description": "Configurações básicas do terminal"
		},
		"advanced": {
			"label": "Configurações do terminal: Avançadas",
			"description": "As seguintes opções podem exigir reiniciar o terminal para aplicar a configuração."
		},
		"outputLineLimit": {
			"label": "Limite de saída do terminal",
			"description": "Número máximo de linhas a incluir na saída do terminal ao executar comandos. Quando excedido, as linhas serão removidas do meio, economizando token. <0>Saiba mais</0>"
		},
		"outputCharacterLimit": {
			"label": "Limite de caracteres do terminal",
			"description": "Número máximo de caracteres a serem incluídos na saída do terminal ao executar comandos. Este limite tem precedência sobre o limite de linhas para evitar problemas de memória com linhas extremamente longas. Quando excedido, a saída será truncada. <0>Saiba mais</0>"
		},
		"shellIntegrationTimeout": {
			"label": "Tempo limite de integração do shell do terminal",
			"description": "Tempo máximo de espera para a inicialização da integração do shell antes de executar comandos. Para usuários com tempos de inicialização de shell longos, este valor pode precisar ser aumentado se você vir erros \"Shell Integration Unavailable\" no terminal. <0>Saiba mais</0>"
		},
		"shellIntegrationDisabled": {
			"label": "Desativar integração do shell do terminal",
			"description": "Ative isso se os comandos do terminal não estiverem funcionando corretamente ou se você vir erros de 'Shell Integration Unavailable'. Isso usa um método mais simples para executar comandos, ignorando alguns recursos avançados do terminal. <0>Saiba mais</0>"
		},
		"commandDelay": {
			"label": "Atraso de comando do terminal",
			"description": "Atraso em milissegundos para adicionar após a execução do comando. A configuração padrão de 0 desativa completamente o atraso. Isso pode ajudar a garantir que a saída do comando seja totalmente capturada em terminais com problemas de temporização. Na maioria dos terminais, isso é implementado definindo `PROMPT_COMMAND='sleep N'` e o PowerShell adiciona `start-sleep` ao final de cada comando. Originalmente era uma solução para o bug VSCode#237208 e pode não ser necessário. <0>Saiba mais</0>"
		},
		"compressProgressBar": {
			"label": "Comprimir saída de barras de progresso",
			"description": "Quando ativado, processa a saída do terminal com retornos de carro (\\r) para simular como um terminal real exibiria o conteúdo. Isso remove os estados intermediários das barras de progresso, mantendo apenas o estado final, o que conserva espaço de contexto para informações mais relevantes. <0>Saiba mais</0>"
		},
		"powershellCounter": {
			"label": "Ativar solução alternativa do contador PowerShell",
			"description": "Quando ativado, adiciona um contador aos comandos PowerShell para garantir a execução correta dos comandos. Isso ajuda com terminais PowerShell que podem ter problemas com a captura de saída. <0>Saiba mais</0>"
		},
		"zshClearEolMark": {
			"label": "Limpar marca de fim de linha do ZSH",
			"description": "Quando ativado, limpa a marca de fim de linha do ZSH definindo PROMPT_EOL_MARK=''. Isso evita problemas com a interpretação da saída de comandos quando termina com caracteres especiais como '%'. <0>Saiba mais</0>"
		},
		"zshOhMy": {
			"label": "Ativar integração Oh My Zsh",
			"description": "Quando ativado, define ITERM_SHELL_INTEGRATION_INSTALLED=Yes para habilitar os recursos de integração do shell Oh My Zsh. A aplicação desta configuração pode exigir a reinicialização do IDE. <0>Saiba mais</0>"
		},
		"zshP10k": {
			"label": "Ativar integração Powerlevel10k",
			"description": "Quando ativado, define POWERLEVEL9K_TERM_SHELL_INTEGRATION=true para habilitar os recursos de integração do shell Powerlevel10k. <0>Saiba mais</0>"
		},
		"zdotdir": {
			"label": "Ativar gerenciamento do ZDOTDIR",
			"description": "Quando ativado, cria um diretório temporário para o ZDOTDIR para lidar corretamente com a integração do shell zsh. Isso garante que a integração do shell do VSCode funcione corretamente com o zsh enquanto preserva sua configuração do zsh. <0>Saiba mais</0>"
		},
		"inheritEnv": {
			"label": "Herdar variáveis de ambiente",
			"description": "Quando ativado, o terminal herda variáveis de ambiente do processo pai do VSCode, como configurações de integração do shell definidas no perfil do usuário. Isso alterna diretamente a configuração global do VSCode `terminal.integrated.inheritEnv`. <0>Saiba mais</0>"
		}
	},
	"advancedSettings": {
		"title": "Configurações avançadas"
	},
	"advanced": {
		"diff": {
			"label": "Ativar edição através de diffs",
			"description": "Quando ativado, o Roo poderá editar arquivos mais rapidamente e rejeitará automaticamente escritas completas de arquivos truncados. Funciona melhor com o modelo mais recente Claude 3.7 Sonnet.",
			"strategy": {
				"label": "Estratégia de diff",
				"options": {
					"standard": "Padrão (Bloco único)",
					"multiBlock": "Experimental: Diff multi-bloco",
					"unified": "Experimental: Diff unificado"
				},
				"descriptions": {
					"standard": "A estratégia de diff padrão aplica alterações a um único bloco de código por vez.",
					"unified": "A estratégia de diff unificado adota várias abordagens para aplicar diffs e escolhe a melhor abordagem.",
					"multiBlock": "A estratégia de diff multi-bloco permite atualizar vários blocos de código em um arquivo em uma única requisição."
				}
			},
			"matchPrecision": {
				"label": "Precisão de correspondência",
				"description": "Este controle deslizante controla quão precisamente as seções de código devem corresponder ao aplicar diffs. Valores mais baixos permitem correspondências mais flexíveis, mas aumentam o risco de substituições incorretas. Use valores abaixo de 100% com extrema cautela."
			}
		},
		"todoList": {
			"label": "Habilitar ferramenta de lista de tarefas",
			"description": "Quando habilitado, o Roo pode criar e gerenciar listas de tarefas para acompanhar o progresso das tarefas. Isso ajuda a organizar tarefas complexas em etapas gerenciáveis."
		}
	},
	"experimental": {
		"DIFF_STRATEGY_UNIFIED": {
			"name": "Usar estratégia diff unificada experimental",
			"description": "Ativar a estratégia diff unificada experimental. Esta estratégia pode reduzir o número de novas tentativas causadas por erros do modelo, mas pode causar comportamento inesperado ou edições incorretas. Ative apenas se compreender os riscos e estiver disposto a revisar cuidadosamente todas as alterações."
		},
		"SEARCH_AND_REPLACE": {
			"name": "Usar ferramenta de busca e substituição experimental",
			"description": "Ativar a ferramenta de busca e substituição experimental, permitindo que o Roo substitua várias instâncias de um termo de busca em uma única solicitação."
		},
		"INSERT_BLOCK": {
			"name": "Usar ferramenta de inserção de conteúdo experimental",
			"description": "Ativar a ferramenta de inserção de conteúdo experimental, permitindo que o Roo insira conteúdo em números de linha específicos sem precisar criar um diff."
		},
		"POWER_STEERING": {
			"name": "Usar modo \"direção assistida\" experimental",
			"description": "Quando ativado, o Roo lembrará o modelo sobre os detalhes da sua definição de modo atual com mais frequência. Isso levará a uma adesão mais forte às definições de função e instruções personalizadas, mas usará mais tokens por mensagem."
		},
		"MULTI_SEARCH_AND_REPLACE": {
			"name": "Usar ferramenta diff de múltiplos blocos experimental",
			"description": "Quando ativado, o Roo usará a ferramenta diff de múltiplos blocos. Isso tentará atualizar vários blocos de código no arquivo em uma única solicitação."
		},
		"CONCURRENT_FILE_READS": {
			"name": "Habilitar leitura simultânea de arquivos",
			"description": "Quando habilitado, o Roo pode ler vários arquivos em uma única solicitação. Quando desabilitado, o Roo deve ler arquivos um de cada vez. Desabilitar pode ajudar ao trabalhar com modelos menos capazes ou quando você deseja mais controle sobre o acesso aos arquivos."
		},
		"MARKETPLACE": {
			"name": "Ativar Marketplace",
			"description": "Quando ativado, você pode instalar MCPs e modos personalizados do Marketplace."
		},
		"MULTI_FILE_APPLY_DIFF": {
			"name": "Habilitar edições de arquivos concorrentes",
			"description": "Quando habilitado, o Roo pode editar múltiplos arquivos em uma única solicitação. Quando desabilitado, o Roo deve editar arquivos um de cada vez. Desabilitar isso pode ajudar ao trabalhar com modelos menos capazes ou quando você quer mais controle sobre modificações de arquivos."
		},
<<<<<<< HEAD
		"SECURITY_MIDDLEWARE": {
			"name": "Middleware de Segurança RooCode",
			"description": "Ativar middleware de segurança para proteger arquivos confidenciais e comandos do acesso de IA. Este recurso fornece proteção de nível empresarial contra acesso não autorizado a dados sensíveis."
=======
		"PREVENT_FOCUS_DISRUPTION": {
			"name": "Edição em segundo plano",
			"description": "Previne a interrupção do foco do editor quando habilitado. As edições de arquivos acontecem em segundo plano sem abrir visualizações de diferenças ou roubar o foco. Você pode continuar trabalhando sem interrupções enquanto o Roo faz alterações. Os arquivos podem ser abertos sem foco para capturar diagnósticos ou permanecer completamente fechados."
		},
		"ASSISTANT_MESSAGE_PARSER": {
			"name": "Usar o novo parser de mensagens",
			"description": "Ativa o parser de mensagens em streaming experimental que acelera respostas longas ao processar as mensagens de forma mais eficiente."
		},
		"NEW_TASK_REQUIRE_TODOS": {
			"name": "Exigir lista de 'todos' para novas tarefas",
			"description": "Quando ativado, a ferramenta new_task exigirá que um parâmetro todos seja fornecido. Isso garante que todas as novas tarefas comecem com uma lista clara de objetivos. Quando desativado (padrão), o parâmetro todos permanece opcional para compatibilidade com versões anteriores."
		},
		"IMAGE_GENERATION": {
			"name": "Habilitar geração de imagens com IA",
			"description": "Quando habilitado, Roo pode gerar imagens a partir de prompts de texto usando os modelos de geração de imagens do OpenRouter. Requer uma chave de API do OpenRouter configurada.",
			"openRouterApiKeyLabel": "Chave de API do OpenRouter",
			"openRouterApiKeyPlaceholder": "Digite sua chave de API do OpenRouter",
			"getApiKeyText": "Obtenha sua chave de API de",
			"modelSelectionLabel": "Modelo de Geração de Imagens",
			"modelSelectionDescription": "Selecione o modelo para geração de imagens",
			"warningMissingKey": "⚠️ A chave de API do OpenRouter é necessária para geração de imagens. Configure-a acima.",
			"successConfigured": "✓ A geração de imagens está configurada e pronta para uso"
		},
		"RUN_SLASH_COMMAND": {
			"name": "Ativar comandos slash iniciados pelo modelo",
			"description": "Quando ativado, Roo pode executar seus comandos slash para executar fluxos de trabalho."
>>>>>>> c4c47802
		}
	},
	"promptCaching": {
		"label": "Desativar cache de prompts",
		"description": "Quando marcado, o Roo não usará o cache de prompts para este modelo."
	},
	"temperature": {
		"useCustom": "Usar temperatura personalizada",
		"description": "Controla a aleatoriedade nas respostas do modelo.",
		"rangeDescription": "Valores mais altos tornam a saída mais aleatória, valores mais baixos a tornam mais determinística."
	},
	"modelInfo": {
		"supportsImages": "Suporta imagens",
		"noImages": "Não suporta imagens",
		"supportsComputerUse": "Suporta uso do computador",
		"noComputerUse": "Não suporta uso do computador",
		"supportsPromptCache": "Suporta cache de prompts",
		"noPromptCache": "Não suporta cache de prompts",
		"contextWindow": "Janela de Contexto:",
		"maxOutput": "Saída máxima",
		"inputPrice": "Preço de entrada",
		"outputPrice": "Preço de saída",
		"cacheReadsPrice": "Preço de leituras de cache",
		"cacheWritesPrice": "Preço de escritas de cache",
		"enableStreaming": "Ativar streaming",
		"enableR1Format": "Ativar parâmetros do modelo R1",
		"enableR1FormatTips": "Deve ser ativado ao usar modelos R1 como QWQ, para evitar erro 400",
		"useAzure": "Usar Azure",
		"azureApiVersion": "Definir versão da API Azure",
		"gemini": {
			"freeRequests": "* Gratuito até {{count}} requisições por minuto. Depois disso, a cobrança depende do tamanho do prompt.",
			"pricingDetails": "Para mais informações, consulte os detalhes de preços.",
			"billingEstimate": "* A cobrança é uma estimativa - o custo exato depende do tamanho do prompt."
		}
	},
	"modelPicker": {
		"automaticFetch": "A extensão busca automaticamente a lista mais recente de modelos disponíveis em <serviceLink>{{serviceName}}</serviceLink>. Se você não tem certeza sobre qual modelo escolher, o Roo Code funciona melhor com <defaultModelLink>{{defaultModelId}}</defaultModelLink>. Você também pode pesquisar por \"free\" para encontrar opções gratuitas atualmente disponíveis.",
		"label": "Modelo",
		"searchPlaceholder": "Pesquisar",
		"noMatchFound": "Nenhuma correspondência encontrada",
		"useCustomModel": "Usar personalizado: {{modelId}}"
	},
	"footer": {
		"feedback": "Se tiver alguma dúvida ou feedback, sinta-se à vontade para abrir um problema em <githubLink>github.com/RooCodeInc/Roo-Code</githubLink> ou juntar-se a <redditLink>reddit.com/r/RooCode</redditLink> ou <discordLink>discord.gg/roocode</discordLink>",
		"telemetry": {
			"label": "Permitir relatórios anônimos de erros e uso",
			"description": "Ajude a melhorar o Roo Code enviando dados de uso anônimos e relatórios de erros. Esta telemetria não coleta código, prompts ou informações pessoais. Consulte nossa <privacyLink>política de privacidade</privacyLink> para mais detalhes."
		},
		"settings": {
			"import": "Importar",
			"export": "Exportar",
			"reset": "Redefinir"
		}
	},
	"thinkingBudget": {
		"maxTokens": "Tokens máximos",
		"maxThinkingTokens": "Tokens máximos de pensamento"
	},
	"validation": {
		"apiKey": "Você deve fornecer uma chave de API válida.",
		"awsRegion": "Você deve escolher uma região para usar o Amazon Bedrock.",
		"googleCloud": "Você deve fornecer um ID de projeto e região do Google Cloud válidos.",
		"modelId": "Você deve fornecer um ID de modelo válido.",
		"modelSelector": "Você deve fornecer um seletor de modelo válido.",
		"openAi": "Você deve fornecer uma URL base, chave de API e ID de modelo válidos.",
		"arn": {
			"invalidFormat": "Formato de ARN inválido. Por favor, verifique os requisitos de formato.",
			"regionMismatch": "Aviso: A região em seu ARN ({{arnRegion}}) não corresponde à região selecionada ({{region}}). Isso pode causar problemas de acesso. O provedor usará a região do ARN."
		},
		"modelAvailability": "O ID do modelo ({{modelId}}) que você forneceu não está disponível. Por favor, escolha outro modelo.",
		"providerNotAllowed": "O provedor '{{provider}}' não é permitido pela sua organização",
		"modelNotAllowed": "O modelo '{{model}}' não é permitido para o provedor '{{provider}}' pela sua organização",
		"profileInvalid": "Este perfil contém um provedor ou modelo que não é permitido pela sua organização",
		"qwenCodeOauthPath": "Você deve fornecer um caminho válido de credenciais OAuth"
	},
	"placeholders": {
		"apiKey": "Digite a chave API...",
		"profileName": "Digite o nome do perfil",
		"accessKey": "Digite a chave de acesso...",
		"secretKey": "Digite a chave secreta...",
		"sessionToken": "Digite o token de sessão...",
		"credentialsJson": "Digite o JSON de credenciais...",
		"keyFilePath": "Digite o caminho do arquivo de chave...",
		"projectId": "Digite o ID do projeto...",
		"customArn": "Digite o ARN (ex: arn:aws:bedrock:us-east-1:123456789012:foundation-model/my-model)",
		"baseUrl": "Digite a URL base...",
		"modelId": {
			"lmStudio": "ex: meta-llama-3.1-8b-instruct",
			"lmStudioDraft": "ex: lmstudio-community/llama-3.2-1b-instruct",
			"ollama": "ex: llama3.1"
		},
		"numbers": {
			"maxTokens": "ex: 4096",
			"contextWindow": "ex: 128000",
			"inputPrice": "ex: 0.0001",
			"outputPrice": "ex: 0.0002",
			"cacheWritePrice": "ex: 0.00005"
		}
	},
	"defaults": {
		"ollamaUrl": "Padrão: http://localhost:11434",
		"lmStudioUrl": "Padrão: http://localhost:1234",
		"geminiUrl": "Padrão: https://generativelanguage.googleapis.com"
	},
	"labels": {
		"customArn": "ARN personalizado",
		"useCustomArn": "Usar ARN personalizado..."
	},
	"includeMaxOutputTokens": "Incluir tokens máximos de saída",
	"includeMaxOutputTokensDescription": "Enviar parâmetro de tokens máximos de saída nas solicitações de API. Alguns provedores podem não suportar isso.",
	"limitMaxTokensDescription": "Limitar o número máximo de tokens na resposta",
	"maxOutputTokensLabel": "Tokens máximos de saída",
	"maxTokensGenerateDescription": "Tokens máximos para gerar na resposta",
	"serviceTier": {
		"label": "Nível de serviço",
		"tooltip": "Para um processamento mais rápido das solicitações de API, experimente o nível de serviço de processamento prioritário. Para preços mais baixos com maior latência, experimente o nível de processamento flexível.",
		"standard": "Padrão",
		"flex": "Flexível",
		"priority": "Prioritário",
		"pricingTableTitle": "Preços por nível de serviço (preço por 1 milhão de tokens)",
		"columns": {
			"tier": "Nível",
			"input": "Entrada",
			"output": "Saída",
			"cacheReads": "Leituras de cache"
		}
	}
}<|MERGE_RESOLUTION|>--- conflicted
+++ resolved
@@ -721,11 +721,10 @@
 			"name": "Habilitar edições de arquivos concorrentes",
 			"description": "Quando habilitado, o Roo pode editar múltiplos arquivos em uma única solicitação. Quando desabilitado, o Roo deve editar arquivos um de cada vez. Desabilitar isso pode ajudar ao trabalhar com modelos menos capazes ou quando você quer mais controle sobre modificações de arquivos."
 		},
-<<<<<<< HEAD
 		"SECURITY_MIDDLEWARE": {
 			"name": "Middleware de Segurança RooCode",
 			"description": "Ativar middleware de segurança para proteger arquivos confidenciais e comandos do acesso de IA. Este recurso fornece proteção de nível empresarial contra acesso não autorizado a dados sensíveis."
-=======
+		},
 		"PREVENT_FOCUS_DISRUPTION": {
 			"name": "Edição em segundo plano",
 			"description": "Previne a interrupção do foco do editor quando habilitado. As edições de arquivos acontecem em segundo plano sem abrir visualizações de diferenças ou roubar o foco. Você pode continuar trabalhando sem interrupções enquanto o Roo faz alterações. Os arquivos podem ser abertos sem foco para capturar diagnósticos ou permanecer completamente fechados."
@@ -752,7 +751,6 @@
 		"RUN_SLASH_COMMAND": {
 			"name": "Ativar comandos slash iniciados pelo modelo",
 			"description": "Quando ativado, Roo pode executar seus comandos slash para executar fluxos de trabalho."
->>>>>>> c4c47802
 		}
 	},
 	"promptCaching": {
