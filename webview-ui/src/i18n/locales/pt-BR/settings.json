--- conflicted
+++ resolved
@@ -394,11 +394,7 @@
 			},
 			"autoFocus": {
 				"label": "Focar automaticamente a aba de diferenças ao mostrar alterações de arquivos",
-<<<<<<< HEAD
-				"description": "Se desativado, a aba de diferenças será aberta em segundo plano e não tomará o foco."
-=======
 				"description": "Se esta opção estiver desativada, a aba de diferenças será aberta em segundo plano e não tomará o foco. Isso só se aplica se 'autoApprovalEnabled' e 'autoApprovalEnabled' estiverem ativados."
->>>>>>> f2627fea
 			},
 			"autoClose": {
 				"label": "Fechar automaticamente as abas do Roo",
