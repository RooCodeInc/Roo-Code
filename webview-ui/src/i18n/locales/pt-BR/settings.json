--- conflicted
+++ resolved
@@ -808,14 +808,11 @@
 		"providerNotAllowed": "O provedor '{{provider}}' não é permitido pela sua organização",
 		"modelNotAllowed": "O modelo '{{model}}' não é permitido para o provedor '{{provider}}' pela sua organização",
 		"profileInvalid": "Este perfil contém um provedor ou modelo que não é permitido pela sua organização",
-<<<<<<< HEAD
 		"sapAiCoreBaseUrl": "URL Base SAP AI Core é obrigatória.",
 		"sapAiCoreClientId": "ID do Cliente SAP AI Core é obrigatório.",
 		"sapAiCoreClientSecret": "Segredo do Cliente SAP AI Core é obrigatório.",
-		"sapAiCoreTokenUrl": "URL do Token SAP AI Core é obrigatória."
-=======
+		"sapAiCoreTokenUrl": "URL do Token SAP AI Core é obrigatória.",
 		"qwenCodeOauthPath": "Você deve fornecer um caminho válido de credenciais OAuth"
->>>>>>> 91f3dd90
 	},
 	"placeholders": {
 		"apiKey": "Digite a chave API...",
