--- conflicted
+++ resolved
@@ -31,19 +31,10 @@
 		"prompts": "Prompts",
 		"experimental": "Experimental",
 		"language": "Idioma",
-		"about": "Sobre",
-		"editingType": "Tipo de edição",
-		"diffSettings": "Configurações de diff",
-		"fileEditing": "Edição de arquivos"
+		"about": "Sobre"
 	},
 	"prompts": {
 		"description": "Configure prompts de suporte usados para ações rápidas como melhorar prompts, explicar código e corrigir problemas. Esses prompts ajudam o Roo a fornecer melhor assistência para tarefas comuns de desenvolvimento."
-	},
-	"editingType": {
-		"description": "Escolha seu fluxo de trabalho de edição preferido."
-	},
-	"diffSettings": {
-		"description": "Configure como os diffs são aplicados durante a edição."
 	},
 	"codeIndex": {
 		"title": "Indexação de Código",
@@ -621,18 +612,9 @@
 				"description": "Este controle deslizante controla quão precisamente as seções de código devem corresponder ao aplicar diffs. Valores mais baixos permitem correspondências mais flexíveis, mas aumentam o risco de substituições incorretas. Use valores abaixo de 100% com extrema cautela."
 			}
 		},
-<<<<<<< HEAD
-		"fileEditing": {
-			"fileBasedEditing": {
-				"label": "Ativar edição baseada em sistema de arquivos",
-				"description": "Quando ativado, o Roo editará arquivos diretamente no sistema de arquivos em vez de usar visualizações de diff. Isso desativa todos os outros alternadores de comportamento de edição para uma experiência de edição mais simples e direta."
-			},
-			"exclusivityNotice": "O modo de edição baseado em arquivo está ativado. Todos os outros alternadores de comportamento de edição estão desativados para garantir uma experiência consistente."
-=======
 		"todoList": {
 			"label": "Habilitar ferramenta de lista de tarefas",
 			"description": "Quando habilitado, o Roo pode criar e gerenciar listas de tarefas para acompanhar o progresso das tarefas. Isso ajuda a organizar tarefas complexas em etapas gerenciáveis."
->>>>>>> d62a2605
 		}
 	},
 	"experimental": {
