--- conflicted
+++ resolved
@@ -142,18 +142,13 @@
 		"didSwitchWithReason": "Kilo Code mudou para o modo <code>{{mode}}</code> porque: {{reason}}"
 	},
 	"subtasks": {
-<<<<<<< HEAD
 		"wantsToCreate": "Kilo Code quer criar uma nova subtarefa no modo <code>{{mode}}</code>:",
-		"wantsToFinish": "Kilo Code quer finalizar esta subtarefa"
-=======
-		"wantsToCreate": "Roo quer criar uma nova subtarefa no modo <code>{{mode}}</code>:",
-		"wantsToFinish": "Roo quer finalizar esta subtarefa",
+		"wantsToFinish": "Kilo Code quer finalizar esta subtarefa",
 		"newTaskContent": "Instruções da subtarefa",
 		"completionContent": "Subtarefa concluída",
 		"resultContent": "Resultados da subtarefa",
 		"defaultResult": "Por favor, continue com a próxima tarefa.",
 		"completionInstructions": "Subtarefa concluída! Você pode revisar os resultados e sugerir correções ou próximos passos. Se tudo parecer bom, confirme para retornar o resultado à tarefa principal."
->>>>>>> 91f4a862
 	},
 	"questions": {
 		"hasQuestion": "Kilo Code tem uma pergunta:"
