{
	"greeting": "Bem-vindo ao Roo Code",
	"task": {
		"title": "Tarefa",
		"expand": "Expandir tarefa",
		"collapse": "Recolher tarefa",
		"seeMore": "Ver mais",
		"seeLess": "Ver menos",
		"tokens": "Tokens",
		"cache": "Cache",
		"apiCost": "Custo da API",
		"size": "Tamanho",
		"contextWindow": "Janela de contexto",
		"closeAndStart": "Fechar tarefa e iniciar nova",
		"export": "Exportar histórico de tarefas",
		"delete": "Excluir tarefa (Shift + Clique para pular confirmação)",
		"condenseContext": "Condensar contexto de forma inteligente",
		"share": "Compartilhar tarefa",
		"shareWithOrganization": "Compartilhar com organização",
		"shareWithOrganizationDescription": "Apenas membros da sua organização podem acessar",
		"sharePublicly": "Compartilhar publicamente",
		"sharePubliclyDescription": "Qualquer pessoa com o link pode acessar",
		"connectToCloud": "Conectar ao Cloud",
		"connectToCloudDescription": "Entre no Roo Code Cloud para compartilhar tarefas",
		"sharingDisabledByOrganization": "Compartilhamento desabilitado pela organização",
		"shareSuccessOrganization": "Link da organização copiado para a área de transferência",
		"shareSuccessPublic": "Link público copiado para a área de transferência",
<<<<<<< HEAD
		"tokenStats": {
			"inputLabel": "↑ Entrada:",
			"outputLabel": "↓ Saída:",
			"cacheLabel": "cache"
		}
=======
		"openInCloud": "Abrir tarefa no Roo Code Cloud",
		"openInCloudIntro": "Continue monitorando ou interagindo com Roo de qualquer lugar. Escaneie, clique ou copie para abrir."
>>>>>>> 08d7f80e
	},
	"unpin": "Desfixar",
	"pin": "Fixar",
	"tokenProgress": {
		"availableSpace": "Espaço disponível: {{amount}} tokens",
		"tokensUsed": "Tokens usados: {{used}} de {{total}}",
		"reservedForResponse": "Reservado para resposta do modelo: {{amount}} tokens"
	},
	"retry": {
		"title": "Tentar novamente",
		"tooltip": "Tentar a operação novamente"
	},
	"startNewTask": {
		"title": "Iniciar nova tarefa",
		"tooltip": "Começar uma nova tarefa"
	},
	"proceedAnyways": {
		"title": "Prosseguir mesmo assim",
		"tooltip": "Continuar enquanto o comando executa"
	},
	"save": {
		"title": "Salvar",
		"tooltip": "Salvar as alterações da mensagem"
	},
	"reject": {
		"title": "Rejeitar",
		"tooltip": "Rejeitar esta ação"
	},
	"completeSubtaskAndReturn": "Completar subtarefa e retornar",
	"approve": {
		"title": "Aprovar",
		"tooltip": "Aprovar esta ação"
	},
	"runCommand": {
		"title": "Executar comando",
		"tooltip": "Executar este comando"
	},
	"proceedWhileRunning": {
		"title": "Prosseguir durante execução",
		"tooltip": "Continuar apesar dos avisos"
	},
	"killCommand": {
		"title": "Interromper Comando",
		"tooltip": "Interromper o comando atual"
	},
	"resumeTask": {
		"title": "Retomar tarefa",
		"tooltip": "Continuar a tarefa atual"
	},
	"terminate": {
		"title": "Terminar",
		"tooltip": "Encerrar a tarefa atual"
	},
	"cancel": {
		"title": "Cancelar",
		"tooltip": "Cancelar a operação atual"
	},
	"scrollToBottom": "Rolar para o final do chat",
	"about": "Gere, refatore e depure código com assistência de IA. Confira nossa <DocsLink>documentação</DocsLink> para saber mais.",
	"onboarding": "<strong>Sua lista de tarefas neste espaço de trabalho está vazia.</strong> Comece digitando uma tarefa abaixo. Não sabe como começar? Leia mais sobre o que o Roo pode fazer por você nos <DocsLink>documentos</DocsLink>.",
	"rooTips": {
		"boomerangTasks": {
			"title": "Orquestração de Tarefas",
			"description": "Divida as tarefas em partes menores e gerenciáveis."
		},
		"stickyModels": {
			"title": "Modos Fixos",
			"description": "Cada modo lembra o seu último modelo usado"
		},
		"tools": {
			"title": "Ferramentas",
			"description": "Permita que a IA resolva problemas navegando na web, executando comandos e muito mais."
		},
		"customizableModes": {
			"title": "Modos personalizáveis",
			"description": "Personas especializadas com comportamentos próprios e modelos atribuídos"
		}
	},
	"selectMode": "Selecionar modo de interação",
	"selectApiConfig": "Selecionar configuração da API",
	"enhancePrompt": "Aprimorar prompt com contexto adicional",
	"addImages": "Adicionar imagens à mensagem",
	"sendMessage": "Enviar mensagem",
	"stopTts": "Parar conversão de texto em fala",
	"typeMessage": "Digite uma mensagem...",
	"typeTask": "Digite sua tarefa aqui...",
	"addContext": "@ para adicionar contexto, / para comandos",
	"dragFiles": "segure shift para arrastar arquivos",
	"dragFilesImages": "segure shift para arrastar arquivos/imagens",
	"enhancePromptDescription": "O botão 'Aprimorar prompt' ajuda a melhorar seu pedido fornecendo contexto adicional, esclarecimentos ou reformulações. Tente digitar um pedido aqui e clique no botão novamente para ver como funciona.",
	"modeSelector": {
		"title": "Modos",
		"marketplace": "Marketplace de Modos",
		"settings": "Configurações de Modos",
		"description": "Personas especializadas que adaptam o comportamento do Roo.",
		"searchPlaceholder": "Pesquisar modos...",
		"noResults": "Nenhum resultado encontrado"
	},
	"errorReadingFile": "Erro ao ler arquivo:",
	"noValidImages": "Nenhuma imagem válida foi processada",
	"separator": "Separador",
	"edit": "Editar...",
	"forNextMode": "para o próximo modo",
	"forPreviousMode": "para o modo anterior",
	"error": "Erro",
	"diffError": {
		"title": "Edição mal-sucedida"
	},
	"troubleMessage": "Roo está tendo problemas...",
	"apiRequest": {
		"title": "Requisição API",
		"failed": "Requisição API falhou",
		"streaming": "Requisição API...",
		"cancelled": "Requisição API cancelada",
		"streamingFailed": "Streaming API falhou"
	},
	"checkpoint": {
		"regular": "Ponto de verificação",
		"initializingWarning": "Ainda inicializando ponto de verificação... Se isso demorar muito, você pode desativar os pontos de verificação nas <settingsLink>configurações</settingsLink> e reiniciar sua tarefa.",
		"menu": {
			"viewDiff": "Ver diferenças",
			"restore": "Restaurar ponto de verificação",
			"restoreFiles": "Restaurar arquivos",
			"restoreFilesDescription": "Restaura os arquivos do seu projeto para um snapshot feito neste ponto.",
			"restoreFilesAndTask": "Restaurar arquivos e tarefa",
			"confirm": "Confirmar",
			"cancel": "Cancelar",
			"cannotUndo": "Esta ação não pode ser desfeita.",
			"restoreFilesAndTaskDescription": "Restaura os arquivos do seu projeto para um snapshot feito neste ponto e exclui todas as mensagens após este ponto."
		},
		"current": "Atual"
	},
	"instructions": {
		"wantsToFetch": "Roo quer buscar instruções detalhadas para ajudar com a tarefa atual"
	},
	"fileOperations": {
		"wantsToRead": "Roo quer ler este arquivo:",
		"wantsToReadOutsideWorkspace": "Roo quer ler este arquivo fora do espaço de trabalho:",
		"didRead": "Roo leu este arquivo:",
		"wantsToEdit": "Roo quer editar este arquivo:",
		"wantsToEditOutsideWorkspace": "Roo quer editar este arquivo fora do espaço de trabalho:",
		"wantsToEditProtected": "Roo quer editar um arquivo de configuração protegido:",
		"wantsToCreate": "Roo quer criar um novo arquivo:",
		"wantsToSearchReplace": "Roo quer realizar busca e substituição neste arquivo:",
		"didSearchReplace": "Roo realizou busca e substituição neste arquivo:",
		"wantsToInsert": "Roo quer inserir conteúdo neste arquivo:",
		"wantsToInsertWithLineNumber": "Roo quer inserir conteúdo neste arquivo na linha {{lineNumber}}:",
		"wantsToInsertAtEnd": "Roo quer adicionar conteúdo ao final deste arquivo:",
		"wantsToReadAndXMore": "Roo quer ler este arquivo e mais {{count}}:",
		"wantsToReadMultiple": "Roo deseja ler múltiplos arquivos:",
		"wantsToApplyBatchChanges": "Roo quer aplicar alterações a múltiplos arquivos:",
		"wantsToGenerateImage": "Roo quer gerar uma imagem:",
		"wantsToGenerateImageOutsideWorkspace": "Roo quer gerar uma imagem fora do espaço de trabalho:",
		"wantsToGenerateImageProtected": "Roo quer gerar uma imagem em um local protegido:",
		"didGenerateImage": "Roo gerou uma imagem:"
	},
	"directoryOperations": {
		"wantsToViewTopLevel": "Roo quer visualizar os arquivos de nível superior neste diretório:",
		"didViewTopLevel": "Roo visualizou os arquivos de nível superior neste diretório:",
		"wantsToViewRecursive": "Roo quer visualizar recursivamente todos os arquivos neste diretório:",
		"didViewRecursive": "Roo visualizou recursivamente todos os arquivos neste diretório:",
		"wantsToViewDefinitions": "Roo quer visualizar nomes de definição de código-fonte usados neste diretório:",
		"didViewDefinitions": "Roo visualizou nomes de definição de código-fonte usados neste diretório:",
		"wantsToSearch": "Roo quer pesquisar neste diretório por <code>{{regex}}</code>:",
		"didSearch": "Roo pesquisou neste diretório por <code>{{regex}}</code>:",
		"wantsToSearchOutsideWorkspace": "Roo quer pesquisar neste diretório (fora do espaço de trabalho) por <code>{{regex}}</code>:",
		"didSearchOutsideWorkspace": "Roo pesquisou neste diretório (fora do espaço de trabalho) por <code>{{regex}}</code>:",
		"wantsToViewTopLevelOutsideWorkspace": "Roo quer visualizar os arquivos de nível superior neste diretório (fora do espaço de trabalho):",
		"didViewTopLevelOutsideWorkspace": "Roo visualizou os arquivos de nível superior neste diretório (fora do espaço de trabalho):",
		"wantsToViewRecursiveOutsideWorkspace": "Roo quer visualizar recursivamente todos os arquivos neste diretório (fora do espaço de trabalho):",
		"didViewRecursiveOutsideWorkspace": "Roo visualizou recursivamente todos os arquivos neste diretório (fora do espaço de trabalho):",
		"wantsToViewDefinitionsOutsideWorkspace": "Roo quer visualizar nomes de definição de código-fonte usados neste diretório (fora do espaço de trabalho):",
		"didViewDefinitionsOutsideWorkspace": "Roo visualizou nomes de definição de código-fonte usados neste diretório (fora do espaço de trabalho):"
	},
	"commandOutput": "Saída do comando",
	"commandExecution": {
		"running": "Executando",
		"pid": "PID: {{pid}}",
		"exited": "Encerrado ({{exitCode}})",
		"manageCommands": "Gerenciar Permissões de Comando",
		"commandManagementDescription": "Gerencie as permissões de comando: Clique em ✓ para permitir a execução automática, ✗ para negar a execução. Os padrões podem ser ativados/desativados ou removidos das listas. <settingsLink>Ver todas as configurações</settingsLink>",
		"addToAllowed": "Adicionar à lista de permitidos",
		"removeFromAllowed": "Remover da lista de permitidos",
		"addToDenied": "Adicionar à lista de negados",
		"removeFromDenied": "Remover da lista de negados",
		"abortCommand": "Abortar execução do comando",
		"expandOutput": "Expandir saída",
		"collapseOutput": "Recolher saída",
		"expandManagement": "Expandir seção de gerenciamento de comandos",
		"collapseManagement": "Recolher seção de gerenciamento de comandos"
	},
	"response": "Resposta",
	"arguments": "Argumentos",
	"mcp": {
		"wantsToUseTool": "Roo quer usar uma ferramenta no servidor MCP {{serverName}}:",
		"wantsToAccessResource": "Roo quer acessar um recurso no servidor MCP {{serverName}}:"
	},
	"modes": {
		"wantsToSwitch": "Roo quer mudar para o modo <code>{{mode}}</code>",
		"wantsToSwitchWithReason": "Roo quer mudar para o modo <code>{{mode}}</code> porque: {{reason}}",
		"didSwitch": "Roo mudou para o modo <code>{{mode}}</code>",
		"didSwitchWithReason": "Roo mudou para o modo <code>{{mode}}</code> porque: {{reason}}"
	},
	"subtasks": {
		"wantsToCreate": "Roo quer criar uma nova subtarefa no modo <code>{{mode}}</code>:",
		"wantsToFinish": "Roo quer finalizar esta subtarefa",
		"newTaskContent": "Instruções da subtarefa",
		"completionContent": "Subtarefa concluída",
		"resultContent": "Resultados da subtarefa",
		"defaultResult": "Por favor, continue com a próxima tarefa.",
		"completionInstructions": "Subtarefa concluída! Você pode revisar os resultados e sugerir correções ou próximos passos. Se tudo parecer bom, confirme para retornar o resultado à tarefa principal."
	},
	"questions": {
		"hasQuestion": "Roo tem uma pergunta:"
	},
	"taskCompleted": "Tarefa concluída",
	"powershell": {
		"issues": "Parece que você está tendo problemas com o Windows PowerShell, por favor veja este"
	},
	"autoApprove": {
		"title": "Aprovação automática:",
		"none": "Nenhuma",
		"description": "A aprovação automática permite que o Roo Code execute ações sem pedir permissão. Ative apenas para ações nas quais você confia totalmente. Configuração mais detalhada disponível nas <settingsLink>Configurações</settingsLink>.",
		"selectOptionsFirst": "Selecione pelo menos uma opção abaixo para ativar a aprovação automática",
		"toggleAriaLabel": "Alternar aprovação automática",
		"disabledAriaLabel": "Aprovação automática desativada - selecione as opções primeiro"
	},
	"reasoning": {
		"thinking": "Pensando",
		"seconds": "{{count}}s"
	},
	"contextCondense": {
		"title": "Contexto condensado",
		"condensing": "Condensando contexto...",
		"errorHeader": "Falha ao condensar contexto",
		"tokens": "tokens"
	},
	"followUpSuggest": {
		"copyToInput": "Copiar para entrada (ou Shift + clique)",
		"autoSelectCountdown": "Seleção automática em {{count}}s",
		"countdownDisplay": "{{count}}s"
	},
	"announcement": {
		"title": "🎉 Roo Code {{version}} Lançado",
		"description": "Apresentando <bold>Roo Code Cloud:</bold> Levando o poder do Roo além da IDE",
		"feature1": "<bold>Acompanhe o progresso das tarefas de qualquer lugar (Grátis):</bold> Receba atualizações em tempo real de tarefas de longa duração sem ficar preso na sua IDE",
		"feature2": "<bold>Controle a Extensão Roo remotamente (Pro):</bold> Inicie, pare e interaja com tarefas de uma interface de navegador baseada em chat.",
		"learnMore": "Pronto para assumir o controle? Saiba mais <learnMoreLink>aqui</learnMoreLink>.",
		"visitCloudButton": "Visite Roo Code Cloud",
		"socialLinks": "Junte-se a nós no <xLink>X</xLink>, <discordLink>Discord</discordLink>, ou <redditLink>r/RooCode</redditLink>"
	},
	"browser": {
		"rooWantsToUse": "Roo quer usar o navegador:",
		"consoleLogs": "Logs do console",
		"noNewLogs": "(Sem novos logs)",
		"screenshot": "Captura de tela do navegador",
		"cursor": "cursor",
		"navigation": {
			"step": "Passo {{current}} de {{total}}",
			"previous": "Anterior",
			"next": "Próximo"
		},
		"sessionStarted": "Sessão do navegador iniciada",
		"actions": {
			"title": "Ação do navegador: ",
			"launch": "Iniciar navegador em {{url}}",
			"click": "Clique ({{coordinate}})",
			"type": "Digitar \"{{text}}\"",
			"scrollDown": "Rolar para baixo",
			"scrollUp": "Rolar para cima",
			"close": "Fechar navegador"
		}
	},
	"codeblock": {
		"tooltips": {
			"expand": "Expandir bloco de código",
			"collapse": "Recolher bloco de código",
			"enable_wrap": "Ativar quebra de linha",
			"disable_wrap": "Desativar quebra de linha",
			"copy_code": "Copiar código"
		}
	},
	"systemPromptWarning": "AVISO: Substituição personalizada de instrução do sistema ativa. Isso pode comprometer gravemente a funcionalidade e causar comportamento imprevisível.",
	"profileViolationWarning": "O perfil atual não é compatível com as configurações da sua organização",
	"shellIntegration": {
		"title": "Aviso de execução de comando",
		"description": "Seu comando está sendo executado sem a integração de shell do terminal VSCode. Para suprimir este aviso, você pode desativar a integração de shell na seção <strong>Terminal</strong> das <settingsLink>configurações do Roo Code</settingsLink> ou solucionar problemas de integração do terminal VSCode usando o link abaixo.",
		"troubleshooting": "Clique aqui para a documentação de integração de shell."
	},
	"ask": {
		"autoApprovedRequestLimitReached": {
			"title": "Limite de Solicitações Auto-aprovadas Atingido",
			"description": "Roo atingiu o limite auto-aprovado de {{count}} solicitação(ões) de API. Deseja redefinir a contagem e prosseguir com a tarefa?",
			"button": "Redefinir e Continuar"
		},
		"autoApprovedCostLimitReached": {
			"title": "Limite de Custo com Aprovação Automática Atingido",
			"description": "Roo atingiu o limite de custo com aprovação automática de US${{count}}. Você gostaria de redefinir o custo e prosseguir com a tarefa?",
			"button": "Redefinir e Continuar"
		}
	},
	"codebaseSearch": {
		"wantsToSearch": "Roo quer pesquisar na base de código por <code>{{query}}</code>:",
		"wantsToSearchWithPath": "Roo quer pesquisar na base de código por <code>{{query}}</code> em <code>{{path}}</code>:",
		"didSearch_one": "Encontrado 1 resultado",
		"didSearch_other": "Encontrados {{count}} resultados",
		"resultTooltip": "Pontuação de similaridade: {{score}} (clique para abrir o arquivo)"
	},
	"read-batch": {
		"approve": {
			"title": "Aprovar tudo"
		},
		"deny": {
			"title": "Negar tudo"
		}
	},
	"indexingStatus": {
		"ready": "Índice pronto",
		"indexing": "Indexando {{percentage}}%",
		"indexed": "Indexado",
		"error": "Erro do índice",
		"status": "Status do índice"
	},
	"versionIndicator": {
		"ariaLabel": "Versão {{version}} - Clique para ver as notas de lançamento"
	},
	"rooCloudCTA": {
		"title": "Roo Code Cloud está evoluindo!",
		"description": "Execute agentes remotos na nuvem, acesse suas tarefas de qualquer lugar, colabore com outros e muito mais.",
		"joinWaitlist": "Cadastre-se para receber as últimas atualizações."
	},
	"editMessage": {
		"placeholder": "Edite sua mensagem..."
	},
	"command": {
		"triggerDescription": "Acionar o comando {{name}}"
	},
	"slashCommands": {
		"tooltip": "Gerenciar comandos de barra",
		"title": "Comandos de Barra",
		"description": "Use comandos de barra integrados ou crie personalizados para acesso rápido a prompts e fluxos de trabalho usados com frequência. <DocsLink>Documentação</DocsLink>",
		"builtInCommands": "Comandos Integrados",
		"globalCommands": "Comandos Globais",
		"workspaceCommands": "Comandos do Espaço de Trabalho",
		"globalCommand": "Comando global",
		"editCommand": "Editar comando",
		"deleteCommand": "Excluir comando",
		"newGlobalCommandPlaceholder": "Novo comando global...",
		"newWorkspaceCommandPlaceholder": "Novo comando do espaço de trabalho...",
		"deleteDialog": {
			"title": "Excluir Comando",
			"description": "Tem certeza de que deseja excluir o comando \"{{name}}\"? Esta ação não pode ser desfeita.",
			"cancel": "Cancelar",
			"confirm": "Excluir"
		}
	},
	"queuedMessages": {
		"title": "Mensagens na fila:",
		"clickToEdit": "Clique para editar a mensagem"
	},
	"slashCommand": {
		"wantsToRun": "Roo quer executar um comando slash:",
		"didRun": "Roo executou um comando slash:"
	}
}<|MERGE_RESOLUTION|>--- conflicted
+++ resolved
@@ -25,16 +25,13 @@
 		"sharingDisabledByOrganization": "Compartilhamento desabilitado pela organização",
 		"shareSuccessOrganization": "Link da organização copiado para a área de transferência",
 		"shareSuccessPublic": "Link público copiado para a área de transferência",
-<<<<<<< HEAD
 		"tokenStats": {
 			"inputLabel": "↑ Entrada:",
 			"outputLabel": "↓ Saída:",
 			"cacheLabel": "cache"
-		}
-=======
+		},
 		"openInCloud": "Abrir tarefa no Roo Code Cloud",
 		"openInCloudIntro": "Continue monitorando ou interagindo com Roo de qualquer lugar. Escaneie, clique ou copie para abrir."
->>>>>>> 08d7f80e
 	},
 	"unpin": "Desfixar",
 	"pin": "Fixar",
