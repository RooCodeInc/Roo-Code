--- conflicted
+++ resolved
@@ -25,16 +25,13 @@
 		"sharingDisabledByOrganization": "Berbagi dinonaktifkan oleh organisasi",
 		"shareSuccessOrganization": "Tautan organisasi disalin ke clipboard",
 		"shareSuccessPublic": "Tautan publik disalin ke clipboard",
-<<<<<<< HEAD
 		"tokenStats": {
 			"inputLabel": "↑ Masukan:",
 			"outputLabel": "↓ Keluaran:",
 			"cacheLabel": "cache"
-		}
-=======
+		},
 		"openInCloud": "Buka tugas di Roo Code Cloud",
 		"openInCloudIntro": "Terus pantau atau berinteraksi dengan Roo dari mana saja. Pindai, klik atau salin untuk membuka."
->>>>>>> 08d7f80e
 	},
 	"history": {
 		"title": "Riwayat"
