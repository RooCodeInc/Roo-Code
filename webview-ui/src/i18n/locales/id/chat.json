--- conflicted
+++ resolved
@@ -409,12 +409,8 @@
 		"clickToEdit": "Klik untuk mengedit pesan"
 	},
 	"slashCommand": {
-<<<<<<< HEAD
 		"wantsToRun": "Roo ingin menjalankan perintah slash",
 		"didRun": "Roo telah menjalankan perintah slash"
-=======
-		"wantsToRun": "Roo ingin menjalankan perintah slash:",
-		"didRun": "Roo telah menjalankan perintah slash:"
 	},
 	"ask": {
 		"autoApprovedRequestLimitReached": {
@@ -427,6 +423,5 @@
 			"description": "Roo telah mencapai batas biaya yang disetujui otomatis sebesar ${{count}}. Apakah Anda ingin mengatur ulang biaya dan melanjutkan tugas?",
 			"button": "Setel Ulang dan Lanjutkan"
 		}
->>>>>>> 87b45def
 	}
 }