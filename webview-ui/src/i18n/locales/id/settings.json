{
	"common": {
		"save": "Simpan",
		"done": "Selesai",
		"cancel": "Batal",
		"reset": "Reset",
		"select": "Pilih",
		"add": "Tambah Header",
		"remove": "Hapus"
	},
	"header": {
		"title": "Pengaturan",
		"saveButtonTooltip": "Simpan perubahan",
		"nothingChangedTooltip": "Tidak ada yang berubah",
		"doneButtonTooltip": "Buang perubahan yang belum disimpan dan tutup panel pengaturan"
	},
	"unsavedChangesDialog": {
		"title": "Perubahan Belum Disimpan",
		"description": "Apakah kamu ingin membuang perubahan dan melanjutkan?",
		"cancelButton": "Batal",
		"discardButton": "Buang perubahan"
	},
	"sections": {
		"providers": "Provider",
		"autoApprove": "Auto-Approve",
		"browser": "Browser",
		"checkpoints": "Checkpoint",
		"notifications": "Notifikasi",
		"contextManagement": "Konteks",
		"terminal": "Terminal",
		"prompts": "Prompt",
		"experimental": "Eksperimental",
		"language": "Bahasa",
		"about": "Tentang Roo Code"
	},
	"prompts": {
		"description": "Konfigurasi support prompt yang digunakan untuk aksi cepat seperti meningkatkan prompt, menjelaskan kode, dan memperbaiki masalah. Prompt ini membantu Roo memberikan bantuan yang lebih baik untuk tugas pengembangan umum."
	},
	"codeIndex": {
		"title": "Pengindeksan Codebase",
		"enableLabel": "Aktifkan Pengindeksan Codebase",
		"enableDescription": "Aktifkan pengindeksan kode untuk pencarian dan pemahaman konteks yang lebih baik",
		"providerLabel": "Provider Embeddings",
		"selectProviderPlaceholder": "Pilih provider",
		"openaiProvider": "OpenAI",
		"ollamaProvider": "Ollama",
		"geminiProvider": "Gemini",
		"geminiApiKeyLabel": "API Key:",
		"geminiApiKeyPlaceholder": "Masukkan kunci API Gemini Anda",
		"mistralProvider": "Mistral",
		"mistralApiKeyLabel": "Kunci API:",
		"mistralApiKeyPlaceholder": "Masukkan kunci API Mistral Anda",
		"openaiCompatibleProvider": "OpenAI Compatible",
		"openAiKeyLabel": "OpenAI API Key",
		"openAiKeyPlaceholder": "Masukkan kunci API OpenAI kamu",
		"openAiCompatibleBaseUrlLabel": "Base URL",
		"openAiCompatibleApiKeyLabel": "API Key",
		"openAiCompatibleApiKeyPlaceholder": "Masukkan kunci API kamu",
		"openAiCompatibleModelDimensionLabel": "Dimensi Embedding:",
		"modelDimensionLabel": "Dimensi Model",
		"openAiCompatibleModelDimensionPlaceholder": "misalnya, 1536",
		"openAiCompatibleModelDimensionDescription": "Dimensi embedding (ukuran output) untuk model kamu. Periksa dokumentasi provider kamu untuk nilai ini. Nilai umum: 384, 768, 1536, 3072.",
		"modelLabel": "Model",
		"selectModelPlaceholder": "Pilih model",
		"ollamaUrlLabel": "Ollama URL:",
		"qdrantUrlLabel": "Qdrant URL",
		"qdrantKeyLabel": "Qdrant Key:",
		"startIndexingButton": "Mulai",
		"clearIndexDataButton": "Hapus Indeks",
		"unsavedSettingsMessage": "Silakan simpan pengaturan kamu sebelum memulai proses pengindeksan.",
		"clearDataDialog": {
			"title": "Apakah kamu yakin?",
			"description": "Tindakan ini tidak dapat dibatalkan. Ini akan menghapus data indeks codebase kamu secara permanen.",
			"cancelButton": "Batal",
			"confirmButton": "Hapus Data"
		},
		"description": "Konfigurasi pengaturan pengindeksan codebase untuk mengaktifkan pencarian semantik proyek kamu. <0>Pelajari lebih lanjut</0>",
		"statusTitle": "Status",
		"settingsTitle": "Pengaturan Pengindeksan",
		"disabledMessage": "Pengindeksan codebase saat ini dinonaktifkan. Aktifkan di pengaturan global untuk mengkonfigurasi opsi pengindeksan.",
		"embedderProviderLabel": "Provider Embedder",
		"modelPlaceholder": "Masukkan nama model",
		"selectModel": "Pilih model",
		"ollamaBaseUrlLabel": "URL Dasar Ollama",
		"qdrantApiKeyLabel": "Kunci API Qdrant",
		"qdrantApiKeyPlaceholder": "Masukkan kunci API Qdrant kamu (opsional)",
		"setupConfigLabel": "Pengaturan",
		"ollamaUrlPlaceholder": "http://localhost:11434",
		"openAiCompatibleBaseUrlPlaceholder": "https://api.example.com",
		"modelDimensionPlaceholder": "1536",
		"qdrantUrlPlaceholder": "http://localhost:6333",
		"saveError": "Gagal menyimpan pengaturan",
		"modelDimensions": "({{dimension}} dimensi)",
		"saveSuccess": "Pengaturan berhasil disimpan",
		"saving": "Menyimpan...",
		"saveSettings": "Simpan",
		"indexingStatuses": {
			"standby": "Siaga",
			"indexing": "Mengindeks",
			"indexed": "Terindeks",
			"error": "Error"
		},
		"close": "Tutup",
		"validation": {
			"invalidQdrantUrl": "URL Qdrant tidak valid",
			"invalidOllamaUrl": "URL Ollama tidak valid",
			"invalidBaseUrl": "URL dasar tidak valid",
			"qdrantUrlRequired": "URL Qdrant diperlukan",
			"openaiApiKeyRequired": "Kunci API OpenAI diperlukan",
			"modelSelectionRequired": "Pemilihan model diperlukan",
			"apiKeyRequired": "Kunci API diperlukan",
			"modelIdRequired": "ID Model diperlukan",
			"modelDimensionRequired": "Dimensi model diperlukan",
			"geminiApiKeyRequired": "Kunci API Gemini diperlukan",
			"mistralApiKeyRequired": "Kunci API Mistral diperlukan",
			"ollamaBaseUrlRequired": "URL dasar Ollama diperlukan",
			"baseUrlRequired": "URL dasar diperlukan",
			"modelDimensionMinValue": "Dimensi model harus lebih besar dari 0"
		},
		"advancedConfigLabel": "Konfigurasi Lanjutan",
		"searchMinScoreLabel": "Ambang Batas Skor Pencarian",
		"searchMinScoreDescription": "Skor kesamaan minimum (0.0-1.0) yang diperlukan untuk hasil pencarian. Nilai yang lebih rendah mengembalikan lebih banyak hasil tetapi mungkin kurang relevan. Nilai yang lebih tinggi mengembalikan lebih sedikit hasil tetapi lebih relevan.",
		"searchMinScoreResetTooltip": "Reset ke nilai default (0.4)",
		"searchMaxResultsLabel": "Hasil Pencarian Maksimum",
		"searchMaxResultsDescription": "Jumlah maksimum hasil pencarian yang dikembalikan saat melakukan query indeks basis kode. Nilai yang lebih tinggi memberikan lebih banyak konteks tetapi mungkin menyertakan hasil yang kurang relevan.",
		"resetToDefault": "Reset ke default"
	},
	"autoApprove": {
		"description": "Izinkan Roo untuk secara otomatis melakukan operasi tanpa memerlukan persetujuan. Aktifkan pengaturan ini hanya jika kamu sepenuhnya mempercayai AI dan memahami risiko keamanan yang terkait.",
		"enabled": "Auto-Approve Diaktifkan",
		"toggleAriaLabel": "Beralih persetujuan otomatis",
		"disabledAriaLabel": "Persetujuan otomatis dinonaktifkan - pilih opsi terlebih dahulu",
		"readOnly": {
			"label": "Baca",
			"description": "Ketika diaktifkan, Roo akan secara otomatis melihat konten direktori dan membaca file tanpa memerlukan kamu mengklik tombol Setujui.",
			"outsideWorkspace": {
				"label": "Sertakan file di luar workspace",
				"description": "Izinkan Roo membaca file di luar workspace saat ini tanpa memerlukan persetujuan."
			}
		},
		"write": {
			"label": "Tulis",
			"description": "Secara otomatis membuat dan mengedit file tanpa memerlukan persetujuan",
			"delayLabel": "Delay setelah menulis untuk memungkinkan diagnostik mendeteksi masalah potensial",
			"outsideWorkspace": {
				"label": "Sertakan file di luar workspace",
				"description": "Izinkan Roo membuat dan mengedit file di luar workspace saat ini tanpa memerlukan persetujuan."
			},
			"protected": {
				"label": "Sertakan file yang dilindungi",
				"description": "Izinkan Roo membuat dan mengedit file yang dilindungi (seperti .rooignore dan file konfigurasi .roo/) tanpa memerlukan persetujuan."
			}
		},
		"browser": {
			"label": "Browser",
			"description": "Secara otomatis melakukan aksi browser tanpa memerlukan persetujuan. Catatan: Hanya berlaku ketika model mendukung computer use"
		},
		"retry": {
			"label": "Coba Lagi",
			"description": "Secara otomatis mencoba ulang permintaan API yang gagal ketika server mengembalikan respons error",
			"delayLabel": "Delay sebelum mencoba ulang permintaan"
		},
		"mcp": {
			"label": "MCP",
			"description": "Aktifkan auto-approval tool MCP individual di tampilan Server MCP (memerlukan pengaturan ini dan checkbox \"Selalu izinkan\" tool tersebut)"
		},
		"modeSwitch": {
			"label": "Mode",
			"description": "Secara otomatis beralih antara mode yang berbeda tanpa memerlukan persetujuan"
		},
		"subtasks": {
			"label": "Subtugas",
			"description": "Izinkan pembuatan dan penyelesaian subtugas tanpa memerlukan persetujuan"
		},
		"followupQuestions": {
			"label": "Pertanyaan",
			"description": "Secara otomatis memilih jawaban pertama yang disarankan untuk pertanyaan lanjutan setelah batas waktu yang dikonfigurasi",
			"timeoutLabel": "Waktu tunggu sebelum otomatis memilih jawaban pertama"
		},
		"execute": {
			"label": "Eksekusi",
			"description": "Secara otomatis mengeksekusi perintah terminal yang diizinkan tanpa memerlukan persetujuan",
			"allowedCommands": "Perintah Auto-Execute yang Diizinkan",
			"allowedCommandsDescription": "Prefix perintah yang dapat di-auto-execute ketika \"Selalu setujui operasi eksekusi\" diaktifkan. Tambahkan * untuk mengizinkan semua perintah (gunakan dengan hati-hati).",
			"deniedCommands": "Perintah yang ditolak",
			"deniedCommandsDescription": "Prefix perintah yang akan ditolak secara otomatis tanpa memerlukan persetujuan. Dalam kasus konflik dengan perintah yang diizinkan, pencocokan prefix terpanjang diprioritaskan. Tambahkan * untuk menolak semua perintah.",
			"commandPlaceholder": "Masukkan prefix perintah (misalnya, 'git ')",
			"deniedCommandPlaceholder": "Masukkan prefix perintah untuk ditolak (misalnya, 'rm -rf')",
			"addButton": "Tambah",
			"autoDenied": "Perintah dengan awalan `{{prefix}}` telah dilarang oleh pengguna. Jangan menghindari pembatasan ini dengan menjalankan perintah lain."
		},
		"showMenu": {
			"label": "Tampilkan menu auto-approve di tampilan chat",
			"description": "Ketika diaktifkan, menu auto-approve akan ditampilkan di bagian bawah tampilan chat, memungkinkan akses cepat ke pengaturan auto-approve"
		},
		"updateTodoList": {
			"label": "Todo",
			"description": "Daftar tugas diperbarui secara otomatis tanpa persetujuan"
		},
		"apiRequestLimit": {
			"title": "Permintaan Maks",
			"description": "Secara otomatis membuat sejumlah permintaan API ini sebelum meminta persetujuan untuk melanjutkan tugas.",
			"unlimited": "Tidak terbatas"
		},
		"selectOptionsFirst": "Pilih setidaknya satu opsi di bawah ini untuk mengaktifkan persetujuan otomatis",
		"apiCostLimit": {
			"title": "Biaya Maksimal",
			"unlimited": "Tidak Terbatas"
		},
		"maxLimits": {
			"description": "Secara otomatis membuat permintaan hingga batas ini sebelum meminta persetujuan untuk melanjutkan."
		}
	},
	"providers": {
		"providerDocumentation": "Dokumentasi {{provider}}",
		"configProfile": "Profil Konfigurasi",
		"description": "Simpan konfigurasi API yang berbeda untuk beralih dengan cepat antara provider dan pengaturan.",
		"apiProvider": "Provider API",
		"model": "Model",
		"nameEmpty": "Nama tidak boleh kosong",
		"nameExists": "Profil dengan nama ini sudah ada",
		"deleteProfile": "Hapus Profil",
		"invalidArnFormat": "Format ARN tidak valid. Silakan periksa contoh di atas.",
		"enterNewName": "Masukkan nama baru",
		"addProfile": "Tambah Profil",
		"renameProfile": "Ganti Nama Profil",
		"newProfile": "Profil Konfigurasi Baru",
		"enterProfileName": "Masukkan nama profil",
		"createProfile": "Buat Profil",
		"cannotDeleteOnlyProfile": "Tidak dapat menghapus satu-satunya profil",
		"searchPlaceholder": "Cari profil",
		"searchProviderPlaceholder": "Cari penyedia",
		"noProviderMatchFound": "Tidak ada penyedia ditemukan",
		"noMatchFound": "Tidak ada profil yang cocok ditemukan",
		"vscodeLmDescription": " API Model Bahasa VS Code memungkinkan kamu menjalankan model yang disediakan oleh ekstensi VS Code lainnya (termasuk namun tidak terbatas pada GitHub Copilot). Cara termudah untuk memulai adalah menginstal ekstensi Copilot dan Copilot Chat dari VS Code Marketplace.",
		"awsCustomArnUse": "Masukkan ARN Amazon Bedrock yang valid untuk model yang ingin kamu gunakan. Contoh format:",
		"awsCustomArnDesc": "Pastikan region di ARN cocok dengan AWS Region yang kamu pilih di atas.",
		"openRouterApiKey": "OpenRouter API Key",
		"getOpenRouterApiKey": "Dapatkan OpenRouter API Key",
		"apiKeyStorageNotice": "API key disimpan dengan aman di Secret Storage VSCode",
		"glamaApiKey": "Glama API Key",
		"getGlamaApiKey": "Dapatkan Glama API Key",
		"useCustomBaseUrl": "Gunakan base URL kustom",
		"useReasoning": "Aktifkan reasoning",
		"useHostHeader": "Gunakan Host header kustom",
		"useLegacyFormat": "Gunakan format API OpenAI legacy",
		"customHeaders": "Header Kustom",
		"headerName": "Nama header",
		"headerValue": "Nilai header",
		"noCustomHeaders": "Tidak ada header kustom yang didefinisikan. Klik tombol + untuk menambahkan satu.",
		"requestyApiKey": "Requesty API Key",
		"refreshModels": {
			"label": "Refresh Model",
			"hint": "Silakan buka kembali pengaturan untuk melihat model terbaru.",
			"loading": "Merefresh daftar model...",
			"success": "Daftar model berhasil direfresh!",
			"error": "Gagal merefresh daftar model. Silakan coba lagi."
		},
		"getRequestyApiKey": "Dapatkan Requesty API Key",
		"getRequestyBaseUrl": "Base URL",
		"requestyUseCustomBaseUrl": "Gunakan URL dasar khusus",
		"openRouterTransformsText": "Kompres prompt dan rantai pesan ke ukuran konteks (<a>OpenRouter Transforms</a>)",
		"anthropicApiKey": "Anthropic API Key",
		"getAnthropicApiKey": "Dapatkan Anthropic API Key",
		"anthropicUseAuthToken": "Kirim Anthropic API Key sebagai Authorization header alih-alih X-Api-Key",
		"anthropic1MContextBetaLabel": "Aktifkan jendela konteks 1M (Beta)",
		"anthropic1MContextBetaDescription": "Memperluas jendela konteks menjadi 1 juta token untuk Claude Sonnet 4",
		"awsBedrock1MContextBetaLabel": "Aktifkan jendela konteks 1M (Beta)",
		"awsBedrock1MContextBetaDescription": "Memperluas jendela konteks menjadi 1 juta token untuk Claude Sonnet 4",
		"cerebrasApiKey": "Cerebras API Key",
		"getCerebrasApiKey": "Dapatkan Cerebras API Key",
		"chutesApiKey": "Chutes API Key",
		"getChutesApiKey": "Dapatkan Chutes API Key",
		"fireworksApiKey": "Fireworks API Key",
		"getFireworksApiKey": "Dapatkan Fireworks API Key",
		"featherlessApiKey": "Featherless API Key",
		"getFeatherlessApiKey": "Dapatkan Featherless API Key",
		"ioIntelligenceApiKey": "IO Intelligence API Key",
		"ioIntelligenceApiKeyPlaceholder": "Masukkan kunci API IO Intelligence Anda",
		"getIoIntelligenceApiKey": "Dapatkan IO Intelligence API Key",
		"deepSeekApiKey": "DeepSeek API Key",
		"getDeepSeekApiKey": "Dapatkan DeepSeek API Key",
		"doubaoApiKey": "Kunci API Doubao",
		"getDoubaoApiKey": "Dapatkan Kunci API Doubao",
		"moonshotApiKey": "Kunci API Moonshot",
		"getMoonshotApiKey": "Dapatkan Kunci API Moonshot",
		"moonshotBaseUrl": "Titik Masuk Moonshot",
		"zaiApiKey": "Kunci API Z AI",
		"getZaiApiKey": "Dapatkan Kunci API Z AI",
		"zaiEntrypoint": "Titik Masuk Z AI",
		"zaiEntrypointDescription": "Silakan pilih titik masuk API yang sesuai berdasarkan lokasi Anda. Jika Anda berada di China, pilih open.bigmodel.cn. Jika tidak, pilih api.z.ai.",
		"geminiApiKey": "Gemini API Key",
		"getGroqApiKey": "Dapatkan Groq API Key",
		"groqApiKey": "Groq API Key",
		"getSambaNovaApiKey": "Dapatkan SambaNova API Key",
		"sambaNovaApiKey": "SambaNova API Key",
		"sapAiCoreBaseUrl": "SAP AI Core Base URL",
		"sapAiCoreClientId": "SAP AI Core Client ID",
		"sapAiCoreClientSecret": "SAP AI Core Client Secret",
		"sapAiCoreTokenUrl": "SAP AI Core Token URL",
		"sapAiResourceGroup": "SAP AI Resource Group",
		"sapAiCoreFetchingModels": "Mengambil model yang di-deploy dari SAP AI Core...",
		"sapAiCoreFetchModelsFailed": "Gagal mengambil model yang di-deploy:",
		"sapAiCoreFetchModelsFailedGeneric": "Gagal mengambil model yang di-deploy",
		"sapAiCoreLearnMore": "Pelajari Lebih Lanjut",
		"sapAiCoreDeployedModelsHeader": "Model yang Di-deploy (Siap Digunakan)",
		"sapAiCoreSupportedModelsHeader": "Model yang Tidak Di-deploy (Memerlukan Deployment)",
		"getHuggingFaceApiKey": "Dapatkan Kunci API Hugging Face",
		"huggingFaceApiKey": "Kunci API Hugging Face",
		"huggingFaceModelId": "ID Model",
		"getGeminiApiKey": "Dapatkan Gemini API Key",
		"huggingFaceLoading": "Memuat...",
		"huggingFaceModelsCount": "({{count}} model)",
		"huggingFaceSelectModel": "Pilih model...",
		"huggingFaceSearchModels": "Cari model...",
		"huggingFaceNoModelsFound": "Tidak ada model ditemukan",
		"huggingFaceProvider": "Penyedia",
		"huggingFaceProviderAuto": "Otomatis",
		"huggingFaceSelectProvider": "Pilih penyedia...",
		"huggingFaceSearchProviders": "Cari penyedia...",
		"huggingFaceNoProvidersFound": "Tidak ada penyedia ditemukan",
		"openAiApiKey": "OpenAI API Key",
		"apiKey": "API Key",
		"openAiBaseUrl": "Base URL",
		"getOpenAiApiKey": "Dapatkan OpenAI API Key",
		"mistralApiKey": "Mistral API Key",
		"getMistralApiKey": "Dapatkan Mistral / Codestral API Key",
		"codestralBaseUrl": "Codestral Base URL (Opsional)",
		"codestralBaseUrlDesc": "Atur URL alternatif untuk model Codestral.",
		"xaiApiKey": "xAI API Key",
		"getXaiApiKey": "Dapatkan xAI API Key",
		"litellmApiKey": "LiteLLM API Key",
		"litellmBaseUrl": "LiteLLM Base URL",
		"awsCredentials": "AWS Credentials",
		"awsProfile": "AWS Profile",
		"awsApiKey": "Kunci API Amazon Bedrock",
		"awsProfileName": "Nama AWS Profile",
		"awsAccessKey": "AWS Access Key",
		"awsSecretKey": "AWS Secret Key",
		"awsSessionToken": "AWS Session Token",
		"awsRegion": "AWS Region",
		"awsCrossRegion": "Gunakan cross-region inference",
		"awsBedrockVpc": {
			"useCustomVpcEndpoint": "Gunakan VPC endpoint kustom",
			"vpcEndpointUrlPlaceholder": "Masukkan VPC Endpoint URL (opsional)",
			"examples": "Contoh:"
		},
		"enablePromptCaching": "Aktifkan prompt caching",
		"enablePromptCachingTitle": "Aktifkan prompt caching untuk meningkatkan performa dan mengurangi biaya untuk model yang didukung.",
		"cacheUsageNote": "Catatan: Jika kamu tidak melihat penggunaan cache, coba pilih model yang berbeda lalu pilih model yang kamu inginkan lagi.",
		"vscodeLmModel": "Model Bahasa",
		"vscodeLmWarning": "Catatan: Ini adalah integrasi yang sangat eksperimental dan dukungan provider akan bervariasi. Jika kamu mendapat error tentang model yang tidak didukung, itu adalah masalah di sisi provider.",
		"geminiParameters": {
			"urlContext": {
				"title": "Aktifkan konteks URL",
				"description": "Memungkinkan Gemini mengakses dan memproses URL untuk konteks tambahan saat menghasilkan respons. Berguna untuk tugas yang memerlukan analisis konten web."
			},
			"groundingSearch": {
				"title": "Aktifkan Grounding dengan Pencarian Google",
				"description": "Memungkinkan Gemini mencari informasi terkini di Google dan mendasarkan respons pada data waktu nyata. Berguna untuk kueri yang memerlukan informasi terkini."
			}
		},
		"googleCloudSetup": {
			"title": "Untuk menggunakan Google Cloud Vertex AI, kamu perlu:",
			"step1": "1. Buat akun Google Cloud, aktifkan Vertex AI API & aktifkan model Claude yang diinginkan.",
			"step2": "2. Instal Google Cloud CLI & konfigurasi application default credentials.",
			"step3": "3. Atau buat service account dengan credentials."
		},
		"googleCloudCredentials": "Google Cloud Credentials",
		"googleCloudKeyFile": "Path File Key Google Cloud",
		"googleCloudProjectId": "Google Cloud Project ID",
		"googleCloudRegion": "Google Cloud Region",
		"lmStudio": {
			"baseUrl": "Base URL (opsional)",
			"modelId": "Model ID",
			"speculativeDecoding": "Aktifkan Speculative Decoding",
			"draftModelId": "Draft Model ID",
			"draftModelDesc": "Draft model harus dari keluarga model yang sama agar speculative decoding bekerja dengan benar.",
			"selectDraftModel": "Pilih Draft Model",
			"noModelsFound": "Tidak ada draft model ditemukan. Pastikan LM Studio berjalan dengan Server Mode diaktifkan.",
			"description": "LM Studio memungkinkan kamu menjalankan model secara lokal di komputer. Untuk instruksi cara memulai, lihat <a>panduan quickstart</a> mereka. Kamu juga perlu memulai fitur <b>local server</b> LM Studio untuk menggunakannya dengan ekstensi ini. <span>Catatan:</span> Roo Code menggunakan prompt kompleks dan bekerja terbaik dengan model Claude. Model yang kurang mampu mungkin tidak bekerja seperti yang diharapkan."
		},
		"ollama": {
			"baseUrl": "Base URL (opsional)",
			"modelId": "Model ID",
			"description": "Ollama memungkinkan kamu menjalankan model secara lokal di komputer. Untuk instruksi cara memulai, lihat panduan quickstart mereka.",
			"warning": "Catatan: Roo Code menggunakan prompt kompleks dan bekerja terbaik dengan model Claude. Model yang kurang mampu mungkin tidak bekerja seperti yang diharapkan."
		},
		"unboundApiKey": "Unbound API Key",
		"getUnboundApiKey": "Dapatkan Unbound API Key",
		"unboundRefreshModelsSuccess": "Daftar model diperbarui! Kamu sekarang dapat memilih dari model terbaru.",
		"unboundInvalidApiKey": "API key tidak valid. Silakan periksa API key kamu dan coba lagi.",
		"humanRelay": {
			"description": "Tidak diperlukan API key, tetapi pengguna perlu membantu menyalin dan menempel informasi ke web chat AI.",
			"instructions": "Selama penggunaan, kotak dialog akan muncul dan pesan saat ini akan disalin ke clipboard secara otomatis. Kamu perlu menempel ini ke versi web AI (seperti ChatGPT atau Claude), lalu salin balasan AI kembali ke kotak dialog dan klik tombol konfirmasi."
		},
		"roo": {
			"authenticatedMessage": "Terautentikasi dengan aman melalui akun Roo Code Cloud Anda.",
			"connectButton": "Hubungkan ke Roo Code Cloud"
		},
		"openRouter": {
			"providerRouting": {
				"title": "OpenRouter Provider Routing",
				"description": "OpenRouter mengarahkan permintaan ke provider terbaik yang tersedia untuk model kamu. Secara default, permintaan diseimbangkan beban di seluruh provider teratas untuk memaksimalkan uptime. Namun, kamu dapat memilih provider spesifik untuk digunakan untuk model ini.",
				"learnMore": "Pelajari lebih lanjut tentang provider routing"
			}
		},
		"customModel": {
			"capabilities": "Konfigurasi kemampuan dan harga untuk model kustom yang kompatibel dengan OpenAI. Hati-hati saat menentukan kemampuan model, karena dapat mempengaruhi performa Roo Code.",
			"maxTokens": {
				"label": "Token Output Maksimum",
				"description": "Jumlah maksimum token yang dapat dihasilkan model dalam respons. (Tentukan -1 untuk membiarkan server mengatur token maksimum.)"
			},
			"contextWindow": {
				"label": "Ukuran Context Window",
				"description": "Total token (input + output) yang dapat diproses model."
			},
			"imageSupport": {
				"label": "Dukungan Gambar",
				"description": "Apakah model ini mampu memproses dan memahami gambar?"
			},
			"computerUse": {
				"label": "Computer Use",
				"description": "Apakah model ini mampu berinteraksi dengan browser? (misalnya Claude 3.7 Sonnet)."
			},
			"promptCache": {
				"label": "Prompt Caching",
				"description": "Apakah model ini mampu melakukan caching prompt?"
			},
			"pricing": {
				"input": {
					"label": "Harga Input",
					"description": "Biaya per juta token dalam input/prompt. Ini mempengaruhi biaya mengirim konteks dan instruksi ke model."
				},
				"output": {
					"label": "Harga Output",
					"description": "Biaya per juta token dalam respons model. Ini mempengaruhi biaya konten yang dihasilkan dan completion."
				},
				"cacheReads": {
					"label": "Harga Cache Reads",
					"description": "Biaya per juta token untuk membaca dari cache. Ini adalah harga yang dikenakan ketika respons yang di-cache diambil."
				},
				"cacheWrites": {
					"label": "Harga Cache Writes",
					"description": "Biaya per juta token untuk menulis ke cache. Ini adalah harga yang dikenakan ketika prompt di-cache untuk pertama kalinya."
				}
			},
			"resetDefaults": "Reset ke Default"
		},
		"rateLimitSeconds": {
			"label": "Rate limit",
			"description": "Waktu minimum antara permintaan API."
		},
		"consecutiveMistakeLimit": {
			"label": "Batas Kesalahan & Pengulangan",
			"description": "Jumlah kesalahan berturut-turut atau tindakan berulang sebelum menampilkan dialog 'Roo mengalami masalah'",
			"unlimitedDescription": "Percobaan ulang tak terbatas diaktifkan (lanjut otomatis). Dialog tidak akan pernah muncul.",
			"warning": "⚠️ Mengatur ke 0 memungkinkan percobaan ulang tak terbatas yang dapat menghabiskan penggunaan API yang signifikan"
		},
		"reasoningEffort": {
			"label": "Upaya Reasoning Model",
			"minimal": "Minimal (Tercepat)",
			"high": "Tinggi",
			"medium": "Sedang",
			"low": "Rendah"
		},
		"verbosity": {
			"label": "Verbositas Output",
			"high": "Tinggi",
			"medium": "Sedang",
			"low": "Rendah",
			"description": "Mengontrol seberapa detail respons model. Verbositas rendah menghasilkan jawaban singkat, sedangkan verbositas tinggi memberikan penjelasan menyeluruh."
		},
		"setReasoningLevel": "Aktifkan Upaya Reasoning",
		"claudeCode": {
			"pathLabel": "Jalur Kode Claude",
			"description": "Jalur opsional ke Claude Code CLI Anda. Defaultnya adalah 'claude' jika tidak diatur.",
			"placeholder": "Default: claude",
			"maxTokensLabel": "Token Output Maks",
			"maxTokensDescription": "Jumlah maksimum token output untuk respons Claude Code. Default adalah 8000."
		}
	},
	"browser": {
		"enable": {
			"label": "Aktifkan tool browser",
			"description": "Ketika diaktifkan, Roo dapat menggunakan browser untuk berinteraksi dengan website ketika menggunakan model yang mendukung computer use. <0>Pelajari lebih lanjut</0>"
		},
		"viewport": {
			"label": "Ukuran viewport",
			"description": "Pilih ukuran viewport untuk interaksi browser. Ini mempengaruhi bagaimana website ditampilkan dan berinteraksi.",
			"options": {
				"largeDesktop": "Desktop Besar (1280x800)",
				"smallDesktop": "Desktop Kecil (900x600)",
				"tablet": "Tablet (768x1024)",
				"mobile": "Mobile (360x640)"
			}
		},
		"screenshotQuality": {
			"label": "Kualitas screenshot",
			"description": "Sesuaikan kualitas WebP screenshot browser. Nilai yang lebih tinggi memberikan screenshot yang lebih jelas tetapi meningkatkan penggunaan token."
		},
		"remote": {
			"label": "Gunakan koneksi browser remote",
			"description": "Hubungkan ke browser Chrome yang berjalan dengan remote debugging diaktifkan (--remote-debugging-port=9222).",
			"urlPlaceholder": "URL Kustom (misalnya, http://localhost:9222)",
			"testButton": "Test Koneksi",
			"testingButton": "Testing...",
			"instructions": "Masukkan alamat host DevTools Protocol atau biarkan kosong untuk auto-discover instance Chrome lokal. Tombol Test Koneksi akan mencoba URL kustom jika disediakan, atau auto-discover jika field kosong."
		}
	},
	"checkpoints": {
		"enable": {
			"label": "Aktifkan checkpoint otomatis",
			"description": "Ketika diaktifkan, Roo akan secara otomatis membuat checkpoint selama eksekusi tugas, memudahkan untuk meninjau perubahan atau kembali ke state sebelumnya. <0>Pelajari lebih lanjut</0>"
		}
	},
	"notifications": {
		"sound": {
			"label": "Aktifkan efek suara",
			"description": "Ketika diaktifkan, Roo akan memutar efek suara untuk notifikasi dan event.",
			"volumeLabel": "Volume"
		},
		"tts": {
			"label": "Aktifkan text-to-speech",
			"description": "Ketika diaktifkan, Roo akan membacakan responnya menggunakan text-to-speech.",
			"speedLabel": "Kecepatan"
		}
	},
	"contextManagement": {
		"description": "Kontrol informasi apa yang disertakan dalam context window AI, mempengaruhi penggunaan token dan kualitas respons",
		"autoCondenseContextPercent": {
			"label": "Ambang batas untuk memicu kondensasi konteks cerdas",
			"description": "Ketika context window mencapai ambang batas ini, Roo akan secara otomatis mengondensasikannya."
		},
		"condensingApiConfiguration": {
			"label": "Konfigurasi API untuk Kondensasi Konteks",
			"description": "Pilih konfigurasi API mana yang akan digunakan untuk operasi kondensasi konteks. Biarkan tidak dipilih untuk menggunakan konfigurasi aktif saat ini.",
			"useCurrentConfig": "Default"
		},
		"customCondensingPrompt": {
			"label": "Prompt Kondensasi Konteks Kustom",
			"description": "Kustomisasi system prompt yang digunakan untuk kondensasi konteks. Biarkan kosong untuk menggunakan prompt default.",
			"placeholder": "Masukkan prompt kondensasi kustom kamu di sini...\n\nKamu dapat menggunakan struktur yang sama dengan prompt default:\n- Previous Conversation\n- Current Work\n- Key Technical Concepts\n- Relevant Files and Code\n- Problem Solving\n- Pending Tasks and Next Steps",
			"reset": "Reset ke Default",
			"hint": "Kosong = gunakan prompt default"
		},
		"autoCondenseContext": {
			"name": "Secara otomatis memicu kondensasi konteks cerdas",
			"description": "Ketika diaktifkan, Roo akan secara otomatis mengondensasi konteks ketika ambang batas tercapai. Ketika dinonaktifkan, kamu masih dapat memicu kondensasi konteks secara manual."
		},
		"diagnostics": {
			"includeMessages": {
				"label": "Secara otomatis sertakan diagnostik dalam konteks",
				"description": "Ketika diaktifkan, pesan diagnostik (error) dari file yang diedit akan secara otomatis disertakan dalam konteks. Kamu selalu dapat menyertakan semua diagnostik workspace secara manual menggunakan @problems."
			},
			"maxMessages": {
				"label": "Pesan diagnostik maksimum",
				"description": "Jumlah maksimum pesan diagnostik yang akan disertakan per file. Batas ini berlaku untuk penyertaan otomatis (ketika checkbox diaktifkan) dan penyebutan manual @problems. Nilai yang lebih tinggi memberikan lebih banyak konteks tetapi meningkatkan penggunaan token.",
				"resetTooltip": "Reset ke nilai default (50)",
				"unlimited": "Pesan diagnostik tidak terbatas",
				"unlimitedLabel": "Tak terbatas"
			},
			"delayAfterWrite": {
				"label": "Tunda setelah penulisan untuk memungkinkan diagnostik mendeteksi potensi masalah",
				"description": "Waktu tunggu setelah penulisan file sebelum melanjutkan, memungkinkan alat diagnostik untuk memproses perubahan dan mendeteksi masalah."
			}
		},
		"condensingThreshold": {
			"label": "Ambang Batas Pemicu Kondensasi",
			"selectProfile": "Konfigurasi ambang batas untuk profil",
			"defaultProfile": "Default Global (semua profil)",
			"defaultDescription": "Ketika konteks mencapai persentase ini, akan secara otomatis dikondensasi untuk semua profil kecuali mereka memiliki pengaturan kustom",
			"profileDescription": "Ambang batas kustom untuk profil ini saja (menimpa default global)",
			"inheritDescription": "Profil ini mewarisi ambang batas default global ({{threshold}}%)",
			"usesGlobal": "(menggunakan global {{threshold}}%)"
		},
		"openTabs": {
			"label": "Batas konteks tab terbuka",
			"description": "Jumlah maksimum tab VSCode terbuka yang disertakan dalam konteks. Nilai yang lebih tinggi memberikan lebih banyak konteks tetapi meningkatkan penggunaan token."
		},
		"workspaceFiles": {
			"label": "Batas konteks file workspace",
			"description": "Jumlah maksimum file yang disertakan dalam detail direktori kerja saat ini. Nilai yang lebih tinggi memberikan lebih banyak konteks tetapi meningkatkan penggunaan token."
		},
		"rooignore": {
			"label": "Tampilkan file .rooignore'd dalam daftar dan pencarian",
			"description": "Ketika diaktifkan, file yang cocok dengan pola di .rooignore akan ditampilkan dalam daftar dengan simbol kunci. Ketika dinonaktifkan, file ini akan sepenuhnya disembunyikan dari daftar file dan pencarian."
		},
		"maxConcurrentFileReads": {
			"label": "Batas pembacaan file bersamaan",
			"description": "Jumlah maksimum file yang dapat diproses oleh tool 'read_file' secara bersamaan. Nilai yang lebih tinggi dapat mempercepat pembacaan beberapa file kecil tetapi meningkatkan penggunaan memori."
		},
		"maxReadFile": {
			"label": "Ambang batas auto-truncate pembacaan file",
			"description": "Roo membaca sejumlah baris ini ketika model menghilangkan nilai start/end. Jika angka ini kurang dari total file, Roo menghasilkan indeks nomor baris dari definisi kode. Kasus khusus: -1 menginstruksikan Roo untuk membaca seluruh file (tanpa indexing), dan 0 menginstruksikannya untuk tidak membaca baris dan hanya menyediakan indeks baris untuk konteks minimal. Nilai yang lebih rendah meminimalkan penggunaan konteks awal, memungkinkan pembacaan rentang baris yang tepat selanjutnya. Permintaan start/end eksplisit tidak dibatasi oleh pengaturan ini.",
			"lines": "baris",
			"always_full_read": "Selalu baca seluruh file"
		},
		"maxImageFileSize": {
			"label": "Ukuran file gambar maksimum",
			"mb": "MB",
			"description": "Ukuran maksimum (dalam MB) untuk file gambar yang dapat diproses oleh alat baca file."
		},
		"maxTotalImageSize": {
			"label": "Ukuran total gambar maksimum",
			"mb": "MB",
			"description": "Batas ukuran kumulatif maksimum (dalam MB) untuk semua gambar yang diproses dalam satu operasi read_file. Saat membaca beberapa gambar, ukuran setiap gambar ditambahkan ke total. Jika menyertakan gambar lain akan melebihi batas ini, gambar tersebut akan dilewati."
		}
	},
	"terminal": {
		"basic": {
			"label": "Pengaturan Terminal: Dasar",
			"description": "Pengaturan terminal dasar"
		},
		"advanced": {
			"label": "Pengaturan Terminal: Lanjutan",
			"description": "Opsi berikut mungkin memerlukan restart terminal untuk menerapkan pengaturan."
		},
		"outputLineLimit": {
			"label": "Batas output terminal",
			"description": "Jumlah maksimum baris yang disertakan dalam output terminal saat mengeksekusi perintah. Ketika terlampaui, baris akan dihapus dari tengah, menghemat token. <0>Pelajari lebih lanjut</0>"
		},
		"outputCharacterLimit": {
			"label": "Batas karakter terminal",
			"description": "Jumlah maksimum karakter yang akan disertakan dalam output terminal saat menjalankan perintah. Batas ini lebih diutamakan daripada batas baris untuk mencegah masalah memori dari baris yang sangat panjang. Ketika terlampaui, output akan dipotong. <0>Pelajari lebih lanjut</0>"
		},
		"shellIntegrationTimeout": {
			"label": "Timeout integrasi shell terminal",
			"description": "Waktu maksimum untuk menunggu integrasi shell menginisialisasi sebelum mengeksekusi perintah. Untuk pengguna dengan waktu startup shell yang lama, nilai ini mungkin perlu ditingkatkan jika kamu melihat error \"Shell Integration Unavailable\" di terminal. <0>Pelajari lebih lanjut</0>"
		},
		"shellIntegrationDisabled": {
			"label": "Nonaktifkan integrasi shell terminal",
			"description": "Aktifkan ini jika perintah terminal tidak bekerja dengan benar atau kamu melihat error 'Shell Integration Unavailable'. Ini menggunakan metode yang lebih sederhana untuk menjalankan perintah, melewati beberapa fitur terminal lanjutan. <0>Pelajari lebih lanjut</0>"
		},
		"commandDelay": {
			"label": "Delay perintah terminal",
			"description": "Delay dalam milidetik untuk ditambahkan setelah eksekusi perintah. Pengaturan default 0 menonaktifkan delay sepenuhnya. Ini dapat membantu memastikan output perintah sepenuhnya ditangkap di terminal dengan masalah timing. Di sebagian besar terminal ini diimplementasikan dengan mengatur `PROMPT_COMMAND='sleep N'` dan Powershell menambahkan `start-sleep` di akhir setiap perintah. Awalnya adalah workaround untuk VSCode bug#237208 dan mungkin tidak diperlukan. <0>Pelajari lebih lanjut</0>"
		},
		"compressProgressBar": {
			"label": "Kompres output progress bar",
			"description": "Ketika diaktifkan, memproses output terminal dengan carriage return (\\r) untuk mensimulasikan bagaimana terminal nyata akan menampilkan konten. Ini menghapus state progress bar intermediate, hanya mempertahankan state final, yang menghemat ruang konteks untuk informasi yang lebih relevan. <0>Pelajari lebih lanjut</0>"
		},
		"powershellCounter": {
			"label": "Aktifkan workaround counter PowerShell",
			"description": "Ketika diaktifkan, menambahkan counter ke perintah PowerShell untuk memastikan eksekusi perintah yang tepat. Ini membantu dengan terminal PowerShell yang mungkin memiliki masalah dengan penangkapan output perintah. <0>Pelajari lebih lanjut</0>"
		},
		"zshClearEolMark": {
			"label": "Hapus ZSH EOL mark",
			"description": "Ketika diaktifkan, menghapus ZSH end-of-line mark dengan mengatur PROMPT_EOL_MARK=''. Ini mencegah masalah dengan interpretasi output perintah ketika output berakhir dengan karakter khusus seperti '%'. <0>Pelajari lebih lanjut</0>"
		},
		"zshOhMy": {
			"label": "Aktifkan integrasi Oh My Zsh",
			"description": "Ketika diaktifkan, mengatur ITERM_SHELL_INTEGRATION_INSTALLED=Yes untuk mengaktifkan fitur integrasi shell Oh My Zsh. Menerapkan pengaturan ini mungkin memerlukan restart IDE. <0>Pelajari lebih lanjut</0>"
		},
		"zshP10k": {
			"label": "Aktifkan integrasi Powerlevel10k",
			"description": "Ketika diaktifkan, mengatur POWERLEVEL9K_TERM_SHELL_INTEGRATION=true untuk mengaktifkan fitur integrasi shell Powerlevel10k. <0>Pelajari lebih lanjut</0>"
		},
		"zdotdir": {
			"label": "Aktifkan penanganan ZDOTDIR",
			"description": "Ketika diaktifkan, membuat direktori sementara untuk ZDOTDIR untuk menangani integrasi shell zsh dengan benar. Ini memastikan integrasi shell VSCode bekerja dengan benar dengan zsh sambil mempertahankan konfigurasi zsh kamu. <0>Pelajari lebih lanjut</0>"
		},
		"inheritEnv": {
			"label": "Warisi variabel environment",
			"description": "Ketika diaktifkan, terminal akan mewarisi variabel environment dari proses parent VSCode, seperti pengaturan integrasi shell yang didefinisikan user-profile. Ini secara langsung mengalihkan pengaturan global VSCode `terminal.integrated.inheritEnv`. <0>Pelajari lebih lanjut</0>"
		}
	},
	"advancedSettings": {
		"title": "Pengaturan lanjutan"
	},
	"advanced": {
		"diff": {
			"label": "Aktifkan editing melalui diff",
			"description": "Ketika diaktifkan, Roo akan dapat mengedit file lebih cepat dan akan secara otomatis menolak penulisan file penuh yang terpotong. Bekerja terbaik dengan model Claude 3.7 Sonnet terbaru.",
			"strategy": {
				"label": "Strategi diff",
				"options": {
					"standard": "Standard (Single block)",
					"multiBlock": "Eksperimental: Multi-block diff",
					"unified": "Eksperimental: Unified diff"
				},
				"descriptions": {
					"standard": "Strategi diff standard menerapkan perubahan ke satu blok kode pada satu waktu.",
					"unified": "Strategi unified diff mengambil beberapa pendekatan untuk menerapkan diff dan memilih pendekatan terbaik.",
					"multiBlock": "Strategi multi-block diff memungkinkan memperbarui beberapa blok kode dalam file dalam satu permintaan."
				}
			},
			"matchPrecision": {
				"label": "Presisi pencocokan",
				"description": "Slider ini mengontrol seberapa tepat bagian kode harus cocok saat menerapkan diff. Nilai yang lebih rendah memungkinkan pencocokan yang lebih fleksibel tetapi meningkatkan risiko penggantian yang salah. Gunakan nilai di bawah 100% dengan sangat hati-hati."
			}
		},
		"todoList": {
			"label": "Aktifkan alat daftar tugas",
			"description": "Saat diaktifkan, Roo dapat membuat dan mengelola daftar tugas untuk melacak kemajuan tugas. Ini membantu mengatur tugas kompleks menjadi langkah-langkah yang dapat dikelola."
		}
	},
	"experimental": {
		"warning": "⚠️",
		"autoCondenseContextPercent": {
			"label": "Ambang batas untuk memicu kondensasi konteks cerdas",
			"description": "Ketika context window mencapai ambang batas ini, Roo akan secara otomatis mengondensasikannya."
		},
		"condensingApiConfiguration": {
			"label": "Konfigurasi API untuk Kondensasi Konteks",
			"description": "Pilih konfigurasi API mana yang akan digunakan untuk operasi kondensasi konteks. Biarkan tidak dipilih untuk menggunakan konfigurasi aktif saat ini.",
			"useCurrentConfig": "Default"
		},
		"customCondensingPrompt": {
			"label": "Prompt Kondensasi Konteks Kustom",
			"description": "Kustomisasi system prompt yang digunakan untuk kondensasi konteks. Biarkan kosong untuk menggunakan prompt default.",
			"placeholder": "Masukkan prompt kondensasi kustom kamu di sini...\n\nKamu dapat menggunakan struktur yang sama dengan prompt default:\n- Previous Conversation\n- Current Work\n- Key Technical Concepts\n- Relevant Files and Code\n- Problem Solving\n- Pending Tasks and Next Steps",
			"reset": "Reset ke Default",
			"hint": "Kosong = gunakan prompt default"
		},
		"AUTO_CONDENSE_CONTEXT": {
			"name": "Secara cerdas mengondensasi context window",
			"description": "Kondensasi konteks cerdas menggunakan panggilan LLM untuk merangkum percakapan masa lalu ketika context window tugas mencapai ambang batas yang telah ditetapkan, daripada menghapus pesan lama ketika konteks penuh."
		},
		"DIFF_STRATEGY_UNIFIED": {
			"name": "Gunakan strategi unified diff eksperimental",
			"description": "Aktifkan strategi unified diff eksperimental. Strategi ini mungkin mengurangi jumlah retry yang disebabkan oleh error model tetapi dapat menyebabkan perilaku yang tidak terduga atau edit yang salah. Hanya aktifkan jika kamu memahami risikonya dan bersedia meninjau semua perubahan dengan hati-hati."
		},
		"SEARCH_AND_REPLACE": {
			"name": "Gunakan tool search and replace eksperimental",
			"description": "Aktifkan tool search and replace eksperimental, memungkinkan Roo mengganti beberapa instance dari term pencarian dalam satu permintaan."
		},
		"INSERT_BLOCK": {
			"name": "Gunakan tool insert content eksperimental",
			"description": "Aktifkan tool insert content eksperimental, memungkinkan Roo menyisipkan konten pada nomor baris spesifik tanpa perlu membuat diff."
		},
		"POWER_STEERING": {
			"name": "Gunakan mode \"power steering\" eksperimental",
			"description": "Ketika diaktifkan, Roo akan mengingatkan model tentang detail definisi mode saat ini lebih sering. Ini akan menghasilkan kepatuhan yang lebih kuat terhadap definisi peran dan instruksi kustom, tetapi akan menggunakan lebih banyak token per pesan."
		},
		"AUTOCOMPLETE": {
			"name": "Gunakan fitur \"autocomplete\" eksperimental",
			"description": "Ketika diaktifkan, Roo akan memberikan saran kode inline saat kamu mengetik. Memerlukan Roo Code API Provider."
		},
		"CONCURRENT_FILE_READS": {
			"name": "Aktifkan pembacaan file bersamaan",
			"description": "Ketika diaktifkan, Roo dapat membaca beberapa file dalam satu permintaan. Ketika dinonaktifkan, Roo harus membaca file satu per satu. Menonaktifkan ini dapat membantu saat bekerja dengan model yang kurang mampu atau ketika kamu ingin kontrol lebih terhadap akses file."
		},
		"MULTI_SEARCH_AND_REPLACE": {
			"name": "Gunakan tool multi block diff eksperimental",
			"description": "Ketika diaktifkan, Roo akan menggunakan tool multi block diff. Ini akan mencoba memperbarui beberapa blok kode dalam file dalam satu permintaan."
		},
		"MARKETPLACE": {
			"name": "Aktifkan Marketplace",
			"description": "Ketika diaktifkan, kamu dapat menginstal MCP dan mode kustom dari Marketplace."
		},
		"MULTI_FILE_APPLY_DIFF": {
			"name": "Aktifkan edit file bersamaan",
			"description": "Ketika diaktifkan, Roo dapat mengedit beberapa file dalam satu permintaan. Ketika dinonaktifkan, Roo harus mengedit file satu per satu. Menonaktifkan ini dapat membantu saat bekerja dengan model yang kurang mampu atau ketika kamu ingin kontrol lebih terhadap modifikasi file."
		},
		"PREVENT_FOCUS_DISRUPTION": {
			"name": "Pengeditan Latar Belakang",
			"description": "Ketika diaktifkan, mencegah gangguan fokus editor. Pengeditan file terjadi di latar belakang tanpa membuka tampilan diff atau mencuri fokus. Anda dapat terus bekerja tanpa gangguan saat Roo melakukan perubahan. File mungkin dibuka tanpa fokus untuk menangkap diagnostik atau tetap tertutup sepenuhnya."
		},
		"ASSISTANT_MESSAGE_PARSER": {
			"name": "Gunakan parser pesan baru",
			"description": "Aktifkan parser pesan streaming eksperimental yang meningkatkan kinerja untuk respons panjang dengan memproses pesan lebih efisien."
		},
		"NEW_TASK_REQUIRE_TODOS": {
			"name": "Membutuhkan daftar 'todos' untuk tugas baru",
			"description": "Ketika diaktifkan, alat new_task akan membutuhkan parameter todos untuk disediakan. Ini memastikan semua tugas baru dimulai dengan daftar tujuan yang jelas. Ketika dinonaktifkan (default), parameter todos tetap opsional untuk kompatibilitas mundur."
		}
	},
	"promptCaching": {
		"label": "Nonaktifkan prompt caching",
		"description": "Ketika dicentang, Roo tidak akan menggunakan prompt caching untuk model ini."
	},
	"temperature": {
		"useCustom": "Gunakan temperature kustom",
		"description": "Mengontrol keacakan dalam respons model.",
		"rangeDescription": "Nilai yang lebih tinggi membuat output lebih acak, nilai yang lebih rendah membuatnya lebih deterministik."
	},
	"modelInfo": {
		"supportsImages": "Mendukung gambar",
		"noImages": "Tidak mendukung gambar",
		"supportsComputerUse": "Mendukung computer use",
		"noComputerUse": "Tidak mendukung computer use",
		"supportsPromptCache": "Mendukung prompt caching",
		"noPromptCache": "Tidak mendukung prompt caching",
		"contextWindow": "Jendela Konteks:",
		"maxOutput": "Output maksimum",
		"inputPrice": "Harga input",
		"outputPrice": "Harga output",
		"cacheReadsPrice": "Harga cache reads",
		"cacheWritesPrice": "Harga cache writes",
		"enableStreaming": "Aktifkan streaming",
		"enableR1Format": "Aktifkan parameter model R1",
		"enableR1FormatTips": "Harus diaktifkan saat menggunakan model R1 seperti QWQ untuk mencegah error 400",
		"useAzure": "Gunakan Azure",
		"azureApiVersion": "Atur versi API Azure",
		"gemini": {
			"freeRequests": "* Gratis hingga {{count}} permintaan per menit. Setelah itu, penagihan tergantung pada ukuran prompt.",
			"pricingDetails": "Untuk info lebih lanjut, lihat detail harga.",
			"billingEstimate": "* Penagihan adalah estimasi - biaya sebenarnya tergantung pada ukuran prompt."
		}
	},
	"modelPicker": {
		"automaticFetch": "Ekstensi secara otomatis mengambil daftar model terbaru yang tersedia di <serviceLink>{{serviceName}}</serviceLink>. Jika kamu tidak yakin model mana yang harus dipilih, Roo Code bekerja terbaik dengan <defaultModelLink>{{defaultModelId}}</defaultModelLink>. Kamu juga dapat mencoba mencari \"free\" untuk opsi tanpa biaya yang saat ini tersedia.",
		"label": "Model",
		"searchPlaceholder": "Cari",
		"noMatchFound": "Tidak ada yang cocok ditemukan",
		"useCustomModel": "Gunakan kustom: {{modelId}}"
	},
	"footer": {
		"feedback": "Jika kamu punya pertanyaan atau feedback, jangan ragu untuk membuka issue di <githubLink>github.com/RooCodeInc/Roo-Code</githubLink> atau bergabung <redditLink>reddit.com/r/RooCode</redditLink> atau <discordLink>discord.gg/roocode</discordLink>",
		"telemetry": {
			"label": "Izinkan pelaporan error dan penggunaan anonim",
			"description": "Bantu tingkatkan Roo Code dengan mengirim data penggunaan anonim dan laporan error. Tidak ada kode, prompt, atau informasi pribadi yang pernah dikirim. Lihat kebijakan privasi kami untuk detail lebih lanjut."
		},
		"settings": {
			"import": "Impor",
			"export": "Ekspor",
			"reset": "Reset"
		}
	},
	"thinkingBudget": {
		"maxTokens": "Token Maksimum",
		"maxThinkingTokens": "Token Thinking Maksimum"
	},
	"validation": {
		"apiKey": "Kamu harus menyediakan API key yang valid.",
		"awsRegion": "Kamu harus memilih region untuk digunakan dengan Amazon Bedrock.",
		"googleCloud": "Kamu harus menyediakan Google Cloud Project ID dan Region yang valid.",
		"modelId": "Kamu harus menyediakan model ID yang valid.",
		"modelSelector": "Kamu harus menyediakan model selector yang valid.",
		"openAi": "Kamu harus menyediakan base URL, API key, dan model ID yang valid.",
		"arn": {
			"invalidFormat": "Format ARN tidak valid. Silakan periksa persyaratan format.",
			"regionMismatch": "Peringatan: Region di ARN kamu ({{arnRegion}}) tidak cocok dengan region yang kamu pilih ({{region}}). Ini dapat menyebabkan masalah akses. Provider akan menggunakan region dari ARN."
		},
		"modelAvailability": "Model ID ({{modelId}}) yang kamu berikan tidak tersedia. Silakan pilih model yang berbeda.",
		"providerNotAllowed": "Provider '{{provider}}' tidak diizinkan oleh organisasi kamu",
		"modelNotAllowed": "Model '{{model}}' tidak diizinkan untuk provider '{{provider}}' oleh organisasi kamu",
		"profileInvalid": "Profil ini berisi provider atau model yang tidak diizinkan oleh organisasi kamu",
<<<<<<< HEAD
		"sapAiCoreBaseUrl": "SAP AI Core Base URL diperlukan.",
		"sapAiCoreClientId": "SAP AI Core Client ID diperlukan.",
		"sapAiCoreClientSecret": "SAP AI Core Client Secret diperlukan.",
		"sapAiCoreTokenUrl": "SAP AI Core Token URL diperlukan."
=======
		"qwenCodeOauthPath": "Kamu harus memberikan jalur kredensial OAuth yang valid"
>>>>>>> 91f3dd90
	},
	"placeholders": {
		"apiKey": "Masukkan API Key...",
		"profileName": "Masukkan nama profil",
		"accessKey": "Masukkan Access Key...",
		"secretKey": "Masukkan Secret Key...",
		"sessionToken": "Masukkan Session Token...",
		"credentialsJson": "Masukkan Credentials JSON...",
		"keyFilePath": "Masukkan Path File Key...",
		"projectId": "Masukkan Project ID...",
		"customArn": "Masukkan ARN (misalnya arn:aws:bedrock:us-east-1:123456789012:foundation-model/my-model)",
		"baseUrl": "Masukkan base URL...",
		"modelId": {
			"lmStudio": "misalnya meta-llama-3.1-8b-instruct",
			"lmStudioDraft": "misalnya lmstudio-community/llama-3.2-1b-instruct",
			"ollama": "misalnya llama3.1"
		},
		"numbers": {
			"maxTokens": "misalnya 4096",
			"contextWindow": "misalnya 128000",
			"inputPrice": "misalnya 0.0001",
			"outputPrice": "misalnya 0.0002",
			"cacheWritePrice": "misalnya 0.00005"
		}
	},
	"defaults": {
		"ollamaUrl": "Default: http://localhost:11434",
		"lmStudioUrl": "Default: http://localhost:1234",
		"geminiUrl": "Default: https://generativelanguage.googleapis.com"
	},
	"labels": {
		"customArn": "ARN Kustom",
		"useCustomArn": "Gunakan ARN kustom..."
	},
	"includeMaxOutputTokens": "Sertakan token output maksimum",
	"includeMaxOutputTokensDescription": "Kirim parameter token output maksimum dalam permintaan API. Beberapa provider mungkin tidak mendukung ini.",
	"limitMaxTokensDescription": "Batasi jumlah maksimum token dalam respons",
	"maxOutputTokensLabel": "Token output maksimum",
	"maxTokensGenerateDescription": "Token maksimum untuk dihasilkan dalam respons"
}<|MERGE_RESOLUTION|>--- conflicted
+++ resolved
@@ -837,14 +837,11 @@
 		"providerNotAllowed": "Provider '{{provider}}' tidak diizinkan oleh organisasi kamu",
 		"modelNotAllowed": "Model '{{model}}' tidak diizinkan untuk provider '{{provider}}' oleh organisasi kamu",
 		"profileInvalid": "Profil ini berisi provider atau model yang tidak diizinkan oleh organisasi kamu",
-<<<<<<< HEAD
 		"sapAiCoreBaseUrl": "SAP AI Core Base URL diperlukan.",
 		"sapAiCoreClientId": "SAP AI Core Client ID diperlukan.",
 		"sapAiCoreClientSecret": "SAP AI Core Client Secret diperlukan.",
-		"sapAiCoreTokenUrl": "SAP AI Core Token URL diperlukan."
-=======
+		"sapAiCoreTokenUrl": "SAP AI Core Token URL diperlukan.",
 		"qwenCodeOauthPath": "Kamu harus memberikan jalur kredensial OAuth yang valid"
->>>>>>> 91f3dd90
 	},
 	"placeholders": {
 		"apiKey": "Masukkan API Key...",
