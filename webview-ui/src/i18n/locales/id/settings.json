--- conflicted
+++ resolved
@@ -750,11 +750,10 @@
 			"name": "Aktifkan edit file bersamaan",
 			"description": "Ketika diaktifkan, Roo dapat mengedit beberapa file dalam satu permintaan. Ketika dinonaktifkan, Roo harus mengedit file satu per satu. Menonaktifkan ini dapat membantu saat bekerja dengan model yang kurang mampu atau ketika kamu ingin kontrol lebih terhadap modifikasi file."
 		},
-<<<<<<< HEAD
 		"SECURITY_MIDDLEWARE": {
 			"name": "Middleware Keamanan RooCode",
 			"description": "Aktifkan middleware keamanan untuk melindungi file rahasia dan perintah dari akses AI. Fitur ini menyediakan perlindungan tingkat enterprise terhadap akses tidak sah ke data sensitif."
-=======
+		},
 		"PREVENT_FOCUS_DISRUPTION": {
 			"name": "Pengeditan Latar Belakang",
 			"description": "Ketika diaktifkan, mencegah gangguan fokus editor. Pengeditan file terjadi di latar belakang tanpa membuka tampilan diff atau mencuri fokus. Anda dapat terus bekerja tanpa gangguan saat Roo melakukan perubahan. File mungkin dibuka tanpa fokus untuk menangkap diagnostik atau tetap tertutup sepenuhnya."
@@ -781,7 +780,6 @@
 		"RUN_SLASH_COMMAND": {
 			"name": "Aktifkan perintah slash yang dimulai model",
 			"description": "Ketika diaktifkan, Roo dapat menjalankan perintah slash Anda untuk mengeksekusi alur kerja."
->>>>>>> c4c47802
 		}
 	},
 	"promptCaching": {
