import { render, screen, act } from "@/utils/test-utils"

import { ProviderSettings, ExperimentId, DEFAULT_CHECKPOINT_TIMEOUT_SECONDS } from "@roo-code/types"

import { ExtensionState } from "@roo/ExtensionMessage"

import { ExtensionStateContextProvider, useExtensionState, mergeExtensionState } from "../ExtensionStateContext"

const TestComponent = () => {
	const { allowedCommands, setAllowedCommands, soundEnabled, showRooIgnoredFiles, setShowRooIgnoredFiles } =
		useExtensionState()

	return (
		<div>
			<div data-testid="allowed-commands">{JSON.stringify(allowedCommands)}</div>
			<div data-testid="sound-enabled">{JSON.stringify(soundEnabled)}</div>
			<div data-testid="show-rooignored-files">{JSON.stringify(showRooIgnoredFiles)}</div>
			<button data-testid="update-button" onClick={() => setAllowedCommands(["npm install", "git status"])}>
				Update Commands
			</button>
			<button data-testid="toggle-rooignore-button" onClick={() => setShowRooIgnoredFiles(!showRooIgnoredFiles)}>
				Update Commands
			</button>
		</div>
	)
}

const ApiConfigTestComponent = () => {
	const { apiConfiguration, setApiConfiguration } = useExtensionState()

	return (
		<div>
			<div data-testid="api-configuration">{JSON.stringify(apiConfiguration)}</div>
			<button
				data-testid="update-api-config-button"
				onClick={() => setApiConfiguration({ apiModelId: "new-model", apiProvider: "anthropic" })}>
				Update API Config
			</button>
			<button data-testid="partial-update-button" onClick={() => setApiConfiguration({ modelTemperature: 0.7 })}>
				Partial Update
			</button>
		</div>
	)
}

describe("ExtensionStateContext", () => {
	it("initializes with empty allowedCommands array", () => {
		render(
			<ExtensionStateContextProvider>
				<TestComponent />
			</ExtensionStateContextProvider>,
		)

		expect(JSON.parse(screen.getByTestId("allowed-commands").textContent!)).toEqual([])
	})

	it("initializes with soundEnabled set to false", () => {
		render(
			<ExtensionStateContextProvider>
				<TestComponent />
			</ExtensionStateContextProvider>,
		)

		expect(JSON.parse(screen.getByTestId("sound-enabled").textContent!)).toBe(false)
	})

	it("initializes with showRooIgnoredFiles set to true", () => {
		render(
			<ExtensionStateContextProvider>
				<TestComponent />
			</ExtensionStateContextProvider>,
		)

		expect(JSON.parse(screen.getByTestId("show-rooignored-files").textContent!)).toBe(true)
	})

	it("updates showRooIgnoredFiles through setShowRooIgnoredFiles", () => {
		render(
			<ExtensionStateContextProvider>
				<TestComponent />
			</ExtensionStateContextProvider>,
		)

		act(() => {
			screen.getByTestId("toggle-rooignore-button").click()
		})

		expect(JSON.parse(screen.getByTestId("show-rooignored-files").textContent!)).toBe(false)
	})

	it("updates allowedCommands through setAllowedCommands", () => {
		render(
			<ExtensionStateContextProvider>
				<TestComponent />
			</ExtensionStateContextProvider>,
		)

		act(() => {
			screen.getByTestId("update-button").click()
		})

		expect(JSON.parse(screen.getByTestId("allowed-commands").textContent!)).toEqual(["npm install", "git status"])
	})

	it("throws error when used outside provider", () => {
		// Suppress console.error for this test since we expect an error
		const consoleSpy = vi.spyOn(console, "error")
		consoleSpy.mockImplementation(() => {})

		expect(() => {
			render(<TestComponent />)
		}).toThrow("useExtensionState must be used within an ExtensionStateContextProvider")

		consoleSpy.mockRestore()
	})

	it("updates apiConfiguration through setApiConfiguration", () => {
		render(
			<ExtensionStateContextProvider>
				<ApiConfigTestComponent />
			</ExtensionStateContextProvider>,
		)

		const initialContent = screen.getByTestId("api-configuration").textContent!
		expect(initialContent).toBeDefined()

		act(() => {
			screen.getByTestId("update-api-config-button").click()
		})

		const updatedContent = screen.getByTestId("api-configuration").textContent!
		const updatedConfig = JSON.parse(updatedContent || "{}")

		expect(updatedConfig).toEqual(
			expect.objectContaining({
				apiModelId: "new-model",
				apiProvider: "anthropic",
			}),
		)
	})

	it("correctly merges partial updates to apiConfiguration", () => {
		render(
			<ExtensionStateContextProvider>
				<ApiConfigTestComponent />
			</ExtensionStateContextProvider>,
		)

		// First set the initial configuration
		act(() => {
			screen.getByTestId("update-api-config-button").click()
		})

		// Verify initial update
		const initialContent = screen.getByTestId("api-configuration").textContent!
		const initialConfig = JSON.parse(initialContent || "{}")
		expect(initialConfig).toEqual(
			expect.objectContaining({
				apiModelId: "new-model",
				apiProvider: "anthropic",
			}),
		)

		// Now perform a partial update
		act(() => {
			screen.getByTestId("partial-update-button").click()
		})

		// Verify that the partial update was merged with the existing configuration
		const updatedContent = screen.getByTestId("api-configuration").textContent!
		const updatedConfig = JSON.parse(updatedContent || "{}")
		expect(updatedConfig).toEqual(
			expect.objectContaining({
				apiModelId: "new-model", // Should retain this from previous update
				apiProvider: "anthropic", // Should retain this from previous update
				modelTemperature: 0.7, // Should add this from partial update
			}),
		)
	})
})

describe("mergeExtensionState", () => {
	it("should correctly merge extension states", () => {
		const baseState: ExtensionState = {
			version: "",
			mcpEnabled: false,
			enableMcpServerCreation: false,
			clineMessages: [],
			taskHistory: [],
			shouldShowAnnouncement: false,
			enableCheckpoints: true,
			writeDelayMs: 1000,
			requestDelaySeconds: 5,
			mode: "default",
			experiments: {} as Record<ExperimentId, boolean>,
			customModes: [],
			maxOpenTabsContext: 20,
			maxWorkspaceFiles: 100,
			apiConfiguration: { providerId: "openrouter" } as ProviderSettings,
			telemetrySetting: "disabled",
			showRooIgnoredFiles: true,
			renderContext: "sidebar",
			maxReadFileLine: 500,
			cloudUserInfo: null,
			organizationAllowList: { allowAll: true, providers: {} },
			autoCondenseContext: true,
			autoCondenseContextPercent: 100,
			cloudIsAuthenticated: false,
			sharingEnabled: false,
			profileThresholds: {},
			hasOpenedModeSelector: false, // Add the new required property
			maxImageFileSize: 5,
			maxTotalImageSize: 20,
			remoteControlEnabled: false,
			taskSyncEnabled: false,
			featureRoomoteControlEnabled: false,
			isBrowserSessionActive: false,
			checkpointTimeout: DEFAULT_CHECKPOINT_TIMEOUT_SECONDS, // Add the checkpoint timeout property
		}

		const prevState: ExtensionState = {
			...baseState,
			apiConfiguration: { modelMaxTokens: 1234, modelMaxThinkingTokens: 123 },
			experiments: {} as Record<ExperimentId, boolean>,
			checkpointTimeout: DEFAULT_CHECKPOINT_TIMEOUT_SECONDS - 5,
		}

		const newState: ExtensionState = {
			...baseState,
			apiConfiguration: { modelMaxThinkingTokens: 456, modelTemperature: 0.3 },
			experiments: {
				powerSteering: true,
				multiFileApplyDiff: true,
				preventFocusDisruption: false,
				imageGeneration: false,
				runSlashCommand: false,
<<<<<<< HEAD
				chatSearch: false,
=======
				nativeToolCalling: false,
				multipleNativeToolCalls: false,
>>>>>>> 05f35735
			} as Record<ExperimentId, boolean>,
			checkpointTimeout: DEFAULT_CHECKPOINT_TIMEOUT_SECONDS + 5,
		}

		const result = mergeExtensionState(prevState, newState)

		expect(result.apiConfiguration).toEqual({
			modelMaxThinkingTokens: 456,
			modelTemperature: 0.3,
		})

		expect(result.experiments).toEqual({
			powerSteering: true,
			multiFileApplyDiff: true,
			preventFocusDisruption: false,
			imageGeneration: false,
			runSlashCommand: false,
<<<<<<< HEAD
			chatSearch: false,
=======
			nativeToolCalling: false,
			multipleNativeToolCalls: false,
>>>>>>> 05f35735
		})
	})
})<|MERGE_RESOLUTION|>--- conflicted
+++ resolved
@@ -234,12 +234,8 @@
 				preventFocusDisruption: false,
 				imageGeneration: false,
 				runSlashCommand: false,
-<<<<<<< HEAD
 				chatSearch: false,
-=======
-				nativeToolCalling: false,
 				multipleNativeToolCalls: false,
->>>>>>> 05f35735
 			} as Record<ExperimentId, boolean>,
 			checkpointTimeout: DEFAULT_CHECKPOINT_TIMEOUT_SECONDS + 5,
 		}
@@ -257,12 +253,8 @@
 			preventFocusDisruption: false,
 			imageGeneration: false,
 			runSlashCommand: false,
-<<<<<<< HEAD
 			chatSearch: false,
-=======
-			nativeToolCalling: false,
 			multipleNativeToolCalls: false,
->>>>>>> 05f35735
 		})
 	})
 })