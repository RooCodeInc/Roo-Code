--- conflicted
+++ resolved
@@ -82,12 +82,9 @@
 	handleInputChange: (field: keyof ApiConfiguration, softUpdate?: boolean) => (event: any) => void
 	customModes: ModeConfig[]
 	setCustomModes: (value: ModeConfig[]) => void
-<<<<<<< HEAD
+	setMaxOpenTabsContext: (value: number) => void
 	keepBrowserOpen: boolean
 	setKeepBrowserOpen: (value: boolean) => void
-=======
-	setMaxOpenTabsContext: (value: number) => void
->>>>>>> 7eada8bb
 }
 
 export const ExtensionStateContext = createContext<ExtensionStateContextType | undefined>(undefined)
@@ -123,11 +120,8 @@
 		enhancementApiConfigId: "",
 		autoApprovalEnabled: false,
 		customModes: [],
-<<<<<<< HEAD
+		maxOpenTabsContext: 20,
 		keepBrowserOpen: false,
-=======
-		maxOpenTabsContext: 20,
->>>>>>> 7eada8bb
 	})
 
 	const [didHydrateState, setDidHydrateState] = useState(false)
@@ -361,11 +355,8 @@
 		setAutoApprovalEnabled: (value) => setState((prevState) => ({ ...prevState, autoApprovalEnabled: value })),
 		handleInputChange,
 		setCustomModes: (value) => setState((prevState) => ({ ...prevState, customModes: value })),
-<<<<<<< HEAD
+		setMaxOpenTabsContext: (value) => setState((prevState) => ({ ...prevState, maxOpenTabsContext: value })),
 		setKeepBrowserOpen: (value) => setState((prevState) => ({ ...prevState, keepBrowserOpen: value })),
-=======
-		setMaxOpenTabsContext: (value) => setState((prevState) => ({ ...prevState, maxOpenTabsContext: value })),
->>>>>>> 7eada8bb
 	}
 
 	return <ExtensionStateContext.Provider value={contextValue}>{children}</ExtensionStateContext.Provider>
