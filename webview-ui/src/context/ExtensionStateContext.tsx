import React, { createContext, useCallback, useContext, useEffect, useState } from "react"

import {
	type ProviderSettings,
	type ProviderSettingsEntry,
	type CustomModePrompts,
	type ModeConfig,
	type ExperimentId,
	type TodoItem,
	type TelemetrySetting,
	type OrganizationAllowList,
	type CloudOrganizationMembership,
	ORGANIZATION_ALLOW_ALL,
} from "@roo-code/types"

import { ExtensionMessage, ExtensionState, MarketplaceInstalledMetadata, Command } from "@roo/ExtensionMessage"
import { findLastIndex } from "@roo/array"
import { McpServer } from "@roo/mcp"
import { checkExistKey } from "@roo/checkExistApiConfig"
import { Mode, defaultModeSlug, defaultPrompts, ZgsmCodeMode } from "@roo/modes"
import { CustomSupportPrompts } from "@roo/support-prompt"
import { experimentDefault } from "@roo/experiments"
import { RouterModels } from "@roo/api"

import { vscode } from "@src/utils/vscode"
import { convertTextMateToHljs } from "@src/utils/textMateToHljs"
import { defaultCodebaseIndexEnabled } from "../../../src/services/code-index/constants"
import { ReviewTaskPayload, TaskStatus, ReviewPagePayload } from "@roo/codeReview"

export interface ExtensionStateContextType extends ExtensionState {
	historyPreviewCollapsed?: boolean // Add the new state property
	didHydrateState: boolean
	showWelcome: boolean
	theme: any
	mcpServers: McpServer[]
	hasSystemPromptOverride?: boolean
	currentCheckpoint?: string
	currentTaskTodos?: TodoItem[] // Initial todos for the current task
	filePaths: string[]
	openedTabs: Array<{ label: string; isActive: boolean; path?: string }>
	commands: Command[]
	organizationAllowList: OrganizationAllowList
	organizationSettingsVersion: number
	cloudIsAuthenticated: boolean
	cloudOrganizations?: CloudOrganizationMembership[]
	cloudApiUrl: string
	sharingEnabled: boolean
	maxConcurrentFileReads?: number
	mdmCompliant?: boolean
	hasOpenedModeSelector: boolean // New property to track if user has opened mode selector
	reviewPagePayload: ReviewPagePayload
	setReviewPagePayload: (value: ReviewPagePayload) => void
	reviewTask: ReviewTaskPayload
	setReviewTask: (value: ReviewTaskPayload) => void
	setHasOpenedModeSelector: (value: boolean) => void // Setter for the new property
	alwaysAllowFollowupQuestions: boolean // New property for follow-up questions auto-approve
	setAlwaysAllowFollowupQuestions: (value: boolean) => void // Setter for the new property
	followupAutoApproveTimeoutMs: number | undefined // Timeout in ms for auto-approving follow-up questions
	setFollowupAutoApproveTimeoutMs: (value: number) => void // Setter for the timeout
	condensingApiConfigId?: string
	setCondensingApiConfigId: (value: string) => void
	customCondensingPrompt?: string
	setCustomCondensingPrompt: (value: string) => void
	marketplaceItems?: any[]
	marketplaceInstalledMetadata?: MarketplaceInstalledMetadata
	profileThresholds: Record<string, number>
	setProfileThresholds: (value: Record<string, number>) => void
	setApiConfiguration: (config: ProviderSettings) => void
	setCustomInstructions: (value?: string) => void
	setAlwaysAllowReadOnly: (value: boolean) => void
	setAlwaysAllowReadOnlyOutsideWorkspace: (value: boolean) => void
	setAlwaysAllowWrite: (value: boolean) => void
	setAlwaysAllowWriteOutsideWorkspace: (value: boolean) => void
	setAlwaysAllowExecute: (value: boolean) => void
	setAlwaysAllowBrowser: (value: boolean) => void
	setAlwaysAllowMcp: (value: boolean) => void
	setAlwaysAllowModeSwitch: (value: boolean) => void
	setAlwaysAllowSubtasks: (value: boolean) => void
	setBrowserToolEnabled: (value: boolean) => void
	setShowRooIgnoredFiles: (value: boolean) => void
	setShowAnnouncement: (value: boolean) => void
	setAllowedCommands: (value: string[]) => void
	setDeniedCommands: (value: string[]) => void
	setAllowedMaxRequests: (value: number | undefined) => void
	setAllowedMaxCost: (value: number | undefined) => void
	setSoundEnabled: (value: boolean) => void
	setSoundVolume: (value: number) => void
	terminalShellIntegrationTimeout?: number
	setTerminalShellIntegrationTimeout: (value: number) => void
	terminalShellIntegrationDisabled?: boolean
	setTerminalShellIntegrationDisabled: (value: boolean) => void
	terminalZdotdir?: boolean
	setTerminalZdotdir: (value: boolean) => void
	setTtsEnabled: (value: boolean) => void
	setTtsSpeed: (value: number) => void
	setDiffEnabled: (value: boolean) => void
	setEnableCheckpoints: (value: boolean) => void
	setUseZgsmCustomConfig: (value: boolean) => void
	setZgsmCodebaseIndexEnabled: (value: boolean) => void
	setBrowserViewportSize: (value: string) => void
	setFuzzyMatchThreshold: (value: number) => void
	setWriteDelayMs: (value: number) => void
	screenshotQuality?: number
	setScreenshotQuality: (value: number) => void
	terminalOutputLineLimit?: number
	setTerminalOutputLineLimit: (value: number) => void
	terminalOutputCharacterLimit?: number
	setTerminalOutputCharacterLimit: (value: number) => void
	maxReadCharacterLimit?: number
	setMaxReadCharacterLimit: (value: number) => void
	mcpEnabled: boolean
	setMcpEnabled: (value: boolean) => void
	enableMcpServerCreation: boolean
	setEnableMcpServerCreation: (value: boolean) => void
	remoteControlEnabled: boolean
	setRemoteControlEnabled: (value: boolean) => void
	taskSyncEnabled: boolean
	setTaskSyncEnabled: (value: boolean) => void
	featureRoomoteControlEnabled: boolean
	setFeatureRoomoteControlEnabled: (value: boolean) => void
	alwaysApproveResubmit?: boolean
	setAlwaysApproveResubmit: (value: boolean) => void
	requestDelaySeconds: number
	setRequestDelaySeconds: (value: number) => void
	setCurrentApiConfigName: (value: string) => void
	setListApiConfigMeta: (value: ProviderSettingsEntry[]) => void
	mode: Mode
	setMode: (value: Mode) => void
	setZgsmCodeMode: (value: ZgsmCodeMode) => void
	setCustomModePrompts: (value: CustomModePrompts) => void
	setCustomSupportPrompts: (value: CustomSupportPrompts) => void
	enhancementApiConfigId?: string
	setEnhancementApiConfigId: (value: string) => void
	setExperimentEnabled: (id: ExperimentId, enabled: boolean) => void
	setAutoApprovalEnabled: (value: boolean) => void
	customModes: ModeConfig[]
	setCustomModes: (value: ModeConfig[]) => void
	setMaxOpenTabsContext: (value: number) => void
	maxWorkspaceFiles: number
	setMaxWorkspaceFiles: (value: number) => void
	setTelemetrySetting: (value: TelemetrySetting) => void
	remoteBrowserEnabled?: boolean
	setRemoteBrowserEnabled: (value: boolean) => void
	awsUsePromptCache?: boolean
	setAwsUsePromptCache: (value: boolean) => void
	maxReadFileLine: number
	setMaxReadFileLine: (value: number) => void
	maxImageFileSize: number
	setMaxImageFileSize: (value: number) => void
	maxTotalImageSize: number
	setMaxTotalImageSize: (value: number) => void
	machineId?: string
	pinnedApiConfigs?: Record<string, boolean>
	setPinnedApiConfigs: (value: Record<string, boolean>) => void
	togglePinnedApiConfig: (configName: string) => void
	terminalCompressProgressBar?: boolean
	setTerminalCompressProgressBar: (value: boolean) => void
	setHistoryPreviewCollapsed: (value: boolean) => void
	setReasoningBlockCollapsed: (value: boolean) => void
	autoCondenseContext: boolean
	setAutoCondenseContext: (value: boolean) => void
	autoCondenseContextPercent: number
	setAutoCondenseContextPercent: (value: number) => void
	routerModels?: RouterModels
	alwaysAllowUpdateTodoList?: boolean
	setAlwaysAllowUpdateTodoList: (value: boolean) => void
	includeDiagnosticMessages?: boolean
	setIncludeDiagnosticMessages: (value: boolean) => void
	maxDiagnosticMessages?: number
	setMaxDiagnosticMessages: (value: number) => void
	includeTaskHistoryInEnhance?: boolean
	setIncludeTaskHistoryInEnhance: (value: boolean) => void
}

export const ExtensionStateContext = createContext<ExtensionStateContextType | undefined>(undefined)

export const mergeExtensionState = (prevState: ExtensionState, newState: ExtensionState) => {
	const { customModePrompts: prevCustomModePrompts, experiments: prevExperiments, ...prevRest } = prevState

	const {
		apiConfiguration,
		customModePrompts: newCustomModePrompts,
		customSupportPrompts,
		experiments: newExperiments,
		...newRest
	} = newState

	const customModePrompts = { ...prevCustomModePrompts, ...newCustomModePrompts }
	const experiments = { ...prevExperiments, ...newExperiments }
	const rest = { ...prevRest, ...newRest }

	// Note that we completely replace the previous apiConfiguration and customSupportPrompts objects
	// with new ones since the state that is broadcast is the entire objects so merging is not necessary.
	return { ...rest, apiConfiguration, customModePrompts, customSupportPrompts, experiments }
}

export const ExtensionStateContextProvider: React.FC<{ children: React.ReactNode }> = ({ children }) => {
	const [state, setState] = useState<ExtensionState>({
		apiConfiguration: {},
		version: "",
		clineMessages: [],
		taskHistory: [],
		shouldShowAnnouncement: false,
		allowedCommands: [],
		deniedCommands: [],
		soundEnabled: false,
		soundVolume: 0.5,
		ttsEnabled: false,
		ttsSpeed: 1.0,
		diffEnabled: false,
		enableCheckpoints: true,
		useZgsmCustomConfig: false,
		zgsmCodebaseIndexEnabled: true,
		zgsmCodeMode: "vibe",
		fuzzyMatchThreshold: 1.0,
		language: "en", // Default fallback language (will be updated from extension)
		writeDelayMs: 1000,
		browserViewportSize: "900x600",
		screenshotQuality: 75,
		terminalOutputLineLimit: 500,
		terminalOutputCharacterLimit: 50000,
		maxReadCharacterLimit: 30000,
		terminalShellIntegrationTimeout: 4000,
		mcpEnabled: true,
		enableMcpServerCreation: false,
		remoteControlEnabled: false,
		taskSyncEnabled: false,
		featureRoomoteControlEnabled: false,
		alwaysApproveResubmit: false,
		requestDelaySeconds: 5,
		currentApiConfigName: "default",
		listApiConfigMeta: [],
		mode: defaultModeSlug,
		customModePrompts: defaultPrompts,
		customSupportPrompts: {},
		experiments: experimentDefault,
		enhancementApiConfigId: "",
		condensingApiConfigId: "", // Default empty string for condensing API config ID
		customCondensingPrompt: "", // Default empty string for custom condensing prompt
		hasOpenedModeSelector: false, // Default to false (not opened yet)
		autoApprovalEnabled: false,
		customModes: [],
		maxOpenTabsContext: 20,
		maxWorkspaceFiles: 200,
		cwd: "",
		browserToolEnabled: true,
		telemetrySetting: "disabled",
		showRooIgnoredFiles: true, // Default to showing .rooignore'd files with lock symbol (current behavior).
		renderContext: "sidebar",
		maxReadFileLine: 500, // Default max read file line limit
		maxImageFileSize: 5, // Default max image file size in MB
		maxTotalImageSize: 20, // Default max total image size in MB
		pinnedApiConfigs: {}, // Empty object for pinned API configs
		terminalZshOhMy: false, // Default Oh My Zsh integration setting
		maxConcurrentFileReads: 5, // Default concurrent file reads
		terminalZshP10k: false, // Default Powerlevel10k integration setting
		terminalZdotdir: false, // Default ZDOTDIR handling setting
		terminalCompressProgressBar: true, // Default to compress progress bar output
		historyPreviewCollapsed: false, // Initialize the new state (default to expanded)
		reasoningBlockCollapsed: true, // Default to collapsed
		cloudUserInfo: null,
		cloudIsAuthenticated: false,
		// cloudOrganizations: [],
		sharingEnabled: false,
		// organizationAllowList: { allowAll: true, providers: {} },
		organizationAllowList: ORGANIZATION_ALLOW_ALL,
		organizationSettingsVersion: -1,
		autoCondenseContext: true,
		autoCondenseContextPercent: 100,
		profileThresholds: {},
		codebaseIndexConfig: {
			codebaseIndexEnabled: defaultCodebaseIndexEnabled,
			codebaseIndexQdrantUrl: "http://localhost:6333",
			codebaseIndexEmbedderProvider: "openai",
			codebaseIndexEmbedderBaseUrl: "",
			codebaseIndexEmbedderModelId: "",
			codebaseIndexSearchMaxResults: undefined,
			codebaseIndexSearchMinScore: undefined,
		},
		codebaseIndexModels: { ollama: {}, openai: {} },
		alwaysAllowUpdateTodoList: true,
		includeDiagnosticMessages: true,
		maxDiagnosticMessages: 50,
		openRouterImageApiKey: "",
		openRouterImageGenerationSelectedModel: "",
	})

	const [didHydrateState, setDidHydrateState] = useState(false)
	const [showWelcome, setShowWelcome] = useState(false)
	const [theme, setTheme] = useState<any>(undefined)
	const [filePaths, setFilePaths] = useState<string[]>([])
	const [openedTabs, setOpenedTabs] = useState<Array<{ label: string; isActive: boolean; path?: string }>>([])
	const [commands, setCommands] = useState<Command[]>([])
	const [mcpServers, setMcpServers] = useState<McpServer[]>([])
	const [currentCheckpoint, setCurrentCheckpoint] = useState<string>()
	const [extensionRouterModels, setExtensionRouterModels] = useState<RouterModels | undefined>(undefined)
	const [marketplaceItems, setMarketplaceItems] = useState<any[]>([])
	const [alwaysAllowFollowupQuestions, setAlwaysAllowFollowupQuestions] = useState(false) // Add state for follow-up questions auto-approve
	const [followupAutoApproveTimeoutMs, setFollowupAutoApproveTimeoutMs] = useState<number | undefined>(undefined) // Will be set from global settings
	const [marketplaceInstalledMetadata, setMarketplaceInstalledMetadata] = useState<MarketplaceInstalledMetadata>({
		project: {},
		global: {},
	})
	const [reviewTask, setReviewTask] = useState<ReviewTaskPayload>({
		status: TaskStatus.INITIAL,
		data: {
			issues: [],
			progress: 0,
		},
	})
	const [reviewPagePayload, setReviewPagePayload] = useState<ReviewPagePayload>({
		targets: [],
		isCodebaseReady: true,
	})
	const [includeTaskHistoryInEnhance, setIncludeTaskHistoryInEnhance] = useState(true)

	const setListApiConfigMeta = useCallback(
		(value: ProviderSettingsEntry[]) => setState((prevState) => ({ ...prevState, listApiConfigMeta: value })),
		[],
	)

	const setApiConfiguration = useCallback((value: ProviderSettings) => {
		setState((prevState) => {
			const newState = {
				...prevState,
				apiConfiguration: {
					...prevState.apiConfiguration,
					...value,
				},
			}
			newState.apiConfiguration.openAiHeaders = newState.apiConfiguration.openAiHeaders ?? {}
			return newState
		})
	}, [])

	const handleMessage = useCallback(
		(event: MessageEvent) => {
			const message: ExtensionMessage = event.data
			switch (message.type) {
				case "state": {
					const newState = message.state!
					setState((prevState) => mergeExtensionState(prevState, newState))

					setShowWelcome(!checkExistKey(newState.apiConfiguration))
					setDidHydrateState(true)
					// Update alwaysAllowFollowupQuestions if present in state message
					if ((newState as any).alwaysAllowFollowupQuestions !== undefined) {
						setAlwaysAllowFollowupQuestions((newState as any).alwaysAllowFollowupQuestions)
					}
					// Update followupAutoApproveTimeoutMs if present in state message
					if ((newState as any).followupAutoApproveTimeoutMs !== undefined) {
						setFollowupAutoApproveTimeoutMs((newState as any).followupAutoApproveTimeoutMs)
					}
					// Update includeTaskHistoryInEnhance if present in state message
					if ((newState as any).includeTaskHistoryInEnhance !== undefined) {
						setIncludeTaskHistoryInEnhance((newState as any).includeTaskHistoryInEnhance)
					}
					// Update language if present in state message
					if (newState.language !== undefined) {
						setState((prevState) => ({ ...prevState, language: newState.language }))
					}
					// Handle marketplace data if present in state message
					if (newState.marketplaceItems !== undefined) {
						setMarketplaceItems(newState.marketplaceItems)
					}
					if (newState.marketplaceInstalledMetadata !== undefined) {
						setMarketplaceInstalledMetadata(newState.marketplaceInstalledMetadata)
					}
					break
				}
				case "action": {
					if (message.action === "toggleAutoApprove") {
						// Toggle the auto-approval state
						setState((prevState) => {
							const newValue = !(prevState.autoApprovalEnabled ?? false)
							// Also send the update to the extension
							vscode.postMessage({ type: "autoApprovalEnabled", bool: newValue })
							return { ...prevState, autoApprovalEnabled: newValue }
						})
					}
					break
				}
				case "theme": {
					if (message.text) {
						setTheme(convertTextMateToHljs(JSON.parse(message.text)))
					}
					break
				}
				case "workspaceUpdated": {
					const paths = message.filePaths ?? []
					const tabs = message.openedTabs ?? []

					setFilePaths(paths)
					setOpenedTabs(tabs)
					break
				}
				case "commands": {
					setCommands(message.commands ?? [])
					break
				}
				case "messageUpdated": {
					const clineMessage = message.clineMessage!
					setState((prevState) => {
						// worth noting it will never be possible for a more up-to-date message to be sent here or in normal messages post since the presentAssistantContent function uses lock
						const lastIndex = findLastIndex(prevState.clineMessages, (msg) => msg.ts === clineMessage.ts)
						if (lastIndex !== -1) {
							const newClineMessages = [...prevState.clineMessages]
							newClineMessages[lastIndex] = clineMessage
							return { ...prevState, clineMessages: newClineMessages }
						}
						return prevState
					})
					break
				}
				case "mcpServers": {
					setMcpServers(message.mcpServers ?? [])
					break
				}
				case "currentCheckpointUpdated": {
					setCurrentCheckpoint(message.text)
					break
				}
				case "listApiConfig": {
					setListApiConfigMeta(message.listApiConfig ?? [])
					break
				}
				case "routerModels": {
					setExtensionRouterModels(message.routerModels)
					break
				}
				case "marketplaceData": {
					if (message.marketplaceItems !== undefined) {
						setMarketplaceItems(message.marketplaceItems)
					}
					if (message.marketplaceInstalledMetadata !== undefined) {
						setMarketplaceInstalledMetadata(message.marketplaceInstalledMetadata)
					}
					break
				}
				case "reviewPagePayload": {
					setReviewPagePayload(message.payload as ReviewPagePayload)
					break
				}
				case "reviewTaskUpdate": {
					setReviewTask(message.values as ReviewTaskPayload)
					break
				}
				case "issueStatusUpdated": {
					const { issueId, status } = message.values || {}
					if (issueId && status !== undefined) {
						setReviewTask((prevTask) => ({
							...prevTask,
							data: {
								...prevTask.data,
								issues: prevTask.data.issues.map((issue) =>
									issue.id === issueId ? { ...issue, status } : issue,
								),
							},
						}))
					}
				}
			}
		},
		[setListApiConfigMeta],
	)

	useEffect(() => {
		window.addEventListener("message", handleMessage)
		return () => {
			window.removeEventListener("message", handleMessage)
		}
	}, [handleMessage])

	useEffect(() => {
		vscode.postMessage({ type: "webviewDidLaunch" })
	}, [])

	const contextValue: ExtensionStateContextType = {
		...state,
		reasoningBlockCollapsed: state.reasoningBlockCollapsed ?? true,
		didHydrateState,
		showWelcome,
		theme,
		mcpServers,
		currentCheckpoint,
		filePaths,
		openedTabs,
		commands,
		soundVolume: state.soundVolume,
		ttsSpeed: state.ttsSpeed,
		fuzzyMatchThreshold: state.fuzzyMatchThreshold,
		writeDelayMs: state.writeDelayMs,
		screenshotQuality: state.screenshotQuality,
		routerModels: extensionRouterModels,
		cloudIsAuthenticated: state.cloudIsAuthenticated ?? false,
<<<<<<< HEAD
		// cloudOrganizations: state.cloudOrganizations ?? [],
=======
		cloudOrganizations: state.cloudOrganizations ?? [],
		cloudApiUrl: state.cloudApiUrl || "https://app.roocode.com",
>>>>>>> 0e7a878f
		organizationSettingsVersion: state.organizationSettingsVersion ?? -1,
		marketplaceItems,
		marketplaceInstalledMetadata,
		profileThresholds: state.profileThresholds ?? {},
		alwaysAllowFollowupQuestions,
		followupAutoApproveTimeoutMs,
		reviewTask,
		reviewPagePayload,
		setReviewPagePayload,
		setReviewTask,
		remoteControlEnabled: state.remoteControlEnabled ?? false,
		taskSyncEnabled: state.taskSyncEnabled,
		featureRoomoteControlEnabled: state.featureRoomoteControlEnabled ?? false,
		setExperimentEnabled: (id, enabled) =>
			setState((prevState) => ({ ...prevState, experiments: { ...prevState.experiments, [id]: enabled } })),
		setApiConfiguration,
		setCustomInstructions: (value) => setState((prevState) => ({ ...prevState, customInstructions: value })),
		setAlwaysAllowReadOnly: (value) => setState((prevState) => ({ ...prevState, alwaysAllowReadOnly: value })),
		setAlwaysAllowReadOnlyOutsideWorkspace: (value) =>
			setState((prevState) => ({ ...prevState, alwaysAllowReadOnlyOutsideWorkspace: value })),
		setAlwaysAllowWrite: (value) => setState((prevState) => ({ ...prevState, alwaysAllowWrite: value })),
		setAlwaysAllowWriteOutsideWorkspace: (value) =>
			setState((prevState) => ({ ...prevState, alwaysAllowWriteOutsideWorkspace: value })),
		setAlwaysAllowExecute: (value) => setState((prevState) => ({ ...prevState, alwaysAllowExecute: value })),
		setAlwaysAllowBrowser: (value) => setState((prevState) => ({ ...prevState, alwaysAllowBrowser: value })),
		setAlwaysAllowMcp: (value) => setState((prevState) => ({ ...prevState, alwaysAllowMcp: value })),
		setAlwaysAllowModeSwitch: (value) => setState((prevState) => ({ ...prevState, alwaysAllowModeSwitch: value })),
		setAlwaysAllowSubtasks: (value) => setState((prevState) => ({ ...prevState, alwaysAllowSubtasks: value })),
		setAlwaysAllowFollowupQuestions,
		setFollowupAutoApproveTimeoutMs: (value) =>
			setState((prevState) => ({ ...prevState, followupAutoApproveTimeoutMs: value })),
		setShowAnnouncement: (value) => setState((prevState) => ({ ...prevState, shouldShowAnnouncement: value })),
		setAllowedCommands: (value) => setState((prevState) => ({ ...prevState, allowedCommands: value })),
		setDeniedCommands: (value) => setState((prevState) => ({ ...prevState, deniedCommands: value })),
		setAllowedMaxRequests: (value) => setState((prevState) => ({ ...prevState, allowedMaxRequests: value })),
		setAllowedMaxCost: (value) => setState((prevState) => ({ ...prevState, allowedMaxCost: value })),
		setSoundEnabled: (value) => setState((prevState) => ({ ...prevState, soundEnabled: value })),
		setSoundVolume: (value) => setState((prevState) => ({ ...prevState, soundVolume: value })),
		setTtsEnabled: (value) => setState((prevState) => ({ ...prevState, ttsEnabled: value })),
		setTtsSpeed: (value) => setState((prevState) => ({ ...prevState, ttsSpeed: value })),
		setDiffEnabled: (value) => setState((prevState) => ({ ...prevState, diffEnabled: value })),
		setEnableCheckpoints: (value) => setState((prevState) => ({ ...prevState, enableCheckpoints: value })),
		setUseZgsmCustomConfig: (value) => setState((prevState) => ({ ...prevState, useZgsmCustomConfig: value })),
		setZgsmCodebaseIndexEnabled: (value) =>
			setState((prevState) => ({ ...prevState, zgsmCodebaseIndexEnabled: value })),
		setBrowserViewportSize: (value: string) =>
			setState((prevState) => ({ ...prevState, browserViewportSize: value })),
		setFuzzyMatchThreshold: (value) => setState((prevState) => ({ ...prevState, fuzzyMatchThreshold: value })),
		setWriteDelayMs: (value) => setState((prevState) => ({ ...prevState, writeDelayMs: value })),
		setScreenshotQuality: (value) => setState((prevState) => ({ ...prevState, screenshotQuality: value })),
		setTerminalOutputLineLimit: (value) =>
			setState((prevState) => ({ ...prevState, terminalOutputLineLimit: value })),
		setTerminalOutputCharacterLimit: (value) =>
			setState((prevState) => ({ ...prevState, terminalOutputCharacterLimit: value })),
		setMaxReadCharacterLimit: (value) => setState((prevState) => ({ ...prevState, maxReadCharacterLimit: value })),
		setTerminalShellIntegrationTimeout: (value) =>
			setState((prevState) => ({ ...prevState, terminalShellIntegrationTimeout: value })),
		setTerminalShellIntegrationDisabled: (value) =>
			setState((prevState) => ({ ...prevState, terminalShellIntegrationDisabled: value })),
		setTerminalZdotdir: (value) => setState((prevState) => ({ ...prevState, terminalZdotdir: value })),
		setMcpEnabled: (value) => setState((prevState) => ({ ...prevState, mcpEnabled: value })),
		setEnableMcpServerCreation: (value) =>
			setState((prevState) => ({ ...prevState, enableMcpServerCreation: value })),
		setRemoteControlEnabled: (value) => setState((prevState) => ({ ...prevState, remoteControlEnabled: value })),
		setTaskSyncEnabled: (value) => setState((prevState) => ({ ...prevState, taskSyncEnabled: value }) as any),
		setFeatureRoomoteControlEnabled: (value) =>
			setState((prevState) => ({ ...prevState, featureRoomoteControlEnabled: value })),
		setAlwaysApproveResubmit: (value) => setState((prevState) => ({ ...prevState, alwaysApproveResubmit: value })),
		setRequestDelaySeconds: (value) => setState((prevState) => ({ ...prevState, requestDelaySeconds: value })),
		setCurrentApiConfigName: (value) => setState((prevState) => ({ ...prevState, currentApiConfigName: value })),
		setListApiConfigMeta,
		setMode: (value: Mode) => setState((prevState) => ({ ...prevState, mode: value })),
		setZgsmCodeMode: (value: ZgsmCodeMode) => setState((prevState) => ({ ...prevState, zgsmCodeMode: value })),
		setCustomModePrompts: (value) => setState((prevState) => ({ ...prevState, customModePrompts: value })),
		setCustomSupportPrompts: (value) => setState((prevState) => ({ ...prevState, customSupportPrompts: value })),
		setEnhancementApiConfigId: (value) =>
			setState((prevState) => ({ ...prevState, enhancementApiConfigId: value })),
		setAutoApprovalEnabled: (value) => setState((prevState) => ({ ...prevState, autoApprovalEnabled: value })),
		setCustomModes: (value) => setState((prevState) => ({ ...prevState, customModes: value })),
		setMaxOpenTabsContext: (value) => setState((prevState) => ({ ...prevState, maxOpenTabsContext: value })),
		setMaxWorkspaceFiles: (value) => setState((prevState) => ({ ...prevState, maxWorkspaceFiles: value })),
		setBrowserToolEnabled: (value) => setState((prevState) => ({ ...prevState, browserToolEnabled: value })),
		setTelemetrySetting: (value) => setState((prevState) => ({ ...prevState, telemetrySetting: value })),
		setShowRooIgnoredFiles: (value) => setState((prevState) => ({ ...prevState, showRooIgnoredFiles: value })),
		setRemoteBrowserEnabled: (value) => setState((prevState) => ({ ...prevState, remoteBrowserEnabled: value })),
		setAwsUsePromptCache: (value) => setState((prevState) => ({ ...prevState, awsUsePromptCache: value })),
		setMaxReadFileLine: (value) => setState((prevState) => ({ ...prevState, maxReadFileLine: value })),
		setMaxImageFileSize: (value) => setState((prevState) => ({ ...prevState, maxImageFileSize: value })),
		setMaxTotalImageSize: (value) => setState((prevState) => ({ ...prevState, maxTotalImageSize: value })),
		setPinnedApiConfigs: (value) => setState((prevState) => ({ ...prevState, pinnedApiConfigs: value })),
		setTerminalCompressProgressBar: (value) =>
			setState((prevState) => ({ ...prevState, terminalCompressProgressBar: value })),
		togglePinnedApiConfig: (configId) =>
			setState((prevState) => {
				const currentPinned = prevState.pinnedApiConfigs || {}
				const newPinned = {
					...currentPinned,
					[configId]: !currentPinned[configId],
				}

				// If the config is now unpinned, remove it from the object
				if (!newPinned[configId]) {
					delete newPinned[configId]
				}

				return { ...prevState, pinnedApiConfigs: newPinned }
			}),
		setHistoryPreviewCollapsed: (value) =>
			setState((prevState) => ({ ...prevState, historyPreviewCollapsed: value })),
		setReasoningBlockCollapsed: (value) =>
			setState((prevState) => ({ ...prevState, reasoningBlockCollapsed: value })),
		setHasOpenedModeSelector: (value) => setState((prevState) => ({ ...prevState, hasOpenedModeSelector: value })),
		setAutoCondenseContext: (value) => setState((prevState) => ({ ...prevState, autoCondenseContext: value })),
		setAutoCondenseContextPercent: (value) =>
			setState((prevState) => ({ ...prevState, autoCondenseContextPercent: value })),
		setCondensingApiConfigId: (value) => setState((prevState) => ({ ...prevState, condensingApiConfigId: value })),
		setCustomCondensingPrompt: (value) =>
			setState((prevState) => ({ ...prevState, customCondensingPrompt: value })),
		setProfileThresholds: (value) => setState((prevState) => ({ ...prevState, profileThresholds: value })),
		alwaysAllowUpdateTodoList: state.alwaysAllowUpdateTodoList,
		setAlwaysAllowUpdateTodoList: (value) => {
			setState((prevState) => ({ ...prevState, alwaysAllowUpdateTodoList: value }))
		},
		includeDiagnosticMessages: state.includeDiagnosticMessages,
		setIncludeDiagnosticMessages: (value) => {
			setState((prevState) => ({ ...prevState, includeDiagnosticMessages: value }))
		},
		maxDiagnosticMessages: state.maxDiagnosticMessages,
		setMaxDiagnosticMessages: (value) => {
			setState((prevState) => ({ ...prevState, maxDiagnosticMessages: value }))
		},
		includeTaskHistoryInEnhance,
		setIncludeTaskHistoryInEnhance,
	}

	return <ExtensionStateContext.Provider value={contextValue}>{children}</ExtensionStateContext.Provider>
}

export const useExtensionState = () => {
	const context = useContext(ExtensionStateContext)

	if (context === undefined) {
		throw new Error("useExtensionState must be used within an ExtensionStateContextProvider")
	}

	return context
}<|MERGE_RESOLUTION|>--- conflicted
+++ resolved
@@ -43,7 +43,7 @@
 	organizationSettingsVersion: number
 	cloudIsAuthenticated: boolean
 	cloudOrganizations?: CloudOrganizationMembership[]
-	cloudApiUrl: string
+	cloudApiUrl?: string
 	sharingEnabled: boolean
 	maxConcurrentFileReads?: number
 	mdmCompliant?: boolean
@@ -493,12 +493,8 @@
 		screenshotQuality: state.screenshotQuality,
 		routerModels: extensionRouterModels,
 		cloudIsAuthenticated: state.cloudIsAuthenticated ?? false,
-<<<<<<< HEAD
 		// cloudOrganizations: state.cloudOrganizations ?? [],
-=======
-		cloudOrganizations: state.cloudOrganizations ?? [],
-		cloudApiUrl: state.cloudApiUrl || "https://app.roocode.com",
->>>>>>> 0e7a878f
+		// cloudApiUrl: state.cloudApiUrl || "https://app.roocode.com",
 		organizationSettingsVersion: state.organizationSettingsVersion ?? -1,
 		marketplaceItems,
 		marketplaceInstalledMetadata,
