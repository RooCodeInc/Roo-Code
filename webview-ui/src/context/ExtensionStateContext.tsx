--- conflicted
+++ resolved
@@ -53,10 +53,7 @@
 	setDiffEnabled: (value: boolean) => void
 	setDiffViewAutoFocus: (value: boolean) => void
 	setAutoCloseRooTabs: (value: boolean) => void
-<<<<<<< HEAD
-=======
 	setAutoCloseAllRooTabs: (value: boolean) => void // Added new setter
->>>>>>> 0e4e21a5
 	setEnableCheckpoints: (value: boolean) => void
 	setBrowserViewportSize: (value: string) => void
 	setFuzzyMatchThreshold: (value: number) => void
@@ -307,10 +304,7 @@
 		setDiffEnabled: (value) => setState((prevState) => ({ ...prevState, diffEnabled: value })),
 		setDiffViewAutoFocus: (value) => setState((prevState) => ({ ...prevState, diffViewAutoFocus: value })),
 		setAutoCloseRooTabs: (value) => setState((prevState) => ({ ...prevState, autoCloseRooTabs: value })),
-<<<<<<< HEAD
-=======
 		setAutoCloseAllRooTabs: (value) => setState((prevState) => ({ ...prevState, autoCloseAllRooTabs: value })), // Added new setter
->>>>>>> 0e4e21a5
 		setEnableCheckpoints: (value) => setState((prevState) => ({ ...prevState, enableCheckpoints: value })),
 		setBrowserViewportSize: (value: string) =>
 			setState((prevState) => ({ ...prevState, browserViewportSize: value })),
