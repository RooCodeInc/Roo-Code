import React, { createContext, useCallback, useContext, useEffect, useState } from "react"

import {
	type ProviderSettings,
	type ProviderSettingsEntry,
	type CustomModePrompts,
	type ModeConfig,
	type ExperimentId,
	type TodoItem,
	type TelemetrySetting,
	type OrganizationAllowList,
	type CloudOrganizationMembership,
	ORGANIZATION_ALLOW_ALL,
} from "@roo-code/types"

import { ExtensionMessage, ExtensionState, MarketplaceInstalledMetadata, Command } from "@roo/ExtensionMessage"
import { findLastIndex } from "@roo/array"
import { McpServer } from "@roo/mcp"
import { checkExistKey } from "@roo/checkExistApiConfig"
import { Mode, defaultModeSlug, defaultPrompts, ZgsmCodeMode } from "@roo/modes"
import { CustomSupportPrompts } from "@roo/support-prompt"
import { experimentDefault } from "@roo/experiments"
import { RouterModels } from "@roo/api"

import { vscode } from "@src/utils/vscode"
import { convertTextMateToHljs } from "@src/utils/textMateToHljs"
import { defaultCodebaseIndexEnabled } from "../../../src/services/code-index/constants"
import { ReviewTaskPayload, TaskStatus, ReviewPagePayload } from "@roo/codeReview"

export interface ExtensionStateContextType extends ExtensionState {
	historyPreviewCollapsed?: boolean // Add the new state property
	didHydrateState: boolean
	showWelcome: boolean
	theme: any
	mcpServers: McpServer[]
	hasSystemPromptOverride?: boolean
	currentCheckpoint?: string
	currentTaskTodos?: TodoItem[] // Initial todos for the current task
	filePaths: string[]
	openedTabs: Array<{ label: string; isActive: boolean; path?: string }>
	commands: Command[]
	organizationAllowList: OrganizationAllowList
	organizationSettingsVersion: number
	cloudIsAuthenticated: boolean
	cloudOrganizations?: CloudOrganizationMembership[]
<<<<<<< HEAD
	cloudApiUrl?: string
=======
>>>>>>> 868117ee
	sharingEnabled: boolean
	maxConcurrentFileReads?: number
	mdmCompliant?: boolean
	hasOpenedModeSelector: boolean // New property to track if user has opened mode selector
	reviewPagePayload: ReviewPagePayload
	setReviewPagePayload: (value: ReviewPagePayload) => void
	reviewTask: ReviewTaskPayload
	setReviewTask: (value: ReviewTaskPayload) => void
	setHasOpenedModeSelector: (value: boolean) => void // Setter for the new property
	alwaysAllowFollowupQuestions: boolean // New property for follow-up questions auto-approve
	setAlwaysAllowFollowupQuestions: (value: boolean) => void // Setter for the new property
	followupAutoApproveTimeoutMs: number | undefined // Timeout in ms for auto-approving follow-up questions
	setFollowupAutoApproveTimeoutMs: (value: number) => void // Setter for the timeout
	condensingApiConfigId?: string
	setCondensingApiConfigId: (value: string) => void
	customCondensingPrompt?: string
	setCustomCondensingPrompt: (value: string) => void
	marketplaceItems?: any[]
	marketplaceInstalledMetadata?: MarketplaceInstalledMetadata
	profileThresholds: Record<string, number>
	setProfileThresholds: (value: Record<string, number>) => void
	setApiConfiguration: (config: ProviderSettings) => void
	setCustomInstructions: (value?: string) => void
	setAlwaysAllowReadOnly: (value: boolean) => void
	setAlwaysAllowReadOnlyOutsideWorkspace: (value: boolean) => void
	setAlwaysAllowWrite: (value: boolean) => void
	setAlwaysAllowWriteOutsideWorkspace: (value: boolean) => void
	setAlwaysAllowExecute: (value: boolean) => void
	setAlwaysAllowBrowser: (value: boolean) => void
	setAlwaysAllowMcp: (value: boolean) => void
	setAlwaysAllowModeSwitch: (value: boolean) => void
	setAlwaysAllowSubtasks: (value: boolean) => void
	setBrowserToolEnabled: (value: boolean) => void
	setShowRooIgnoredFiles: (value: boolean) => void
	setShowAnnouncement: (value: boolean) => void
	setAllowedCommands: (value: string[]) => void
	setDeniedCommands: (value: string[]) => void
	setAllowedMaxRequests: (value: number | undefined) => void
	setAllowedMaxCost: (value: number | undefined) => void
	setSoundEnabled: (value: boolean) => void
	setSoundVolume: (value: number) => void
	terminalShellIntegrationTimeout?: number
	setTerminalShellIntegrationTimeout: (value: number) => void
	terminalShellIntegrationDisabled?: boolean
	setTerminalShellIntegrationDisabled: (value: boolean) => void
	terminalZdotdir?: boolean
	setTerminalZdotdir: (value: boolean) => void
	setTtsEnabled: (value: boolean) => void
	setTtsSpeed: (value: number) => void
	setDiffEnabled: (value: boolean) => void
	setEnableCheckpoints: (value: boolean) => void
	setUseZgsmCustomConfig: (value: boolean) => void
	setZgsmCodebaseIndexEnabled: (value: boolean) => void
	setBrowserViewportSize: (value: string) => void
	setFuzzyMatchThreshold: (value: number) => void
	setWriteDelayMs: (value: number) => void
	screenshotQuality?: number
	setScreenshotQuality: (value: number) => void
	terminalOutputLineLimit?: number
	setTerminalOutputLineLimit: (value: number) => void
	terminalOutputCharacterLimit?: number
	setTerminalOutputCharacterLimit: (value: number) => void
	maxReadCharacterLimit?: number
	setMaxReadCharacterLimit: (value: number) => void
	mcpEnabled: boolean
	setMcpEnabled: (value: boolean) => void
	enableMcpServerCreation: boolean
	setEnableMcpServerCreation: (value: boolean) => void
	remoteControlEnabled: boolean
	setRemoteControlEnabled: (value: boolean) => void
	taskSyncEnabled: boolean
	setTaskSyncEnabled: (value: boolean) => void
	featureRoomoteControlEnabled: boolean
	setFeatureRoomoteControlEnabled: (value: boolean) => void
	alwaysApproveResubmit?: boolean
	setAlwaysApproveResubmit: (value: boolean) => void
	requestDelaySeconds: number
	setRequestDelaySeconds: (value: number) => void
	setCurrentApiConfigName: (value: string) => void
	setListApiConfigMeta: (value: ProviderSettingsEntry[]) => void
	mode: Mode
	setMode: (value: Mode) => void
	setZgsmCodeMode: (value: ZgsmCodeMode) => void
	setCustomModePrompts: (value: CustomModePrompts) => void
	setCustomSupportPrompts: (value: CustomSupportPrompts) => void
	enhancementApiConfigId?: string
	setEnhancementApiConfigId: (value: string) => void
	setExperimentEnabled: (id: ExperimentId, enabled: boolean) => void
	setAutoApprovalEnabled: (value: boolean) => void
	customModes: ModeConfig[]
	setCustomModes: (value: ModeConfig[]) => void
	setMaxOpenTabsContext: (value: number) => void
	maxWorkspaceFiles: number
	setMaxWorkspaceFiles: (value: number) => void
	setTelemetrySetting: (value: TelemetrySetting) => void
	remoteBrowserEnabled?: boolean
	setRemoteBrowserEnabled: (value: boolean) => void
	awsUsePromptCache?: boolean
	setAwsUsePromptCache: (value: boolean) => void
	maxReadFileLine: number
	setMaxReadFileLine: (value: number) => void
	maxImageFileSize: number
	setMaxImageFileSize: (value: number) => void
	maxTotalImageSize: number
	setMaxTotalImageSize: (value: number) => void
	machineId?: string
	pinnedApiConfigs?: Record<string, boolean>
	setPinnedApiConfigs: (value: Record<string, boolean>) => void
	togglePinnedApiConfig: (configName: string) => void
	terminalCompressProgressBar?: boolean
	setTerminalCompressProgressBar: (value: boolean) => void
	setHistoryPreviewCollapsed: (value: boolean) => void
	setReasoningBlockCollapsed: (value: boolean) => void
	setApiRequestBlockHide: (value: boolean) => void
	autoCondenseContext: boolean
	setAutoCondenseContext: (value: boolean) => void
	autoCondenseContextPercent: number
	setAutoCondenseContextPercent: (value: number) => void
	routerModels?: RouterModels
	alwaysAllowUpdateTodoList?: boolean
	setAlwaysAllowUpdateTodoList: (value: boolean) => void
	includeDiagnosticMessages?: boolean
	setIncludeDiagnosticMessages: (value: boolean) => void
	maxDiagnosticMessages?: number
	setMaxDiagnosticMessages: (value: number) => void
	includeTaskHistoryInEnhance?: boolean
	setIncludeTaskHistoryInEnhance: (value: boolean) => void
}

export const ExtensionStateContext = createContext<ExtensionStateContextType | undefined>(undefined)

export const mergeExtensionState = (prevState: ExtensionState, newState: ExtensionState) => {
	const { customModePrompts: prevCustomModePrompts, experiments: prevExperiments, ...prevRest } = prevState

	const {
		apiConfiguration,
		customModePrompts: newCustomModePrompts,
		customSupportPrompts,
		experiments: newExperiments,
		...newRest
	} = newState

	const customModePrompts = { ...prevCustomModePrompts, ...newCustomModePrompts }
	const experiments = { ...prevExperiments, ...newExperiments }
	const rest = { ...prevRest, ...newRest }

	// Note that we completely replace the previous apiConfiguration and customSupportPrompts objects
	// with new ones since the state that is broadcast is the entire objects so merging is not necessary.
	return { ...rest, apiConfiguration, customModePrompts, customSupportPrompts, experiments }
}

export const ExtensionStateContextProvider: React.FC<{ children: React.ReactNode }> = ({ children }) => {
	const [state, setState] = useState<ExtensionState>({
		apiConfiguration: {},
		version: "",
		clineMessages: [],
		taskHistory: [],
		shouldShowAnnouncement: false,
		allowedCommands: [],
		deniedCommands: [],
		soundEnabled: false,
		soundVolume: 0.5,
		ttsEnabled: false,
		ttsSpeed: 1.0,
		diffEnabled: false,
		enableCheckpoints: true,
		useZgsmCustomConfig: false,
		zgsmCodebaseIndexEnabled: true,
		zgsmCodeMode: "vibe",
		fuzzyMatchThreshold: 1.0,
		language: "en", // Default fallback language (will be updated from extension)
		writeDelayMs: 1000,
		browserViewportSize: "900x600",
		screenshotQuality: 75,
		terminalOutputLineLimit: 500,
		terminalOutputCharacterLimit: 50000,
		maxReadCharacterLimit: 30000,
		terminalShellIntegrationTimeout: 4000,
		mcpEnabled: true,
		enableMcpServerCreation: false,
		remoteControlEnabled: false,
		taskSyncEnabled: false,
		featureRoomoteControlEnabled: false,
		alwaysApproveResubmit: false,
		requestDelaySeconds: 5,
		currentApiConfigName: "default",
		listApiConfigMeta: [],
		mode: defaultModeSlug,
		customModePrompts: defaultPrompts,
		customSupportPrompts: {},
		experiments: experimentDefault,
		enhancementApiConfigId: "",
		condensingApiConfigId: "", // Default empty string for condensing API config ID
		customCondensingPrompt: "", // Default empty string for custom condensing prompt
		hasOpenedModeSelector: false, // Default to false (not opened yet)
		autoApprovalEnabled: false,
		customModes: [],
		maxOpenTabsContext: 20,
		maxWorkspaceFiles: 200,
		cwd: "",
		browserToolEnabled: true,
		telemetrySetting: "disabled",
		showRooIgnoredFiles: true, // Default to showing .rooignore'd files with lock symbol (current behavior).
		renderContext: "sidebar",
		maxReadFileLine: 500, // Default max read file line limit
		maxImageFileSize: 5, // Default max image file size in MB
		maxTotalImageSize: 20, // Default max total image size in MB
		pinnedApiConfigs: {}, // Empty object for pinned API configs
		terminalZshOhMy: false, // Default Oh My Zsh integration setting
		maxConcurrentFileReads: 5, // Default concurrent file reads
		terminalZshP10k: false, // Default Powerlevel10k integration setting
		terminalZdotdir: false, // Default ZDOTDIR handling setting
		terminalCompressProgressBar: true, // Default to compress progress bar output
		historyPreviewCollapsed: false, // Initialize the new state (default to expanded)
		reasoningBlockCollapsed: true, // Default to collapsed
		apiRequestBlockHide: true, // Default to hide
		cloudUserInfo: null,
		cloudIsAuthenticated: false,
		// cloudOrganizations: [],
		sharingEnabled: false,
		// organizationAllowList: { allowAll: true, providers: {} },
		organizationAllowList: ORGANIZATION_ALLOW_ALL,
		organizationSettingsVersion: -1,
		autoCondenseContext: true,
		autoCondenseContextPercent: 100,
		profileThresholds: {},
		codebaseIndexConfig: {
			codebaseIndexEnabled: defaultCodebaseIndexEnabled,
			codebaseIndexQdrantUrl: "http://localhost:6333",
			codebaseIndexEmbedderProvider: "openai",
			codebaseIndexEmbedderBaseUrl: "",
			codebaseIndexEmbedderModelId: "",
			codebaseIndexSearchMaxResults: undefined,
			codebaseIndexSearchMinScore: undefined,
		},
		codebaseIndexModels: { ollama: {}, openai: {} },
		alwaysAllowUpdateTodoList: true,
		includeDiagnosticMessages: true,
		maxDiagnosticMessages: 50,
		openRouterImageApiKey: "",
		openRouterImageGenerationSelectedModel: "",
	})

	const [didHydrateState, setDidHydrateState] = useState(false)
	const [showWelcome, setShowWelcome] = useState(false)
	const [theme, setTheme] = useState<any>(undefined)
	const [filePaths, setFilePaths] = useState<string[]>([])
	const [openedTabs, setOpenedTabs] = useState<Array<{ label: string; isActive: boolean; path?: string }>>([])
	const [commands, setCommands] = useState<Command[]>([])
	const [mcpServers, setMcpServers] = useState<McpServer[]>([])
	const [currentCheckpoint, setCurrentCheckpoint] = useState<string>()
	const [extensionRouterModels, setExtensionRouterModels] = useState<RouterModels | undefined>(undefined)
	const [marketplaceItems, setMarketplaceItems] = useState<any[]>([])
	const [alwaysAllowFollowupQuestions, setAlwaysAllowFollowupQuestions] = useState(false) // Add state for follow-up questions auto-approve
	const [followupAutoApproveTimeoutMs, setFollowupAutoApproveTimeoutMs] = useState<number | undefined>(undefined) // Will be set from global settings
	const [marketplaceInstalledMetadata, setMarketplaceInstalledMetadata] = useState<MarketplaceInstalledMetadata>({
		project: {},
		global: {},
	})
	const [reviewTask, setReviewTask] = useState<ReviewTaskPayload>({
		status: TaskStatus.INITIAL,
		data: {
			issues: [],
			progress: 0,
		},
	})
	const [reviewPagePayload, setReviewPagePayload] = useState<ReviewPagePayload>({
		targets: [],
		isCodebaseReady: true,
	})
	const [includeTaskHistoryInEnhance, setIncludeTaskHistoryInEnhance] = useState(true)

	const setListApiConfigMeta = useCallback(
		(value: ProviderSettingsEntry[]) => setState((prevState) => ({ ...prevState, listApiConfigMeta: value })),
		[],
	)

	const setApiConfiguration = useCallback((value: ProviderSettings) => {
		setState((prevState) => {
			const newState = {
				...prevState,
				apiConfiguration: {
					...prevState.apiConfiguration,
					...value,
				},
			}
			newState.apiConfiguration.openAiHeaders = newState.apiConfiguration.openAiHeaders ?? {}
			return newState
		})
	}, [])

	const handleMessage = useCallback(
		(event: MessageEvent) => {
			const message: ExtensionMessage = event.data
			switch (message.type) {
				case "state": {
					const newState = message.state!
					setState((prevState) => mergeExtensionState(prevState, newState))

					setShowWelcome(!checkExistKey(newState.apiConfiguration))
					setDidHydrateState(true)
					// Update alwaysAllowFollowupQuestions if present in state message
					if ((newState as any).alwaysAllowFollowupQuestions !== undefined) {
						setAlwaysAllowFollowupQuestions((newState as any).alwaysAllowFollowupQuestions)
					}
					// Update followupAutoApproveTimeoutMs if present in state message
					if ((newState as any).followupAutoApproveTimeoutMs !== undefined) {
						setFollowupAutoApproveTimeoutMs((newState as any).followupAutoApproveTimeoutMs)
					}
					// Update includeTaskHistoryInEnhance if present in state message
					if ((newState as any).includeTaskHistoryInEnhance !== undefined) {
						setIncludeTaskHistoryInEnhance((newState as any).includeTaskHistoryInEnhance)
					}
					// Update language if present in state message
					if (newState.language !== undefined) {
						setState((prevState) => ({ ...prevState, language: newState.language }))
					}
					// Handle marketplace data if present in state message
					if (newState.marketplaceItems !== undefined) {
						setMarketplaceItems(newState.marketplaceItems)
					}
					if (newState.marketplaceInstalledMetadata !== undefined) {
						setMarketplaceInstalledMetadata(newState.marketplaceInstalledMetadata)
					}
					break
				}
				case "action": {
					if (message.action === "toggleAutoApprove") {
						// Toggle the auto-approval state
						setState((prevState) => {
							const newValue = !(prevState.autoApprovalEnabled ?? false)
							// Also send the update to the extension
							vscode.postMessage({ type: "autoApprovalEnabled", bool: newValue })
							return { ...prevState, autoApprovalEnabled: newValue }
						})
					}
					break
				}
				case "theme": {
					if (message.text) {
						setTheme(convertTextMateToHljs(JSON.parse(message.text)))
					}
					break
				}
				case "workspaceUpdated": {
					const paths = message.filePaths ?? []
					const tabs = message.openedTabs ?? []

					setFilePaths(paths)
					setOpenedTabs(tabs)
					break
				}
				case "commands": {
					setCommands(message.commands ?? [])
					break
				}
				case "messageUpdated": {
					const clineMessage = message.clineMessage!
					setState((prevState) => {
						// worth noting it will never be possible for a more up-to-date message to be sent here or in normal messages post since the presentAssistantContent function uses lock
						const lastIndex = findLastIndex(prevState.clineMessages, (msg) => msg.ts === clineMessage.ts)
						if (lastIndex !== -1) {
							const newClineMessages = [...prevState.clineMessages]
							newClineMessages[lastIndex] = clineMessage
							return { ...prevState, clineMessages: newClineMessages }
						}
						return prevState
					})
					break
				}
				case "mcpServers": {
					setMcpServers(message.mcpServers ?? [])
					break
				}
				case "currentCheckpointUpdated": {
					setCurrentCheckpoint(message.text)
					break
				}
				case "listApiConfig": {
					setListApiConfigMeta(message.listApiConfig ?? [])
					break
				}
				case "routerModels": {
					setExtensionRouterModels(message.routerModels)
					break
				}
				case "marketplaceData": {
					if (message.marketplaceItems !== undefined) {
						setMarketplaceItems(message.marketplaceItems)
					}
					if (message.marketplaceInstalledMetadata !== undefined) {
						setMarketplaceInstalledMetadata(message.marketplaceInstalledMetadata)
					}
					break
				}
				case "reviewPagePayload": {
					setReviewPagePayload(message.payload as ReviewPagePayload)
					break
				}
				case "reviewTaskUpdate": {
					setReviewTask(message.values as ReviewTaskPayload)
					break
				}
				case "issueStatusUpdated": {
					const { issueId, status } = message.values || {}
					if (issueId && status !== undefined) {
						setReviewTask((prevTask) => ({
							...prevTask,
							data: {
								...prevTask.data,
								issues: prevTask.data.issues.map((issue) =>
									issue.id === issueId ? { ...issue, status } : issue,
								),
							},
						}))
					}
				}
			}
		},
		[setListApiConfigMeta],
	)

	useEffect(() => {
		window.addEventListener("message", handleMessage)
		return () => {
			window.removeEventListener("message", handleMessage)
		}
	}, [handleMessage])

	useEffect(() => {
		vscode.postMessage({ type: "webviewDidLaunch" })
	}, [])

	const contextValue: ExtensionStateContextType = {
		...state,
		reasoningBlockCollapsed: state.reasoningBlockCollapsed ?? true,
		apiRequestBlockHide: state.apiRequestBlockHide ?? true,
		didHydrateState,
		showWelcome,
		theme,
		mcpServers,
		currentCheckpoint,
		filePaths,
		openedTabs,
		commands,
		soundVolume: state.soundVolume,
		ttsSpeed: state.ttsSpeed,
		fuzzyMatchThreshold: state.fuzzyMatchThreshold,
		writeDelayMs: state.writeDelayMs,
		screenshotQuality: state.screenshotQuality,
		routerModels: extensionRouterModels,
		cloudIsAuthenticated: state.cloudIsAuthenticated ?? false,
<<<<<<< HEAD
		// cloudOrganizations: state.cloudOrganizations ?? [],
		// cloudApiUrl: state.cloudApiUrl || "https://app.roocode.com",
=======
		cloudOrganizations: state.cloudOrganizations ?? [],
>>>>>>> 868117ee
		organizationSettingsVersion: state.organizationSettingsVersion ?? -1,
		marketplaceItems,
		marketplaceInstalledMetadata,
		profileThresholds: state.profileThresholds ?? {},
		alwaysAllowFollowupQuestions,
		followupAutoApproveTimeoutMs,
		reviewTask,
		reviewPagePayload,
		setReviewPagePayload,
		setReviewTask,
		remoteControlEnabled: state.remoteControlEnabled ?? false,
		taskSyncEnabled: state.taskSyncEnabled,
		featureRoomoteControlEnabled: state.featureRoomoteControlEnabled ?? false,
		setExperimentEnabled: (id, enabled) =>
			setState((prevState) => ({ ...prevState, experiments: { ...prevState.experiments, [id]: enabled } })),
		setApiConfiguration,
		setCustomInstructions: (value) => setState((prevState) => ({ ...prevState, customInstructions: value })),
		setAlwaysAllowReadOnly: (value) => setState((prevState) => ({ ...prevState, alwaysAllowReadOnly: value })),
		setAlwaysAllowReadOnlyOutsideWorkspace: (value) =>
			setState((prevState) => ({ ...prevState, alwaysAllowReadOnlyOutsideWorkspace: value })),
		setAlwaysAllowWrite: (value) => setState((prevState) => ({ ...prevState, alwaysAllowWrite: value })),
		setAlwaysAllowWriteOutsideWorkspace: (value) =>
			setState((prevState) => ({ ...prevState, alwaysAllowWriteOutsideWorkspace: value })),
		setAlwaysAllowExecute: (value) => setState((prevState) => ({ ...prevState, alwaysAllowExecute: value })),
		setAlwaysAllowBrowser: (value) => setState((prevState) => ({ ...prevState, alwaysAllowBrowser: value })),
		setAlwaysAllowMcp: (value) => setState((prevState) => ({ ...prevState, alwaysAllowMcp: value })),
		setAlwaysAllowModeSwitch: (value) => setState((prevState) => ({ ...prevState, alwaysAllowModeSwitch: value })),
		setAlwaysAllowSubtasks: (value) => setState((prevState) => ({ ...prevState, alwaysAllowSubtasks: value })),
		setAlwaysAllowFollowupQuestions,
		setFollowupAutoApproveTimeoutMs: (value) =>
			setState((prevState) => ({ ...prevState, followupAutoApproveTimeoutMs: value })),
		setShowAnnouncement: (value) => setState((prevState) => ({ ...prevState, shouldShowAnnouncement: value })),
		setAllowedCommands: (value) => setState((prevState) => ({ ...prevState, allowedCommands: value })),
		setDeniedCommands: (value) => setState((prevState) => ({ ...prevState, deniedCommands: value })),
		setAllowedMaxRequests: (value) => setState((prevState) => ({ ...prevState, allowedMaxRequests: value })),
		setAllowedMaxCost: (value) => setState((prevState) => ({ ...prevState, allowedMaxCost: value })),
		setSoundEnabled: (value) => setState((prevState) => ({ ...prevState, soundEnabled: value })),
		setSoundVolume: (value) => setState((prevState) => ({ ...prevState, soundVolume: value })),
		setTtsEnabled: (value) => setState((prevState) => ({ ...prevState, ttsEnabled: value })),
		setTtsSpeed: (value) => setState((prevState) => ({ ...prevState, ttsSpeed: value })),
		setDiffEnabled: (value) => setState((prevState) => ({ ...prevState, diffEnabled: value })),
		setEnableCheckpoints: (value) => setState((prevState) => ({ ...prevState, enableCheckpoints: value })),
		setUseZgsmCustomConfig: (value) => setState((prevState) => ({ ...prevState, useZgsmCustomConfig: value })),
		setZgsmCodebaseIndexEnabled: (value) =>
			setState((prevState) => ({ ...prevState, zgsmCodebaseIndexEnabled: value })),
		setBrowserViewportSize: (value: string) =>
			setState((prevState) => ({ ...prevState, browserViewportSize: value })),
		setFuzzyMatchThreshold: (value) => setState((prevState) => ({ ...prevState, fuzzyMatchThreshold: value })),
		setWriteDelayMs: (value) => setState((prevState) => ({ ...prevState, writeDelayMs: value })),
		setScreenshotQuality: (value) => setState((prevState) => ({ ...prevState, screenshotQuality: value })),
		setTerminalOutputLineLimit: (value) =>
			setState((prevState) => ({ ...prevState, terminalOutputLineLimit: value })),
		setTerminalOutputCharacterLimit: (value) =>
			setState((prevState) => ({ ...prevState, terminalOutputCharacterLimit: value })),
		setMaxReadCharacterLimit: (value) => setState((prevState) => ({ ...prevState, maxReadCharacterLimit: value })),
		setTerminalShellIntegrationTimeout: (value) =>
			setState((prevState) => ({ ...prevState, terminalShellIntegrationTimeout: value })),
		setTerminalShellIntegrationDisabled: (value) =>
			setState((prevState) => ({ ...prevState, terminalShellIntegrationDisabled: value })),
		setTerminalZdotdir: (value) => setState((prevState) => ({ ...prevState, terminalZdotdir: value })),
		setMcpEnabled: (value) => setState((prevState) => ({ ...prevState, mcpEnabled: value })),
		setEnableMcpServerCreation: (value) =>
			setState((prevState) => ({ ...prevState, enableMcpServerCreation: value })),
		setRemoteControlEnabled: (value) => setState((prevState) => ({ ...prevState, remoteControlEnabled: value })),
		setTaskSyncEnabled: (value) => setState((prevState) => ({ ...prevState, taskSyncEnabled: value }) as any),
		setFeatureRoomoteControlEnabled: (value) =>
			setState((prevState) => ({ ...prevState, featureRoomoteControlEnabled: value })),
		setAlwaysApproveResubmit: (value) => setState((prevState) => ({ ...prevState, alwaysApproveResubmit: value })),
		setRequestDelaySeconds: (value) => setState((prevState) => ({ ...prevState, requestDelaySeconds: value })),
		setCurrentApiConfigName: (value) => setState((prevState) => ({ ...prevState, currentApiConfigName: value })),
		setListApiConfigMeta,
		setMode: (value: Mode) => setState((prevState) => ({ ...prevState, mode: value })),
		setZgsmCodeMode: (value: ZgsmCodeMode) => setState((prevState) => ({ ...prevState, zgsmCodeMode: value })),
		setCustomModePrompts: (value) => setState((prevState) => ({ ...prevState, customModePrompts: value })),
		setCustomSupportPrompts: (value) => setState((prevState) => ({ ...prevState, customSupportPrompts: value })),
		setEnhancementApiConfigId: (value) =>
			setState((prevState) => ({ ...prevState, enhancementApiConfigId: value })),
		setAutoApprovalEnabled: (value) => setState((prevState) => ({ ...prevState, autoApprovalEnabled: value })),
		setCustomModes: (value) => setState((prevState) => ({ ...prevState, customModes: value })),
		setMaxOpenTabsContext: (value) => setState((prevState) => ({ ...prevState, maxOpenTabsContext: value })),
		setMaxWorkspaceFiles: (value) => setState((prevState) => ({ ...prevState, maxWorkspaceFiles: value })),
		setBrowserToolEnabled: (value) => setState((prevState) => ({ ...prevState, browserToolEnabled: value })),
		setTelemetrySetting: (value) => setState((prevState) => ({ ...prevState, telemetrySetting: value })),
		setShowRooIgnoredFiles: (value) => setState((prevState) => ({ ...prevState, showRooIgnoredFiles: value })),
		setRemoteBrowserEnabled: (value) => setState((prevState) => ({ ...prevState, remoteBrowserEnabled: value })),
		setAwsUsePromptCache: (value) => setState((prevState) => ({ ...prevState, awsUsePromptCache: value })),
		setMaxReadFileLine: (value) => setState((prevState) => ({ ...prevState, maxReadFileLine: value })),
		setMaxImageFileSize: (value) => setState((prevState) => ({ ...prevState, maxImageFileSize: value })),
		setMaxTotalImageSize: (value) => setState((prevState) => ({ ...prevState, maxTotalImageSize: value })),
		setPinnedApiConfigs: (value) => setState((prevState) => ({ ...prevState, pinnedApiConfigs: value })),
		setTerminalCompressProgressBar: (value) =>
			setState((prevState) => ({ ...prevState, terminalCompressProgressBar: value })),
		togglePinnedApiConfig: (configId) =>
			setState((prevState) => {
				const currentPinned = prevState.pinnedApiConfigs || {}
				const newPinned = {
					...currentPinned,
					[configId]: !currentPinned[configId],
				}

				// If the config is now unpinned, remove it from the object
				if (!newPinned[configId]) {
					delete newPinned[configId]
				}

				return { ...prevState, pinnedApiConfigs: newPinned }
			}),
		setHistoryPreviewCollapsed: (value) =>
			setState((prevState) => ({ ...prevState, historyPreviewCollapsed: value })),
		setReasoningBlockCollapsed: (value) =>
			setState((prevState) => ({ ...prevState, reasoningBlockCollapsed: value })),
		setApiRequestBlockHide: (value) => setState((prevState) => ({ ...prevState, apiRequestBlockHide: value })),
		setHasOpenedModeSelector: (value) => setState((prevState) => ({ ...prevState, hasOpenedModeSelector: value })),
		setAutoCondenseContext: (value) => setState((prevState) => ({ ...prevState, autoCondenseContext: value })),
		setAutoCondenseContextPercent: (value) =>
			setState((prevState) => ({ ...prevState, autoCondenseContextPercent: value })),
		setCondensingApiConfigId: (value) => setState((prevState) => ({ ...prevState, condensingApiConfigId: value })),
		setCustomCondensingPrompt: (value) =>
			setState((prevState) => ({ ...prevState, customCondensingPrompt: value })),
		setProfileThresholds: (value) => setState((prevState) => ({ ...prevState, profileThresholds: value })),
		alwaysAllowUpdateTodoList: state.alwaysAllowUpdateTodoList,
		setAlwaysAllowUpdateTodoList: (value) => {
			setState((prevState) => ({ ...prevState, alwaysAllowUpdateTodoList: value }))
		},
		includeDiagnosticMessages: state.includeDiagnosticMessages,
		setIncludeDiagnosticMessages: (value) => {
			setState((prevState) => ({ ...prevState, includeDiagnosticMessages: value }))
		},
		maxDiagnosticMessages: state.maxDiagnosticMessages,
		setMaxDiagnosticMessages: (value) => {
			setState((prevState) => ({ ...prevState, maxDiagnosticMessages: value }))
		},
		includeTaskHistoryInEnhance,
		setIncludeTaskHistoryInEnhance,
	}

	return <ExtensionStateContext.Provider value={contextValue}>{children}</ExtensionStateContext.Provider>
}

export const useExtensionState = () => {
	const context = useContext(ExtensionStateContext)

	if (context === undefined) {
		throw new Error("useExtensionState must be used within an ExtensionStateContextProvider")
	}

	return context
}<|MERGE_RESOLUTION|>--- conflicted
+++ resolved
@@ -43,10 +43,6 @@
 	organizationSettingsVersion: number
 	cloudIsAuthenticated: boolean
 	cloudOrganizations?: CloudOrganizationMembership[]
-<<<<<<< HEAD
-	cloudApiUrl?: string
-=======
->>>>>>> 868117ee
 	sharingEnabled: boolean
 	maxConcurrentFileReads?: number
 	mdmCompliant?: boolean
@@ -499,12 +495,7 @@
 		screenshotQuality: state.screenshotQuality,
 		routerModels: extensionRouterModels,
 		cloudIsAuthenticated: state.cloudIsAuthenticated ?? false,
-<<<<<<< HEAD
 		// cloudOrganizations: state.cloudOrganizations ?? [],
-		// cloudApiUrl: state.cloudApiUrl || "https://app.roocode.com",
-=======
-		cloudOrganizations: state.cloudOrganizations ?? [],
->>>>>>> 868117ee
 		organizationSettingsVersion: state.organizationSettingsVersion ?? -1,
 		marketplaceItems,
 		marketplaceInstalledMetadata,
