import React, { createContext, useCallback, useContext, useEffect, useState } from "react"

import {
	type ProviderSettings,
	type ProviderSettingsEntry,
	type CustomModePrompts,
	type ModeConfig,
	type ExperimentId,
	type TodoItem,
	type TelemetrySetting,
	type OrganizationAllowList,
	ORGANIZATION_ALLOW_ALL,
} from "@roo-code/types"

import { ExtensionMessage, ExtensionState, MarketplaceInstalledMetadata, Command } from "@roo/ExtensionMessage"
import { findLastIndex } from "@roo/array"
import { McpServer } from "@roo/mcp"
import { checkExistKey } from "@roo/checkExistApiConfig"
import { Mode, defaultModeSlug, defaultPrompts } from "@roo/modes"
import { CustomSupportPrompts } from "@roo/support-prompt"
import { experimentDefault } from "@roo/experiments"
import { RouterModels } from "@roo/api"

import { vscode } from "@src/utils/vscode"
import { convertTextMateToHljs } from "@src/utils/textMateToHljs"

export interface ExtensionStateContextType extends ExtensionState {
	historyPreviewCollapsed?: boolean // Add the new state property
	didHydrateState: boolean
	showWelcome: boolean
	theme: any
	mcpServers: McpServer[]
	hasSystemPromptOverride?: boolean
	currentCheckpoint?: string
	currentTaskTodos?: TodoItem[] // Initial todos for the current task
	filePaths: string[]
	openedTabs: Array<{ label: string; isActive: boolean; path?: string }>
	commands: Command[]
	organizationAllowList: OrganizationAllowList
	organizationSettingsVersion: number
	cloudIsAuthenticated: boolean
	sharingEnabled: boolean
	maxConcurrentFileReads?: number
	mdmCompliant?: boolean
	hasOpenedModeSelector: boolean // New property to track if user has opened mode selector
	setHasOpenedModeSelector: (value: boolean) => void // Setter for the new property
	alwaysAllowFollowupQuestions: boolean // New property for follow-up questions auto-approve
	setAlwaysAllowFollowupQuestions: (value: boolean) => void // Setter for the new property
	followupAutoApproveTimeoutMs: number | undefined // Timeout in ms for auto-approving follow-up questions
	setFollowupAutoApproveTimeoutMs: (value: number) => void // Setter for the timeout
	condensingApiConfigId?: string
	setCondensingApiConfigId: (value: string) => void
	customCondensingPrompt?: string
	setCustomCondensingPrompt: (value: string) => void
	marketplaceItems?: any[]
	marketplaceInstalledMetadata?: MarketplaceInstalledMetadata
	profileThresholds: Record<string, number>
	setProfileThresholds: (value: Record<string, number>) => void
	setApiConfiguration: (config: ProviderSettings) => void
	setCustomInstructions: (value?: string) => void
	setAlwaysAllowReadOnly: (value: boolean) => void
	setAlwaysAllowReadOnlyOutsideWorkspace: (value: boolean) => void
	setAlwaysAllowWrite: (value: boolean) => void
	setAlwaysAllowWriteOutsideWorkspace: (value: boolean) => void
	setAlwaysAllowExecute: (value: boolean) => void
	setAlwaysAllowBrowser: (value: boolean) => void
	setAlwaysAllowMcp: (value: boolean) => void
	setAlwaysAllowModeSwitch: (value: boolean) => void
	setAlwaysAllowSubtasks: (value: boolean) => void
	setBrowserToolEnabled: (value: boolean) => void
	setShowRooIgnoredFiles: (value: boolean) => void
	setShowAnnouncement: (value: boolean) => void
	setAllowedCommands: (value: string[]) => void
	setDeniedCommands: (value: string[]) => void
	setAllowedMaxRequests: (value: number | undefined) => void
	setAllowedMaxCost: (value: number | undefined) => void
	setSoundEnabled: (value: boolean) => void
	setSoundVolume: (value: number) => void
	terminalShellIntegrationTimeout?: number
	setTerminalShellIntegrationTimeout: (value: number) => void
	terminalShellIntegrationDisabled?: boolean
	setTerminalShellIntegrationDisabled: (value: boolean) => void
	terminalZdotdir?: boolean
	setTerminalZdotdir: (value: boolean) => void
	setTtsEnabled: (value: boolean) => void
	setTtsSpeed: (value: number) => void
	setDiffEnabled: (value: boolean) => void
	setEnableCheckpoints: (value: boolean) => void
	setBrowserViewportSize: (value: string) => void
	setFuzzyMatchThreshold: (value: number) => void
	setWriteDelayMs: (value: number) => void
	screenshotQuality?: number
	setScreenshotQuality: (value: number) => void
	terminalOutputLineLimit?: number
	setTerminalOutputLineLimit: (value: number) => void
	terminalOutputCharacterLimit?: number
	setTerminalOutputCharacterLimit: (value: number) => void
	mcpEnabled: boolean
	setMcpEnabled: (value: boolean) => void
	enableMcpServerCreation: boolean
	setEnableMcpServerCreation: (value: boolean) => void
	remoteControlEnabled: boolean
	setRemoteControlEnabled: (value: boolean) => void
	taskSyncEnabled: boolean
	setTaskSyncEnabled: (value: boolean) => void
	featureRoomoteControlEnabled: boolean
	setFeatureRoomoteControlEnabled: (value: boolean) => void
	alwaysApproveResubmit?: boolean
	setAlwaysApproveResubmit: (value: boolean) => void
	requestDelaySeconds: number
	setRequestDelaySeconds: (value: number) => void
	setCurrentApiConfigName: (value: string) => void
	setListApiConfigMeta: (value: ProviderSettingsEntry[]) => void
	mode: Mode
	setMode: (value: Mode) => void
	setCustomModePrompts: (value: CustomModePrompts) => void
	setCustomSupportPrompts: (value: CustomSupportPrompts) => void
	enhancementApiConfigId?: string
	setEnhancementApiConfigId: (value: string) => void
	setExperimentEnabled: (id: ExperimentId, enabled: boolean) => void
	setAutoApprovalEnabled: (value: boolean) => void
	customModes: ModeConfig[]
	setCustomModes: (value: ModeConfig[]) => void
	setMaxOpenTabsContext: (value: number) => void
	maxWorkspaceFiles: number
	setMaxWorkspaceFiles: (value: number) => void
	setTelemetrySetting: (value: TelemetrySetting) => void
	remoteBrowserEnabled?: boolean
	setRemoteBrowserEnabled: (value: boolean) => void
	awsUsePromptCache?: boolean
	setAwsUsePromptCache: (value: boolean) => void
	maxReadFileLine: number
	setMaxReadFileLine: (value: number) => void
	maxImageFileSize: number
	setMaxImageFileSize: (value: number) => void
	maxTotalImageSize: number
	setMaxTotalImageSize: (value: number) => void
	machineId?: string
	pinnedApiConfigs?: Record<string, boolean>
	setPinnedApiConfigs: (value: Record<string, boolean>) => void
	togglePinnedApiConfig: (configName: string) => void
	terminalCompressProgressBar?: boolean
	setTerminalCompressProgressBar: (value: boolean) => void
	setHistoryPreviewCollapsed: (value: boolean) => void
	autoCondenseContext: boolean
	setAutoCondenseContext: (value: boolean) => void
	autoCondenseContextPercent: number
	setAutoCondenseContextPercent: (value: number) => void
	routerModels?: RouterModels
	alwaysAllowUpdateTodoList?: boolean
	setAlwaysAllowUpdateTodoList: (value: boolean) => void
<<<<<<< HEAD
	securityCustomConfigPath?: string
	setSecurityCustomConfigPath: (value: string) => void
=======
	includeDiagnosticMessages?: boolean
	setIncludeDiagnosticMessages: (value: boolean) => void
	maxDiagnosticMessages?: number
	setMaxDiagnosticMessages: (value: number) => void
	includeTaskHistoryInEnhance?: boolean
	setIncludeTaskHistoryInEnhance: (value: boolean) => void
>>>>>>> c4c47802
}

export const ExtensionStateContext = createContext<ExtensionStateContextType | undefined>(undefined)

export const mergeExtensionState = (prevState: ExtensionState, newState: ExtensionState) => {
	const { customModePrompts: prevCustomModePrompts, experiments: prevExperiments, ...prevRest } = prevState

	const {
		apiConfiguration,
		customModePrompts: newCustomModePrompts,
		customSupportPrompts,
		experiments: newExperiments,
		...newRest
	} = newState

	const customModePrompts = { ...prevCustomModePrompts, ...newCustomModePrompts }
	const experiments = { ...prevExperiments, ...newExperiments }
	const rest = { ...prevRest, ...newRest }

	// Note that we completely replace the previous apiConfiguration and customSupportPrompts objects
	// with new ones since the state that is broadcast is the entire objects so merging is not necessary.
	return { ...rest, apiConfiguration, customModePrompts, customSupportPrompts, experiments }
}

export const ExtensionStateContextProvider: React.FC<{ children: React.ReactNode }> = ({ children }) => {
	const [state, setState] = useState<ExtensionState>({
		apiConfiguration: {},
		version: "",
		clineMessages: [],
		taskHistory: [],
		shouldShowAnnouncement: false,
		allowedCommands: [],
		deniedCommands: [],
		soundEnabled: false,
		soundVolume: 0.5,
		ttsEnabled: false,
		ttsSpeed: 1.0,
		diffEnabled: false,
		enableCheckpoints: true,
		fuzzyMatchThreshold: 1.0,
		language: "en", // Default language code
		writeDelayMs: 1000,
		browserViewportSize: "900x600",
		screenshotQuality: 75,
		terminalOutputLineLimit: 500,
		terminalOutputCharacterLimit: 50000,
		terminalShellIntegrationTimeout: 4000,
		mcpEnabled: true,
		enableMcpServerCreation: false,
		remoteControlEnabled: false,
		taskSyncEnabled: false,
		featureRoomoteControlEnabled: false,
		alwaysApproveResubmit: false,
		requestDelaySeconds: 5,
		currentApiConfigName: "default",
		listApiConfigMeta: [],
		mode: defaultModeSlug,
		customModePrompts: defaultPrompts,
		customSupportPrompts: {},
		experiments: experimentDefault,
		enhancementApiConfigId: "",
		condensingApiConfigId: "", // Default empty string for condensing API config ID
		customCondensingPrompt: "", // Default empty string for custom condensing prompt
		hasOpenedModeSelector: false, // Default to false (not opened yet)
		autoApprovalEnabled: false,
		customModes: [],
		maxOpenTabsContext: 20,
		maxWorkspaceFiles: 200,
		cwd: "",
		browserToolEnabled: true,
		telemetrySetting: "unset",
		showRooIgnoredFiles: true, // Default to showing .rooignore'd files with lock symbol (current behavior).
		renderContext: "sidebar",
		maxReadFileLine: -1, // Default max read file line limit
		maxImageFileSize: 5, // Default max image file size in MB
		maxTotalImageSize: 20, // Default max total image size in MB
		pinnedApiConfigs: {}, // Empty object for pinned API configs
		terminalZshOhMy: false, // Default Oh My Zsh integration setting
		maxConcurrentFileReads: 5, // Default concurrent file reads
		terminalZshP10k: false, // Default Powerlevel10k integration setting
		terminalZdotdir: false, // Default ZDOTDIR handling setting
		terminalCompressProgressBar: true, // Default to compress progress bar output
		historyPreviewCollapsed: false, // Initialize the new state (default to expanded)
		cloudUserInfo: null,
		cloudIsAuthenticated: false,
		sharingEnabled: false,
		organizationAllowList: ORGANIZATION_ALLOW_ALL,
		organizationSettingsVersion: -1,
		autoCondenseContext: true,
		autoCondenseContextPercent: 100,
		profileThresholds: {},
		codebaseIndexConfig: {
			codebaseIndexEnabled: true,
			codebaseIndexQdrantUrl: "http://localhost:6333",
			codebaseIndexEmbedderProvider: "openai",
			codebaseIndexEmbedderBaseUrl: "",
			codebaseIndexEmbedderModelId: "",
			codebaseIndexSearchMaxResults: undefined,
			codebaseIndexSearchMinScore: undefined,
		},
		codebaseIndexModels: { ollama: {}, openai: {} },
		alwaysAllowUpdateTodoList: true,
<<<<<<< HEAD
		securityCustomConfigPath: "",
=======
		includeDiagnosticMessages: true,
		maxDiagnosticMessages: 50,
		openRouterImageApiKey: "",
		openRouterImageGenerationSelectedModel: "",
>>>>>>> c4c47802
	})

	const [didHydrateState, setDidHydrateState] = useState(false)
	const [showWelcome, setShowWelcome] = useState(false)
	const [theme, setTheme] = useState<any>(undefined)
	const [filePaths, setFilePaths] = useState<string[]>([])
	const [openedTabs, setOpenedTabs] = useState<Array<{ label: string; isActive: boolean; path?: string }>>([])
	const [commands, setCommands] = useState<Command[]>([])
	const [mcpServers, setMcpServers] = useState<McpServer[]>([])
	const [currentCheckpoint, setCurrentCheckpoint] = useState<string>()
	const [extensionRouterModels, setExtensionRouterModels] = useState<RouterModels | undefined>(undefined)
	const [marketplaceItems, setMarketplaceItems] = useState<any[]>([])
	const [alwaysAllowFollowupQuestions, setAlwaysAllowFollowupQuestions] = useState(false) // Add state for follow-up questions auto-approve
	const [followupAutoApproveTimeoutMs, setFollowupAutoApproveTimeoutMs] = useState<number | undefined>(undefined) // Will be set from global settings
	const [marketplaceInstalledMetadata, setMarketplaceInstalledMetadata] = useState<MarketplaceInstalledMetadata>({
		project: {},
		global: {},
	})
	const [includeTaskHistoryInEnhance, setIncludeTaskHistoryInEnhance] = useState(true)

	const setListApiConfigMeta = useCallback(
		(value: ProviderSettingsEntry[]) => setState((prevState) => ({ ...prevState, listApiConfigMeta: value })),
		[],
	)

	const setApiConfiguration = useCallback((value: ProviderSettings) => {
		setState((prevState) => ({
			...prevState,
			apiConfiguration: {
				...prevState.apiConfiguration,
				...value,
			},
		}))
	}, [])

	const handleMessage = useCallback(
		(event: MessageEvent) => {
			const message: ExtensionMessage = event.data
			switch (message.type) {
				case "state": {
					const newState = message.state!
					setState((prevState) => mergeExtensionState(prevState, newState))
					setShowWelcome(!checkExistKey(newState.apiConfiguration))
					setDidHydrateState(true)
					// Update alwaysAllowFollowupQuestions if present in state message
					if ((newState as any).alwaysAllowFollowupQuestions !== undefined) {
						setAlwaysAllowFollowupQuestions((newState as any).alwaysAllowFollowupQuestions)
					}
					// Update followupAutoApproveTimeoutMs if present in state message
					if ((newState as any).followupAutoApproveTimeoutMs !== undefined) {
						setFollowupAutoApproveTimeoutMs((newState as any).followupAutoApproveTimeoutMs)
					}
					// Update includeTaskHistoryInEnhance if present in state message
					if ((newState as any).includeTaskHistoryInEnhance !== undefined) {
						setIncludeTaskHistoryInEnhance((newState as any).includeTaskHistoryInEnhance)
					}
					// Handle marketplace data if present in state message
					if (newState.marketplaceItems !== undefined) {
						setMarketplaceItems(newState.marketplaceItems)
					}
					if (newState.marketplaceInstalledMetadata !== undefined) {
						setMarketplaceInstalledMetadata(newState.marketplaceInstalledMetadata)
					}
					break
				}
				case "theme": {
					if (message.text) {
						setTheme(convertTextMateToHljs(JSON.parse(message.text)))
					}
					break
				}
				case "workspaceUpdated": {
					const paths = message.filePaths ?? []
					const tabs = message.openedTabs ?? []

					setFilePaths(paths)
					setOpenedTabs(tabs)
					break
				}
				case "commands": {
					setCommands(message.commands ?? [])
					break
				}
				case "messageUpdated": {
					const clineMessage = message.clineMessage!
					setState((prevState) => {
						// worth noting it will never be possible for a more up-to-date message to be sent here or in normal messages post since the presentAssistantContent function uses lock
						const lastIndex = findLastIndex(prevState.clineMessages, (msg) => msg.ts === clineMessage.ts)
						if (lastIndex !== -1) {
							const newClineMessages = [...prevState.clineMessages]
							newClineMessages[lastIndex] = clineMessage
							return { ...prevState, clineMessages: newClineMessages }
						}
						return prevState
					})
					break
				}
				case "mcpServers": {
					setMcpServers(message.mcpServers ?? [])
					break
				}
				case "currentCheckpointUpdated": {
					setCurrentCheckpoint(message.text)
					break
				}
				case "listApiConfig": {
					setListApiConfigMeta(message.listApiConfig ?? [])
					break
				}
				case "routerModels": {
					setExtensionRouterModels(message.routerModels)
					break
				}
				case "marketplaceData": {
					if (message.marketplaceItems !== undefined) {
						setMarketplaceItems(message.marketplaceItems)
					}
					if (message.marketplaceInstalledMetadata !== undefined) {
						setMarketplaceInstalledMetadata(message.marketplaceInstalledMetadata)
					}
					break
				}
			}
		},
		[setListApiConfigMeta],
	)

	useEffect(() => {
		window.addEventListener("message", handleMessage)
		return () => {
			window.removeEventListener("message", handleMessage)
		}
	}, [handleMessage])

	useEffect(() => {
		vscode.postMessage({ type: "webviewDidLaunch" })
	}, [])

	const contextValue: ExtensionStateContextType = {
		...state,
		didHydrateState,
		showWelcome,
		theme,
		mcpServers,
		currentCheckpoint,
		filePaths,
		openedTabs,
		commands,
		soundVolume: state.soundVolume,
		ttsSpeed: state.ttsSpeed,
		fuzzyMatchThreshold: state.fuzzyMatchThreshold,
		writeDelayMs: state.writeDelayMs,
		screenshotQuality: state.screenshotQuality,
		routerModels: extensionRouterModels,
		cloudIsAuthenticated: state.cloudIsAuthenticated ?? false,
		organizationSettingsVersion: state.organizationSettingsVersion ?? -1,
		marketplaceItems,
		marketplaceInstalledMetadata,
		profileThresholds: state.profileThresholds ?? {},
		alwaysAllowFollowupQuestions,
		followupAutoApproveTimeoutMs,
		remoteControlEnabled: state.remoteControlEnabled ?? false,
		taskSyncEnabled: state.taskSyncEnabled,
		featureRoomoteControlEnabled: state.featureRoomoteControlEnabled ?? false,
		setExperimentEnabled: (id, enabled) =>
			setState((prevState) => ({ ...prevState, experiments: { ...prevState.experiments, [id]: enabled } })),
		setApiConfiguration,
		setCustomInstructions: (value) => setState((prevState) => ({ ...prevState, customInstructions: value })),
		setAlwaysAllowReadOnly: (value) => setState((prevState) => ({ ...prevState, alwaysAllowReadOnly: value })),
		setAlwaysAllowReadOnlyOutsideWorkspace: (value) =>
			setState((prevState) => ({ ...prevState, alwaysAllowReadOnlyOutsideWorkspace: value })),
		setAlwaysAllowWrite: (value) => setState((prevState) => ({ ...prevState, alwaysAllowWrite: value })),
		setAlwaysAllowWriteOutsideWorkspace: (value) =>
			setState((prevState) => ({ ...prevState, alwaysAllowWriteOutsideWorkspace: value })),
		setAlwaysAllowExecute: (value) => setState((prevState) => ({ ...prevState, alwaysAllowExecute: value })),
		setAlwaysAllowBrowser: (value) => setState((prevState) => ({ ...prevState, alwaysAllowBrowser: value })),
		setAlwaysAllowMcp: (value) => setState((prevState) => ({ ...prevState, alwaysAllowMcp: value })),
		setAlwaysAllowModeSwitch: (value) => setState((prevState) => ({ ...prevState, alwaysAllowModeSwitch: value })),
		setAlwaysAllowSubtasks: (value) => setState((prevState) => ({ ...prevState, alwaysAllowSubtasks: value })),
		setAlwaysAllowFollowupQuestions,
		setFollowupAutoApproveTimeoutMs: (value) =>
			setState((prevState) => ({ ...prevState, followupAutoApproveTimeoutMs: value })),
		setShowAnnouncement: (value) => setState((prevState) => ({ ...prevState, shouldShowAnnouncement: value })),
		setAllowedCommands: (value) => setState((prevState) => ({ ...prevState, allowedCommands: value })),
		setDeniedCommands: (value) => setState((prevState) => ({ ...prevState, deniedCommands: value })),
		setAllowedMaxRequests: (value) => setState((prevState) => ({ ...prevState, allowedMaxRequests: value })),
		setAllowedMaxCost: (value) => setState((prevState) => ({ ...prevState, allowedMaxCost: value })),
		setSoundEnabled: (value) => setState((prevState) => ({ ...prevState, soundEnabled: value })),
		setSoundVolume: (value) => setState((prevState) => ({ ...prevState, soundVolume: value })),
		setTtsEnabled: (value) => setState((prevState) => ({ ...prevState, ttsEnabled: value })),
		setTtsSpeed: (value) => setState((prevState) => ({ ...prevState, ttsSpeed: value })),
		setDiffEnabled: (value) => setState((prevState) => ({ ...prevState, diffEnabled: value })),
		setEnableCheckpoints: (value) => setState((prevState) => ({ ...prevState, enableCheckpoints: value })),
		setBrowserViewportSize: (value: string) =>
			setState((prevState) => ({ ...prevState, browserViewportSize: value })),
		setFuzzyMatchThreshold: (value) => setState((prevState) => ({ ...prevState, fuzzyMatchThreshold: value })),
		setWriteDelayMs: (value) => setState((prevState) => ({ ...prevState, writeDelayMs: value })),
		setScreenshotQuality: (value) => setState((prevState) => ({ ...prevState, screenshotQuality: value })),
		setTerminalOutputLineLimit: (value) =>
			setState((prevState) => ({ ...prevState, terminalOutputLineLimit: value })),
		setTerminalOutputCharacterLimit: (value) =>
			setState((prevState) => ({ ...prevState, terminalOutputCharacterLimit: value })),
		setTerminalShellIntegrationTimeout: (value) =>
			setState((prevState) => ({ ...prevState, terminalShellIntegrationTimeout: value })),
		setTerminalShellIntegrationDisabled: (value) =>
			setState((prevState) => ({ ...prevState, terminalShellIntegrationDisabled: value })),
		setTerminalZdotdir: (value) => setState((prevState) => ({ ...prevState, terminalZdotdir: value })),
		setMcpEnabled: (value) => setState((prevState) => ({ ...prevState, mcpEnabled: value })),
		setEnableMcpServerCreation: (value) =>
			setState((prevState) => ({ ...prevState, enableMcpServerCreation: value })),
		setRemoteControlEnabled: (value) => setState((prevState) => ({ ...prevState, remoteControlEnabled: value })),
		setTaskSyncEnabled: (value) => setState((prevState) => ({ ...prevState, taskSyncEnabled: value }) as any),
		setFeatureRoomoteControlEnabled: (value) =>
			setState((prevState) => ({ ...prevState, featureRoomoteControlEnabled: value })),
		setAlwaysApproveResubmit: (value) => setState((prevState) => ({ ...prevState, alwaysApproveResubmit: value })),
		setRequestDelaySeconds: (value) => setState((prevState) => ({ ...prevState, requestDelaySeconds: value })),
		setCurrentApiConfigName: (value) => setState((prevState) => ({ ...prevState, currentApiConfigName: value })),
		setListApiConfigMeta,
		setMode: (value: Mode) => setState((prevState) => ({ ...prevState, mode: value })),
		setCustomModePrompts: (value) => setState((prevState) => ({ ...prevState, customModePrompts: value })),
		setCustomSupportPrompts: (value) => setState((prevState) => ({ ...prevState, customSupportPrompts: value })),
		setEnhancementApiConfigId: (value) =>
			setState((prevState) => ({ ...prevState, enhancementApiConfigId: value })),
		setAutoApprovalEnabled: (value) => setState((prevState) => ({ ...prevState, autoApprovalEnabled: value })),
		setCustomModes: (value) => setState((prevState) => ({ ...prevState, customModes: value })),
		setMaxOpenTabsContext: (value) => setState((prevState) => ({ ...prevState, maxOpenTabsContext: value })),
		setMaxWorkspaceFiles: (value) => setState((prevState) => ({ ...prevState, maxWorkspaceFiles: value })),
		setBrowserToolEnabled: (value) => setState((prevState) => ({ ...prevState, browserToolEnabled: value })),
		setTelemetrySetting: (value) => setState((prevState) => ({ ...prevState, telemetrySetting: value })),
		setShowRooIgnoredFiles: (value) => setState((prevState) => ({ ...prevState, showRooIgnoredFiles: value })),
		setRemoteBrowserEnabled: (value) => setState((prevState) => ({ ...prevState, remoteBrowserEnabled: value })),
		setAwsUsePromptCache: (value) => setState((prevState) => ({ ...prevState, awsUsePromptCache: value })),
		setMaxReadFileLine: (value) => setState((prevState) => ({ ...prevState, maxReadFileLine: value })),
		setMaxImageFileSize: (value) => setState((prevState) => ({ ...prevState, maxImageFileSize: value })),
		setMaxTotalImageSize: (value) => setState((prevState) => ({ ...prevState, maxTotalImageSize: value })),
		setPinnedApiConfigs: (value) => setState((prevState) => ({ ...prevState, pinnedApiConfigs: value })),
		setTerminalCompressProgressBar: (value) =>
			setState((prevState) => ({ ...prevState, terminalCompressProgressBar: value })),
		togglePinnedApiConfig: (configId) =>
			setState((prevState) => {
				const currentPinned = prevState.pinnedApiConfigs || {}
				const newPinned = {
					...currentPinned,
					[configId]: !currentPinned[configId],
				}

				// If the config is now unpinned, remove it from the object
				if (!newPinned[configId]) {
					delete newPinned[configId]
				}

				return { ...prevState, pinnedApiConfigs: newPinned }
			}),
		setHistoryPreviewCollapsed: (value) =>
			setState((prevState) => ({ ...prevState, historyPreviewCollapsed: value })),
		setHasOpenedModeSelector: (value) => setState((prevState) => ({ ...prevState, hasOpenedModeSelector: value })),
		setAutoCondenseContext: (value) => setState((prevState) => ({ ...prevState, autoCondenseContext: value })),
		setAutoCondenseContextPercent: (value) =>
			setState((prevState) => ({ ...prevState, autoCondenseContextPercent: value })),
		setCondensingApiConfigId: (value) => setState((prevState) => ({ ...prevState, condensingApiConfigId: value })),
		setCustomCondensingPrompt: (value) =>
			setState((prevState) => ({ ...prevState, customCondensingPrompt: value })),
		setProfileThresholds: (value) => setState((prevState) => ({ ...prevState, profileThresholds: value })),
		alwaysAllowUpdateTodoList: state.alwaysAllowUpdateTodoList,
		setAlwaysAllowUpdateTodoList: (value) => {
			setState((prevState) => ({ ...prevState, alwaysAllowUpdateTodoList: value }))
		},
<<<<<<< HEAD
		securityCustomConfigPath: state.securityCustomConfigPath,
		setSecurityCustomConfigPath: (value) => {
			setState((prevState) => ({ ...prevState, securityCustomConfigPath: value }))
			vscode.postMessage({ type: "securityCustomConfigPath", text: value })
		},
=======
		includeDiagnosticMessages: state.includeDiagnosticMessages,
		setIncludeDiagnosticMessages: (value) => {
			setState((prevState) => ({ ...prevState, includeDiagnosticMessages: value }))
		},
		maxDiagnosticMessages: state.maxDiagnosticMessages,
		setMaxDiagnosticMessages: (value) => {
			setState((prevState) => ({ ...prevState, maxDiagnosticMessages: value }))
		},
		includeTaskHistoryInEnhance,
		setIncludeTaskHistoryInEnhance,
>>>>>>> c4c47802
	}

	return <ExtensionStateContext.Provider value={contextValue}>{children}</ExtensionStateContext.Provider>
}

export const useExtensionState = () => {
	const context = useContext(ExtensionStateContext)

	if (context === undefined) {
		throw new Error("useExtensionState must be used within an ExtensionStateContextProvider")
	}

	return context
}<|MERGE_RESOLUTION|>--- conflicted
+++ resolved
@@ -149,17 +149,14 @@
 	routerModels?: RouterModels
 	alwaysAllowUpdateTodoList?: boolean
 	setAlwaysAllowUpdateTodoList: (value: boolean) => void
-<<<<<<< HEAD
 	securityCustomConfigPath?: string
 	setSecurityCustomConfigPath: (value: string) => void
-=======
 	includeDiagnosticMessages?: boolean
 	setIncludeDiagnosticMessages: (value: boolean) => void
 	maxDiagnosticMessages?: number
 	setMaxDiagnosticMessages: (value: number) => void
 	includeTaskHistoryInEnhance?: boolean
 	setIncludeTaskHistoryInEnhance: (value: boolean) => void
->>>>>>> c4c47802
 }
 
 export const ExtensionStateContext = createContext<ExtensionStateContextType | undefined>(undefined)
@@ -262,14 +259,11 @@
 		},
 		codebaseIndexModels: { ollama: {}, openai: {} },
 		alwaysAllowUpdateTodoList: true,
-<<<<<<< HEAD
 		securityCustomConfigPath: "",
-=======
 		includeDiagnosticMessages: true,
 		maxDiagnosticMessages: 50,
 		openRouterImageApiKey: "",
 		openRouterImageGenerationSelectedModel: "",
->>>>>>> c4c47802
 	})
 
 	const [didHydrateState, setDidHydrateState] = useState(false)
@@ -537,13 +531,11 @@
 		setAlwaysAllowUpdateTodoList: (value) => {
 			setState((prevState) => ({ ...prevState, alwaysAllowUpdateTodoList: value }))
 		},
-<<<<<<< HEAD
 		securityCustomConfigPath: state.securityCustomConfigPath,
 		setSecurityCustomConfigPath: (value) => {
 			setState((prevState) => ({ ...prevState, securityCustomConfigPath: value }))
 			vscode.postMessage({ type: "securityCustomConfigPath", text: value })
 		},
-=======
 		includeDiagnosticMessages: state.includeDiagnosticMessages,
 		setIncludeDiagnosticMessages: (value) => {
 			setState((prevState) => ({ ...prevState, includeDiagnosticMessages: value }))
@@ -554,7 +546,6 @@
 		},
 		includeTaskHistoryInEnhance,
 		setIncludeTaskHistoryInEnhance,
->>>>>>> c4c47802
 	}
 
 	return <ExtensionStateContext.Provider value={contextValue}>{children}</ExtensionStateContext.Provider>
