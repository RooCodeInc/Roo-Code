import React, { createContext, useCallback, useContext, useEffect, useState } from "react"
import { useEvent } from "react-use"
import { ApiConfigMeta, ExtensionMessage, ExtensionState } from "../../../src/shared/ExtensionMessage"
import { ApiConfiguration } from "../../../src/shared/api"
import { vscode } from "../utils/vscode"
import { convertTextMateToHljs } from "../utils/textMateToHljs"
import { findLastIndex } from "../../../src/shared/array"
import { McpServer } from "../../../src/shared/mcp"
import { checkExistKey } from "../../../src/shared/checkExistApiConfig"
import { Mode, CustomModePrompts, defaultModeSlug, defaultPrompts, ModeConfig } from "../../../src/shared/modes"
import { CustomSupportPrompts } from "../../../src/shared/support-prompt"
import { experimentDefault, ExperimentId } from "../../../src/shared/experiments"
import { TelemetrySetting } from "../../../src/shared/TelemetrySetting"

export interface ExtensionStateContextType extends ExtensionState {
	didHydrateState: boolean
	showWelcome: boolean
	theme: any
	mcpServers: McpServer[]
	currentCheckpoint?: string
	filePaths: string[]
	openedTabs: Array<{ label: string; isActive: boolean; path?: string }>
	setApiConfiguration: (config: ApiConfiguration) => void
	setCustomInstructions: (value?: string) => void
	setAlwaysAllowReadOnly: (value: boolean) => void
	setAlwaysAllowWrite: (value: boolean) => void
	setAlwaysAllowExecute: (value: boolean) => void
	setAlwaysAllowBrowser: (value: boolean) => void
	setAlwaysAllowMcp: (value: boolean) => void
	setAlwaysAllowModeSwitch: (value: boolean) => void
	setAlwaysAllowSubtasks: (value: boolean) => void
	setBrowserToolEnabled: (value: boolean) => void
	setShowRooIgnoredFiles: (value: boolean) => void
	setShowAnnouncement: (value: boolean) => void
	setAllowedCommands: (value: string[]) => void
	setSoundEnabled: (value: boolean) => void
	setSoundVolume: (value: number) => void
<<<<<<< HEAD
	terminalShellIntegrationTimeout?: number
	setTerminalShellIntegrationTimeout: (value: number) => void
=======
	setTtsEnabled: (value: boolean) => void
	setTtsSpeed: (value: number) => void
>>>>>>> a4853f2f
	setDiffEnabled: (value: boolean) => void
	setEnableCheckpoints: (value: boolean) => void
	setBrowserViewportSize: (value: string) => void
	setFuzzyMatchThreshold: (value: number) => void
	setWriteDelayMs: (value: number) => void
	screenshotQuality?: number
	setScreenshotQuality: (value: number) => void
	terminalOutputLineLimit?: number
	setTerminalOutputLineLimit: (value: number) => void
	mcpEnabled: boolean
	setMcpEnabled: (value: boolean) => void
	enableMcpServerCreation: boolean
	setEnableMcpServerCreation: (value: boolean) => void
	enableCustomModeCreation?: boolean
	setEnableCustomModeCreation: (value: boolean) => void
	alwaysApproveResubmit?: boolean
	setAlwaysApproveResubmit: (value: boolean) => void
	requestDelaySeconds: number
	setRequestDelaySeconds: (value: number) => void
	rateLimitSeconds: number
	setRateLimitSeconds: (value: number) => void
	setCurrentApiConfigName: (value: string) => void
	setListApiConfigMeta: (value: ApiConfigMeta[]) => void
	mode: Mode
	setMode: (value: Mode) => void
	setCustomModePrompts: (value: CustomModePrompts) => void
	setCustomSupportPrompts: (value: CustomSupportPrompts) => void
	enhancementApiConfigId?: string
	setEnhancementApiConfigId: (value: string) => void
	setExperimentEnabled: (id: ExperimentId, enabled: boolean) => void
	setAutoApprovalEnabled: (value: boolean) => void
	customModes: ModeConfig[]
	setCustomModes: (value: ModeConfig[]) => void
	setMaxOpenTabsContext: (value: number) => void
	maxWorkspaceFiles: number
	setMaxWorkspaceFiles: (value: number) => void
	setTelemetrySetting: (value: TelemetrySetting) => void
	remoteBrowserEnabled?: boolean
	setRemoteBrowserEnabled: (value: boolean) => void
	machineId?: string
}

export const ExtensionStateContext = createContext<ExtensionStateContextType | undefined>(undefined)

export const mergeExtensionState = (prevState: ExtensionState, newState: ExtensionState) => {
	const {
		customModePrompts: prevCustomModePrompts,
		customSupportPrompts: prevCustomSupportPrompts,
		experiments: prevExperiments,
		...prevRest
	} = prevState

	const {
		apiConfiguration,
		customModePrompts: newCustomModePrompts,
		customSupportPrompts: newCustomSupportPrompts,
		experiments: newExperiments,
		...newRest
	} = newState

	const customModePrompts = { ...prevCustomModePrompts, ...newCustomModePrompts }
	const customSupportPrompts = { ...prevCustomSupportPrompts, ...newCustomSupportPrompts }
	const experiments = { ...prevExperiments, ...newExperiments }
	const rest = { ...prevRest, ...newRest }

	// Note that we completely replace the previous apiConfiguration object with
	// a new one since the state that is broadcast is the entire apiConfiguration
	// and therefore merging is not necessary.
	return { ...rest, apiConfiguration, customModePrompts, customSupportPrompts, experiments }
}

export const ExtensionStateContextProvider: React.FC<{ children: React.ReactNode }> = ({ children }) => {
	const [state, setState] = useState<ExtensionState>({
		version: "",
		clineMessages: [],
		taskHistory: [],
		shouldShowAnnouncement: false,
		allowedCommands: [],
		soundEnabled: false,
		soundVolume: 0.5,
		ttsEnabled: false,
		ttsSpeed: 1.0,
		diffEnabled: false,
		enableCheckpoints: true,
		checkpointStorage: "task",
		fuzzyMatchThreshold: 1.0,
		language: "en", // Default language code
		enableCustomModeCreation: true,
		writeDelayMs: 1000,
		browserViewportSize: "900x600",
		screenshotQuality: 75,
		terminalOutputLineLimit: 500,
		terminalShellIntegrationTimeout: 4000,
		mcpEnabled: true,
		enableMcpServerCreation: true,
		alwaysApproveResubmit: false,
		requestDelaySeconds: 5,
		rateLimitSeconds: 0, // Minimum time between successive requests (0 = disabled)
		currentApiConfigName: "default",
		listApiConfigMeta: [],
		mode: defaultModeSlug,
		customModePrompts: defaultPrompts,
		customSupportPrompts: {},
		experiments: experimentDefault,
		enhancementApiConfigId: "",
		autoApprovalEnabled: false,
		customModes: [],
		maxOpenTabsContext: 20,
		maxWorkspaceFiles: 200,
		cwd: "",
		browserToolEnabled: true,
		telemetrySetting: "unset",
		showRooIgnoredFiles: true, // Default to showing .rooignore'd files with lock symbol (current behavior)
	})

	const [didHydrateState, setDidHydrateState] = useState(false)
	const [showWelcome, setShowWelcome] = useState(false)
	const [theme, setTheme] = useState<any>(undefined)
	const [filePaths, setFilePaths] = useState<string[]>([])
	const [openedTabs, setOpenedTabs] = useState<Array<{ label: string; isActive: boolean; path?: string }>>([])

	const [mcpServers, setMcpServers] = useState<McpServer[]>([])
	const [currentCheckpoint, setCurrentCheckpoint] = useState<string>()

	const setListApiConfigMeta = useCallback(
		(value: ApiConfigMeta[]) => setState((prevState) => ({ ...prevState, listApiConfigMeta: value })),
		[],
	)
	const handleMessage = useCallback(
		(event: MessageEvent) => {
			const message: ExtensionMessage = event.data
			switch (message.type) {
				case "state": {
					const newState = message.state!
					setState((prevState) => mergeExtensionState(prevState, newState))
					setShowWelcome(!checkExistKey(newState.apiConfiguration))
					setDidHydrateState(true)
					break
				}
				case "theme": {
					if (message.text) {
						setTheme(convertTextMateToHljs(JSON.parse(message.text)))
					}
					break
				}
				case "workspaceUpdated": {
					const paths = message.filePaths ?? []
					const tabs = message.openedTabs ?? []

					setFilePaths(paths)
					setOpenedTabs(tabs)
					break
				}
				case "partialMessage": {
					const partialMessage = message.partialMessage!
					setState((prevState) => {
						// worth noting it will never be possible for a more up-to-date message to be sent here or in normal messages post since the presentAssistantContent function uses lock
						const lastIndex = findLastIndex(prevState.clineMessages, (msg) => msg.ts === partialMessage.ts)
						if (lastIndex !== -1) {
							const newClineMessages = [...prevState.clineMessages]
							newClineMessages[lastIndex] = partialMessage
							return { ...prevState, clineMessages: newClineMessages }
						}
						return prevState
					})
					break
				}
				case "mcpServers": {
					setMcpServers(message.mcpServers ?? [])
					break
				}
				case "currentCheckpointUpdated": {
					setCurrentCheckpoint(message.text)
					break
				}
				case "listApiConfig": {
					setListApiConfigMeta(message.listApiConfig ?? [])
					break
				}
			}
		},
		[setListApiConfigMeta],
	)

	useEvent("message", handleMessage)

	useEffect(() => {
		vscode.postMessage({ type: "webviewDidLaunch" })
	}, [])

	const contextValue: ExtensionStateContextType = {
		...state,
		didHydrateState,
		showWelcome,
		theme,
		mcpServers,
		currentCheckpoint,
		filePaths,
		openedTabs,
		soundVolume: state.soundVolume,
		ttsSpeed: state.ttsSpeed,
		fuzzyMatchThreshold: state.fuzzyMatchThreshold,
		writeDelayMs: state.writeDelayMs,
		screenshotQuality: state.screenshotQuality,
		setExperimentEnabled: (id, enabled) =>
			setState((prevState) => ({ ...prevState, experiments: { ...prevState.experiments, [id]: enabled } })),
		setApiConfiguration: (value) =>
			setState((prevState) => ({
				...prevState,
				apiConfiguration: {
					...prevState.apiConfiguration,
					...value,
				},
			})),
		setCustomInstructions: (value) => setState((prevState) => ({ ...prevState, customInstructions: value })),
		setAlwaysAllowReadOnly: (value) => setState((prevState) => ({ ...prevState, alwaysAllowReadOnly: value })),
		setAlwaysAllowWrite: (value) => setState((prevState) => ({ ...prevState, alwaysAllowWrite: value })),
		setAlwaysAllowExecute: (value) => setState((prevState) => ({ ...prevState, alwaysAllowExecute: value })),
		setAlwaysAllowBrowser: (value) => setState((prevState) => ({ ...prevState, alwaysAllowBrowser: value })),
		setAlwaysAllowMcp: (value) => setState((prevState) => ({ ...prevState, alwaysAllowMcp: value })),
		setAlwaysAllowModeSwitch: (value) => setState((prevState) => ({ ...prevState, alwaysAllowModeSwitch: value })),
		setAlwaysAllowSubtasks: (value) => setState((prevState) => ({ ...prevState, alwaysAllowSubtasks: value })),
		setShowAnnouncement: (value) => setState((prevState) => ({ ...prevState, shouldShowAnnouncement: value })),
		setAllowedCommands: (value) => setState((prevState) => ({ ...prevState, allowedCommands: value })),
		setSoundEnabled: (value) => setState((prevState) => ({ ...prevState, soundEnabled: value })),
		setSoundVolume: (value) => setState((prevState) => ({ ...prevState, soundVolume: value })),
		setTtsEnabled: (value) => setState((prevState) => ({ ...prevState, ttsEnabled: value })),
		setTtsSpeed: (value) => setState((prevState) => ({ ...prevState, ttsSpeed: value })),
		setDiffEnabled: (value) => setState((prevState) => ({ ...prevState, diffEnabled: value })),
		setEnableCheckpoints: (value) => setState((prevState) => ({ ...prevState, enableCheckpoints: value })),
		setBrowserViewportSize: (value: string) =>
			setState((prevState) => ({ ...prevState, browserViewportSize: value })),
		setFuzzyMatchThreshold: (value) => setState((prevState) => ({ ...prevState, fuzzyMatchThreshold: value })),
		setWriteDelayMs: (value) => setState((prevState) => ({ ...prevState, writeDelayMs: value })),
		setScreenshotQuality: (value) => setState((prevState) => ({ ...prevState, screenshotQuality: value })),
		setTerminalOutputLineLimit: (value) =>
			setState((prevState) => ({ ...prevState, terminalOutputLineLimit: value })),
		setTerminalShellIntegrationTimeout: (value) =>
			setState((prevState) => ({ ...prevState, terminalShellIntegrationTimeout: value })),
		setMcpEnabled: (value) => setState((prevState) => ({ ...prevState, mcpEnabled: value })),
		setEnableMcpServerCreation: (value) =>
			setState((prevState) => ({ ...prevState, enableMcpServerCreation: value })),
		setAlwaysApproveResubmit: (value) => setState((prevState) => ({ ...prevState, alwaysApproveResubmit: value })),
		setRequestDelaySeconds: (value) => setState((prevState) => ({ ...prevState, requestDelaySeconds: value })),
		setRateLimitSeconds: (value) => setState((prevState) => ({ ...prevState, rateLimitSeconds: value })),
		setCurrentApiConfigName: (value) => setState((prevState) => ({ ...prevState, currentApiConfigName: value })),
		setListApiConfigMeta,
		setMode: (value: Mode) => setState((prevState) => ({ ...prevState, mode: value })),
		setCustomModePrompts: (value) => setState((prevState) => ({ ...prevState, customModePrompts: value })),
		setCustomSupportPrompts: (value) => setState((prevState) => ({ ...prevState, customSupportPrompts: value })),
		setEnhancementApiConfigId: (value) =>
			setState((prevState) => ({ ...prevState, enhancementApiConfigId: value })),
		setEnableCustomModeCreation: (value) =>
			setState((prevState) => ({ ...prevState, enableCustomModeCreation: value })),
		setAutoApprovalEnabled: (value) => setState((prevState) => ({ ...prevState, autoApprovalEnabled: value })),
		setCustomModes: (value) => setState((prevState) => ({ ...prevState, customModes: value })),
		setMaxOpenTabsContext: (value) => setState((prevState) => ({ ...prevState, maxOpenTabsContext: value })),
		setMaxWorkspaceFiles: (value) => setState((prevState) => ({ ...prevState, maxWorkspaceFiles: value })),
		setBrowserToolEnabled: (value) => setState((prevState) => ({ ...prevState, browserToolEnabled: value })),
		setTelemetrySetting: (value) => setState((prevState) => ({ ...prevState, telemetrySetting: value })),
		setShowRooIgnoredFiles: (value) => setState((prevState) => ({ ...prevState, showRooIgnoredFiles: value })),
		setRemoteBrowserEnabled: (value) => setState((prevState) => ({ ...prevState, remoteBrowserEnabled: value })),
	}

	return <ExtensionStateContext.Provider value={contextValue}>{children}</ExtensionStateContext.Provider>
}

export const useExtensionState = () => {
	const context = useContext(ExtensionStateContext)
	if (context === undefined) {
		throw new Error("useExtensionState must be used within an ExtensionStateContextProvider")
	}
	return context
}<|MERGE_RESOLUTION|>--- conflicted
+++ resolved
@@ -35,13 +35,10 @@
 	setAllowedCommands: (value: string[]) => void
 	setSoundEnabled: (value: boolean) => void
 	setSoundVolume: (value: number) => void
-<<<<<<< HEAD
 	terminalShellIntegrationTimeout?: number
 	setTerminalShellIntegrationTimeout: (value: number) => void
-=======
 	setTtsEnabled: (value: boolean) => void
 	setTtsSpeed: (value: number) => void
->>>>>>> a4853f2f
 	setDiffEnabled: (value: boolean) => void
 	setEnableCheckpoints: (value: boolean) => void
 	setBrowserViewportSize: (value: string) => void
