--- conflicted
+++ resolved
@@ -161,13 +161,10 @@
 		renderContext: "sidebar",
 		maxReadFileLine: 500, // Default max read file line limit
 		pinnedApiConfigs: {}, // Empty object for pinned API configs
-<<<<<<< HEAD
 		fontSmoothing: false,
-=======
 		terminalZshOhMy: false, // Default Oh My Zsh integration setting
 		terminalZshP10k: false, // Default Powerlevel10k integration setting
 		terminalZdotdir: false, // Default ZDOTDIR handling setting
->>>>>>> 294b52ef
 	})
 
 	const [didHydrateState, setDidHydrateState] = useState(false)
