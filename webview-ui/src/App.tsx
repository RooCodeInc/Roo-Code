import { useCallback, useEffect, useRef, useState } from "react"
import { useEvent } from "react-use"

import { ExtensionMessage } from "../../src/shared/ExtensionMessage"

import { vscode } from "./utils/vscode"
import { ExtensionStateContextProvider, useExtensionState } from "./context/ExtensionStateContext"
import ChatView from "./components/chat/ChatView"
import HistoryView from "./components/history/HistoryView"
<<<<<<< HEAD
import SettingsView from "./components/settings/SettingsView"
import { ExtensionStateContextProvider, useExtensionState } from "./context/ExtensionStateContext"
import { vscode } from "./utils/vscode"
=======
import SettingsView, { SettingsViewRef } from "./components/settings/SettingsView"
import WelcomeView from "./components/welcome/WelcomeView"
>>>>>>> 12f0e420
import McpView from "./components/mcp/McpView"
import PromptsView from "./components/prompts/PromptsView"
import { Inspector } from "react-dev-inspector"

type Tab = "settings" | "history" | "mcp" | "prompts" | "chat"

const tabsByMessageAction: Partial<Record<NonNullable<ExtensionMessage["action"]>, Tab>> = {
	chatButtonClicked: "chat",
	settingsButtonClicked: "settings",
	promptsButtonClicked: "prompts",
	mcpButtonClicked: "mcp",
	historyButtonClicked: "history",
}

const App = () => {
	const { didHydrateState, showWelcome, shouldShowAnnouncement } = useExtensionState()
	const [showAnnouncement, setShowAnnouncement] = useState(false)
	const [tab, setTab] = useState<Tab>("chat")
	const settingsRef = useRef<SettingsViewRef>(null)

	const switchTab = useCallback((newTab: Tab) => {
		if (settingsRef.current?.checkUnsaveChanges) {
			settingsRef.current.checkUnsaveChanges(() => setTab(newTab))
		} else {
			setTab(newTab)
		}
	}, [])

	const onMessage = useCallback(
		(e: MessageEvent) => {
			const message: ExtensionMessage = e.data

			if (message.type === "action" && message.action) {
				const newTab = tabsByMessageAction[message.action]

				if (newTab) {
					switchTab(newTab)
				}
			}
		},
		[switchTab],
	)

	useEvent("message", onMessage)

	useEffect(() => {
		if (shouldShowAnnouncement) {
			setShowAnnouncement(true)
			vscode.postMessage({ type: "didShowAnnouncement" })
		}
	}, [shouldShowAnnouncement])

	if (!didHydrateState) {
		return null
	}

	// Do not conditionally load ChatView, it's expensive and there's state we
	// don't want to lose (user input, disableInput, askResponse promise, etc.)
	return showWelcome ? (
		<WelcomeView />
	) : (
		<>
<<<<<<< HEAD
			<>
				<Inspector />
				{showSettings && <SettingsView onDone={() => setShowSettings(false)} />}
				{showHistory && <HistoryView onDone={() => setShowHistory(false)} />}
				{showMcp && <McpView onDone={() => setShowMcp(false)} />}
				{showPrompts && <PromptsView onDone={() => setShowPrompts(false)} />}
				{/* Do not conditionally load ChatView, it's expensive and there's state we don't want to lose (user input, disableInput, askResponse promise, etc.) */}
				<ChatView
					showHistoryView={() => {
						setShowSettings(false)
						setShowMcp(false)
						setShowPrompts(false)
						setShowHistory(true)
					}}
					isHidden={showSettings || showHistory || showMcp || showPrompts}
					showAnnouncement={false}
					hideAnnouncement={() => {
						setShowAnnouncement(false)
					}}
				/>
			</>
=======
			{tab === "settings" && <SettingsView ref={settingsRef} onDone={() => setTab("chat")} />}
			{tab === "history" && <HistoryView onDone={() => switchTab("chat")} />}
			{tab === "mcp" && <McpView onDone={() => switchTab("chat")} />}
			{tab === "prompts" && <PromptsView onDone={() => switchTab("chat")} />}
			<ChatView
				isHidden={tab !== "chat"}
				showAnnouncement={showAnnouncement}
				hideAnnouncement={() => setShowAnnouncement(false)}
				showHistoryView={() => switchTab("history")}
			/>
>>>>>>> 12f0e420
		</>
	)
}

const AppWithProviders = () => (
	<ExtensionStateContextProvider>
		<App />
	</ExtensionStateContextProvider>
)

export default AppWithProviders<|MERGE_RESOLUTION|>--- conflicted
+++ resolved
@@ -7,14 +7,8 @@
 import { ExtensionStateContextProvider, useExtensionState } from "./context/ExtensionStateContext"
 import ChatView from "./components/chat/ChatView"
 import HistoryView from "./components/history/HistoryView"
-<<<<<<< HEAD
-import SettingsView from "./components/settings/SettingsView"
-import { ExtensionStateContextProvider, useExtensionState } from "./context/ExtensionStateContext"
-import { vscode } from "./utils/vscode"
-=======
 import SettingsView, { SettingsViewRef } from "./components/settings/SettingsView"
 import WelcomeView from "./components/welcome/WelcomeView"
->>>>>>> 12f0e420
 import McpView from "./components/mcp/McpView"
 import PromptsView from "./components/prompts/PromptsView"
 import { Inspector } from "react-dev-inspector"
@@ -77,29 +71,6 @@
 		<WelcomeView />
 	) : (
 		<>
-<<<<<<< HEAD
-			<>
-				<Inspector />
-				{showSettings && <SettingsView onDone={() => setShowSettings(false)} />}
-				{showHistory && <HistoryView onDone={() => setShowHistory(false)} />}
-				{showMcp && <McpView onDone={() => setShowMcp(false)} />}
-				{showPrompts && <PromptsView onDone={() => setShowPrompts(false)} />}
-				{/* Do not conditionally load ChatView, it's expensive and there's state we don't want to lose (user input, disableInput, askResponse promise, etc.) */}
-				<ChatView
-					showHistoryView={() => {
-						setShowSettings(false)
-						setShowMcp(false)
-						setShowPrompts(false)
-						setShowHistory(true)
-					}}
-					isHidden={showSettings || showHistory || showMcp || showPrompts}
-					showAnnouncement={false}
-					hideAnnouncement={() => {
-						setShowAnnouncement(false)
-					}}
-				/>
-			</>
-=======
 			{tab === "settings" && <SettingsView ref={settingsRef} onDone={() => setTab("chat")} />}
 			{tab === "history" && <HistoryView onDone={() => switchTab("chat")} />}
 			{tab === "mcp" && <McpView onDone={() => switchTab("chat")} />}
@@ -110,7 +81,6 @@
 				hideAnnouncement={() => setShowAnnouncement(false)}
 				showHistoryView={() => switchTab("history")}
 			/>
->>>>>>> 12f0e420
 		</>
 	)
 }
