--- conflicted
+++ resolved
@@ -32,7 +32,6 @@
 }
 
 const App = () => {
-<<<<<<< HEAD
 	const {
 		didHydrateState,
 		showWelcome,
@@ -42,11 +41,7 @@
 		machineId,
 		apiConfiguration,
 	} = useExtensionState()
-=======
-	const { didHydrateState, showWelcome, shouldShowAnnouncement, telemetrySetting, telemetryKey, machineId } =
-		useExtensionState()
 
->>>>>>> ff54c63f
 	const [showAnnouncement, setShowAnnouncement] = useState(false)
 	const [tab, setTab] = useState<Tab>("chat")
 	const [humanRelayDialogState, setHumanRelayDialogState] = useState<HumanRelayDialogState>({
@@ -134,15 +129,10 @@
 				requestId={humanRelayDialogState.requestId}
 				promptText={humanRelayDialogState.promptText}
 				onClose={() => setHumanRelayDialogState((prev) => ({ ...prev, isOpen: false }))}
-<<<<<<< HEAD
-				onSubmit={handleHumanRelaySubmit}
-				onCancel={handleHumanRelayCancel}
+				onSubmit={(requestId, text) => vscode.postMessage({ type: "humanRelayResponse", requestId, text })}
+				onCancel={(requestId) => vscode.postMessage({ type: "humanRelayCancel", requestId })}
 				monitorClipboard={apiConfiguration?.humanRelayMonitorClipboard}
 				monitorInterval={apiConfiguration?.humanRelayMonitorInterval}
-=======
-				onSubmit={(requestId, text) => vscode.postMessage({ type: "humanRelayResponse", requestId, text })}
-				onCancel={(requestId) => vscode.postMessage({ type: "humanRelayCancel", requestId })}
->>>>>>> ff54c63f
 			/>
 		</>
 	)
