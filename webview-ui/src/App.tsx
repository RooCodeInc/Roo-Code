import { useCallback, useEffect, useRef, useState } from "react"
import { useEvent } from "react-use"
import { QueryClient, QueryClientProvider } from "@tanstack/react-query"

import type { CloudUserInfo } from "@roo-code/types"
import { ExtensionMessage } from "@roo/ExtensionMessage"

import TranslationProvider from "./i18n/TranslationContext"
import { vscode } from "./utils/vscode"
import { telemetryClient } from "./utils/TelemetryClient"
import { ExtensionStateContextProvider, useExtensionState } from "./context/ExtensionStateContext"
import ChatView, { ChatViewRef } from "./components/chat/ChatView"
import HistoryView from "./components/history/HistoryView"
import SettingsView, { SettingsViewRef } from "./components/settings/SettingsView"
import WelcomeView from "./components/welcome/WelcomeView"
import McpView from "./components/mcp/McpView"
import ModesView from "./components/modes/ModesView"
import { HumanRelayDialog } from "./components/human-relay/HumanRelayDialog"
import { AccountView } from "./components/account/AccountView"

<<<<<<< HEAD
type Tab = "settings" | "history" | "mcp" | "prompts" | "chat" | "account"
=======
type Tab = "settings" | "history" | "mcp" | "modes" | "chat"
>>>>>>> 12669e1e

const tabsByMessageAction: Partial<Record<NonNullable<ExtensionMessage["action"]>, Tab>> = {
	chatButtonClicked: "chat",
	settingsButtonClicked: "settings",
	promptsButtonClicked: "modes",
	mcpButtonClicked: "mcp",
	historyButtonClicked: "history",
	accountButtonClicked: "account",
}

const App = () => {
	const { didHydrateState, showWelcome, shouldShowAnnouncement, telemetrySetting, telemetryKey, machineId } =
		useExtensionState()

	const [showAnnouncement, setShowAnnouncement] = useState(false)
	const [tab, setTab] = useState<Tab>("chat")
	const [userInfo, setUserInfo] = useState<CloudUserInfo | null>(null)

	const [humanRelayDialogState, setHumanRelayDialogState] = useState<{
		isOpen: boolean
		requestId: string
		promptText: string
	}>({
		isOpen: false,
		requestId: "",
		promptText: "",
	})

	const settingsRef = useRef<SettingsViewRef>(null)
	const chatViewRef = useRef<ChatViewRef>(null)

	const switchTab = useCallback((newTab: Tab) => {
		setCurrentSection(undefined)

		if (settingsRef.current?.checkUnsaveChanges) {
			settingsRef.current.checkUnsaveChanges(() => setTab(newTab))
		} else {
			setTab(newTab)
		}
	}, [])

	const [currentSection, setCurrentSection] = useState<string | undefined>(undefined)

	const onMessage = useCallback(
		(e: MessageEvent) => {
			const message: ExtensionMessage = e.data

			if (message.type === "action" && message.action) {
				const newTab = tabsByMessageAction[message.action]
				const section = message.values?.section as string | undefined

				if (newTab) {
					switchTab(newTab)
					setCurrentSection(section)
				}
			}

			if (message.type === "showHumanRelayDialog" && message.requestId && message.promptText) {
				const { requestId, promptText } = message
				setHumanRelayDialogState({ isOpen: true, requestId, promptText })
			}

			if (message.type === "acceptInput") {
				chatViewRef.current?.acceptInput()
			}

			if (message.type === "authenticatedUser") {
				setUserInfo(message.userInfo || null)
			}
		},
		[switchTab],
	)

	useEvent("message", onMessage)

	useEffect(() => {
		if (shouldShowAnnouncement) {
			setShowAnnouncement(true)
			vscode.postMessage({ type: "didShowAnnouncement" })
		}
	}, [shouldShowAnnouncement])

	useEffect(() => {
		if (didHydrateState) {
			telemetryClient.updateTelemetryState(telemetrySetting, telemetryKey, machineId)
		}
	}, [telemetrySetting, telemetryKey, machineId, didHydrateState])

	// Tell the extension that we are ready to receive messages.
	useEffect(() => vscode.postMessage({ type: "webviewDidLaunch" }), [])

	if (!didHydrateState) {
		return null
	}

	// Do not conditionally load ChatView, it's expensive and there's state we
	// don't want to lose (user input, disableInput, askResponse promise, etc.)
	return showWelcome ? (
		<WelcomeView />
	) : (
		<>
			{tab === "modes" && <ModesView onDone={() => switchTab("chat")} />}
			{tab === "mcp" && <McpView onDone={() => switchTab("chat")} />}
			{tab === "history" && <HistoryView onDone={() => switchTab("chat")} />}
			{tab === "settings" && (
				<SettingsView ref={settingsRef} onDone={() => setTab("chat")} targetSection={currentSection} />
			)}
			{tab === "account" && <AccountView userInfo={userInfo} onDone={() => switchTab("chat")} />}
			<ChatView
				ref={chatViewRef}
				isHidden={tab !== "chat"}
				showAnnouncement={showAnnouncement}
				hideAnnouncement={() => setShowAnnouncement(false)}
			/>
			<HumanRelayDialog
				isOpen={humanRelayDialogState.isOpen}
				requestId={humanRelayDialogState.requestId}
				promptText={humanRelayDialogState.promptText}
				onClose={() => setHumanRelayDialogState((prev) => ({ ...prev, isOpen: false }))}
				onSubmit={(requestId, text) => vscode.postMessage({ type: "humanRelayResponse", requestId, text })}
				onCancel={(requestId) => vscode.postMessage({ type: "humanRelayCancel", requestId })}
			/>
		</>
	)
}

const queryClient = new QueryClient()

const AppWithProviders = () => (
	<ExtensionStateContextProvider>
		<TranslationProvider>
			<QueryClientProvider client={queryClient}>
				<App />
			</QueryClientProvider>
		</TranslationProvider>
	</ExtensionStateContextProvider>
)

export default AppWithProviders<|MERGE_RESOLUTION|>--- conflicted
+++ resolved
@@ -18,11 +18,7 @@
 import { HumanRelayDialog } from "./components/human-relay/HumanRelayDialog"
 import { AccountView } from "./components/account/AccountView"
 
-<<<<<<< HEAD
-type Tab = "settings" | "history" | "mcp" | "prompts" | "chat" | "account"
-=======
-type Tab = "settings" | "history" | "mcp" | "modes" | "chat"
->>>>>>> 12669e1e
+type Tab = "settings" | "history" | "mcp" | "modes" | "chat" | "account"
 
 const tabsByMessageAction: Partial<Record<NonNullable<ExtensionMessage["action"]>, Tab>> = {
 	chatButtonClicked: "chat",
