import React, { useCallback, useEffect, useRef, useState, useMemo } from "react"
import { useEvent } from "react-use"
import { QueryClient, QueryClientProvider } from "@tanstack/react-query"
<<<<<<< HEAD
// import posthog from "posthog-js"
=======
>>>>>>> 9975a41b

import { ExtensionMessage } from "@roo/ExtensionMessage"
import TranslationProvider from "./i18n/TranslationContext"
// import { MarketplaceViewStateManager } from "./components/marketplace/MarketplaceViewStateManager"

import { vscode } from "./utils/vscode"
import { telemetryClient } from "./utils/TelemetryClient"
import { TelemetryEventName } from "@roo-code/types"
import { initializeSourceMaps, exposeSourceMapsForDebugging } from "./utils/sourceMapInitializer"
import { ExtensionStateContextProvider, useExtensionState } from "./context/ExtensionStateContext"
import ChatView, { ChatViewRef } from "./components/chat/ChatView"
import HistoryView from "./components/history/HistoryView"
import SettingsView, { SettingsViewRef } from "./components/settings/SettingsView"
<<<<<<< HEAD
import WelcomeView from "./components/welcome/WelcomeView"
// import WelcomeViewProvider from "./components/welcome/WelcomeViewProvider"
// import McpView from "./components/mcp/McpView"
// import { MarketplaceView } from "./components/marketplace/MarketplaceView"
// import ModesView from "./components/modes/ModesView"
import CodeReviewPage from "./components/code-review"
// import WelcomeViewProvider from "./components/welcome/WelcomeViewProvider"
// import { MarketplaceView } from "./components/marketplace/MarketplaceView"
=======
import WelcomeView from "./components/welcome/WelcomeViewProvider"
import { MarketplaceView } from "./components/marketplace/MarketplaceView"
>>>>>>> 9975a41b
import { HumanRelayDialog } from "./components/human-relay/HumanRelayDialog"
import { CheckpointRestoreDialog } from "./components/chat/CheckpointRestoreDialog"
import { DeleteMessageDialog, EditMessageDialog } from "./components/chat/MessageModificationConfirmationDialog"
import ErrorBoundary from "./components/ErrorBoundary"
// import { CloudView } from "./components/cloud/CloudView"
import { useAddNonInteractiveClickListener } from "./components/ui/hooks/useNonInteractiveClick"
import { TooltipProvider } from "./components/ui/tooltip"
import { STANDARD_TOOLTIP_DELAY, StandardTooltip } from "./components/ui/standard-tooltip"
import { ZgsmAccountView } from "./components/cloud/ZgsmAccountView"
import { TabContent, TabList, TabTrigger } from "./components/common/Tab"
import { cn } from "./lib/utils"
import { ReauthConfirmationDialog } from "./components/chat/ReauthConfirmationDialog"
import { ZgsmCodebaseDisableConfirmDialog } from "./components/settings/ZgsmCodebaseDisableConfirmDialog"
import { useTranslation } from "react-i18next"

// type Tab = "settings" | "history" | "mcp" | "modes" | "chat" | "marketplace" | "cloud" | "zgsm-account" | "codeReview"
type Tab = "settings" | "history" | "chat" | "marketplace" | "cloud" | "zgsm-account" | "codeReview"

interface HumanRelayDialogState {
	isOpen: boolean
	requestId: string
	promptText: string
}

interface ReauthConfirmationDialogState {
	isOpen: boolean
	messageTs: number
}

interface DeleteMessageDialogState {
	isOpen: boolean
	messageTs: number
	hasCheckpoint: boolean
}

interface EditMessageDialogState {
	isOpen: boolean
	messageTs: number
	text: string
	hasCheckpoint: boolean
	images?: string[]
}

interface ZgsmCodebaseDisableConfirmDialogState {
	isOpen: boolean
}

// Memoize dialog components to prevent unnecessary re-renders
const MemoizedDeleteMessageDialog = React.memo(DeleteMessageDialog)
const MemoizedEditMessageDialog = React.memo(EditMessageDialog)
const MemoizedReauthConfirmationDialog = React.memo(ReauthConfirmationDialog)
const MemoizedCheckpointRestoreDialog = React.memo(CheckpointRestoreDialog)
const MemoizedHumanRelayDialog = React.memo(HumanRelayDialog)
const MemoizedZgsmCodebaseDisableConfirmDialog = React.memo(ZgsmCodebaseDisableConfirmDialog)

const tabsByMessageAction: Partial<Record<NonNullable<ExtensionMessage["action"]>, Tab>> = {
	chatButtonClicked: "chat",
	settingsButtonClicked: "settings",
	historyButtonClicked: "history",
	// marketplaceButtonClicked: "marketplace",
	cloudButtonClicked: "cloud",
	zgsmAccountButtonClicked: "zgsm-account",
	codeReviewButtonClicked: "codeReview",
}

const App = () => {
	const {
		didHydrateState,
		showWelcome,
		// shouldShowAnnouncement,
		telemetrySetting,
		telemetryKey,
		machineId,
		// cloudUserInfo,
		// cloudIsAuthenticated,
		// cloudApiUrl,
		// cloudOrganizations,
		renderContext,
		mdmCompliant,
		apiConfiguration,
	} = useExtensionState()
	const { t } = useTranslation()

<<<<<<< HEAD
	// const [useProviderSignupView, setUseProviderSignupView] = useState(false)

	// // Check PostHog feature flag for provider signup view
	// // Wait for telemetry to be initialized before checking feature flags
	// useEffect(() => {
	// 	if (!didHydrateState || telemetrySetting === "disabled") {
	// 		return
	// 	}

	// 	posthog.onFeatureFlags(function () {
	// 		// Feature flag for new provider-focused welcome view
	// 		setUseProviderSignupView(posthog?.getFeatureFlag("welcome-provider-signup") === "test")
	// 	})
	// }, [didHydrateState, telemetrySetting])

=======
>>>>>>> 9975a41b
	// Create a persistent state manager
	// const marketplaceStateManager = useMemo(() => new MarketplaceViewStateManager(), [])

	const [showAnnouncement, setShowAnnouncement] = useState(false)
	const [tab, setTab] = useState<Tab>("chat")
	const isChatTab = useMemo(() => ["chat", "codeReview"].includes(tab), [tab])

	const [humanRelayDialogState, setHumanRelayDialogState] = useState<HumanRelayDialogState>({
		isOpen: false,
		requestId: "",
		promptText: "",
	})

	const [deleteMessageDialogState, setDeleteMessageDialogState] = useState<DeleteMessageDialogState>({
		isOpen: false,
		messageTs: 0,
		hasCheckpoint: false,
	})

	const [reauthConfirmationDialogState, setReauthConfirmationDialogState] = useState<ReauthConfirmationDialogState>({
		isOpen: false,
		messageTs: 0,
	})

	const [editMessageDialogState, setEditMessageDialogState] = useState<EditMessageDialogState>({
		isOpen: false,
		messageTs: 0,
		text: "",
		hasCheckpoint: false,
		images: [],
	})

	const [zgsmCodebaseDisableConfirmDialogState, setZgsmCodebaseDisableConfirmDialogState] =
		useState<ZgsmCodebaseDisableConfirmDialogState>({
			isOpen: false,
		})

	const settingsRef = useRef<SettingsViewRef>(null)
	const chatViewRef = useRef<ChatViewRef>(null)

	const switchTab = useCallback(
		(newTab: Tab) => {
			// Only check MDM compliance if mdmCompliant is explicitly false (meaning there's an MDM policy and user is non-compliant)
			// If mdmCompliant is undefined or true, allow tab switching
			if (mdmCompliant === false && newTab !== "cloud" && newTab !== "zgsm-account") {
				// Notify the user that authentication is required by their organization
				// vscode.postMessage({ type: "showMdmAuthRequiredNotification" })
				return
			}

			setCurrentSection(undefined)
			setCurrentMarketplaceTab(undefined)

			if (settingsRef.current?.checkUnsaveChanges) {
				settingsRef.current.checkUnsaveChanges(() => setTab(newTab))
			} else {
				setTab(newTab)
			}
		},
		[mdmCompliant],
	)

	const [currentSection, setCurrentSection] = useState<string | undefined>(undefined)
	// eslint-disable-next-line @typescript-eslint/no-unused-vars
	const [currentMarketplaceTab, setCurrentMarketplaceTab] = useState<string | undefined>(undefined)

	const onMessage = useCallback(
		(e: MessageEvent) => {
			const message: ExtensionMessage = e.data

			if (message.type === "action" && message.action) {
				// Handle switchTab action with tab parameter
				if (message.action === "switchTab" && message.tab) {
					const targetTab = message.tab as Tab
					switchTab(targetTab)
					// Extract targetSection from values if provided
					const targetSection = message.values?.section as string | undefined
					setCurrentSection(targetSection)
					setCurrentMarketplaceTab(undefined)
				} else {
					// Handle other actions using the mapping
					const newTab =
						tabsByMessageAction[
							message.action === "cloudButtonClicked" ? "zgsmAccountButtonClicked" : message.action
						]
					const section = message.values?.section as string | undefined
					const marketplaceTab = message.values?.marketplaceTab as string | undefined

					if (newTab) {
						switchTab(newTab)
						setCurrentSection(section)
						setCurrentMarketplaceTab(marketplaceTab)
					}
				}
			}

			if (message.type === "showHumanRelayDialog" && message.requestId && message.promptText) {
				const { requestId, promptText } = message
				setHumanRelayDialogState({ isOpen: true, requestId, promptText })
			}

			if (message.type === "showReauthConfirmationDialog" && message.messageTs) {
				setReauthConfirmationDialogState({ isOpen: true, messageTs: message.messageTs })
			}

			if (message.type === "showDeleteMessageDialog" && message.messageTs) {
				setDeleteMessageDialogState({
					isOpen: true,
					messageTs: message.messageTs,
					hasCheckpoint: message.hasCheckpoint || false,
				})
			}

			if (message.type === "showEditMessageDialog" && message.messageTs && message.text) {
				setEditMessageDialogState({
					isOpen: true,
					messageTs: message.messageTs,
					text: message.text,
					hasCheckpoint: message.hasCheckpoint || false,
					images: message.images || [],
				})
			}

			if (message.type === "showZgsmCodebaseDisableConfirmDialog") {
				setZgsmCodebaseDisableConfirmDialogState({ isOpen: true })
			}

			if (message.type === "acceptInput") {
				chatViewRef.current?.acceptInput()
			}
		},
		[switchTab],
	)

	useEvent("message", onMessage)

	// useEffect(() => {
	// 	if (shouldShowAnnouncement && tab === "chat") {
	// 		setShowAnnouncement(true)
	// 		vscode.postMessage({ type: "didShowAnnouncement" })
	// 	}
	// }, [shouldShowAnnouncement, tab])

	useEffect(() => {
		if (didHydrateState) {
			telemetryClient.updateTelemetryState(telemetrySetting, telemetryKey, machineId)
		}
	}, [telemetrySetting, telemetryKey, machineId, didHydrateState])

	// Tell the extension that we are ready to receive messages.
	useEffect(() => vscode.postMessage({ type: "webviewDidLaunch" }), [])

	// Initialize source map support for better error reporting
	useEffect(() => {
		// Initialize source maps for better error reporting in production
		initializeSourceMaps()

		// Expose source map debugging utilities in production
		if (process.env.NODE_ENV === "production") {
			exposeSourceMapsForDebugging()
		}

		// Log initialization for debugging
		console.debug("App initialized with source map support")
	}, [])

	// Focus the WebView when non-interactive content is clicked (only in editor/tab mode)
	useAddNonInteractiveClickListener(
		useCallback(() => {
			// Only send focus request if we're in editor (tab) mode, not sidebar
			if (renderContext === "editor") {
				vscode.postMessage({ type: "focusPanelRequest" })
			}
		}, [renderContext]),
	)
	// Track marketplace tab views
	useEffect(() => {
		if (tab === "marketplace") {
			telemetryClient.capture(TelemetryEventName.MARKETPLACE_TAB_VIEWED)
		}
	}, [tab])

	const tabs = useMemo(() => {
		const baseTabs = [
			{
				label: "AGENT",
				value: "chat",
			},
		]

		if (apiConfiguration?.apiProvider === "zgsm") {
			baseTabs.push({
				label: "CODE REVIEW",
				value: "codeReview",
			})
		}

		return baseTabs
	}, [apiConfiguration?.apiProvider])

	const resetTabs = useCallback(() => {
		setTab("chat")
		vscode.postMessage({ type: "clearTask" })
	}, [setTab])

	const onIssueClick = useCallback((issueId: string) => {
		vscode.postMessage({ type: "checkReviewSuggestion", issueId })
	}, [])
	const onTaskCancel = useCallback(() => {
		vscode.postMessage({ type: "cancelReviewTask" })
	}, [])

	if (!didHydrateState) {
		return null
	}

	// Do not conditionally load ChatView, it's expensive and there's state we
	// don't want to lose (user input, disableInput, askResponse promise, etc.)
	return showWelcome ? (
		<WelcomeView />
	) : (
		<>
			{tab === "history" && <HistoryView onDone={() => switchTab("chat")} />}
			{tab === "settings" && (
				<SettingsView ref={settingsRef} onDone={() => setTab("chat")} targetSection={currentSection} />
			)}
			{/* {tab === "marketplace" && (
				<MarketplaceView
					stateManager={marketplaceStateManager}
					onDone={() => switchTab("chat")}
					targetTab={currentMarketplaceTab as "mcp" | "mode" | undefined}
				/>
			)} */}
			{/* {tab === "cloud" && (
				<CloudView
					userInfo={cloudUserInfo}
					isAuthenticated={cloudIsAuthenticated}
					cloudApiUrl={cloudApiUrl}
					organizations={cloudOrganizations}
					onDone={() => switchTab("chat")}
				/>
			)} */}
			{tab === "zgsm-account" && (
				<ZgsmAccountView apiConfiguration={apiConfiguration} onDone={() => switchTab("chat")} />
			)}
			<div className={`${isChatTab ? "fixed inset-0 flex flex-col" : "hidden"}`}>
				<div className={`header flex items-center justify-between px-5 ${isChatTab ? "" : "hidden"}`}>
					<TabList value={tab} onValueChange={(val) => switchTab(val as Tab)} className="header-left h-7">
						{tabs.map(({ label, value }) => {
							const isSelected = tab === value
							const activeTabClass = isSelected ? "border-b border-gray-200" : ""

							return (
								<TabTrigger
									key={value}
									value={value}
									isSelected={isSelected}
									className={cn(activeTabClass, "mr-4", "cursor-pointer")}
									focusNeedRing={false}>
									{label}
								</TabTrigger>
							)
						})}
					</TabList>

					{tab === "chat" && (
						<div className="header-right flex absolute right-3">
							<StandardTooltip content={t("chat:startNewTask.title")}>
								<i
									className="codicon codicon-add mr-1 cursor-pointer p-0.5"
									onClick={() => resetTabs()}></i>
							</StandardTooltip>
							<StandardTooltip content={t("history:history")}>
								<i
									className="codicon codicon-history cursor-pointer p-0.5"
									onClick={() => switchTab("history")}></i>
							</StandardTooltip>
						</div>
					)}
				</div>
				<TabContent>
					<ChatView
						ref={chatViewRef}
						isHidden={tab !== "chat"}
						showAnnouncement={showAnnouncement}
						hideAnnouncement={() => setShowAnnouncement(false)}
					/>
					{tab === "codeReview" && (
						<CodeReviewPage
							isHidden={tab !== "codeReview"}
							onIssueClick={onIssueClick}
							onTaskCancel={onTaskCancel}
						/>
					)}
				</TabContent>
			</div>
			<MemoizedHumanRelayDialog
				isOpen={humanRelayDialogState.isOpen}
				requestId={humanRelayDialogState.requestId}
				promptText={humanRelayDialogState.promptText}
				onClose={() => setHumanRelayDialogState((prev) => ({ ...prev, isOpen: false }))}
				onSubmit={(requestId, text) => vscode.postMessage({ type: "humanRelayResponse", requestId, text })}
				onCancel={(requestId) => vscode.postMessage({ type: "humanRelayCancel", requestId })}
			/>
			{deleteMessageDialogState.hasCheckpoint ? (
				<MemoizedCheckpointRestoreDialog
					open={deleteMessageDialogState.isOpen}
					type="delete"
					hasCheckpoint={deleteMessageDialogState.hasCheckpoint}
					onOpenChange={(open: boolean) => setDeleteMessageDialogState((prev) => ({ ...prev, isOpen: open }))}
					onConfirm={(restoreCheckpoint: boolean) => {
						vscode.postMessage({
							type: "deleteMessageConfirm",
							messageTs: deleteMessageDialogState.messageTs,
							restoreCheckpoint,
						})
						setDeleteMessageDialogState((prev) => ({ ...prev, isOpen: false }))
					}}
				/>
			) : (
				<MemoizedDeleteMessageDialog
					open={deleteMessageDialogState.isOpen}
					onOpenChange={(open: boolean) => setDeleteMessageDialogState((prev) => ({ ...prev, isOpen: open }))}
					onConfirm={() => {
						vscode.postMessage({
							type: "deleteMessageConfirm",
							messageTs: deleteMessageDialogState.messageTs,
						})
						setDeleteMessageDialogState((prev) => ({ ...prev, isOpen: false }))
					}}
				/>
			)}
			{editMessageDialogState.hasCheckpoint ? (
				<MemoizedCheckpointRestoreDialog
					open={editMessageDialogState.isOpen}
					type="edit"
					hasCheckpoint={editMessageDialogState.hasCheckpoint}
					onOpenChange={(open: boolean) => setEditMessageDialogState((prev) => ({ ...prev, isOpen: open }))}
					onConfirm={(restoreCheckpoint: boolean) => {
						vscode.postMessage({
							type: "editMessageConfirm",
							messageTs: editMessageDialogState.messageTs,
							text: editMessageDialogState.text,
							restoreCheckpoint,
						})
						setEditMessageDialogState((prev) => ({ ...prev, isOpen: false }))
					}}
				/>
			) : (
				<MemoizedEditMessageDialog
					open={editMessageDialogState.isOpen}
					onOpenChange={(open: boolean) => setEditMessageDialogState((prev) => ({ ...prev, isOpen: open }))}
					onConfirm={() => {
						vscode.postMessage({
							type: "editMessageConfirm",
							messageTs: editMessageDialogState.messageTs,
							text: editMessageDialogState.text,
							images: editMessageDialogState.images,
						})
						setEditMessageDialogState((prev) => ({ ...prev, isOpen: false }))
					}}
				/>
			)}
			<MemoizedReauthConfirmationDialog
				open={reauthConfirmationDialogState.isOpen}
				onOpenChange={(open) => setReauthConfirmationDialogState((prev) => ({ ...prev, isOpen: open }))}
				onConfirm={() => {
					vscode.postMessage({ type: "zgsmLogin", apiConfiguration })
					setReauthConfirmationDialogState((prev) => ({ ...prev, isOpen: false }))
				}}
			/>
			<MemoizedZgsmCodebaseDisableConfirmDialog
				open={zgsmCodebaseDisableConfirmDialogState.isOpen}
				onOpenChange={(open) => setZgsmCodebaseDisableConfirmDialogState((prev) => ({ ...prev, isOpen: open }))}
				onConfirm={() => {
					vscode.postMessage({ type: "zgsmCodebaseIndexEnabled", bool: false })
					setZgsmCodebaseDisableConfirmDialogState((prev) => ({ ...prev, isOpen: false }))
				}}
			/>
		</>
	)
}

const queryClient = new QueryClient()

const AppWithProviders = () => (
	<ErrorBoundary>
		<ExtensionStateContextProvider>
			<TranslationProvider>
				<QueryClientProvider client={queryClient}>
					<TooltipProvider delayDuration={STANDARD_TOOLTIP_DELAY}>
						<App />
					</TooltipProvider>
				</QueryClientProvider>
			</TranslationProvider>
		</ExtensionStateContextProvider>
	</ErrorBoundary>
)

export default AppWithProviders<|MERGE_RESOLUTION|>--- conflicted
+++ resolved
@@ -1,10 +1,6 @@
 import React, { useCallback, useEffect, useRef, useState, useMemo } from "react"
 import { useEvent } from "react-use"
 import { QueryClient, QueryClientProvider } from "@tanstack/react-query"
-<<<<<<< HEAD
-// import posthog from "posthog-js"
-=======
->>>>>>> 9975a41b
 
 import { ExtensionMessage } from "@roo/ExtensionMessage"
 import TranslationProvider from "./i18n/TranslationContext"
@@ -18,19 +14,8 @@
 import ChatView, { ChatViewRef } from "./components/chat/ChatView"
 import HistoryView from "./components/history/HistoryView"
 import SettingsView, { SettingsViewRef } from "./components/settings/SettingsView"
-<<<<<<< HEAD
-import WelcomeView from "./components/welcome/WelcomeView"
-// import WelcomeViewProvider from "./components/welcome/WelcomeViewProvider"
-// import McpView from "./components/mcp/McpView"
-// import { MarketplaceView } from "./components/marketplace/MarketplaceView"
-// import ModesView from "./components/modes/ModesView"
 import CodeReviewPage from "./components/code-review"
-// import WelcomeViewProvider from "./components/welcome/WelcomeViewProvider"
-// import { MarketplaceView } from "./components/marketplace/MarketplaceView"
-=======
 import WelcomeView from "./components/welcome/WelcomeViewProvider"
-import { MarketplaceView } from "./components/marketplace/MarketplaceView"
->>>>>>> 9975a41b
 import { HumanRelayDialog } from "./components/human-relay/HumanRelayDialog"
 import { CheckpointRestoreDialog } from "./components/chat/CheckpointRestoreDialog"
 import { DeleteMessageDialog, EditMessageDialog } from "./components/chat/MessageModificationConfirmationDialog"
@@ -114,24 +99,6 @@
 	} = useExtensionState()
 	const { t } = useTranslation()
 
-<<<<<<< HEAD
-	// const [useProviderSignupView, setUseProviderSignupView] = useState(false)
-
-	// // Check PostHog feature flag for provider signup view
-	// // Wait for telemetry to be initialized before checking feature flags
-	// useEffect(() => {
-	// 	if (!didHydrateState || telemetrySetting === "disabled") {
-	// 		return
-	// 	}
-
-	// 	posthog.onFeatureFlags(function () {
-	// 		// Feature flag for new provider-focused welcome view
-	// 		setUseProviderSignupView(posthog?.getFeatureFlag("welcome-provider-signup") === "test")
-	// 	})
-	// }, [didHydrateState, telemetrySetting])
-
-=======
->>>>>>> 9975a41b
 	// Create a persistent state manager
 	// const marketplaceStateManager = useMemo(() => new MarketplaceViewStateManager(), [])
 
