--- conflicted
+++ resolved
@@ -67,11 +67,8 @@
 // Memoize dialog components to prevent unnecessary re-renders
 const MemoizedDeleteMessageDialog = React.memo(DeleteMessageDialog)
 const MemoizedEditMessageDialog = React.memo(EditMessageDialog)
-<<<<<<< HEAD
 const MemoizedReauthConfirmationDialog = React.memo(ReauthConfirmationDialog)
-=======
 const MemoizedCheckpointRestoreDialog = React.memo(CheckpointRestoreDialog)
->>>>>>> 247da38b
 const MemoizedHumanRelayDialog = React.memo(HumanRelayDialog)
 const MemoizedZgsmCodebaseDisableConfirmDialog = React.memo(ZgsmCodebaseDisableConfirmDialog)
 
@@ -405,48 +402,6 @@
 				onSubmit={(requestId, text) => vscode.postMessage({ type: "humanRelayResponse", requestId, text })}
 				onCancel={(requestId) => vscode.postMessage({ type: "humanRelayCancel", requestId })}
 			/>
-<<<<<<< HEAD
-			<MemoizedDeleteMessageDialog
-				open={deleteMessageDialogState.isOpen}
-				onOpenChange={(open) => setDeleteMessageDialogState((prev) => ({ ...prev, isOpen: open }))}
-				onConfirm={() => {
-					vscode.postMessage({
-						type: "deleteMessageConfirm",
-						messageTs: deleteMessageDialogState.messageTs,
-					})
-					setDeleteMessageDialogState((prev) => ({ ...prev, isOpen: false }))
-				}}
-			/>
-			<MemoizedEditMessageDialog
-				open={editMessageDialogState.isOpen}
-				onOpenChange={(open) => setEditMessageDialogState((prev) => ({ ...prev, isOpen: open }))}
-				onConfirm={() => {
-					vscode.postMessage({
-						type: "editMessageConfirm",
-						messageTs: editMessageDialogState.messageTs,
-						text: editMessageDialogState.text,
-						images: editMessageDialogState.images,
-					})
-					setEditMessageDialogState((prev) => ({ ...prev, isOpen: false }))
-				}}
-			/>
-			<MemoizedReauthConfirmationDialog
-				open={reauthConfirmationDialogState.isOpen}
-				onOpenChange={(open) => setReauthConfirmationDialogState((prev) => ({ ...prev, isOpen: open }))}
-				onConfirm={() => {
-					vscode.postMessage({ type: "zgsmLogin", apiConfiguration })
-					setReauthConfirmationDialogState((prev) => ({ ...prev, isOpen: false }))
-				}}
-			/>
-			<MemoizedZgsmCodebaseDisableConfirmDialog
-				open={zgsmCodebaseDisableConfirmDialogState.isOpen}
-				onOpenChange={(open) => setZgsmCodebaseDisableConfirmDialogState((prev) => ({ ...prev, isOpen: open }))}
-				onConfirm={() => {
-					vscode.postMessage({ type: "zgsmCodebaseIndexEnabled", bool: false })
-					setZgsmCodebaseDisableConfirmDialogState((prev) => ({ ...prev, isOpen: false }))
-				}}
-			/>
-=======
 			{deleteMessageDialogState.hasCheckpoint ? (
 				<MemoizedCheckpointRestoreDialog
 					open={deleteMessageDialogState.isOpen}
@@ -506,7 +461,22 @@
 					}}
 				/>
 			)}
->>>>>>> 247da38b
+			<MemoizedReauthConfirmationDialog
+				open={reauthConfirmationDialogState.isOpen}
+				onOpenChange={(open) => setReauthConfirmationDialogState((prev) => ({ ...prev, isOpen: open }))}
+				onConfirm={() => {
+					vscode.postMessage({ type: "zgsmLogin", apiConfiguration })
+					setReauthConfirmationDialogState((prev) => ({ ...prev, isOpen: false }))
+				}}
+			/>
+			<MemoizedZgsmCodebaseDisableConfirmDialog
+				open={zgsmCodebaseDisableConfirmDialogState.isOpen}
+				onOpenChange={(open) => setZgsmCodebaseDisableConfirmDialogState((prev) => ({ ...prev, isOpen: open }))}
+				onConfirm={() => {
+					vscode.postMessage({ type: "zgsmCodebaseIndexEnabled", bool: false })
+					setZgsmCodebaseDisableConfirmDialogState((prev) => ({ ...prev, isOpen: false }))
+				}}
+			/>
 		</>
 	)
 }
