import { useCallback, useEffect, useRef, useState, useMemo } from "react"
import { useEvent } from "react-use"
import { QueryClient, QueryClientProvider } from "@tanstack/react-query"

<<<<<<< HEAD
import { ExtensionMessage } from "@roo/ExtensionMessage"
=======
import { ExtensionMessage } from "@roo/shared/ExtensionMessage"
import TranslationProvider, { useAppTranslation } from "./i18n/TranslationContext"
import { MarketplaceViewStateManager } from "./components/marketplace/MarketplaceViewStateManager"
>>>>>>> 7e8ff7e6

import TranslationProvider from "./i18n/TranslationContext"
import { vscode } from "./utils/vscode"
import { telemetryClient } from "./utils/TelemetryClient"
import { ExtensionStateContextProvider, useExtensionState } from "./context/ExtensionStateContext"
import ChatView, { ChatViewRef } from "./components/chat/ChatView"
import HistoryView from "./components/history/HistoryView"
import SettingsView, { SettingsViewRef } from "./components/settings/SettingsView"
import WelcomeView from "./components/welcome/WelcomeView"
import McpView from "./components/mcp/McpView"
<<<<<<< HEAD
import ModesView from "./components/modes/ModesView"
=======
import { MarketplaceView } from "./components/marketplace/MarketplaceView"
import PromptsView from "./components/prompts/PromptsView"
>>>>>>> 7e8ff7e6
import { HumanRelayDialog } from "./components/human-relay/HumanRelayDialog"
import { AccountView } from "./components/account/AccountView"

<<<<<<< HEAD
type Tab = "settings" | "history" | "mcp" | "modes" | "chat" | "account"
=======
type Tab = "settings" | "history" | "mcp" | "prompts" | "chat" | "marketplace"
>>>>>>> 7e8ff7e6

const tabsByMessageAction: Partial<Record<NonNullable<ExtensionMessage["action"]>, Tab>> = {
	chatButtonClicked: "chat",
	settingsButtonClicked: "settings",
	promptsButtonClicked: "modes",
	mcpButtonClicked: "mcp",
	historyButtonClicked: "history",
<<<<<<< HEAD
	accountButtonClicked: "account",
=======
	marketplaceButtonClicked: "marketplace",
>>>>>>> 7e8ff7e6
}

const App = () => {
	const {
		didHydrateState,
		showWelcome,
		shouldShowAnnouncement,
		telemetrySetting,
		telemetryKey,
		machineId,
<<<<<<< HEAD
		cloudUserInfo,
		cloudIsAuthenticated,
	} = useExtensionState()
=======
		experiments,
	} = useExtensionState()
	const { t } = useAppTranslation()

	// Create a persistent state manager
	const marketplaceStateManager = useMemo(() => new MarketplaceViewStateManager(), [])
>>>>>>> 7e8ff7e6

	const [showAnnouncement, setShowAnnouncement] = useState(false)
	const [tab, setTab] = useState<Tab>("chat")

	const [humanRelayDialogState, setHumanRelayDialogState] = useState<{
		isOpen: boolean
		requestId: string
		promptText: string
	}>({
		isOpen: false,
		requestId: "",
		promptText: "",
	})

	const settingsRef = useRef<SettingsViewRef>(null)
	const chatViewRef = useRef<ChatViewRef>(null)

	const switchTab = useCallback((newTab: Tab) => {
		setCurrentSection(undefined)

		if (settingsRef.current?.checkUnsaveChanges) {
			settingsRef.current.checkUnsaveChanges(() => setTab(newTab))
		} else {
			setTab(newTab)
		}
	}, [])

	const [currentSection, setCurrentSection] = useState<string | undefined>(undefined)

	const onMessage = useCallback(
		(e: MessageEvent) => {
			const message: ExtensionMessage = e.data

			if (message.type === "action" && message.action) {
				const newTab = tabsByMessageAction[message.action]
				const section = message.values?.section as string | undefined

				if (newTab) {
					switchTab(newTab)
					setCurrentSection(section)
				}
			}

			if (message.type === "showHumanRelayDialog" && message.requestId && message.promptText) {
				const { requestId, promptText } = message
				setHumanRelayDialogState({ isOpen: true, requestId, promptText })
			}

			if (message.type === "acceptInput") {
				chatViewRef.current?.acceptInput()
			}
		},
		[switchTab],
	)

	useEvent("message", onMessage)

	useEffect(() => {
		if (shouldShowAnnouncement) {
			setShowAnnouncement(true)
			vscode.postMessage({ type: "didShowAnnouncement" })
		}
	}, [shouldShowAnnouncement])

	useEffect(() => {
		if (didHydrateState) {
			telemetryClient.updateTelemetryState(telemetrySetting, telemetryKey, machineId)
		}
	}, [telemetrySetting, telemetryKey, machineId, didHydrateState])

	// Tell the extension that we are ready to receive messages.
	useEffect(() => vscode.postMessage({ type: "webviewDidLaunch" }), [])

	if (!didHydrateState) {
		return null
	}

	// Do not conditionally load ChatView, it's expensive and there's state we
	// don't want to lose (user input, disableInput, askResponse promise, etc.)
	return showWelcome ? (
		<WelcomeView />
	) : (
		<>
			{tab === "modes" && <ModesView onDone={() => switchTab("chat")} />}
			{tab === "mcp" && <McpView onDone={() => switchTab("chat")} />}
			{tab === "history" && <HistoryView onDone={() => switchTab("chat")} />}
			{tab === "settings" && (
				<SettingsView ref={settingsRef} onDone={() => setTab("chat")} targetSection={currentSection} />
			)}
<<<<<<< HEAD
			{tab === "account" && (
				<AccountView
					userInfo={cloudUserInfo}
					isAuthenticated={cloudIsAuthenticated}
					onDone={() => switchTab("chat")}
				/>
			)}
=======
			{tab === "marketplace" &&
				(experiments.marketplace ? (
					<MarketplaceView stateManager={marketplaceStateManager} onDone={() => switchTab("chat")} />
				) : (
					<div className="flex flex-col items-center justify-center h-full p-8 text-center">
						<div className="text-lg font-semibold mb-2">{t("settings:experimental.MARKETPLACE.name")}</div>
						<div className="text-vscode-descriptionForeground mb-4">
							{t("settings:experimental.MARKETPLACE.warning")}
						</div>
					</div>
				))}
>>>>>>> 7e8ff7e6
			<ChatView
				ref={chatViewRef}
				isHidden={tab !== "chat"}
				showAnnouncement={showAnnouncement}
				hideAnnouncement={() => setShowAnnouncement(false)}
			/>
			<HumanRelayDialog
				isOpen={humanRelayDialogState.isOpen}
				requestId={humanRelayDialogState.requestId}
				promptText={humanRelayDialogState.promptText}
				onClose={() => setHumanRelayDialogState((prev) => ({ ...prev, isOpen: false }))}
				onSubmit={(requestId, text) => vscode.postMessage({ type: "humanRelayResponse", requestId, text })}
				onCancel={(requestId) => vscode.postMessage({ type: "humanRelayCancel", requestId })}
			/>
		</>
	)
}

const queryClient = new QueryClient()

const AppWithProviders = () => (
	<ExtensionStateContextProvider>
		<TranslationProvider>
			<QueryClientProvider client={queryClient}>
				<App />
			</QueryClientProvider>
		</TranslationProvider>
	</ExtensionStateContextProvider>
)

export default AppWithProviders<|MERGE_RESOLUTION|>--- conflicted
+++ resolved
@@ -2,15 +2,10 @@
 import { useEvent } from "react-use"
 import { QueryClient, QueryClientProvider } from "@tanstack/react-query"
 
-<<<<<<< HEAD
 import { ExtensionMessage } from "@roo/ExtensionMessage"
-=======
-import { ExtensionMessage } from "@roo/shared/ExtensionMessage"
-import TranslationProvider, { useAppTranslation } from "./i18n/TranslationContext"
+import TranslationProvider from "./i18n/TranslationContext"
 import { MarketplaceViewStateManager } from "./components/marketplace/MarketplaceViewStateManager"
->>>>>>> 7e8ff7e6
 
-import TranslationProvider from "./i18n/TranslationContext"
 import { vscode } from "./utils/vscode"
 import { telemetryClient } from "./utils/TelemetryClient"
 import { ExtensionStateContextProvider, useExtensionState } from "./context/ExtensionStateContext"
@@ -19,20 +14,12 @@
 import SettingsView, { SettingsViewRef } from "./components/settings/SettingsView"
 import WelcomeView from "./components/welcome/WelcomeView"
 import McpView from "./components/mcp/McpView"
-<<<<<<< HEAD
+import { MarketplaceView } from "./components/marketplace/MarketplaceView"
 import ModesView from "./components/modes/ModesView"
-=======
-import { MarketplaceView } from "./components/marketplace/MarketplaceView"
-import PromptsView from "./components/prompts/PromptsView"
->>>>>>> 7e8ff7e6
 import { HumanRelayDialog } from "./components/human-relay/HumanRelayDialog"
 import { AccountView } from "./components/account/AccountView"
 
-<<<<<<< HEAD
-type Tab = "settings" | "history" | "mcp" | "modes" | "chat" | "account"
-=======
-type Tab = "settings" | "history" | "mcp" | "prompts" | "chat" | "marketplace"
->>>>>>> 7e8ff7e6
+type Tab = "settings" | "history" | "mcp" | "modes" | "chat" | "marketplace" | "account"
 
 const tabsByMessageAction: Partial<Record<NonNullable<ExtensionMessage["action"]>, Tab>> = {
 	chatButtonClicked: "chat",
@@ -40,11 +27,8 @@
 	promptsButtonClicked: "modes",
 	mcpButtonClicked: "mcp",
 	historyButtonClicked: "history",
-<<<<<<< HEAD
+	marketplaceButtonClicked: "marketplace",
 	accountButtonClicked: "account",
-=======
-	marketplaceButtonClicked: "marketplace",
->>>>>>> 7e8ff7e6
 }
 
 const App = () => {
@@ -55,18 +39,13 @@
 		telemetrySetting,
 		telemetryKey,
 		machineId,
-<<<<<<< HEAD
+		experiments,
 		cloudUserInfo,
 		cloudIsAuthenticated,
 	} = useExtensionState()
-=======
-		experiments,
-	} = useExtensionState()
-	const { t } = useAppTranslation()
 
 	// Create a persistent state manager
 	const marketplaceStateManager = useMemo(() => new MarketplaceViewStateManager(), [])
->>>>>>> 7e8ff7e6
 
 	const [showAnnouncement, setShowAnnouncement] = useState(false)
 	const [tab, setTab] = useState<Tab>("chat")
@@ -101,12 +80,28 @@
 			const message: ExtensionMessage = e.data
 
 			if (message.type === "action" && message.action) {
-				const newTab = tabsByMessageAction[message.action]
-				const section = message.values?.section as string | undefined
+				// Handle switchTab action with tab parameter
+				if (message.action === "switchTab" && message.tab) {
+					const targetTab = message.tab as Tab
+					// Don't switch to marketplace tab if the experiment is disabled
+					if (targetTab === "marketplace" && !experiments.marketplace) {
+						return
+					}
+					switchTab(targetTab)
+					setCurrentSection(undefined)
+				} else {
+					// Handle other actions using the mapping
+					const newTab = tabsByMessageAction[message.action]
+					const section = message.values?.section as string | undefined
 
-				if (newTab) {
-					switchTab(newTab)
-					setCurrentSection(section)
+					if (newTab) {
+						// Don't switch to marketplace tab if the experiment is disabled
+						if (newTab === "marketplace" && !experiments.marketplace) {
+							return
+						}
+						switchTab(newTab)
+						setCurrentSection(section)
+					}
 				}
 			}
 
@@ -119,7 +114,7 @@
 				chatViewRef.current?.acceptInput()
 			}
 		},
-		[switchTab],
+		[switchTab, experiments],
 	)
 
 	useEvent("message", onMessage)
@@ -156,7 +151,9 @@
 			{tab === "settings" && (
 				<SettingsView ref={settingsRef} onDone={() => setTab("chat")} targetSection={currentSection} />
 			)}
-<<<<<<< HEAD
+			{tab === "marketplace" && (
+				<MarketplaceView stateManager={marketplaceStateManager} onDone={() => switchTab("chat")} />
+			)}
 			{tab === "account" && (
 				<AccountView
 					userInfo={cloudUserInfo}
@@ -164,19 +161,6 @@
 					onDone={() => switchTab("chat")}
 				/>
 			)}
-=======
-			{tab === "marketplace" &&
-				(experiments.marketplace ? (
-					<MarketplaceView stateManager={marketplaceStateManager} onDone={() => switchTab("chat")} />
-				) : (
-					<div className="flex flex-col items-center justify-center h-full p-8 text-center">
-						<div className="text-lg font-semibold mb-2">{t("settings:experimental.MARKETPLACE.name")}</div>
-						<div className="text-vscode-descriptionForeground mb-4">
-							{t("settings:experimental.MARKETPLACE.warning")}
-						</div>
-					</div>
-				))}
->>>>>>> 7e8ff7e6
 			<ChatView
 				ref={chatViewRef}
 				isHidden={tab !== "chat"}
