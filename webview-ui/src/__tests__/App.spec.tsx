// npx vitest run src/__tests__/App.spec.tsx

import React from "react"
import { render, screen, act, cleanup } from "@/utils/test-utils"

import AppWithProviders from "../App"

vi.mock("@src/utils/vscode", () => ({
	vscode: {
		postMessage: vi.fn(),
	},
}))

// Mock the ErrorBoundary component
vi.mock("@src/components/ErrorBoundary", () => ({
	__esModule: true,
	default: ({ children }: { children: React.ReactNode }) => <>{children}</>,
}))

// Mock the telemetry client
vi.mock("@src/utils/TelemetryClient", () => ({
	telemetryClient: {
		capture: vi.fn(),
		updateTelemetryState: vi.fn(),
	},
}))

vi.mock("@src/components/chat/ChatView", () => ({
	__esModule: true,
	default: function ChatView({ isHidden }: { isHidden: boolean }) {
		return (
			<div data-testid="chat-view" data-hidden={isHidden}>
				Chat View
			</div>
		)
	},
}))

vi.mock("@src/components/settings/SettingsView", () => ({
	__esModule: true,
	default: function SettingsView({ onDone }: { onDone: () => void }) {
		return (
			<div data-testid="settings-view" onClick={onDone}>
				Settings View
			</div>
		)
	},
}))

vi.mock("@src/components/history/HistoryView", () => ({
	__esModule: true,
	default: function HistoryView({ onDone }: { onDone: () => void }) {
		return (
			<div data-testid="history-view" onClick={onDone}>
				History View
			</div>
		)
	},
}))

vi.mock("@src/components/mcp/McpView", () => ({
	__esModule: true,
	default: function McpView() {
		return <div data-testid="mcp-view">MCP View</div>
	},
}))

vi.mock("@src/components/modes/ModesView", () => ({
	__esModule: true,
	default: function ModesView() {
		return <div data-testid="prompts-view">Modes View</div>
	},
}))

// vi.mock("@src/components/marketplace/MarketplaceView", () => ({
// 	MarketplaceView: function MarketplaceView({ onDone }: { onDone: () => void }) {
// 		return (
// 			<div data-testid="marketplace-view" onClick={onDone}>
// 				Marketplace View
// 			</div>
// 		)
// 	},
// }))

vi.mock("@src/components/cloud/CloudView", () => ({
	CloudView: function CloudView({ onDone }: { onDone: () => void }) {
		return (
			<div data-testid="cloud-view" onClick={onDone}>
				Cloud View
			</div>
		)
	},
}))

const mockUseExtensionState = vi.fn()

// Mock the HumanRelayDialog component
vi.mock("@src/components/human-relay/HumanRelayDialog", () => ({
	HumanRelayDialog: ({ _children, isOpen, onClose }: any) => (
		<div data-testid="human-relay-dialog" data-open={isOpen} onClick={onClose}>
			Human Relay Dialog
		</div>
	),
}))

// Mock i18next and react-i18next
vi.mock("i18next", () => {
	const tFunction = (key: string) => key
	const i18n = {
		t: tFunction,
		use: () => i18n,
		init: () => Promise.resolve(tFunction),
		changeLanguage: vi.fn(() => Promise.resolve()),
	}
	return { default: i18n }
})

vi.mock("react-i18next", () => {
	const tFunction = (key: string) => key
	return {
		withTranslation: () => (Component: any) => {
			const MockedComponent = (props: any) => {
				return <Component t={tFunction} i18n={{ t: tFunction }} tReady {...props} />
			}
			MockedComponent.displayName = `withTranslation(${Component.displayName || Component.name || "Component"})`
			return MockedComponent
		},
		Trans: ({ children }: { children: React.ReactNode }) => <>{children}</>,
		useTranslation: () => {
			return {
				t: tFunction,
				i18n: {
					t: tFunction,
					changeLanguage: vi.fn(() => Promise.resolve()),
				},
			}
		},
		initReactI18next: {
			type: "3rdParty",
			init: vi.fn(),
		},
	}
})

// Mock TranslationProvider to pass through children
vi.mock("@src/i18n/TranslationContext", () => {
	const tFunction = (key: string) => key
	return {
		__esModule: true,
		default: ({ children }: { children: React.ReactNode }) => <>{children}</>,
		useAppTranslation: () => ({
			t: tFunction,
			i18n: {
				t: tFunction,
				changeLanguage: vi.fn(() => Promise.resolve()),
			},
		}),
	}
})

vi.mock("@src/context/ExtensionStateContext", () => ({
	useExtensionState: () => mockUseExtensionState(),
	ExtensionStateContextProvider: ({ children }: { children: React.ReactNode }) => <>{children}</>,
}))

// Mock environment variables
vi.mock("process.env", () => ({
	NODE_ENV: "test",
	PKG_VERSION: "1.0.0-test",
}))

describe("App", () => {
	beforeEach(() => {
		vi.clearAllMocks()
		window.removeEventListener("message", () => {})

		// Set up default mock return value
		mockUseExtensionState.mockReturnValue({
			didHydrateState: true,
			showWelcome: false,
			shouldShowAnnouncement: false,
			experiments: {},
			language: "en",
			telemetrySetting: "enabled",
		})
	})

	afterEach(() => {
		cleanup()
		window.removeEventListener("message", () => {})
	})

	const triggerMessage = (action: string) => {
		const messageEvent = new MessageEvent("message", {
			data: {
				type: "action",
				action,
			},
		})
		window.dispatchEvent(messageEvent)
	}

	it("shows chat view by default", () => {
		render(<AppWithProviders />)

		const chatView = screen.getByTestId("chat-view")
		expect(chatView).toBeInTheDocument()
		expect(chatView.getAttribute("data-hidden")).toBe("false")
	})

	it("switches to settings view when receiving settingsButtonClicked action", async () => {
		render(<AppWithProviders />)

		act(() => {
			triggerMessage("settingsButtonClicked")
		})

		const settingsView = await screen.findByTestId("settings-view")
		expect(settingsView).toBeInTheDocument()

		const chatView = screen.getByTestId("chat-view")
		expect(chatView.getAttribute("data-hidden")).toBe("true")
	})

	it("switches to history view when receiving historyButtonClicked action", async () => {
		render(<AppWithProviders />)

		act(() => {
			triggerMessage("historyButtonClicked")
		})

		const historyView = await screen.findByTestId("history-view")
		expect(historyView).toBeInTheDocument()

		const chatView = screen.getByTestId("chat-view")
		expect(chatView.getAttribute("data-hidden")).toBe("true")
	})

	it("returns to chat view when clicking done in settings view", async () => {
		render(<AppWithProviders />)

		act(() => {
			triggerMessage("settingsButtonClicked")
		})

		const settingsView = await screen.findByTestId("settings-view")

		act(() => {
			settingsView.click()
		})

		const chatView = screen.getByTestId("chat-view")
		expect(chatView.getAttribute("data-hidden")).toBe("false")
		expect(screen.queryByTestId("settings-view")).not.toBeInTheDocument()
	})

	it.each(["history"])("returns to chat view when clicking done in %s view", async (view) => {
		render(<AppWithProviders />)

		act(() => {
			triggerMessage(`${view}ButtonClicked`)
		})

		const viewElement = await screen.findByTestId(`${view}-view`)

		act(() => {
			viewElement.click()
		})

		const chatView = screen.getByTestId("chat-view")
		expect(chatView.getAttribute("data-hidden")).toBe("false")
		expect(screen.queryByTestId(`${view}-view`)).not.toBeInTheDocument()
	})
<<<<<<< HEAD
	// todo: fix this test
	// it("switches to marketplace view when receiving marketplaceButtonClicked action", async () => {
	// 	render(<AppWithProviders />)

	// 	act(() => {
	// 		triggerMessage("marketplaceButtonClicked")
	// 	})

	// 	const marketplaceView = await screen.findByTestId("marketplace-view")
	// 	expect(marketplaceView).toBeInTheDocument()

	// 	const chatView = screen.queryByTestId("chat-view")
	// 	expect(chatView).not.toBeInTheDocument()
	// })
	// todo: fix this test
	// it("returns to chat view when clicking done in marketplace view", async () => {
	// 	render(<AppWithProviders />)

	// 	act(() => {
	// 		triggerMessage("marketplaceButtonClicked")
	// 	})

	// 	const marketplaceView = await screen.findByTestId("marketplace-view")

	// 	act(() => {
	// 		marketplaceView.click()
	// 	})

	// 	const chatView = screen.getByTestId("chat-view")
	// 	expect(chatView.getAttribute("data-hidden")).toBe("false")
	// 	expect(screen.queryByTestId("marketplace-view")).not.toBeInTheDocument()
	// })
=======

	it("switches to marketplace view when receiving marketplaceButtonClicked action", async () => {
		render(<AppWithProviders />)

		act(() => {
			triggerMessage("marketplaceButtonClicked")
		})

		const marketplaceView = await screen.findByTestId("marketplace-view")
		expect(marketplaceView).toBeInTheDocument()

		const chatView = screen.getByTestId("chat-view")
		expect(chatView.getAttribute("data-hidden")).toBe("true")
	})

	it("returns to chat view when clicking done in marketplace view", async () => {
		render(<AppWithProviders />)

		act(() => {
			triggerMessage("marketplaceButtonClicked")
		})

		const marketplaceView = await screen.findByTestId("marketplace-view")

		act(() => {
			marketplaceView.click()
		})

		const chatView = screen.getByTestId("chat-view")
		expect(chatView.getAttribute("data-hidden")).toBe("false")
		expect(screen.queryByTestId("marketplace-view")).not.toBeInTheDocument()
	})
>>>>>>> 9975a41b
})<|MERGE_RESOLUTION|>--- conflicted
+++ resolved
@@ -271,7 +271,6 @@
 		expect(chatView.getAttribute("data-hidden")).toBe("false")
 		expect(screen.queryByTestId(`${view}-view`)).not.toBeInTheDocument()
 	})
-<<<<<<< HEAD
 	// todo: fix this test
 	// it("switches to marketplace view when receiving marketplaceButtonClicked action", async () => {
 	// 	render(<AppWithProviders />)
@@ -300,42 +299,14 @@
 	// 		marketplaceView.click()
 	// 	})
 
+	// 	const marketplaceView = await screen.findByTestId("marketplace-view")
+
+	// 	act(() => {
+	// 		marketplaceView.click()
+	// 	})
+
 	// 	const chatView = screen.getByTestId("chat-view")
 	// 	expect(chatView.getAttribute("data-hidden")).toBe("false")
 	// 	expect(screen.queryByTestId("marketplace-view")).not.toBeInTheDocument()
 	// })
-=======
-
-	it("switches to marketplace view when receiving marketplaceButtonClicked action", async () => {
-		render(<AppWithProviders />)
-
-		act(() => {
-			triggerMessage("marketplaceButtonClicked")
-		})
-
-		const marketplaceView = await screen.findByTestId("marketplace-view")
-		expect(marketplaceView).toBeInTheDocument()
-
-		const chatView = screen.getByTestId("chat-view")
-		expect(chatView.getAttribute("data-hidden")).toBe("true")
-	})
-
-	it("returns to chat view when clicking done in marketplace view", async () => {
-		render(<AppWithProviders />)
-
-		act(() => {
-			triggerMessage("marketplaceButtonClicked")
-		})
-
-		const marketplaceView = await screen.findByTestId("marketplace-view")
-
-		act(() => {
-			marketplaceView.click()
-		})
-
-		const chatView = screen.getByTestId("chat-view")
-		expect(chatView.getAttribute("data-hidden")).toBe("false")
-		expect(screen.queryByTestId("marketplace-view")).not.toBeInTheDocument()
-	})
->>>>>>> 9975a41b
 })