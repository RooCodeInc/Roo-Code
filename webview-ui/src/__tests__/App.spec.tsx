--- conflicted
+++ resolved
@@ -2,7 +2,6 @@
 
 import React from "react"
 import { render, screen, act, cleanup } from "@/utils/test-utils"
-import posthog from "posthog-js"
 
 import AppWithProviders from "../App"
 
@@ -316,7 +315,6 @@
 		expect(chatView.getAttribute("data-hidden")).toBe("false")
 		expect(screen.queryByTestId(`${view}-view`)).not.toBeInTheDocument()
 	})
-<<<<<<< HEAD
 	// todo: fix this test
 	// it("switches to marketplace view when receiving marketplaceButtonClicked action", async () => {
 	// 	render(<AppWithProviders />)
@@ -349,88 +347,4 @@
 	// 	expect(chatView.getAttribute("data-hidden")).toBe("false")
 	// 	expect(screen.queryByTestId("marketplace-view")).not.toBeInTheDocument()
 	// })
-=======
-
-	it("switches to marketplace view when receiving marketplaceButtonClicked action", async () => {
-		render(<AppWithProviders />)
-
-		act(() => {
-			triggerMessage("marketplaceButtonClicked")
-		})
-
-		const marketplaceView = await screen.findByTestId("marketplace-view")
-		expect(marketplaceView).toBeInTheDocument()
-
-		const chatView = screen.getByTestId("chat-view")
-		expect(chatView.getAttribute("data-hidden")).toBe("true")
-	})
-
-	it("returns to chat view when clicking done in marketplace view", async () => {
-		render(<AppWithProviders />)
-
-		act(() => {
-			triggerMessage("marketplaceButtonClicked")
-		})
-
-		const marketplaceView = await screen.findByTestId("marketplace-view")
-
-		act(() => {
-			marketplaceView.click()
-		})
-
-		const chatView = screen.getByTestId("chat-view")
-		expect(chatView.getAttribute("data-hidden")).toBe("false")
-		expect(screen.queryByTestId("marketplace-view")).not.toBeInTheDocument()
-	})
-
-	describe("PostHog feature flag initialization", () => {
-		it("waits for state hydration before checking feature flags", () => {
-			mockUseExtensionState.mockReturnValue({
-				didHydrateState: false,
-				showWelcome: false,
-				shouldShowAnnouncement: false,
-				experiments: {},
-				language: "en",
-				telemetrySetting: "enabled",
-			})
-
-			render(<AppWithProviders />)
-
-			// PostHog feature flag check should not be called before hydration
-			expect(posthog.onFeatureFlags).not.toHaveBeenCalled()
-		})
-
-		it("checks feature flags after state hydration when telemetry is enabled", () => {
-			mockUseExtensionState.mockReturnValue({
-				didHydrateState: true,
-				showWelcome: false,
-				shouldShowAnnouncement: false,
-				experiments: {},
-				language: "en",
-				telemetrySetting: "enabled",
-			})
-
-			render(<AppWithProviders />)
-
-			// PostHog feature flag check should be called after hydration
-			expect(posthog.onFeatureFlags).toHaveBeenCalled()
-		})
-
-		it("does not check feature flags when telemetry is disabled", () => {
-			mockUseExtensionState.mockReturnValue({
-				didHydrateState: true,
-				showWelcome: false,
-				shouldShowAnnouncement: false,
-				experiments: {},
-				language: "en",
-				telemetrySetting: "disabled",
-			})
-
-			render(<AppWithProviders />)
-
-			// PostHog feature flag check should not be called when telemetry is disabled
-			expect(posthog.onFeatureFlags).not.toHaveBeenCalled()
-		})
-	})
->>>>>>> 529c6868
 })