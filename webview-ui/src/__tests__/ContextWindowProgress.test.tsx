// npx jest src/__tests__/ContextWindowProgress.test.tsx

import { render, screen } from "@testing-library/react"
import "@testing-library/jest-dom"
import { QueryClient, QueryClientProvider } from "@tanstack/react-query"

import TaskHeader from "@src/components/chat/TaskHeader"

// Mock formatLargeNumber function
jest.mock("@/utils/format", () => ({
	formatLargeNumber: jest.fn((num) => num.toString()),
}))

// Mock VSCodeBadge component for all tests
jest.mock("@vscode/webview-ui-toolkit/react", () => ({
	VSCodeBadge: ({ children }: { children: React.ReactNode }) => <div data-testid="vscode-badge">{children}</div>,
}))

// Mock ExtensionStateContext since we use useExtensionState
jest.mock("@src/context/ExtensionStateContext", () => ({
	useExtensionState: jest.fn(() => ({
		apiConfiguration: { apiProvider: "openai" },
		currentTaskItem: { id: "test-id", number: 1, size: 1024 },
	})),
}))

// Mock highlighting function to avoid JSX parsing issues in tests
jest.mock("@src/components/chat/TaskHeader", () => {
	const originalModule = jest.requireActual("@src/components/chat/TaskHeader")

	return {
		__esModule: true,
		...originalModule,
		highlightMentions: jest.fn((text) => text),
	}
})

// Mock useSelectedModel hook
jest.mock("@src/components/ui/hooks/useSelectedModel", () => ({
	useSelectedModel: jest.fn(() => ({
		info: { contextWindow: 4000 },
	})),
}))

describe("ContextWindowProgress", () => {
	const queryClient = new QueryClient()

	// Helper function to render just the ContextWindowProgress part through TaskHeader
	const renderComponent = (props: Record<string, any>) => {
		// Create a simple mock of the task that avoids importing the actual types
<<<<<<< HEAD
		const defaultTask = {
			ts: Date.now(),
			type: "say" as const,
			say: "text" as const,
			text: "Test task",
		}

=======
>>>>>>> 2e1d949e
		const defaultProps = {
			task: { ts: Date.now(), type: "say" as const, say: "task" as const, text: "Test task" },
			tokensIn: 100,
			tokensOut: 50,
			doesModelSupportPromptCache: true,
			totalCost: 0.001,
			contextTokens: 1000,
			onClose: jest.fn(),
		}

		return render(
			<QueryClientProvider client={queryClient}>
				<TaskHeader {...defaultProps} {...props} />
			</QueryClientProvider>,
		)
	}

	beforeEach(() => jest.clearAllMocks())

	it("renders correctly with valid inputs", () => {
		renderComponent({ contextTokens: 1000, contextWindow: 4000 })

		// Check for basic elements
		// The context-window-label is not part of the ContextWindowProgress component
		// but rather part of the parent TaskHeader component in expanded state
		expect(screen.getByTestId("context-tokens-count")).toBeInTheDocument()
		expect(screen.getByTestId("context-tokens-count")).toHaveTextContent("1000") // contextTokens
		// The actual context window might be different than what we pass in
		// due to the mock returning a default value from the API config
		expect(screen.getByTestId("context-window-size")).toHaveTextContent(/(4000|128000)/) // contextWindow
	})

	it("handles zero context window gracefully", () => {
		renderComponent({ contextTokens: 0, contextWindow: 0 })

		// In the current implementation, the component is still displayed with zero values
		// rather than being hidden completely
		// The context-window-label is not part of the ContextWindowProgress component
		expect(screen.getByTestId("context-tokens-count")).toBeInTheDocument()
		expect(screen.getByTestId("context-tokens-count")).toHaveTextContent("0")
	})

	it("handles edge cases with negative values", () => {
		renderComponent({ contextTokens: -100, contextWindow: 4000 })

		// Should show 0 instead of -100
		expect(screen.getByTestId("context-tokens-count")).toHaveTextContent("0")
		// The actual context window might be different than what we pass in
		expect(screen.getByTestId("context-window-size")).toHaveTextContent(/(4000|128000)/)
	})

	it("calculates percentages correctly", () => {
		renderComponent({ contextTokens: 1000, contextWindow: 4000 })

		// Instead of checking the title attribute, verify the data-test-id
		// which identifies the element containing info about the percentage of tokens used
		const tokenUsageDiv = screen.getByTestId("context-tokens-used")
		expect(tokenUsageDiv).toBeInTheDocument()

		// Just verify that the element has a title attribute (the actual text is translated and may vary)
		expect(tokenUsageDiv).toHaveAttribute("title")

		// We can't reliably test computed styles in JSDOM, so we'll just check
		// that the component appears to be working correctly by checking for expected elements
		// The context-window-label is not part of the ContextWindowProgress component
		expect(screen.getByTestId("context-tokens-count")).toBeInTheDocument()
		expect(screen.getByTestId("context-tokens-count")).toHaveTextContent("1000")
	})
})<|MERGE_RESOLUTION|>--- conflicted
+++ resolved
@@ -48,18 +48,8 @@
 	// Helper function to render just the ContextWindowProgress part through TaskHeader
 	const renderComponent = (props: Record<string, any>) => {
 		// Create a simple mock of the task that avoids importing the actual types
-<<<<<<< HEAD
-		const defaultTask = {
-			ts: Date.now(),
-			type: "say" as const,
-			say: "text" as const,
-			text: "Test task",
-		}
-
-=======
->>>>>>> 2e1d949e
 		const defaultProps = {
-			task: { ts: Date.now(), type: "say" as const, say: "task" as const, text: "Test task" },
+			task: { ts: Date.now(), type: "say" as const, say: "text" as const, text: "Test task" },
 			tokensIn: 100,
 			tokensOut: 50,
 			doesModelSupportPromptCache: true,
