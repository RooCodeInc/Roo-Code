{
	"extends": "react-app",
<<<<<<< HEAD
	"rules": {
		"@typescript-eslint/no-unused-vars": "off"
	}
=======
	"ignorePatterns": ["!.storybook"]
>>>>>>> 12f0e420
}<|MERGE_RESOLUTION|>--- conflicted
+++ resolved
@@ -1,10 +1,7 @@
 {
 	"extends": "react-app",
-<<<<<<< HEAD
 	"rules": {
 		"@typescript-eslint/no-unused-vars": "off"
-	}
-=======
+	},
 	"ignorePatterns": ["!.storybook"]
->>>>>>> 12f0e420
 }