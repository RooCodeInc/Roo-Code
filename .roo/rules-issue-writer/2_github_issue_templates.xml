--- conflicted
+++ resolved
@@ -1,108 +1,4 @@
 <github_issue_templates>
-<<<<<<< HEAD
-  <bug_report_template>
-    <name>Bug Report</name>
-    <description>Clearly report a bug with detailed repro steps</description>
-    <labels>["bug"]</labels>
-    <fields>
-      <field name="version" type="input" required="true">
-        <label>App Version</label>
-        <description>What version of Roo Code are you using? (e.g., v3.3.1)</description>
-      </field>
-      <field name="provider" type="dropdown" required="true">
-        <label>API Provider</label>
-        <options>
-          - Anthropic
-          - AWS Bedrock
-          - Chutes AI
-          - DeepSeek
-          - Glama
-          - Google Gemini
-          - Google Vertex AI
-          - Groq
-          - Human Relay Provider
-          - LiteLLM
-          - LM Studio
-          - Mistral AI
-          - Ollama
-          - OpenAI
-          - OpenAI Compatible
-          - OpenRouter
-          - Requesty
-          - SambaNova
-          - Unbound
-          - VS Code Language Model API
-          - xAI (Grok)
-          - Not Applicable / Other
-        </options>
-      </field>
-      <field name="model" type="input" required="true">
-        <label>Model Used</label>
-        <description>Exact model name (e.g., Claude 3.7 Sonnet). Use N/A if irrelevant.</description>
-      </field>
-      <field name="steps" type="textarea" required="true">
-        <label>🔁 Steps to Reproduce</label>
-        <description>
-          Help us see what you saw. Give clear, numbered steps:
-          
-          1. Setup (OS, extension version, settings)
-          2. Exact actions (clicks, input, files, commands)
-          3. What happened after each step
-          
-          Think like you're writing a recipe. Without this, we can't reproduce the issue.
-        </description>
-      </field>
-      <field name="what-happened" type="textarea" required="true">
-        <label>💥 Outcome Summary</label>
-        <description>
-          Recap what went wrong in one or two lines.
-          
-          Example: "Expected code to run, but got an empty response and no error."
-        </description>
-        <placeholder>Expected ___, but got ___.</placeholder>
-      </field>
-      <field name="logs" type="textarea" required="false">
-        <label>📄 Relevant Logs or Errors (Optional)</label>
-        <description>Paste API logs, terminal output, or errors here. Use triple backticks (```) for code formatting.</description>
-        <render>shell</render>
-      </field>
-    </fields>
-  </bug_report_template>
-  
-  <feature_request_template>
-    <name>Detailed Feature Proposal</name>
-    <description>Report a specific problem that needs solving in Roo Code</description>
-    <labels>["proposal", "enhancement"]</labels>
-    <required_fields>
-      <field name="problem-description" type="textarea" required="true">
-        <label>What specific problem does this solve?</label>
-        <description>
-          **Be concrete and detailed.** Explain the problem from a user's perspective.
-          
-          ✅ **Good examples (specific, clear impact):**
-          - "When running large tasks, users wait 5+ minutes because tasks execute sequentially instead of in parallel, blocking productivity"
-          - "AI can only read one file per request, forcing users to make multiple requests for multi-file projects, increasing wait time from 30s to 5+ minutes"
-          - "Dark theme users can't see the submit button because it uses white text on light grey background"
-          
-          ❌ **Poor examples (vague, unclear impact):**
-          - "The UI looks weird" -> What specifically looks weird? On which screen? What's the impact?
-          - "System prompt is not good" -> What's wrong with it? What behaviour does it cause? What should it do instead?
-          - "Performance could be better" -> Where? How slow is it currently? What's the user impact?
-          
-          **Your problem description should answer:**
-          - Who is affected? (all users, specific user types, etc.)
-          - When does this happen? (specific scenarios/steps)
-          - What's the current behaviour vs expected behaviour?
-          - What's the impact? (time wasted, errors caused, etc.)
-        </description>
-        <placeholder>Be specific about the problem, who it affects, and the impact. Avoid generic statements like "it's slow" or "it's confusing."</placeholder>
-      </field>
-      <field name="additional-context" type="textarea" required="false">
-        <label>Additional context (optional)</label>
-        <description>Mockups, screenshots, links, user quotes, or other relevant information that supports your proposal.</description>
-      </field>
-    </required_fields>
-=======
   <overview>
     This mode prioritizes using repository-specific issue templates over hardcoded ones.
     If no templates exist in the repository, simple generic templates are created on the fly.
@@ -116,7 +12,6 @@
       <location priority="4">.github/issue_template.md</location>
       <location priority="5">.github/ISSUE_TEMPLATE.md</location>
     </locations>
->>>>>>> 342ee70f
     
     <yaml_template_structure>
       <field name="name">Display name of the template</field>
