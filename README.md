--- conflicted
+++ resolved
@@ -106,11 +106,7 @@
 
 Meet Cline, an AI assistant that can use your **CLI** a**N**d **E**ditor.
 
-<<<<<<< HEAD
-Thanks to [Claude 3.5 Sonnet's agentic coding capabilities](https://www-cdn.anthropic.com/fed9cc193a14b84131812372d8d5857f8f304c52/Model_Card_Claude_3_Addendum.pdf), Cline can handle complex software development tasks step-by-step. With tools that let him create & edit files, explore large projects, use the browser, and execute terminal commands (after you grant permission), he can assist you in ways that go beyond code completion or tech support. While autonomous AI scripts traditionally run in sandboxed environments, this extension provides a human-in-the-loop GUI to approve every file change and terminal command, providing a safe and accessible way to explore the potential of agentic AI.
-=======
 Thanks to [Claude 3.5 Sonnet's agentic coding capabilities](https://www-cdn.anthropic.com/fed9cc193a14b84131812372d8d5857f8f304c52/Model_Card_Claude_3_Addendum.pdf), Cline can handle complex software development tasks step-by-step. With tools that let him create & edit files, explore large projects, use the browser, and execute terminal commands (after you grant permission), he can assist you in ways that go beyond code completion or tech support. Cline can even use the Model Context Protocol (MCP) to create new tools and extend his own capabilities. While autonomous AI scripts traditionally run in sandboxed environments, this extension provides a human-in-the-loop GUI to approve every file change and terminal command, providing a safe and accessible way to explore the potential of agentic AI.
->>>>>>> d49397bd
 
 1. Enter your task and add images to convert mockups into functional apps or fix bugs with screenshots.
 2. Cline starts by analyzing your file structure & source code ASTs, running regex searches, and reading relevant files to get up to speed in existing projects. By carefully managing what information is added to context, Cline can provide valuable assistance even for large, complex projects without overwhelming the context window.
@@ -191,12 +187,6 @@
 
 ### Add Context
 
-<<<<<<< HEAD
--   **`@url`:** Paste in a URL for the extension to fetch and convert to markdown, useful when you want to give Cline the latest docs
--   **`@problems`:** Add workspace errors and warnings ('Problems' panel) for Cline to fix
--   **`@file`:** Adds a file's contents so you don't have to waste API requests approving read file (+ type to search files)
--   **`@folder`:** Adds folder's files all at once to speed up your workflow even more
-=======
 **`@url`:** Paste in a URL for the extension to fetch and convert to markdown, useful when you want to give Cline the latest docs
 
 **`@problems`:** Add workspace errors and warnings ('Problems' panel) for Cline to fix
@@ -230,5 +220,4 @@
 
 ## License
 
-[Apache 2.0 © 2024 Cline Bot Inc.](./LICENSE)
->>>>>>> d49397bd
+[Apache 2.0 © 2024 Cline Bot Inc.](./LICENSE)