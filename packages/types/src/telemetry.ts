import { z } from "zod"

import { providerNames } from "./provider-settings.js"
import { clineMessageSchema } from "./message.js"

/**
 * TelemetrySetting
 */

export const telemetrySettings = ["unset", "enabled", "disabled"] as const

export const telemetrySettingsSchema = z.enum(telemetrySettings)

export type TelemetrySetting = z.infer<typeof telemetrySettingsSchema>

/**
 * TelemetryEventName
 */

export enum TelemetryEventName {
	TASK_CREATED = "Task Created",
	TASK_RESTARTED = "Task Reopened",
	TASK_COMPLETED = "Task Completed",
	TASK_MESSAGE = "Task Message",
	TASK_CONVERSATION_MESSAGE = "Conversation Message",
	LLM_COMPLETION = "LLM Completion",
	MODE_SWITCH = "Mode Switched",
	MODE_SELECTOR_OPENED = "Mode Selector Opened",
	TOOL_USED = "Tool Used",

	CHECKPOINT_CREATED = "Checkpoint Created",
	CHECKPOINT_RESTORED = "Checkpoint Restored",
	CHECKPOINT_DIFFED = "Checkpoint Diffed",

	TAB_SHOWN = "Tab Shown",
	MODE_SETTINGS_CHANGED = "Mode Setting Changed",
	CUSTOM_MODE_CREATED = "Custom Mode Created",

	CONTEXT_CONDENSED = "Context Condensed",
	SLIDING_WINDOW_TRUNCATION = "Sliding Window Truncation",

	CODE_ACTION_USED = "Code Action Used",
	PROMPT_ENHANCED = "Prompt Enhanced",

	TITLE_BUTTON_CLICKED = "Title Button Clicked",

	AUTHENTICATION_INITIATED = "Authentication Initiated",

	MARKETPLACE_ITEM_INSTALLED = "Marketplace Item Installed",
	MARKETPLACE_ITEM_REMOVED = "Marketplace Item Removed",
	MARKETPLACE_TAB_VIEWED = "Marketplace Tab Viewed",
	MARKETPLACE_INSTALL_BUTTON_CLICKED = "Marketplace Install Button Clicked",

	SHARE_BUTTON_CLICKED = "Share Button Clicked",
	SHARE_ORGANIZATION_CLICKED = "Share Organization Clicked",
	SHARE_PUBLIC_CLICKED = "Share Public Clicked",
	SHARE_CONNECT_TO_CLOUD_CLICKED = "Share Connect To Cloud Clicked",

	ACCOUNT_CONNECT_CLICKED = "Account Connect Clicked",
	ACCOUNT_CONNECT_SUCCESS = "Account Connect Success",
	ACCOUNT_LOGOUT_CLICKED = "Account Logout Clicked",
	ACCOUNT_LOGOUT_SUCCESS = "Account Logout Success",

<<<<<<< HEAD
	FEATURED_PROVIDER_CLICKED = "Featured Provider Clicked",

=======
>>>>>>> 9ca19e3c
	UPSELL_DISMISSED = "Upsell Dismissed",
	UPSELL_CLICKED = "Upsell Clicked",

	SCHEMA_VALIDATION_ERROR = "Schema Validation Error",
	DIFF_APPLICATION_ERROR = "Diff Application Error",
	SHELL_INTEGRATION_ERROR = "Shell Integration Error",
	CONSECUTIVE_MISTAKE_ERROR = "Consecutive Mistake Error",
	CODE_INDEX_ERROR = "Code Index Error",

	CODE_ACCEPT = "Code Accept",
	CODE_REJECT = "Code Reject",
	CODE_TAB_COMPLETION = "Code Tab Completion",

	ERROR = "Error",
}

/**
 * TelemetryProperties
 */

export const staticAppPropertiesSchema = z.object({
	appName: z.string(),
	appVersion: z.string(),
	vscodeVersion: z.string(),
	platform: z.string(),
	editorName: z.string(),
	hostname: z.string().optional(),
})

export type StaticAppProperties = z.infer<typeof staticAppPropertiesSchema>

export const dynamicAppPropertiesSchema = z.object({
	language: z.string(),
	mode: z.string(),
})

export type DynamicAppProperties = z.infer<typeof dynamicAppPropertiesSchema>

export const cloudAppPropertiesSchema = z.object({
	cloudIsAuthenticated: z.boolean().optional(),
})

export type CloudAppProperties = z.infer<typeof cloudAppPropertiesSchema>

export const appPropertiesSchema = z.object({
	...staticAppPropertiesSchema.shape,
	...dynamicAppPropertiesSchema.shape,
	...cloudAppPropertiesSchema.shape,
})

export type AppProperties = z.infer<typeof appPropertiesSchema>

export const taskPropertiesSchema = z.object({
	taskId: z.string().optional(),
	apiProvider: z.enum(providerNames).optional(),
	modelId: z.string().optional(),
	diffStrategy: z.string().optional(),
	isSubtask: z.boolean().optional(),
	todos: z
		.object({
			total: z.number(),
			completed: z.number(),
			inProgress: z.number(),
			pending: z.number(),
		})
		.optional(),
})

export type TaskProperties = z.infer<typeof taskPropertiesSchema>

export const gitPropertiesSchema = z.object({
	repositoryUrl: z.string().optional(),
	repositoryName: z.string().optional(),
	defaultBranch: z.string().optional(),
})

export type GitProperties = z.infer<typeof gitPropertiesSchema>

export const telemetryPropertiesSchema = z.object({
	...appPropertiesSchema.shape,
	...taskPropertiesSchema.shape,
	...gitPropertiesSchema.shape,
})

export type TelemetryProperties = z.infer<typeof telemetryPropertiesSchema>

/**
 * TelemetryEvent
 */

export type TelemetryEvent = {
	event: TelemetryEventName
	// eslint-disable-next-line @typescript-eslint/no-explicit-any
	properties?: Record<string, any>
}

/**
 * RooCodeTelemetryEvent
 */

export const rooCodeTelemetryEventSchema = z.discriminatedUnion("type", [
	z.object({
		type: z.enum([
			TelemetryEventName.TASK_CREATED,
			TelemetryEventName.TASK_RESTARTED,
			TelemetryEventName.TASK_COMPLETED,
			TelemetryEventName.TASK_CONVERSATION_MESSAGE,
			TelemetryEventName.MODE_SWITCH,
			TelemetryEventName.MODE_SELECTOR_OPENED,
			TelemetryEventName.TOOL_USED,
			TelemetryEventName.CHECKPOINT_CREATED,
			TelemetryEventName.CHECKPOINT_RESTORED,
			TelemetryEventName.CHECKPOINT_DIFFED,
			TelemetryEventName.CODE_ACTION_USED,
			TelemetryEventName.PROMPT_ENHANCED,
			TelemetryEventName.TITLE_BUTTON_CLICKED,
			TelemetryEventName.AUTHENTICATION_INITIATED,
			TelemetryEventName.MARKETPLACE_ITEM_INSTALLED,
			TelemetryEventName.MARKETPLACE_ITEM_REMOVED,
			TelemetryEventName.MARKETPLACE_TAB_VIEWED,
			TelemetryEventName.MARKETPLACE_INSTALL_BUTTON_CLICKED,
			TelemetryEventName.SHARE_BUTTON_CLICKED,
			TelemetryEventName.SHARE_ORGANIZATION_CLICKED,
			TelemetryEventName.SHARE_PUBLIC_CLICKED,
			TelemetryEventName.SHARE_CONNECT_TO_CLOUD_CLICKED,
			TelemetryEventName.ACCOUNT_CONNECT_CLICKED,
			TelemetryEventName.ACCOUNT_CONNECT_SUCCESS,
			TelemetryEventName.ACCOUNT_LOGOUT_CLICKED,
			TelemetryEventName.ACCOUNT_LOGOUT_SUCCESS,
<<<<<<< HEAD
			TelemetryEventName.FEATURED_PROVIDER_CLICKED,
=======
>>>>>>> 9ca19e3c
			TelemetryEventName.UPSELL_DISMISSED,
			TelemetryEventName.UPSELL_CLICKED,
			TelemetryEventName.SCHEMA_VALIDATION_ERROR,
			TelemetryEventName.DIFF_APPLICATION_ERROR,
			TelemetryEventName.SHELL_INTEGRATION_ERROR,
			TelemetryEventName.CONSECUTIVE_MISTAKE_ERROR,
			TelemetryEventName.CODE_INDEX_ERROR,
			TelemetryEventName.CONTEXT_CONDENSED,
			TelemetryEventName.SLIDING_WINDOW_TRUNCATION,
			TelemetryEventName.TAB_SHOWN,
			TelemetryEventName.MODE_SETTINGS_CHANGED,
			TelemetryEventName.CUSTOM_MODE_CREATED,
		]),
		properties: telemetryPropertiesSchema,
	}),
	z.object({
		type: z.literal(TelemetryEventName.TASK_MESSAGE),
		properties: z.object({
			...telemetryPropertiesSchema.shape,
			taskId: z.string(),
			message: clineMessageSchema,
		}),
	}),
	z.object({
		type: z.literal(TelemetryEventName.LLM_COMPLETION),
		properties: z.object({
			...telemetryPropertiesSchema.shape,
			inputTokens: z.number(),
			outputTokens: z.number(),
			cacheReadTokens: z.number().optional(),
			cacheWriteTokens: z.number().optional(),
			cost: z.number().optional(),
		}),
	}),
])

export type RooCodeTelemetryEvent = z.infer<typeof rooCodeTelemetryEventSchema>

/**
 * TelemetryEventSubscription
 */

export type TelemetryEventSubscription =
	| { type: "include"; events: TelemetryEventName[] }
	| { type: "exclude"; events: TelemetryEventName[] }

/**
 * TelemetryPropertiesProvider
 */

export interface TelemetryPropertiesProvider {
	getTelemetryProperties(): Promise<TelemetryProperties>
}

/**
 * TelemetryClient
 */

export interface TelemetryClient {
	subscription?: TelemetryEventSubscription

	setProvider(provider: TelemetryPropertiesProvider): void
	capture(options: TelemetryEvent): Promise<void>
	updateTelemetryState(isOptedIn: boolean): void
	isTelemetryEnabled(): boolean
	shutdown(): Promise<void>
}<|MERGE_RESOLUTION|>--- conflicted
+++ resolved
@@ -61,11 +61,7 @@
 	ACCOUNT_LOGOUT_CLICKED = "Account Logout Clicked",
 	ACCOUNT_LOGOUT_SUCCESS = "Account Logout Success",
 
-<<<<<<< HEAD
 	FEATURED_PROVIDER_CLICKED = "Featured Provider Clicked",
-
-=======
->>>>>>> 9ca19e3c
 	UPSELL_DISMISSED = "Upsell Dismissed",
 	UPSELL_CLICKED = "Upsell Clicked",
 
@@ -195,10 +191,7 @@
 			TelemetryEventName.ACCOUNT_CONNECT_SUCCESS,
 			TelemetryEventName.ACCOUNT_LOGOUT_CLICKED,
 			TelemetryEventName.ACCOUNT_LOGOUT_SUCCESS,
-<<<<<<< HEAD
 			TelemetryEventName.FEATURED_PROVIDER_CLICKED,
-=======
->>>>>>> 9ca19e3c
 			TelemetryEventName.UPSELL_DISMISSED,
 			TelemetryEventName.UPSELL_CLICKED,
 			TelemetryEventName.SCHEMA_VALIDATION_ERROR,
