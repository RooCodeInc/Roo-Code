import { z } from "zod"

import { providerNames } from "./provider-settings.js"
import { clineMessageSchema } from "./message.js"

/**
 * TelemetrySetting
 */

export const telemetrySettings = ["unset", "enabled", "disabled"] as const

export const telemetrySettingsSchema = z.enum(telemetrySettings)

export type TelemetrySetting = z.infer<typeof telemetrySettingsSchema>

/**
 * TelemetryEventName
 */

export enum TelemetryEventName {
	TASK_CREATED = "Task Created",
	TASK_RESTARTED = "Task Reopened",
	TASK_COMPLETED = "Task Completed",
	TASK_MESSAGE = "Task Message",
	TASK_CONVERSATION_MESSAGE = "Conversation Message",
	LLM_COMPLETION = "LLM Completion",
	MODE_SWITCH = "Mode Switched",
	MODE_SELECTOR_OPENED = "Mode Selector Opened",
	TOOL_USED = "Tool Used",

	CHECKPOINT_CREATED = "Checkpoint Created",
	CHECKPOINT_RESTORED = "Checkpoint Restored",
	CHECKPOINT_DIFFED = "Checkpoint Diffed",

	TAB_SHOWN = "Tab Shown",
	MODE_SETTINGS_CHANGED = "Mode Setting Changed",
	CUSTOM_MODE_CREATED = "Custom Mode Created",

	CONTEXT_CONDENSED = "Context Condensed",
	SLIDING_WINDOW_TRUNCATION = "Sliding Window Truncation",

	CODE_ACTION_USED = "Code Action Used",
	PROMPT_ENHANCED = "Prompt Enhanced",

	TITLE_BUTTON_CLICKED = "Title Button Clicked",

	AUTHENTICATION_INITIATED = "Authentication Initiated",

	MARKETPLACE_ITEM_INSTALLED = "Marketplace Item Installed",
	MARKETPLACE_ITEM_REMOVED = "Marketplace Item Removed",
	MARKETPLACE_TAB_VIEWED = "Marketplace Tab Viewed",
	MARKETPLACE_INSTALL_BUTTON_CLICKED = "Marketplace Install Button Clicked",

	SHARE_BUTTON_CLICKED = "Share Button Clicked",
	SHARE_ORGANIZATION_CLICKED = "Share Organization Clicked",
	SHARE_PUBLIC_CLICKED = "Share Public Clicked",
	SHARE_CONNECT_TO_CLOUD_CLICKED = "Share Connect To Cloud Clicked",

	ACCOUNT_CONNECT_CLICKED = "Account Connect Clicked",
	ACCOUNT_CONNECT_SUCCESS = "Account Connect Success",
	ACCOUNT_LOGOUT_CLICKED = "Account Logout Clicked",
	ACCOUNT_LOGOUT_SUCCESS = "Account Logout Success",

	FEATURED_PROVIDER_CLICKED = "Featured Provider Clicked",
<<<<<<< HEAD
=======

>>>>>>> a57528dc
	UPSELL_DISMISSED = "Upsell Dismissed",
	UPSELL_CLICKED = "Upsell Clicked",

	SCHEMA_VALIDATION_ERROR = "Schema Validation Error",
	DIFF_APPLICATION_ERROR = "Diff Application Error",
	SHELL_INTEGRATION_ERROR = "Shell Integration Error",
	CONSECUTIVE_MISTAKE_ERROR = "Consecutive Mistake Error",
	CODE_INDEX_ERROR = "Code Index Error",
<<<<<<< HEAD

	CODE_ACCEPT = "Code Accept",
	CODE_REJECT = "Code Reject",
	CODE_TAB_COMPLETION = "Code Tab Completion",

	ERROR = "Error",
=======
	TELEMETRY_SETTINGS_CHANGED = "Telemetry Settings Changed",
>>>>>>> a57528dc
}

/**
 * TelemetryProperties
 */

export const staticAppPropertiesSchema = z.object({
	appName: z.string(),
	appVersion: z.string(),
	vscodeVersion: z.string(),
	platform: z.string(),
	editorName: z.string(),
	hostname: z.string().optional(),
})

export type StaticAppProperties = z.infer<typeof staticAppPropertiesSchema>

export const dynamicAppPropertiesSchema = z.object({
	language: z.string(),
	mode: z.string(),
})

export type DynamicAppProperties = z.infer<typeof dynamicAppPropertiesSchema>

export const cloudAppPropertiesSchema = z.object({
	cloudIsAuthenticated: z.boolean().optional(),
})

export type CloudAppProperties = z.infer<typeof cloudAppPropertiesSchema>

export const appPropertiesSchema = z.object({
	...staticAppPropertiesSchema.shape,
	...dynamicAppPropertiesSchema.shape,
	...cloudAppPropertiesSchema.shape,
})

export type AppProperties = z.infer<typeof appPropertiesSchema>

export const taskPropertiesSchema = z.object({
	taskId: z.string().optional(),
	apiProvider: z.enum(providerNames).optional(),
	modelId: z.string().optional(),
	diffStrategy: z.string().optional(),
	isSubtask: z.boolean().optional(),
	todos: z
		.object({
			total: z.number(),
			completed: z.number(),
			inProgress: z.number(),
			pending: z.number(),
		})
		.optional(),
})

export type TaskProperties = z.infer<typeof taskPropertiesSchema>

export const gitPropertiesSchema = z.object({
	repositoryUrl: z.string().optional(),
	repositoryName: z.string().optional(),
	defaultBranch: z.string().optional(),
})

export type GitProperties = z.infer<typeof gitPropertiesSchema>

export const telemetryPropertiesSchema = z.object({
	...appPropertiesSchema.shape,
	...taskPropertiesSchema.shape,
	...gitPropertiesSchema.shape,
})

export type TelemetryProperties = z.infer<typeof telemetryPropertiesSchema>

/**
 * TelemetryEvent
 */

export type TelemetryEvent = {
	event: TelemetryEventName
	// eslint-disable-next-line @typescript-eslint/no-explicit-any
	properties?: Record<string, any>
}

/**
 * RooCodeTelemetryEvent
 */

export const rooCodeTelemetryEventSchema = z.discriminatedUnion("type", [
	z.object({
		type: z.enum([
			TelemetryEventName.TASK_CREATED,
			TelemetryEventName.TASK_RESTARTED,
			TelemetryEventName.TASK_COMPLETED,
			TelemetryEventName.TASK_CONVERSATION_MESSAGE,
			TelemetryEventName.MODE_SWITCH,
			TelemetryEventName.MODE_SELECTOR_OPENED,
			TelemetryEventName.TOOL_USED,
			TelemetryEventName.CHECKPOINT_CREATED,
			TelemetryEventName.CHECKPOINT_RESTORED,
			TelemetryEventName.CHECKPOINT_DIFFED,
			TelemetryEventName.CODE_ACTION_USED,
			TelemetryEventName.PROMPT_ENHANCED,
			TelemetryEventName.TITLE_BUTTON_CLICKED,
			TelemetryEventName.AUTHENTICATION_INITIATED,
			TelemetryEventName.MARKETPLACE_ITEM_INSTALLED,
			TelemetryEventName.MARKETPLACE_ITEM_REMOVED,
			TelemetryEventName.MARKETPLACE_TAB_VIEWED,
			TelemetryEventName.MARKETPLACE_INSTALL_BUTTON_CLICKED,
			TelemetryEventName.SHARE_BUTTON_CLICKED,
			TelemetryEventName.SHARE_ORGANIZATION_CLICKED,
			TelemetryEventName.SHARE_PUBLIC_CLICKED,
			TelemetryEventName.SHARE_CONNECT_TO_CLOUD_CLICKED,
			TelemetryEventName.ACCOUNT_CONNECT_CLICKED,
			TelemetryEventName.ACCOUNT_CONNECT_SUCCESS,
			TelemetryEventName.ACCOUNT_LOGOUT_CLICKED,
			TelemetryEventName.ACCOUNT_LOGOUT_SUCCESS,
			TelemetryEventName.FEATURED_PROVIDER_CLICKED,
			TelemetryEventName.UPSELL_DISMISSED,
			TelemetryEventName.UPSELL_CLICKED,
			TelemetryEventName.SCHEMA_VALIDATION_ERROR,
			TelemetryEventName.DIFF_APPLICATION_ERROR,
			TelemetryEventName.SHELL_INTEGRATION_ERROR,
			TelemetryEventName.CONSECUTIVE_MISTAKE_ERROR,
			TelemetryEventName.CODE_INDEX_ERROR,
			TelemetryEventName.CONTEXT_CONDENSED,
			TelemetryEventName.SLIDING_WINDOW_TRUNCATION,
			TelemetryEventName.TAB_SHOWN,
			TelemetryEventName.MODE_SETTINGS_CHANGED,
			TelemetryEventName.CUSTOM_MODE_CREATED,
		]),
		properties: telemetryPropertiesSchema,
	}),
	z.object({
		type: z.literal(TelemetryEventName.TELEMETRY_SETTINGS_CHANGED),
		properties: z.object({
			...telemetryPropertiesSchema.shape,
			previousSetting: telemetrySettingsSchema,
			newSetting: telemetrySettingsSchema,
		}),
	}),
	z.object({
		type: z.literal(TelemetryEventName.TASK_MESSAGE),
		properties: z.object({
			...telemetryPropertiesSchema.shape,
			taskId: z.string(),
			message: clineMessageSchema,
		}),
	}),
	z.object({
		type: z.literal(TelemetryEventName.LLM_COMPLETION),
		properties: z.object({
			...telemetryPropertiesSchema.shape,
			inputTokens: z.number(),
			outputTokens: z.number(),
			cacheReadTokens: z.number().optional(),
			cacheWriteTokens: z.number().optional(),
			cost: z.number().optional(),
		}),
	}),
])

export type RooCodeTelemetryEvent = z.infer<typeof rooCodeTelemetryEventSchema>

/**
 * TelemetryEventSubscription
 */

export type TelemetryEventSubscription =
	| { type: "include"; events: TelemetryEventName[] }
	| { type: "exclude"; events: TelemetryEventName[] }

/**
 * TelemetryPropertiesProvider
 */

export interface TelemetryPropertiesProvider {
	getTelemetryProperties(): Promise<TelemetryProperties>
}

/**
 * TelemetryClient
 */

export interface TelemetryClient {
	subscription?: TelemetryEventSubscription

	setProvider(provider: TelemetryPropertiesProvider): void
	capture(options: TelemetryEvent): Promise<void>
	updateTelemetryState(isOptedIn: boolean): void
	isTelemetryEnabled(): boolean
	shutdown(): Promise<void>
}<|MERGE_RESOLUTION|>--- conflicted
+++ resolved
@@ -62,10 +62,6 @@
 	ACCOUNT_LOGOUT_SUCCESS = "Account Logout Success",
 
 	FEATURED_PROVIDER_CLICKED = "Featured Provider Clicked",
-<<<<<<< HEAD
-=======
-
->>>>>>> a57528dc
 	UPSELL_DISMISSED = "Upsell Dismissed",
 	UPSELL_CLICKED = "Upsell Clicked",
 
@@ -74,16 +70,13 @@
 	SHELL_INTEGRATION_ERROR = "Shell Integration Error",
 	CONSECUTIVE_MISTAKE_ERROR = "Consecutive Mistake Error",
 	CODE_INDEX_ERROR = "Code Index Error",
-<<<<<<< HEAD
 
 	CODE_ACCEPT = "Code Accept",
 	CODE_REJECT = "Code Reject",
 	CODE_TAB_COMPLETION = "Code Tab Completion",
 
 	ERROR = "Error",
-=======
 	TELEMETRY_SETTINGS_CHANGED = "Telemetry Settings Changed",
->>>>>>> a57528dc
 }
 
 /**
