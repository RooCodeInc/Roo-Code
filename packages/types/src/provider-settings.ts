import { z } from "zod"

import { reasoningEffortsSchema, modelInfoSchema } from "./model.js"
import { codebaseIndexProviderSchema } from "./codebase-index.js"

/**
 * ProviderName
 */

export const providerNames = [
	"anthropic",
	"claude-code",
	"glama",
	"openrouter",
	"bedrock",
	"vertex",
	"openai",
	"ollama",
	"vscode-lm",
	"lmstudio",
	"gemini",
	"gemini-cli",
	"openai-native",
	"mistral",
	"moonshot",
	"deepseek",
	"unbound",
	"requesty",
	"human-relay",
	"fake-ai",
	"xai",
	"groq",
	"chutes",
	"litellm",
	"huggingface",
] as const

export const providerNamesSchema = z.enum(providerNames)

export type ProviderName = z.infer<typeof providerNamesSchema>

/**
 * ProviderSettingsEntry
 */

export const providerSettingsEntrySchema = z.object({
	id: z.string(),
	name: z.string(),
	apiProvider: providerNamesSchema.optional(),
})

export type ProviderSettingsEntry = z.infer<typeof providerSettingsEntrySchema>

/**
 * ProviderSettings
 */

/**
 * Default value for consecutive mistake limit
 */
export const DEFAULT_CONSECUTIVE_MISTAKE_LIMIT = 3

const baseProviderSettingsSchema = z.object({
	includeMaxTokens: z.boolean().optional(),
	diffEnabled: z.boolean().optional(),
	todoListEnabled: z.boolean().optional(),
	fuzzyMatchThreshold: z.number().optional(),
	modelTemperature: z.number().nullish(),
	rateLimitSeconds: z.number().optional(),
	consecutiveMistakeLimit: z.number().min(0).optional(),

	// Model reasoning.
	enableReasoningEffort: z.boolean().optional(),
	reasoningEffort: reasoningEffortsSchema.optional(),
	modelMaxTokens: z.number().optional(),
	modelMaxThinkingTokens: z.number().optional(),
})

// Several of the providers share common model config properties.
const apiModelIdProviderModelSchema = baseProviderSettingsSchema.extend({
	apiModelId: z.string().optional(),
})

const anthropicSchema = apiModelIdProviderModelSchema.extend({
	apiKey: z.string().optional(),
	anthropicApiKeyUseEnvVar: z.boolean().optional(),
	anthropicBaseUrl: z.string().optional(),
	anthropicUseAuthToken: z.boolean().optional(),
})

const claudeCodeSchema = apiModelIdProviderModelSchema.extend({
	claudeCodePath: z.string().optional(),
	claudeCodeMaxOutputTokens: z.number().int().min(1).max(200000).optional(),
})

const glamaSchema = baseProviderSettingsSchema.extend({
	glamaModelId: z.string().optional(),
	glamaApiKey: z.string().optional(),
	glamaApiKeyUseEnvVar: z.boolean().optional(),
})

const openRouterSchema = baseProviderSettingsSchema.extend({
	openRouterApiKey: z.string().optional(),
	openRouterApiKeyUseEnvVar: z.boolean().optional(),
	openRouterModelId: z.string().optional(),
	openRouterBaseUrl: z.string().optional(),
	openRouterSpecificProvider: z.string().optional(),
	openRouterUseMiddleOutTransform: z.boolean().optional(),
})

const bedrockSchema = apiModelIdProviderModelSchema.extend({
	awsAccessKey: z.string().optional(),
	awsSecretKey: z.string().optional(),
	awsSessionToken: z.string().optional(),
	awsRegion: z.string().optional(),
	awsUseCrossRegionInference: z.boolean().optional(),
	awsUsePromptCache: z.boolean().optional(),
	awsProfile: z.string().optional(),
	awsUseProfile: z.boolean().optional(),
	awsCustomArn: z.string().optional(),
	awsModelContextWindow: z.number().optional(),
	awsBedrockEndpointEnabled: z.boolean().optional(),
	awsBedrockEndpoint: z.string().optional(),
})

const vertexSchema = apiModelIdProviderModelSchema.extend({
	vertexKeyFile: z.string().optional(),
	vertexJsonCredentials: z.string().optional(),
	vertexProjectId: z.string().optional(),
	vertexRegion: z.string().optional(),
})

const openAiSchema = baseProviderSettingsSchema.extend({
	openAiBaseUrl: z.string().optional(),
	openAiApiKey: z.string().optional(),
	openAiApiKeyUseEnvVar: z.boolean().optional(),
	openAiLegacyFormat: z.boolean().optional(),
	openAiR1FormatEnabled: z.boolean().optional(),
	openAiModelId: z.string().optional(),
	openAiCustomModelInfo: modelInfoSchema.nullish(),
	openAiUseAzure: z.boolean().optional(),
	azureApiVersion: z.string().optional(),
	openAiStreamingEnabled: z.boolean().optional(),
	openAiHostHeader: z.string().optional(), // Keep temporarily for backward compatibility during migration.
	openAiHeaders: z.record(z.string(), z.string()).optional(),
})

const ollamaSchema = baseProviderSettingsSchema.extend({
	ollamaModelId: z.string().optional(),
	ollamaBaseUrl: z.string().optional(),
})

const vsCodeLmSchema = baseProviderSettingsSchema.extend({
	vsCodeLmModelSelector: z
		.object({
			vendor: z.string().optional(),
			family: z.string().optional(),
			version: z.string().optional(),
			id: z.string().optional(),
		})
		.optional(),
})

const lmStudioSchema = baseProviderSettingsSchema.extend({
	lmStudioModelId: z.string().optional(),
	lmStudioBaseUrl: z.string().optional(),
	lmStudioDraftModelId: z.string().optional(),
	lmStudioSpeculativeDecodingEnabled: z.boolean().optional(),
})

const geminiSchema = apiModelIdProviderModelSchema.extend({
	geminiApiKey: z.string().optional(),
	geminiApiKeyUseEnvVar: z.boolean().optional(),
	googleGeminiBaseUrl: z.string().optional(),
})

const geminiCliSchema = apiModelIdProviderModelSchema.extend({
	geminiCliOAuthPath: z.string().optional(),
	geminiCliProjectId: z.string().optional(),
})

const openAiNativeSchema = apiModelIdProviderModelSchema.extend({
	openAiNativeApiKey: z.string().optional(),
	openAiNativeApiKeyUseEnvVar: z.boolean().optional(),
	openAiNativeBaseUrl: z.string().optional(),
})

const mistralSchema = apiModelIdProviderModelSchema.extend({
	mistralApiKey: z.string().optional(),
	mistralApiKeyUseEnvVar: z.boolean().optional(),
	mistralCodestralUrl: z.string().optional(),
})

const deepSeekSchema = apiModelIdProviderModelSchema.extend({
	deepSeekBaseUrl: z.string().optional(),
	deepSeekApiKey: z.string().optional(),
	deepSeekApiKeyUseEnvVar: z.boolean().optional(),
})

const moonshotSchema = apiModelIdProviderModelSchema.extend({
	moonshotBaseUrl: z
		.union([z.literal("https://api.moonshot.ai/v1"), z.literal("https://api.moonshot.cn/v1")])
		.optional(),
	moonshotApiKey: z.string().optional(),
})

const unboundSchema = baseProviderSettingsSchema.extend({
	unboundApiKey: z.string().optional(),
	unboundApiKeyUseEnvVar: z.boolean().optional(),
	unboundModelId: z.string().optional(),
})

const requestySchema = baseProviderSettingsSchema.extend({
	requestyApiKey: z.string().optional(),
	requestyApiKeyUseEnvVar: z.boolean().optional(),
	requestyModelId: z.string().optional(),
})

const humanRelaySchema = baseProviderSettingsSchema

const fakeAiSchema = baseProviderSettingsSchema.extend({
	fakeAi: z.unknown().optional(),
})

const xaiSchema = apiModelIdProviderModelSchema.extend({
	xaiApiKey: z.string().optional(),
	xaiApiKeyUseEnvVar: z.boolean().optional(),
})

const groqSchema = apiModelIdProviderModelSchema.extend({
	groqApiKey: z.string().optional(),
	groqApiKeyUseEnvVar: z.boolean().optional(),
})

const huggingFaceSchema = baseProviderSettingsSchema.extend({
	huggingFaceApiKey: z.string().optional(),
	huggingFaceModelId: z.string().optional(),
	huggingFaceInferenceProvider: z.string().optional(),
})

const chutesSchema = apiModelIdProviderModelSchema.extend({
	chutesApiKey: z.string().optional(),
	chutesApiKeyUseEnvVar: z.boolean().optional(),
})

const litellmSchema = baseProviderSettingsSchema.extend({
	litellmBaseUrl: z.string().optional(),
	litellmApiKey: z.string().optional(),
	litellmApiKeyUseEnvVar: z.boolean().optional(),
	litellmModelId: z.string().optional(),
})

const defaultSchema = z.object({
	apiProvider: z.undefined(),
})

export const providerSettingsSchemaDiscriminated = z.discriminatedUnion("apiProvider", [
	anthropicSchema.merge(z.object({ apiProvider: z.literal("anthropic") })),
	claudeCodeSchema.merge(z.object({ apiProvider: z.literal("claude-code") })),
	glamaSchema.merge(z.object({ apiProvider: z.literal("glama") })),
	openRouterSchema.merge(z.object({ apiProvider: z.literal("openrouter") })),
	bedrockSchema.merge(z.object({ apiProvider: z.literal("bedrock") })),
	vertexSchema.merge(z.object({ apiProvider: z.literal("vertex") })),
	openAiSchema.merge(z.object({ apiProvider: z.literal("openai") })),
	ollamaSchema.merge(z.object({ apiProvider: z.literal("ollama") })),
	vsCodeLmSchema.merge(z.object({ apiProvider: z.literal("vscode-lm") })),
	lmStudioSchema.merge(z.object({ apiProvider: z.literal("lmstudio") })),
	geminiSchema.merge(z.object({ apiProvider: z.literal("gemini") })),
	geminiCliSchema.merge(z.object({ apiProvider: z.literal("gemini-cli") })),
	openAiNativeSchema.merge(z.object({ apiProvider: z.literal("openai-native") })),
	mistralSchema.merge(z.object({ apiProvider: z.literal("mistral") })),
	deepSeekSchema.merge(z.object({ apiProvider: z.literal("deepseek") })),
	moonshotSchema.merge(z.object({ apiProvider: z.literal("moonshot") })),
	unboundSchema.merge(z.object({ apiProvider: z.literal("unbound") })),
	requestySchema.merge(z.object({ apiProvider: z.literal("requesty") })),
	humanRelaySchema.merge(z.object({ apiProvider: z.literal("human-relay") })),
	fakeAiSchema.merge(z.object({ apiProvider: z.literal("fake-ai") })),
	xaiSchema.merge(z.object({ apiProvider: z.literal("xai") })),
	groqSchema.merge(z.object({ apiProvider: z.literal("groq") })),
	huggingFaceSchema.merge(z.object({ apiProvider: z.literal("huggingface") })),
	chutesSchema.merge(z.object({ apiProvider: z.literal("chutes") })),
	litellmSchema.merge(z.object({ apiProvider: z.literal("litellm") })),
	defaultSchema,
])

export const providerSettingsSchema = z.object({
	apiProvider: providerNamesSchema.optional(),
	...anthropicSchema.shape,
	...claudeCodeSchema.shape,
	...glamaSchema.shape,
	...openRouterSchema.shape,
	...bedrockSchema.shape,
	...vertexSchema.shape,
	...openAiSchema.shape,
	...ollamaSchema.shape,
	...vsCodeLmSchema.shape,
	...lmStudioSchema.shape,
	...geminiSchema.shape,
	...geminiCliSchema.shape,
	...openAiNativeSchema.shape,
	...mistralSchema.shape,
	...deepSeekSchema.shape,
	...moonshotSchema.shape,
	...unboundSchema.shape,
	...requestySchema.shape,
	...humanRelaySchema.shape,
	...fakeAiSchema.shape,
	...xaiSchema.shape,
	...groqSchema.shape,
	...huggingFaceSchema.shape,
	...chutesSchema.shape,
	...litellmSchema.shape,
	...codebaseIndexProviderSchema.shape,
})

export type ProviderSettings = z.infer<typeof providerSettingsSchema>
export const PROVIDER_SETTINGS_KEYS = providerSettingsSchema.keyof().options

export const MODEL_ID_KEYS: Partial<keyof ProviderSettings>[] = [
	"apiModelId",
<<<<<<< HEAD
	"apiKey",
	"anthropicApiKeyUseEnvVar",
	"anthropicBaseUrl",
	"anthropicUseAuthToken",
	// Glama
	"glamaModelId",
	"glamaApiKey",
	"glamaApiKeyUseEnvVar",
	// OpenRouter
	"openRouterApiKey",
	"openRouterApiKeyUseEnvVar",
	"openRouterModelId",
	"openRouterBaseUrl",
	"openRouterSpecificProvider",
	"openRouterUseMiddleOutTransform",
	// Amazon Bedrock
	"awsAccessKey",
	"awsSecretKey",
	"awsSessionToken",
	"awsRegion",
	"awsUseCrossRegionInference",
	"awsUsePromptCache",
	"awsProfile",
	"awsUseProfile",
	"awsCustomArn",
	// Google Vertex
	"vertexKeyFile",
	"vertexJsonCredentials",
	"vertexProjectId",
	"vertexRegion",
	// OpenAI
	"openAiBaseUrl",
	"openAiApiKey",
	"openAiApiKeyUseEnvVar",
	"openAiLegacyFormat",
	"openAiR1FormatEnabled",
=======
	"glamaModelId",
	"openRouterModelId",
>>>>>>> a8245571
	"openAiModelId",
	"ollamaModelId",
	"lmStudioModelId",
	"lmStudioDraftModelId",
<<<<<<< HEAD
	"lmStudioSpeculativeDecodingEnabled",
	// Gemini
	"geminiApiKey",
	"geminiApiKeyUseEnvVar",
	"googleGeminiBaseUrl",
	// OpenAI Native
	"openAiNativeApiKey",
	"openAiNativeApiKeyUseEnvVar",
	"openAiNativeBaseUrl",
	// Mistral
	"mistralApiKey",
	"mistralApiKeyUseEnvVar",
	"mistralCodestralUrl",
	// DeepSeek
	"deepSeekBaseUrl",
	"deepSeekApiKey",
	"deepSeekApiKeyUseEnvVar",
	// Unbound
	"unboundApiKey",
	"unboundApiKeyUseEnvVar",
	"unboundModelId",
	// Requesty
	"requestyApiKey",
	"requestyApiKeyUseEnvVar",
	"requestyModelId",
	// Code Index
	"codeIndexOpenAiKey",
	"codeIndexQdrantApiKey",
	// Reasoning
	"enableReasoningEffort",
	"reasoningEffort",
	"modelMaxTokens",
	"modelMaxThinkingTokens",
	// Generic
	"includeMaxTokens",
	"diffEnabled",
	"fuzzyMatchThreshold",
	"modelTemperature",
	"rateLimitSeconds",
	// Fake AI
	"fakeAi",
	// X.AI (Grok)
	"xaiApiKey",
	"xaiApiKeyUseEnvVar",
	// Groq
	"groqApiKey",
	"groqApiKeyUseEnvVar",
	// Chutes AI
	"chutesApiKey",
	"chutesApiKeyUseEnvVar",
	// LiteLLM
	"litellmBaseUrl",
	"litellmApiKey",
	"litellmApiKeyUseEnvVar",
=======
	"unboundModelId",
	"requestyModelId",
>>>>>>> a8245571
	"litellmModelId",
	"huggingFaceModelId",
]

export const getModelId = (settings: ProviderSettings): string | undefined => {
	const modelIdKey = MODEL_ID_KEYS.find((key) => settings[key])
	return modelIdKey ? (settings[modelIdKey] as string) : undefined
}

// Providers that use Anthropic-style API protocol
export const ANTHROPIC_STYLE_PROVIDERS: ProviderName[] = ["anthropic", "claude-code", "bedrock"]

// Helper function to determine API protocol for a provider and model
export const getApiProtocol = (provider: ProviderName | undefined, modelId?: string): "anthropic" | "openai" => {
	// First check if the provider is an Anthropic-style provider
	if (provider && ANTHROPIC_STYLE_PROVIDERS.includes(provider)) {
		return "anthropic"
	}

	// For vertex provider, check if the model ID contains "claude" (case-insensitive)
	if (provider && provider === "vertex" && modelId && modelId.toLowerCase().includes("claude")) {
		return "anthropic"
	}

	// Default to OpenAI protocol
	return "openai"
}<|MERGE_RESOLUTION|>--- conflicted
+++ resolved
@@ -318,110 +318,14 @@
 
 export const MODEL_ID_KEYS: Partial<keyof ProviderSettings>[] = [
 	"apiModelId",
-<<<<<<< HEAD
-	"apiKey",
-	"anthropicApiKeyUseEnvVar",
-	"anthropicBaseUrl",
-	"anthropicUseAuthToken",
-	// Glama
-	"glamaModelId",
-	"glamaApiKey",
-	"glamaApiKeyUseEnvVar",
-	// OpenRouter
-	"openRouterApiKey",
-	"openRouterApiKeyUseEnvVar",
-	"openRouterModelId",
-	"openRouterBaseUrl",
-	"openRouterSpecificProvider",
-	"openRouterUseMiddleOutTransform",
-	// Amazon Bedrock
-	"awsAccessKey",
-	"awsSecretKey",
-	"awsSessionToken",
-	"awsRegion",
-	"awsUseCrossRegionInference",
-	"awsUsePromptCache",
-	"awsProfile",
-	"awsUseProfile",
-	"awsCustomArn",
-	// Google Vertex
-	"vertexKeyFile",
-	"vertexJsonCredentials",
-	"vertexProjectId",
-	"vertexRegion",
-	// OpenAI
-	"openAiBaseUrl",
-	"openAiApiKey",
-	"openAiApiKeyUseEnvVar",
-	"openAiLegacyFormat",
-	"openAiR1FormatEnabled",
-=======
 	"glamaModelId",
 	"openRouterModelId",
->>>>>>> a8245571
 	"openAiModelId",
 	"ollamaModelId",
 	"lmStudioModelId",
 	"lmStudioDraftModelId",
-<<<<<<< HEAD
-	"lmStudioSpeculativeDecodingEnabled",
-	// Gemini
-	"geminiApiKey",
-	"geminiApiKeyUseEnvVar",
-	"googleGeminiBaseUrl",
-	// OpenAI Native
-	"openAiNativeApiKey",
-	"openAiNativeApiKeyUseEnvVar",
-	"openAiNativeBaseUrl",
-	// Mistral
-	"mistralApiKey",
-	"mistralApiKeyUseEnvVar",
-	"mistralCodestralUrl",
-	// DeepSeek
-	"deepSeekBaseUrl",
-	"deepSeekApiKey",
-	"deepSeekApiKeyUseEnvVar",
-	// Unbound
-	"unboundApiKey",
-	"unboundApiKeyUseEnvVar",
-	"unboundModelId",
-	// Requesty
-	"requestyApiKey",
-	"requestyApiKeyUseEnvVar",
-	"requestyModelId",
-	// Code Index
-	"codeIndexOpenAiKey",
-	"codeIndexQdrantApiKey",
-	// Reasoning
-	"enableReasoningEffort",
-	"reasoningEffort",
-	"modelMaxTokens",
-	"modelMaxThinkingTokens",
-	// Generic
-	"includeMaxTokens",
-	"diffEnabled",
-	"fuzzyMatchThreshold",
-	"modelTemperature",
-	"rateLimitSeconds",
-	// Fake AI
-	"fakeAi",
-	// X.AI (Grok)
-	"xaiApiKey",
-	"xaiApiKeyUseEnvVar",
-	// Groq
-	"groqApiKey",
-	"groqApiKeyUseEnvVar",
-	// Chutes AI
-	"chutesApiKey",
-	"chutesApiKeyUseEnvVar",
-	// LiteLLM
-	"litellmBaseUrl",
-	"litellmApiKey",
-	"litellmApiKeyUseEnvVar",
-=======
 	"unboundModelId",
 	"requestyModelId",
->>>>>>> a8245571
 	"litellmModelId",
 	"huggingFaceModelId",
 ]
