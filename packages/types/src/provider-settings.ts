import { z } from "zod"

import { modelInfoSchema, reasoningEffortWithMinimalSchema, verbosityLevelsSchema, serviceTierSchema } from "./model.js"
import { codebaseIndexProviderSchema } from "./codebase-index.js"
import {
	anthropicModels,
	bedrockModels,
	cerebrasModels,
	chutesModels,
	claudeCodeModels,
	deepSeekModels,
	doubaoModels,
	featherlessModels,
	fireworksModels,
	geminiModels,
	groqModels,
	ioIntelligenceModels,
	mistralModels,
	moonshotModels,
	openAiNativeModels,
	qwenCodeModels,
	rooModels,
	sambaNovaModels,
	vertexModels,
	vscodeLlmModels,
	xaiModels,
	internationalZAiModels,
} from "./providers/index.js"

/**
 * constants
 */

export const DEFAULT_CONSECUTIVE_MISTAKE_LIMIT = 3

/**
 * DynamicProvider
 *
 * Dynamic provider requires external API calls in order to get the model list.
 */

export const dynamicProviders = [
	"openrouter",
	"vercel-ai-gateway",
	"huggingface",
	"litellm",
	"deepinfra",
	"io-intelligence",
	"requesty",
	"unbound",
	"glama",
] as const

export type DynamicProvider = (typeof dynamicProviders)[number]

export const isDynamicProvider = (key: string): key is DynamicProvider =>
	dynamicProviders.includes(key as DynamicProvider)

/**
 * LocalProvider
 *
 * Local providers require localhost API calls in order to get the model list.
 */

export const localProviders = ["ollama", "lmstudio"] as const

export type LocalProvider = (typeof localProviders)[number]

export const isLocalProvider = (key: string): key is LocalProvider => localProviders.includes(key as LocalProvider)

/**
 * InternalProvider
 *
 * Internal providers require internal VSCode API calls in order to get the
 * model list.
 */

export const internalProviders = ["vscode-lm"] as const

export type InternalProvider = (typeof internalProviders)[number]

export const isInternalProvider = (key: string): key is InternalProvider =>
	internalProviders.includes(key as InternalProvider)

/**
 * CustomProvider
 *
 * Custom providers are completely configurable within Roo Code settings.
 */

export const customProviders = ["openai"] as const

export type CustomProvider = (typeof customProviders)[number]

export const isCustomProvider = (key: string): key is CustomProvider => customProviders.includes(key as CustomProvider)

/**
 * FauxProvider
 *
 * Faux providers do not make external inference calls and therefore do not have
 * model lists.
 */

export const fauxProviders = ["fake-ai", "human-relay"] as const

export type FauxProvider = (typeof fauxProviders)[number]

export const isFauxProvider = (key: string): key is FauxProvider => fauxProviders.includes(key as FauxProvider)

/**
 * ProviderName
 */

export const providerNames = [
	...dynamicProviders,
	...localProviders,
	...internalProviders,
	...customProviders,
	...fauxProviders,
	"anthropic",
	"bedrock",
	"cerebras",
	"chutes",
	"claude-code",
	"doubao",
	"deepseek",
	"featherless",
	"fireworks",
	"gemini",
	"gemini-cli",
	"groq",
	"mistral",
	"moonshot",
	"openai-native",
	"qwen-code",
<<<<<<< HEAD
	"unbound",
	"requesty",
	"human-relay",
	"fake-ai",
	"xai",
	"groq",
	"chutes",
	"litellm",
	"huggingface",
	"watsonx",
	"cerebras",
=======
	"roo",
>>>>>>> a255c95b
	"sambanova",
	"vertex",
	"xai",
	"zai",
<<<<<<< HEAD
	"fireworks",
	"featherless",
	"io-intelligence",
	"roo",
	"vercel-ai-gateway",
	"watsonx",
=======
>>>>>>> a255c95b
] as const

export const providerNamesSchema = z.enum(providerNames)

export type ProviderName = z.infer<typeof providerNamesSchema>

export const isProviderName = (key: unknown): key is ProviderName =>
	typeof key === "string" && providerNames.includes(key as ProviderName)

/**
 * ProviderSettingsEntry
 */

export const providerSettingsEntrySchema = z.object({
	id: z.string(),
	name: z.string(),
	apiProvider: providerNamesSchema.optional(),
	modelId: z.string().optional(),
})

export type ProviderSettingsEntry = z.infer<typeof providerSettingsEntrySchema>

/**
 * ProviderSettings
 */

const baseProviderSettingsSchema = z.object({
	includeMaxTokens: z.boolean().optional(),
	diffEnabled: z.boolean().optional(),
	todoListEnabled: z.boolean().optional(),
	fuzzyMatchThreshold: z.number().optional(),
	modelTemperature: z.number().nullish(),
	rateLimitSeconds: z.number().optional(),
	consecutiveMistakeLimit: z.number().min(0).optional(),

	// Model reasoning.
	enableReasoningEffort: z.boolean().optional(),
	reasoningEffort: reasoningEffortWithMinimalSchema.optional(),
	modelMaxTokens: z.number().optional(),
	modelMaxThinkingTokens: z.number().optional(),

	// Model verbosity.
	verbosity: verbosityLevelsSchema.optional(),
})

// Several of the providers share common model config properties.
const apiModelIdProviderModelSchema = baseProviderSettingsSchema.extend({
	apiModelId: z.string().optional(),
})

const anthropicSchema = apiModelIdProviderModelSchema.extend({
	apiKey: z.string().optional(),
	anthropicBaseUrl: z.string().optional(),
	anthropicUseAuthToken: z.boolean().optional(),
	anthropicBeta1MContext: z.boolean().optional(), // Enable 'context-1m-2025-08-07' beta for 1M context window.
})

const claudeCodeSchema = apiModelIdProviderModelSchema.extend({
	claudeCodePath: z.string().optional(),
	claudeCodeMaxOutputTokens: z.number().int().min(1).max(200000).optional(),
})

const glamaSchema = baseProviderSettingsSchema.extend({
	glamaModelId: z.string().optional(),
	glamaApiKey: z.string().optional(),
})

const openRouterSchema = baseProviderSettingsSchema.extend({
	openRouterApiKey: z.string().optional(),
	openRouterModelId: z.string().optional(),
	openRouterBaseUrl: z.string().optional(),
	openRouterSpecificProvider: z.string().optional(),
	openRouterUseMiddleOutTransform: z.boolean().optional(),
})

const bedrockSchema = apiModelIdProviderModelSchema.extend({
	awsAccessKey: z.string().optional(),
	awsSecretKey: z.string().optional(),
	awsSessionToken: z.string().optional(),
	awsRegion: z.string().optional(),
	awsUseCrossRegionInference: z.boolean().optional(),
	awsUsePromptCache: z.boolean().optional(),
	awsProfile: z.string().optional(),
	awsUseProfile: z.boolean().optional(),
	awsApiKey: z.string().optional(),
	awsUseApiKey: z.boolean().optional(),
	awsCustomArn: z.string().optional(),
	awsModelContextWindow: z.number().optional(),
	awsBedrockEndpointEnabled: z.boolean().optional(),
	awsBedrockEndpoint: z.string().optional(),
	awsBedrock1MContext: z.boolean().optional(), // Enable 'context-1m-2025-08-07' beta for 1M context window.
})

const vertexSchema = apiModelIdProviderModelSchema.extend({
	vertexKeyFile: z.string().optional(),
	vertexJsonCredentials: z.string().optional(),
	vertexProjectId: z.string().optional(),
	vertexRegion: z.string().optional(),
	enableUrlContext: z.boolean().optional(),
	enableGrounding: z.boolean().optional(),
})

const openAiSchema = baseProviderSettingsSchema.extend({
	openAiBaseUrl: z.string().optional(),
	openAiApiKey: z.string().optional(),
	openAiLegacyFormat: z.boolean().optional(),
	openAiR1FormatEnabled: z.boolean().optional(),
	openAiModelId: z.string().optional(),
	openAiCustomModelInfo: modelInfoSchema.nullish(),
	openAiUseAzure: z.boolean().optional(),
	azureApiVersion: z.string().optional(),
	openAiStreamingEnabled: z.boolean().optional(),
	openAiHostHeader: z.string().optional(), // Keep temporarily for backward compatibility during migration.
	openAiHeaders: z.record(z.string(), z.string()).optional(),
})

const ollamaSchema = baseProviderSettingsSchema.extend({
	ollamaModelId: z.string().optional(),
	ollamaBaseUrl: z.string().optional(),
	ollamaApiKey: z.string().optional(),
})

const vsCodeLmSchema = baseProviderSettingsSchema.extend({
	vsCodeLmModelSelector: z
		.object({
			vendor: z.string().optional(),
			family: z.string().optional(),
			version: z.string().optional(),
			id: z.string().optional(),
		})
		.optional(),
})

const lmStudioSchema = baseProviderSettingsSchema.extend({
	lmStudioModelId: z.string().optional(),
	lmStudioBaseUrl: z.string().optional(),
	lmStudioDraftModelId: z.string().optional(),
	lmStudioSpeculativeDecodingEnabled: z.boolean().optional(),
})

const geminiSchema = apiModelIdProviderModelSchema.extend({
	geminiApiKey: z.string().optional(),
	googleGeminiBaseUrl: z.string().optional(),
	enableUrlContext: z.boolean().optional(),
	enableGrounding: z.boolean().optional(),
})

const geminiCliSchema = apiModelIdProviderModelSchema.extend({
	geminiCliOAuthPath: z.string().optional(),
	geminiCliProjectId: z.string().optional(),
})

const openAiNativeSchema = apiModelIdProviderModelSchema.extend({
	openAiNativeApiKey: z.string().optional(),
	openAiNativeBaseUrl: z.string().optional(),
	// OpenAI Responses API service tier for openai-native provider only.
	// UI should only expose this when the selected model supports flex/priority.
	openAiNativeServiceTier: serviceTierSchema.optional(),
})

const mistralSchema = apiModelIdProviderModelSchema.extend({
	mistralApiKey: z.string().optional(),
	mistralCodestralUrl: z.string().optional(),
})

const deepSeekSchema = apiModelIdProviderModelSchema.extend({
	deepSeekBaseUrl: z.string().optional(),
	deepSeekApiKey: z.string().optional(),
})

const deepInfraSchema = apiModelIdProviderModelSchema.extend({
	deepInfraBaseUrl: z.string().optional(),
	deepInfraApiKey: z.string().optional(),
	deepInfraModelId: z.string().optional(),
})

const doubaoSchema = apiModelIdProviderModelSchema.extend({
	doubaoBaseUrl: z.string().optional(),
	doubaoApiKey: z.string().optional(),
})

const moonshotSchema = apiModelIdProviderModelSchema.extend({
	moonshotBaseUrl: z
		.union([z.literal("https://api.moonshot.ai/v1"), z.literal("https://api.moonshot.cn/v1")])
		.optional(),
	moonshotApiKey: z.string().optional(),
})

const unboundSchema = baseProviderSettingsSchema.extend({
	unboundApiKey: z.string().optional(),
	unboundModelId: z.string().optional(),
})

const requestySchema = baseProviderSettingsSchema.extend({
	requestyBaseUrl: z.string().optional(),
	requestyApiKey: z.string().optional(),
	requestyModelId: z.string().optional(),
})

const humanRelaySchema = baseProviderSettingsSchema

const fakeAiSchema = baseProviderSettingsSchema.extend({
	fakeAi: z.unknown().optional(),
})

const xaiSchema = apiModelIdProviderModelSchema.extend({
	xaiApiKey: z.string().optional(),
})

const groqSchema = apiModelIdProviderModelSchema.extend({
	groqApiKey: z.string().optional(),
})

const huggingFaceSchema = baseProviderSettingsSchema.extend({
	huggingFaceApiKey: z.string().optional(),
	huggingFaceModelId: z.string().optional(),
	huggingFaceInferenceProvider: z.string().optional(),
})

const chutesSchema = apiModelIdProviderModelSchema.extend({
	chutesApiKey: z.string().optional(),
})

const litellmSchema = baseProviderSettingsSchema.extend({
	litellmBaseUrl: z.string().optional(),
	litellmApiKey: z.string().optional(),
	litellmModelId: z.string().optional(),
	litellmUsePromptCache: z.boolean().optional(),
})

const watsonxSchema = baseProviderSettingsSchema.extend({
	watsonxPlatform: z.string().optional(),
	watsonxBaseUrl: z.string().optional(),
	watsonxApiKey: z.string().optional(),
	watsonxProjectId: z.string().optional(),
	watsonxModelId: z.string().optional(),
	watsonxUsername: z.string().optional(),
	watsonxAuthType: z.string().optional(),
	watsonxPassword: z.string().optional(),
	watsonxRegion: z.string().optional(),
})

const cerebrasSchema = apiModelIdProviderModelSchema.extend({
	cerebrasApiKey: z.string().optional(),
})

const sambaNovaSchema = apiModelIdProviderModelSchema.extend({
	sambaNovaApiKey: z.string().optional(),
})

export const zaiApiLineSchema = z.enum(["international_coding", "international", "china_coding", "china"])

export type ZaiApiLine = z.infer<typeof zaiApiLineSchema>

const zaiSchema = apiModelIdProviderModelSchema.extend({
	zaiApiKey: z.string().optional(),
	zaiApiLine: zaiApiLineSchema.optional(),
})

const fireworksSchema = apiModelIdProviderModelSchema.extend({
	fireworksApiKey: z.string().optional(),
})

const featherlessSchema = apiModelIdProviderModelSchema.extend({
	featherlessApiKey: z.string().optional(),
})

const ioIntelligenceSchema = apiModelIdProviderModelSchema.extend({
	ioIntelligenceModelId: z.string().optional(),
	ioIntelligenceApiKey: z.string().optional(),
})

const qwenCodeSchema = apiModelIdProviderModelSchema.extend({
	qwenCodeOauthPath: z.string().optional(),
})

const rooSchema = apiModelIdProviderModelSchema.extend({
	// No additional fields needed - uses cloud authentication.
})

const vercelAiGatewaySchema = baseProviderSettingsSchema.extend({
	vercelAiGatewayApiKey: z.string().optional(),
	vercelAiGatewayModelId: z.string().optional(),
})

const defaultSchema = z.object({
	apiProvider: z.undefined(),
})

export const providerSettingsSchemaDiscriminated = z.discriminatedUnion("apiProvider", [
	anthropicSchema.merge(z.object({ apiProvider: z.literal("anthropic") })),
	claudeCodeSchema.merge(z.object({ apiProvider: z.literal("claude-code") })),
	glamaSchema.merge(z.object({ apiProvider: z.literal("glama") })),
	openRouterSchema.merge(z.object({ apiProvider: z.literal("openrouter") })),
	bedrockSchema.merge(z.object({ apiProvider: z.literal("bedrock") })),
	vertexSchema.merge(z.object({ apiProvider: z.literal("vertex") })),
	openAiSchema.merge(z.object({ apiProvider: z.literal("openai") })),
	ollamaSchema.merge(z.object({ apiProvider: z.literal("ollama") })),
	vsCodeLmSchema.merge(z.object({ apiProvider: z.literal("vscode-lm") })),
	lmStudioSchema.merge(z.object({ apiProvider: z.literal("lmstudio") })),
	geminiSchema.merge(z.object({ apiProvider: z.literal("gemini") })),
	geminiCliSchema.merge(z.object({ apiProvider: z.literal("gemini-cli") })),
	openAiNativeSchema.merge(z.object({ apiProvider: z.literal("openai-native") })),
	mistralSchema.merge(z.object({ apiProvider: z.literal("mistral") })),
	deepSeekSchema.merge(z.object({ apiProvider: z.literal("deepseek") })),
	deepInfraSchema.merge(z.object({ apiProvider: z.literal("deepinfra") })),
	doubaoSchema.merge(z.object({ apiProvider: z.literal("doubao") })),
	moonshotSchema.merge(z.object({ apiProvider: z.literal("moonshot") })),
	unboundSchema.merge(z.object({ apiProvider: z.literal("unbound") })),
	requestySchema.merge(z.object({ apiProvider: z.literal("requesty") })),
	humanRelaySchema.merge(z.object({ apiProvider: z.literal("human-relay") })),
	fakeAiSchema.merge(z.object({ apiProvider: z.literal("fake-ai") })),
	xaiSchema.merge(z.object({ apiProvider: z.literal("xai") })),
	groqSchema.merge(z.object({ apiProvider: z.literal("groq") })),
	huggingFaceSchema.merge(z.object({ apiProvider: z.literal("huggingface") })),
	chutesSchema.merge(z.object({ apiProvider: z.literal("chutes") })),
	litellmSchema.merge(z.object({ apiProvider: z.literal("litellm") })),
	watsonxSchema.merge(z.object({ apiProvider: z.literal("watsonx") })),
	cerebrasSchema.merge(z.object({ apiProvider: z.literal("cerebras") })),
	sambaNovaSchema.merge(z.object({ apiProvider: z.literal("sambanova") })),
	zaiSchema.merge(z.object({ apiProvider: z.literal("zai") })),
	fireworksSchema.merge(z.object({ apiProvider: z.literal("fireworks") })),
	featherlessSchema.merge(z.object({ apiProvider: z.literal("featherless") })),
	ioIntelligenceSchema.merge(z.object({ apiProvider: z.literal("io-intelligence") })),
	qwenCodeSchema.merge(z.object({ apiProvider: z.literal("qwen-code") })),
	rooSchema.merge(z.object({ apiProvider: z.literal("roo") })),
	vercelAiGatewaySchema.merge(z.object({ apiProvider: z.literal("vercel-ai-gateway") })),
	watsonxSchema.merge(z.object({ apiProvider: z.literal("watsonx") })),
	defaultSchema,
])

export const providerSettingsSchema = z.object({
	apiProvider: providerNamesSchema.optional(),
	...anthropicSchema.shape,
	...claudeCodeSchema.shape,
	...glamaSchema.shape,
	...openRouterSchema.shape,
	...bedrockSchema.shape,
	...vertexSchema.shape,
	...openAiSchema.shape,
	...ollamaSchema.shape,
	...vsCodeLmSchema.shape,
	...lmStudioSchema.shape,
	...geminiSchema.shape,
	...geminiCliSchema.shape,
	...openAiNativeSchema.shape,
	...mistralSchema.shape,
	...deepSeekSchema.shape,
	...deepInfraSchema.shape,
	...doubaoSchema.shape,
	...moonshotSchema.shape,
	...unboundSchema.shape,
	...requestySchema.shape,
	...humanRelaySchema.shape,
	...fakeAiSchema.shape,
	...xaiSchema.shape,
	...groqSchema.shape,
	...huggingFaceSchema.shape,
	...chutesSchema.shape,
	...litellmSchema.shape,
	...cerebrasSchema.shape,
	...sambaNovaSchema.shape,
	...zaiSchema.shape,
	...fireworksSchema.shape,
	...featherlessSchema.shape,
	...ioIntelligenceSchema.shape,
	...qwenCodeSchema.shape,
	...rooSchema.shape,
	...vercelAiGatewaySchema.shape,
	...codebaseIndexProviderSchema.shape,
	...watsonxSchema.shape,
})

export type ProviderSettings = z.infer<typeof providerSettingsSchema>

export const providerSettingsWithIdSchema = providerSettingsSchema.extend({ id: z.string().optional() })

export const discriminatedProviderSettingsWithIdSchema = providerSettingsSchemaDiscriminated.and(
	z.object({ id: z.string().optional() }),
)

export type ProviderSettingsWithId = z.infer<typeof providerSettingsWithIdSchema>

export const PROVIDER_SETTINGS_KEYS = providerSettingsSchema.keyof().options

/**
 * ModelIdKey
 */

export const modelIdKeys = [
	"apiModelId",
	"glamaModelId",
	"openRouterModelId",
	"openAiModelId",
	"ollamaModelId",
	"lmStudioModelId",
	"lmStudioDraftModelId",
	"unboundModelId",
	"requestyModelId",
	"litellmModelId",
	"huggingFaceModelId",
	"ioIntelligenceModelId",
	"vercelAiGatewayModelId",
	"deepInfraModelId",
<<<<<<< HEAD
	"watsonxModelId",
]
=======
] as const satisfies readonly (keyof ProviderSettings)[]

export type ModelIdKey = (typeof modelIdKeys)[number]
>>>>>>> a255c95b

export const getModelId = (settings: ProviderSettings): string | undefined => {
	const modelIdKey = modelIdKeys.find((key) => settings[key])
	return modelIdKey ? settings[modelIdKey] : undefined
}

/**
 * TypicalProvider
 */

export type TypicalProvider = Exclude<ProviderName, InternalProvider | CustomProvider | FauxProvider>

export const isTypicalProvider = (key: unknown): key is TypicalProvider =>
	isProviderName(key) && !isInternalProvider(key) && !isCustomProvider(key) && !isFauxProvider(key)

export const modelIdKeysByProvider: Record<TypicalProvider, ModelIdKey> = {
	anthropic: "apiModelId",
	"claude-code": "apiModelId",
	glama: "glamaModelId",
	openrouter: "openRouterModelId",
	bedrock: "apiModelId",
	vertex: "apiModelId",
	"openai-native": "openAiModelId",
	ollama: "ollamaModelId",
	lmstudio: "lmStudioModelId",
	gemini: "apiModelId",
	"gemini-cli": "apiModelId",
	mistral: "apiModelId",
	moonshot: "apiModelId",
	deepseek: "apiModelId",
	deepinfra: "deepInfraModelId",
	doubao: "apiModelId",
	"qwen-code": "apiModelId",
	unbound: "unboundModelId",
	requesty: "requestyModelId",
	xai: "apiModelId",
	groq: "apiModelId",
	chutes: "apiModelId",
	litellm: "litellmModelId",
	huggingface: "huggingFaceModelId",
	cerebras: "apiModelId",
	sambanova: "apiModelId",
	zai: "apiModelId",
	fireworks: "apiModelId",
	featherless: "apiModelId",
	"io-intelligence": "ioIntelligenceModelId",
	roo: "apiModelId",
	"vercel-ai-gateway": "vercelAiGatewayModelId",
}

/**
 * ANTHROPIC_STYLE_PROVIDERS
 */

// Providers that use Anthropic-style API protocol.
export const ANTHROPIC_STYLE_PROVIDERS: ProviderName[] = ["anthropic", "claude-code", "bedrock"]

export const getApiProtocol = (provider: ProviderName | undefined, modelId?: string): "anthropic" | "openai" => {
	if (provider && ANTHROPIC_STYLE_PROVIDERS.includes(provider)) {
		return "anthropic"
	}

	if (provider && provider === "vertex" && modelId && modelId.toLowerCase().includes("claude")) {
		return "anthropic"
	}

	// Vercel AI Gateway uses anthropic protocol for anthropic models.
	if (provider && provider === "vercel-ai-gateway" && modelId && modelId.toLowerCase().startsWith("anthropic/")) {
		return "anthropic"
	}

	return "openai"
}

/**
 * MODELS_BY_PROVIDER
 */

export const MODELS_BY_PROVIDER: Record<
	Exclude<ProviderName, "fake-ai" | "human-relay" | "gemini-cli" | "lmstudio" | "openai" | "ollama">,
	{ id: ProviderName; label: string; models: string[] }
> = {
	anthropic: {
		id: "anthropic",
		label: "Anthropic",
		models: Object.keys(anthropicModels),
	},
	bedrock: {
		id: "bedrock",
		label: "Amazon Bedrock",
		models: Object.keys(bedrockModels),
	},
	cerebras: {
		id: "cerebras",
		label: "Cerebras",
		models: Object.keys(cerebrasModels),
	},
	chutes: {
		id: "chutes",
		label: "Chutes AI",
		models: Object.keys(chutesModels),
	},
	"claude-code": { id: "claude-code", label: "Claude Code", models: Object.keys(claudeCodeModels) },
	deepseek: {
		id: "deepseek",
		label: "DeepSeek",
		models: Object.keys(deepSeekModels),
	},
	doubao: { id: "doubao", label: "Doubao", models: Object.keys(doubaoModels) },
	featherless: {
		id: "featherless",
		label: "Featherless",
		models: Object.keys(featherlessModels),
	},
	fireworks: {
		id: "fireworks",
		label: "Fireworks",
		models: Object.keys(fireworksModels),
	},
	gemini: {
		id: "gemini",
		label: "Google Gemini",
		models: Object.keys(geminiModels),
	},
	groq: { id: "groq", label: "Groq", models: Object.keys(groqModels) },
	"io-intelligence": {
		id: "io-intelligence",
		label: "IO Intelligence",
		models: Object.keys(ioIntelligenceModels),
	},
	mistral: {
		id: "mistral",
		label: "Mistral",
		models: Object.keys(mistralModels),
	},
	moonshot: {
		id: "moonshot",
		label: "Moonshot",
		models: Object.keys(moonshotModels),
	},
	"openai-native": {
		id: "openai-native",
		label: "OpenAI",
		models: Object.keys(openAiNativeModels),
	},
	"qwen-code": { id: "qwen-code", label: "Qwen Code", models: Object.keys(qwenCodeModels) },
	roo: { id: "roo", label: "Roo", models: Object.keys(rooModels) },
	sambanova: {
		id: "sambanova",
		label: "SambaNova",
		models: Object.keys(sambaNovaModels),
	},
	vertex: {
		id: "vertex",
		label: "GCP Vertex AI",
		models: Object.keys(vertexModels),
	},
	"vscode-lm": {
		id: "vscode-lm",
		label: "VS Code LM API",
		models: Object.keys(vscodeLlmModels),
	},
	xai: { id: "xai", label: "xAI (Grok)", models: Object.keys(xaiModels) },
	zai: { id: "zai", label: "Zai", models: Object.keys(internationalZAiModels) },

	// Dynamic providers; models pulled from the respective APIs.
	glama: { id: "glama", label: "Glama", models: [] },
	huggingface: { id: "huggingface", label: "Hugging Face", models: [] },
	litellm: { id: "litellm", label: "LiteLLM", models: [] },
	openrouter: { id: "openrouter", label: "OpenRouter", models: [] },
	requesty: { id: "requesty", label: "Requesty", models: [] },
	unbound: { id: "unbound", label: "Unbound", models: [] },
	deepinfra: { id: "deepinfra", label: "DeepInfra", models: [] },
	"vercel-ai-gateway": { id: "vercel-ai-gateway", label: "Vercel AI Gateway", models: [] },
<<<<<<< HEAD
	watsonx: { id: "watsonx", label: "IBM watsonx", models: [] },
}

export const dynamicProviders = [
	"glama",
	"huggingface",
	"litellm",
	"openrouter",
	"requesty",
	"unbound",
	"deepinfra",
	"vercel-ai-gateway",
	"watsonx",
] as const satisfies readonly ProviderName[]

export type DynamicProvider = (typeof dynamicProviders)[number]

export const isDynamicProvider = (key: string): key is DynamicProvider =>
	dynamicProviders.includes(key as DynamicProvider)
=======
}
>>>>>>> a255c95b
<|MERGE_RESOLUTION|>--- conflicted
+++ resolved
@@ -133,34 +133,12 @@
 	"moonshot",
 	"openai-native",
 	"qwen-code",
-<<<<<<< HEAD
-	"unbound",
-	"requesty",
-	"human-relay",
-	"fake-ai",
-	"xai",
-	"groq",
-	"chutes",
-	"litellm",
-	"huggingface",
-	"watsonx",
-	"cerebras",
-=======
 	"roo",
->>>>>>> a255c95b
 	"sambanova",
 	"vertex",
 	"xai",
 	"zai",
-<<<<<<< HEAD
-	"fireworks",
-	"featherless",
-	"io-intelligence",
-	"roo",
-	"vercel-ai-gateway",
 	"watsonx",
-=======
->>>>>>> a255c95b
 ] as const
 
 export const providerNamesSchema = z.enum(providerNames)
@@ -565,14 +543,10 @@
 	"ioIntelligenceModelId",
 	"vercelAiGatewayModelId",
 	"deepInfraModelId",
-<<<<<<< HEAD
 	"watsonxModelId",
-]
-=======
 ] as const satisfies readonly (keyof ProviderSettings)[]
 
 export type ModelIdKey = (typeof modelIdKeys)[number]
->>>>>>> a255c95b
 
 export const getModelId = (settings: ProviderSettings): string | undefined => {
 	const modelIdKey = modelIdKeys.find((key) => settings[key])
@@ -621,6 +595,7 @@
 	"io-intelligence": "ioIntelligenceModelId",
 	roo: "apiModelId",
 	"vercel-ai-gateway": "vercelAiGatewayModelId",
+	watsonx: "watsonxModelId",
 }
 
 /**
@@ -747,26 +722,5 @@
 	unbound: { id: "unbound", label: "Unbound", models: [] },
 	deepinfra: { id: "deepinfra", label: "DeepInfra", models: [] },
 	"vercel-ai-gateway": { id: "vercel-ai-gateway", label: "Vercel AI Gateway", models: [] },
-<<<<<<< HEAD
 	watsonx: { id: "watsonx", label: "IBM watsonx", models: [] },
-}
-
-export const dynamicProviders = [
-	"glama",
-	"huggingface",
-	"litellm",
-	"openrouter",
-	"requesty",
-	"unbound",
-	"deepinfra",
-	"vercel-ai-gateway",
-	"watsonx",
-] as const satisfies readonly ProviderName[]
-
-export type DynamicProvider = (typeof dynamicProviders)[number]
-
-export const isDynamicProvider = (key: string): key is DynamicProvider =>
-	dynamicProviders.includes(key as DynamicProvider)
-=======
-}
->>>>>>> a255c95b
+}