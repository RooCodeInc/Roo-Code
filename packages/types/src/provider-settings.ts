import { z } from "zod"

import { modelInfoSchema, reasoningEffortSettingSchema, verbosityLevelsSchema, serviceTierSchema } from "./model.js"
import { codebaseIndexProviderSchema } from "./codebase-index.js"
import {
	anthropicModels,
	basetenModels,
	bedrockModels,
	cerebrasModels,
	claudeCodeModels,
	deepSeekModels,
	doubaoModels,
	featherlessModels,
	fireworksModels,
	geminiModels,
	groqModels,
	ioIntelligenceModels,
	mistralModels,
	moonshotModels,
	openAiNativeModels,
	qwenCodeModels,
	sambaNovaModels,
	vertexModels,
	vscodeLlmModels,
	xaiModels,
	internationalZAiModels,
	minimaxModels,
} from "./providers/index.js"

/**
 * constants
 */

export const DEFAULT_CONSECUTIVE_MISTAKE_LIMIT = 3

/**
 * DynamicProvider
 *
 * Dynamic provider requires external API calls in order to get the model list.
 */

export const dynamicProviders = [
	"zgsm",
	"openrouter",
	"vercel-ai-gateway",
	"huggingface",
	"litellm",
	"deepinfra",
	"io-intelligence",
	"requesty",
	"unbound",
<<<<<<< HEAD
	"glama",
	// "roo",
=======
	"roo",
>>>>>>> a1d3a43a
	"chutes",
] as const

export type DynamicProvider = (typeof dynamicProviders)[number]

export const isDynamicProvider = (key: string): key is DynamicProvider =>
	dynamicProviders.includes(key as DynamicProvider)

/**
 * LocalProvider
 *
 * Local providers require localhost API calls in order to get the model list.
 */

export const localProviders = ["ollama", "lmstudio"] as const

export type LocalProvider = (typeof localProviders)[number]

export const isLocalProvider = (key: string): key is LocalProvider => localProviders.includes(key as LocalProvider)

/**
 * InternalProvider
 *
 * Internal providers require internal VSCode API calls in order to get the
 * model list.
 */

export const internalProviders = ["vscode-lm"] as const

export type InternalProvider = (typeof internalProviders)[number]

export const isInternalProvider = (key: string): key is InternalProvider =>
	internalProviders.includes(key as InternalProvider)

/**
 * CustomProvider
 *
 * Custom providers are completely configurable within Roo Code settings.
 */

export const customProviders = ["openai"] as const

export type CustomProvider = (typeof customProviders)[number]

export const isCustomProvider = (key: string): key is CustomProvider => customProviders.includes(key as CustomProvider)

/**
 * FauxProvider
 *
 * Faux providers do not make external inference calls and therefore do not have
 * model lists.
 */

export const fauxProviders = ["fake-ai", "human-relay"] as const

export type FauxProvider = (typeof fauxProviders)[number]

export const isFauxProvider = (key: string): key is FauxProvider => fauxProviders.includes(key as FauxProvider)

/**
 * ProviderName
 */

export const providerNames = [
	...dynamicProviders,
	...localProviders,
	...internalProviders,
	...customProviders,
	...fauxProviders,
	"anthropic",
	"bedrock",
	"baseten",
	"cerebras",
	"claude-code",
	"doubao",
	"deepseek",
	"featherless",
	"fireworks",
	"gemini",
	"gemini-cli",
	"groq",
	"mistral",
	"moonshot",
	"minimax",
	"openai-native",
	"qwen-code",
	"roo",
	"sambanova",
	"vertex",
	"xai",
	"zai",
] as const

export const providerNamesSchema = z.enum(providerNames)

export type ProviderName = z.infer<typeof providerNamesSchema>

export const isProviderName = (key: unknown): key is ProviderName =>
	typeof key === "string" && providerNames.includes(key as ProviderName)

/**
 * ProviderSettingsEntry
 */

export const providerSettingsEntrySchema = z.object({
	id: z.string(),
	name: z.string(),
	apiProvider: providerNamesSchema.optional(),
	modelId: z.string().optional(),
})

export type ProviderSettingsEntry = z.infer<typeof providerSettingsEntrySchema>

/**
 * ProviderSettings
 */

const baseProviderSettingsSchema = z.object({
	//
	includeMaxTokens: z.boolean().optional(),
	diffEnabled: z.boolean().optional(),
	todoListEnabled: z.boolean().optional(),
	fuzzyMatchThreshold: z.number().optional(),
	modelTemperature: z.number().nullish(),
	rateLimitSeconds: z.number().optional(),
	consecutiveMistakeLimit: z.number().min(0).optional(),

	// Model reasoning.
	enableReasoningEffort: z.boolean().optional(),
	reasoningEffort: reasoningEffortSettingSchema.optional(),
	modelMaxTokens: z.number().optional(),
	modelMaxThinkingTokens: z.number().optional(),

	// Model verbosity.
	verbosity: verbosityLevelsSchema.optional(),

	// Tool protocol override for this profile.
	toolProtocol: z.enum(["xml", "native"]).optional(),
})

// Several of the providers share common model config properties.
const apiModelIdProviderModelSchema = baseProviderSettingsSchema.extend({
	apiModelId: z.string().optional(),
})

const zgsmSchema = apiModelIdProviderModelSchema.extend({
	zgsmAccessToken: z.string().optional(),
	zgsmRefreshToken: z.string().optional(),
	zgsmState: z.string().optional(),
	zgsmBaseUrl: z.string().optional(),
	zgsmModelId: z.string().optional(),
	zgsmApiKeyUpdatedAt: z.string().optional(),
	zgsmApiKeyExpiredAt: z.string().optional(),
	useZgsmCustomConfig: z.boolean().optional(),
	zgsmCodebaseIndexEnabled: z.boolean().optional(),
	zgsmAiCustomModelInfo: modelInfoSchema.nullish(),
})

const anthropicSchema = apiModelIdProviderModelSchema.extend({
	apiKey: z.string().optional(),
	anthropicBaseUrl: z.string().optional(),
	anthropicUseAuthToken: z.boolean().optional(),
	anthropicBeta1MContext: z.boolean().optional(), // Enable 'context-1m-2025-08-07' beta for 1M context window.
})

const claudeCodeSchema = apiModelIdProviderModelSchema.extend({
	claudeCodePath: z.string().optional(),
	claudeCodeMaxOutputTokens: z.number().int().min(1).max(200000).optional(),
})

const openRouterSchema = baseProviderSettingsSchema.extend({
	openRouterApiKey: z.string().optional(),
	openRouterModelId: z.string().optional(),
	openRouterBaseUrl: z.string().optional(),
	openRouterSpecificProvider: z.string().optional(),
	openRouterUseMiddleOutTransform: z.boolean().optional(),
})

const bedrockSchema = apiModelIdProviderModelSchema.extend({
	awsAccessKey: z.string().optional(),
	awsSecretKey: z.string().optional(),
	awsSessionToken: z.string().optional(),
	awsRegion: z.string().optional(),
	awsUseCrossRegionInference: z.boolean().optional(),
	awsUseGlobalInference: z.boolean().optional(), // Enable Global Inference profile routing when supported
	awsUsePromptCache: z.boolean().optional(),
	awsProfile: z.string().optional(),
	awsUseProfile: z.boolean().optional(),
	awsApiKey: z.string().optional(),
	awsUseApiKey: z.boolean().optional(),
	awsCustomArn: z.string().optional(),
	awsModelContextWindow: z.number().optional(),
	awsBedrockEndpointEnabled: z.boolean().optional(),
	awsBedrockEndpoint: z.string().optional(),
	awsBedrock1MContext: z.boolean().optional(), // Enable 'context-1m-2025-08-07' beta for 1M context window.
})

const vertexSchema = apiModelIdProviderModelSchema.extend({
	vertexKeyFile: z.string().optional(),
	vertexJsonCredentials: z.string().optional(),
	vertexProjectId: z.string().optional(),
	vertexRegion: z.string().optional(),
	enableUrlContext: z.boolean().optional(),
	enableGrounding: z.boolean().optional(),
})

const openAiSchema = baseProviderSettingsSchema.extend({
	openAiBaseUrl: z.string().optional(),
	openAiApiKey: z.string().optional(),
	openAiLegacyFormat: z.boolean().optional(),
	openAiR1FormatEnabled: z.boolean().optional(),
	openAiModelId: z.string().optional(),
	openAiCustomModelInfo: modelInfoSchema.nullish(),
	openAiUseAzure: z.boolean().optional(),
	azureApiVersion: z.string().optional(),
	openAiStreamingEnabled: z.boolean().optional(),
	openAiHostHeader: z.string().optional(), // Keep temporarily for backward compatibility during migration.
	openAiHeaders: z.record(z.string(), z.string()).optional(),
})

const ollamaSchema = baseProviderSettingsSchema.extend({
	ollamaModelId: z.string().optional(),
	ollamaBaseUrl: z.string().optional(),
	ollamaApiKey: z.string().optional(),
	ollamaNumCtx: z.number().int().min(128).optional(),
})

const vsCodeLmSchema = baseProviderSettingsSchema.extend({
	vsCodeLmModelSelector: z
		.object({
			vendor: z.string().optional(),
			family: z.string().optional(),
			version: z.string().optional(),
			id: z.string().optional(),
		})
		.optional(),
})

const lmStudioSchema = baseProviderSettingsSchema.extend({
	lmStudioModelId: z.string().optional(),
	lmStudioBaseUrl: z.string().optional(),
	lmStudioDraftModelId: z.string().optional(),
	lmStudioSpeculativeDecodingEnabled: z.boolean().optional(),
})

const geminiSchema = apiModelIdProviderModelSchema.extend({
	geminiApiKey: z.string().optional(),
	googleGeminiBaseUrl: z.string().optional(),
	enableUrlContext: z.boolean().optional(),
	enableGrounding: z.boolean().optional(),
})

const geminiCliSchema = apiModelIdProviderModelSchema.extend({
	geminiCliOAuthPath: z.string().optional(),
	geminiCliProjectId: z.string().optional(),
})

const openAiNativeSchema = apiModelIdProviderModelSchema.extend({
	openAiNativeApiKey: z.string().optional(),
	openAiNativeBaseUrl: z.string().optional(),
	// OpenAI Responses API service tier for openai-native provider only.
	// UI should only expose this when the selected model supports flex/priority.
	openAiNativeServiceTier: serviceTierSchema.optional(),
})

const mistralSchema = apiModelIdProviderModelSchema.extend({
	mistralApiKey: z.string().optional(),
	mistralCodestralUrl: z.string().optional(),
})

const deepSeekSchema = apiModelIdProviderModelSchema.extend({
	deepSeekBaseUrl: z.string().optional(),
	deepSeekApiKey: z.string().optional(),
})

const deepInfraSchema = apiModelIdProviderModelSchema.extend({
	deepInfraBaseUrl: z.string().optional(),
	deepInfraApiKey: z.string().optional(),
	deepInfraModelId: z.string().optional(),
})

const doubaoSchema = apiModelIdProviderModelSchema.extend({
	doubaoBaseUrl: z.string().optional(),
	doubaoApiKey: z.string().optional(),
})

const moonshotSchema = apiModelIdProviderModelSchema.extend({
	moonshotBaseUrl: z
		.union([z.literal("https://api.moonshot.ai/v1"), z.literal("https://api.moonshot.cn/v1")])
		.optional(),
	moonshotApiKey: z.string().optional(),
})

const minimaxSchema = apiModelIdProviderModelSchema.extend({
	minimaxBaseUrl: z
		.union([z.literal("https://api.minimax.io/v1"), z.literal("https://api.minimaxi.com/v1")])
		.optional(),
	minimaxApiKey: z.string().optional(),
})

const unboundSchema = baseProviderSettingsSchema.extend({
	unboundApiKey: z.string().optional(),
	unboundModelId: z.string().optional(),
})

const requestySchema = baseProviderSettingsSchema.extend({
	requestyBaseUrl: z.string().optional(),
	requestyApiKey: z.string().optional(),
	requestyModelId: z.string().optional(),
})

const humanRelaySchema = baseProviderSettingsSchema

const fakeAiSchema = baseProviderSettingsSchema.extend({
	fakeAi: z.unknown().optional(),
})

const xaiSchema = apiModelIdProviderModelSchema.extend({
	xaiApiKey: z.string().optional(),
})

const groqSchema = apiModelIdProviderModelSchema.extend({
	groqApiKey: z.string().optional(),
})

const huggingFaceSchema = baseProviderSettingsSchema.extend({
	huggingFaceApiKey: z.string().optional(),
	huggingFaceModelId: z.string().optional(),
	huggingFaceInferenceProvider: z.string().optional(),
})

const chutesSchema = apiModelIdProviderModelSchema.extend({
	chutesApiKey: z.string().optional(),
})

const litellmSchema = baseProviderSettingsSchema.extend({
	litellmBaseUrl: z.string().optional(),
	litellmApiKey: z.string().optional(),
	litellmModelId: z.string().optional(),
	litellmUsePromptCache: z.boolean().optional(),
})

const cerebrasSchema = apiModelIdProviderModelSchema.extend({
	cerebrasApiKey: z.string().optional(),
})

const sambaNovaSchema = apiModelIdProviderModelSchema.extend({
	sambaNovaApiKey: z.string().optional(),
})

export const zaiApiLineSchema = z.enum(["international_coding", "china_coding"])

export type ZaiApiLine = z.infer<typeof zaiApiLineSchema>

const zaiSchema = apiModelIdProviderModelSchema.extend({
	zaiApiKey: z.string().optional(),
	zaiApiLine: zaiApiLineSchema.optional(),
})

const fireworksSchema = apiModelIdProviderModelSchema.extend({
	fireworksApiKey: z.string().optional(),
})

const featherlessSchema = apiModelIdProviderModelSchema.extend({
	featherlessApiKey: z.string().optional(),
})

const ioIntelligenceSchema = apiModelIdProviderModelSchema.extend({
	ioIntelligenceModelId: z.string().optional(),
	ioIntelligenceApiKey: z.string().optional(),
})

const qwenCodeSchema = apiModelIdProviderModelSchema.extend({
	qwenCodeOauthPath: z.string().optional(),
})

const rooSchema = apiModelIdProviderModelSchema.extend({
	// No additional fields needed - uses cloud authentication.
})

const vercelAiGatewaySchema = baseProviderSettingsSchema.extend({
	vercelAiGatewayApiKey: z.string().optional(),
	vercelAiGatewayModelId: z.string().optional(),
})

const basetenSchema = apiModelIdProviderModelSchema.extend({
	basetenApiKey: z.string().optional(),
})

const defaultSchema = z.object({
	apiProvider: z.undefined(),
})

export const providerSettingsSchemaDiscriminated = z.discriminatedUnion("apiProvider", [
	zgsmSchema.merge(z.object({ apiProvider: z.literal("zgsm") })),
	anthropicSchema.merge(z.object({ apiProvider: z.literal("anthropic") })),
	claudeCodeSchema.merge(z.object({ apiProvider: z.literal("claude-code") })),
	openRouterSchema.merge(z.object({ apiProvider: z.literal("openrouter") })),
	bedrockSchema.merge(z.object({ apiProvider: z.literal("bedrock") })),
	vertexSchema.merge(z.object({ apiProvider: z.literal("vertex") })),
	openAiSchema.merge(z.object({ apiProvider: z.literal("openai") })),
	ollamaSchema.merge(z.object({ apiProvider: z.literal("ollama") })),
	vsCodeLmSchema.merge(z.object({ apiProvider: z.literal("vscode-lm") })),
	lmStudioSchema.merge(z.object({ apiProvider: z.literal("lmstudio") })),
	geminiSchema.merge(z.object({ apiProvider: z.literal("gemini") })),
	geminiCliSchema.merge(z.object({ apiProvider: z.literal("gemini-cli") })),
	openAiNativeSchema.merge(z.object({ apiProvider: z.literal("openai-native") })),
	mistralSchema.merge(z.object({ apiProvider: z.literal("mistral") })),
	deepSeekSchema.merge(z.object({ apiProvider: z.literal("deepseek") })),
	deepInfraSchema.merge(z.object({ apiProvider: z.literal("deepinfra") })),
	doubaoSchema.merge(z.object({ apiProvider: z.literal("doubao") })),
	moonshotSchema.merge(z.object({ apiProvider: z.literal("moonshot") })),
	minimaxSchema.merge(z.object({ apiProvider: z.literal("minimax") })),
	unboundSchema.merge(z.object({ apiProvider: z.literal("unbound") })),
	requestySchema.merge(z.object({ apiProvider: z.literal("requesty") })),
	humanRelaySchema.merge(z.object({ apiProvider: z.literal("human-relay") })),
	fakeAiSchema.merge(z.object({ apiProvider: z.literal("fake-ai") })),
	xaiSchema.merge(z.object({ apiProvider: z.literal("xai") })),
	groqSchema.merge(z.object({ apiProvider: z.literal("groq") })),
	basetenSchema.merge(z.object({ apiProvider: z.literal("baseten") })),
	huggingFaceSchema.merge(z.object({ apiProvider: z.literal("huggingface") })),
	chutesSchema.merge(z.object({ apiProvider: z.literal("chutes") })),
	litellmSchema.merge(z.object({ apiProvider: z.literal("litellm") })),
	cerebrasSchema.merge(z.object({ apiProvider: z.literal("cerebras") })),
	sambaNovaSchema.merge(z.object({ apiProvider: z.literal("sambanova") })),
	zaiSchema.merge(z.object({ apiProvider: z.literal("zai") })),
	fireworksSchema.merge(z.object({ apiProvider: z.literal("fireworks") })),
	featherlessSchema.merge(z.object({ apiProvider: z.literal("featherless") })),
	ioIntelligenceSchema.merge(z.object({ apiProvider: z.literal("io-intelligence") })),
	qwenCodeSchema.merge(z.object({ apiProvider: z.literal("qwen-code") })),
	rooSchema.merge(z.object({ apiProvider: z.literal("roo") })),
	vercelAiGatewaySchema.merge(z.object({ apiProvider: z.literal("vercel-ai-gateway") })),
	defaultSchema,
])

export const providerSettingsSchema = z.object({
	apiProvider: providerNamesSchema.optional(),
	...zgsmSchema.shape,
	...anthropicSchema.shape,
	...claudeCodeSchema.shape,
	...openRouterSchema.shape,
	...bedrockSchema.shape,
	...vertexSchema.shape,
	...openAiSchema.shape,
	...ollamaSchema.shape,
	...vsCodeLmSchema.shape,
	...lmStudioSchema.shape,
	...geminiSchema.shape,
	...geminiCliSchema.shape,
	...openAiNativeSchema.shape,
	...mistralSchema.shape,
	...deepSeekSchema.shape,
	...deepInfraSchema.shape,
	...doubaoSchema.shape,
	...moonshotSchema.shape,
	...minimaxSchema.shape,
	...unboundSchema.shape,
	...requestySchema.shape,
	...humanRelaySchema.shape,
	...fakeAiSchema.shape,
	...xaiSchema.shape,
	...groqSchema.shape,
	...basetenSchema.shape,
	...huggingFaceSchema.shape,
	...chutesSchema.shape,
	...litellmSchema.shape,
	...cerebrasSchema.shape,
	...sambaNovaSchema.shape,
	...zaiSchema.shape,
	...fireworksSchema.shape,
	...featherlessSchema.shape,
	...ioIntelligenceSchema.shape,
	...qwenCodeSchema.shape,
	...rooSchema.shape,
	...vercelAiGatewaySchema.shape,
	...codebaseIndexProviderSchema.shape,
})

export type ProviderSettings = z.infer<typeof providerSettingsSchema>
export interface QuotaInfo {
	total_quota?: number
	used_quota?: number
	is_star?: string
}

export interface InviteCodeInfo {
	invite_code?: string
}

export const providerSettingsWithIdSchema = providerSettingsSchema.extend({ id: z.string().optional() })

export const discriminatedProviderSettingsWithIdSchema = providerSettingsSchemaDiscriminated.and(
	z.object({ id: z.string().optional() }),
)

export type ProviderSettingsWithId = z.infer<typeof providerSettingsWithIdSchema>

export const PROVIDER_SETTINGS_KEYS = providerSettingsSchema.keyof().options

/**
 * ModelIdKey
 */

export const modelIdKeys = [
	"zgsmModelId",
	"apiModelId",
	"openRouterModelId",
	"openAiModelId",
	"ollamaModelId",
	"lmStudioModelId",
	"lmStudioDraftModelId",
	"unboundModelId",
	"requestyModelId",
	"litellmModelId",
	"huggingFaceModelId",
	"ioIntelligenceModelId",
	"vercelAiGatewayModelId",
	"deepInfraModelId",
] as const satisfies readonly (keyof ProviderSettings)[]

export type ModelIdKey = (typeof modelIdKeys)[number]

export const getModelId = (settings: ProviderSettings): string | undefined => {
	const modelIdKey = modelIdKeys.find((key) => settings[key])
	return modelIdKey ? settings[modelIdKey] : undefined
}

/**
 * TypicalProvider
 */

export type TypicalProvider = Exclude<ProviderName, InternalProvider | CustomProvider | FauxProvider>

export const isTypicalProvider = (key: unknown): key is TypicalProvider =>
	isProviderName(key) && !isInternalProvider(key) && !isCustomProvider(key) && !isFauxProvider(key)

export const modelIdKeysByProvider: Record<TypicalProvider, ModelIdKey> = {
	zgsm: "zgsmModelId",
	anthropic: "apiModelId",
	"claude-code": "apiModelId",
	openrouter: "openRouterModelId",
	bedrock: "apiModelId",
	vertex: "apiModelId",
	"openai-native": "openAiModelId",
	ollama: "ollamaModelId",
	lmstudio: "lmStudioModelId",
	gemini: "apiModelId",
	"gemini-cli": "apiModelId",
	mistral: "apiModelId",
	moonshot: "apiModelId",
	minimax: "apiModelId",
	deepseek: "apiModelId",
	deepinfra: "deepInfraModelId",
	doubao: "apiModelId",
	"qwen-code": "apiModelId",
	unbound: "unboundModelId",
	requesty: "requestyModelId",
	xai: "apiModelId",
	groq: "apiModelId",
	baseten: "apiModelId",
	chutes: "apiModelId",
	litellm: "litellmModelId",
	huggingface: "huggingFaceModelId",
	cerebras: "apiModelId",
	sambanova: "apiModelId",
	zai: "apiModelId",
	fireworks: "apiModelId",
	featherless: "apiModelId",
	"io-intelligence": "ioIntelligenceModelId",
	roo: "apiModelId",
	"vercel-ai-gateway": "vercelAiGatewayModelId",
}

/**
 * ANTHROPIC_STYLE_PROVIDERS
 */

// Providers that use Anthropic-style API protocol.
export const ANTHROPIC_STYLE_PROVIDERS: ProviderName[] = ["anthropic", "claude-code", "bedrock", "minimax"]

export const getApiProtocol = (provider: ProviderName | undefined, modelId?: string): "anthropic" | "openai" => {
	if (provider && ANTHROPIC_STYLE_PROVIDERS.includes(provider)) {
		return "anthropic"
	}

	if (provider && provider === "vertex" && modelId && modelId.toLowerCase().includes("claude")) {
		return "anthropic"
	}

	// Vercel AI Gateway uses anthropic protocol for anthropic models.
	if (
		provider &&
		["vercel-ai-gateway", "roo"].includes(provider) &&
		modelId &&
		modelId.toLowerCase().startsWith("anthropic/")
	) {
		return "anthropic"
	}

	return "openai"
}

export interface ZgsmUserInfo {
	name?: string
	email?: string
	picture?: string
	organizationId?: string
	organizationName?: string
	organizationRole?: string
	organizationImageUrl?: string
	id?: string
	phone?: string | number
}
/**
 * MODELS_BY_PROVIDER
 */

export const MODELS_BY_PROVIDER: Record<
	Exclude<ProviderName, "fake-ai" | "human-relay" | "gemini-cli" | "openai">,
	{ id: ProviderName; label: string; models: string[] }
> = {
	zgsm: {
		id: "zgsm",
		label: "CoStrict",
		models: [],
	},
	anthropic: {
		id: "anthropic",
		label: "Anthropic",
		models: Object.keys(anthropicModels),
	},
	bedrock: {
		id: "bedrock",
		label: "Amazon Bedrock",
		models: Object.keys(bedrockModels),
	},
	cerebras: {
		id: "cerebras",
		label: "Cerebras",
		models: Object.keys(cerebrasModels),
	},
	"claude-code": { id: "claude-code", label: "Claude Code", models: Object.keys(claudeCodeModels) },
	deepseek: {
		id: "deepseek",
		label: "DeepSeek",
		models: Object.keys(deepSeekModels),
	},
	doubao: { id: "doubao", label: "Doubao", models: Object.keys(doubaoModels) },
	featherless: {
		id: "featherless",
		label: "Featherless",
		models: Object.keys(featherlessModels),
	},
	fireworks: {
		id: "fireworks",
		label: "Fireworks",
		models: Object.keys(fireworksModels),
	},
	gemini: {
		id: "gemini",
		label: "Google Gemini",
		models: Object.keys(geminiModels),
	},
	groq: { id: "groq", label: "Groq", models: Object.keys(groqModels) },
	"io-intelligence": {
		id: "io-intelligence",
		label: "IO Intelligence",
		models: Object.keys(ioIntelligenceModels),
	},
	mistral: {
		id: "mistral",
		label: "Mistral",
		models: Object.keys(mistralModels),
	},
	moonshot: {
		id: "moonshot",
		label: "Moonshot",
		models: Object.keys(moonshotModels),
	},
	minimax: {
		id: "minimax",
		label: "MiniMax",
		models: Object.keys(minimaxModels),
	},
	"openai-native": {
		id: "openai-native",
		label: "OpenAI",
		models: Object.keys(openAiNativeModels),
	},
	"qwen-code": { id: "qwen-code", label: "Qwen Code", models: Object.keys(qwenCodeModels) },
	roo: { id: "roo", label: "Roo Code Cloud", models: [] },
	sambanova: {
		id: "sambanova",
		label: "SambaNova",
		models: Object.keys(sambaNovaModels),
	},
	vertex: {
		id: "vertex",
		label: "GCP Vertex AI",
		models: Object.keys(vertexModels),
	},
	"vscode-lm": {
		id: "vscode-lm",
		label: "VS Code LM API",
		models: Object.keys(vscodeLlmModels),
	},
	xai: { id: "xai", label: "xAI (Grok)", models: Object.keys(xaiModels) },
	zai: { id: "zai", label: "Z.ai", models: Object.keys(internationalZAiModels) },
	baseten: { id: "baseten", label: "Baseten", models: Object.keys(basetenModels) },

	// Dynamic providers; models pulled from remote APIs.
	huggingface: { id: "huggingface", label: "Hugging Face", models: [] },
	litellm: { id: "litellm", label: "LiteLLM", models: [] },
	openrouter: { id: "openrouter", label: "OpenRouter", models: [] },
	requesty: { id: "requesty", label: "Requesty", models: [] },
	unbound: { id: "unbound", label: "Unbound", models: [] },
	deepinfra: { id: "deepinfra", label: "DeepInfra", models: [] },
	"vercel-ai-gateway": { id: "vercel-ai-gateway", label: "Vercel AI Gateway", models: [] },
	chutes: { id: "chutes", label: "Chutes AI", models: [] },

	// Local providers; models discovered from localhost endpoints.
	lmstudio: { id: "lmstudio", label: "LM Studio", models: [] },
	ollama: { id: "ollama", label: "Ollama", models: [] },
}<|MERGE_RESOLUTION|>--- conflicted
+++ resolved
@@ -49,12 +49,7 @@
 	"io-intelligence",
 	"requesty",
 	"unbound",
-<<<<<<< HEAD
-	"glama",
 	// "roo",
-=======
-	"roo",
->>>>>>> a1d3a43a
 	"chutes",
 ] as const
 
