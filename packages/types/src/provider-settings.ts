--- conflicted
+++ resolved
@@ -21,6 +21,7 @@
 	qwenCodeModels,
 	rooModels,
 	sambaNovaModels,
+	tarsModels,
 	vertexModels,
 	vscodeLlmModels,
 	xaiModels,
@@ -66,11 +67,8 @@
 	"featherless",
 	"io-intelligence",
 	"roo",
-<<<<<<< HEAD
 	"tars",
-=======
 	"vercel-ai-gateway",
->>>>>>> cd9e92fa
 ] as const
 
 export const providerNamesSchema = z.enum(providerNames)
@@ -425,11 +423,8 @@
 	...ioIntelligenceSchema.shape,
 	...qwenCodeSchema.shape,
 	...rooSchema.shape,
-<<<<<<< HEAD
 	...tarsSchema.shape,
-=======
 	...vercelAiGatewaySchema.shape,
->>>>>>> cd9e92fa
 	...codebaseIndexProviderSchema.shape,
 })
 
@@ -558,6 +553,11 @@
 		label: "SambaNova",
 		models: Object.keys(sambaNovaModels),
 	},
+	tars: {
+		id: "tars",
+		label: "Tars",
+		models: Object.keys(tarsModels),
+	},
 	vertex: {
 		id: "vertex",
 		label: "GCP Vertex AI",
