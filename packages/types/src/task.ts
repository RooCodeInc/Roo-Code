import { z } from "zod"

import { RooCodeEventName } from "./events.js"
import { type ClineMessage, type BlockingAsk, type TokenUsage } from "./message.js"
import { type ToolUsage, type ToolName } from "./tool.js"
<<<<<<< HEAD
import { type Experiments } from "./experiment.js"
=======
import type { StaticAppProperties, GitProperties, TelemetryProperties } from "./telemetry.js"
>>>>>>> 44086e4a

/**
 * TaskProviderLike
 */

export interface TaskProviderState {
	mode?: string
}

export interface InitTaskOptions {
	modeSlug?: string
	enableDiff?: boolean
	enableCheckpoints?: boolean
	fuzzyMatchThreshold?: number
	consecutiveMistakeLimit?: number
	experiments?: Experiments
}
export interface TaskProviderLike {
	readonly cwd: string
	readonly appProperties: StaticAppProperties
	readonly gitProperties: GitProperties | undefined

	getCurrentTask(): TaskLike | undefined
	getCurrentTaskStack(): string[]
	getRecentTasks(): string[]

<<<<<<< HEAD
	initClineWithTask(
		text?: string,
		images?: string[],
		parentTask?: TaskLike,
		options?: InitTaskOptions,
	): Promise<TaskLike>
=======
	createTask(text?: string, images?: string[], parentTask?: TaskLike): Promise<TaskLike>
>>>>>>> 44086e4a
	cancelTask(): Promise<void>
	clearTask(): Promise<void>

	getState(): Promise<TaskProviderState>
	postStateToWebview(): Promise<void>
	postMessageToWebview(message: unknown): Promise<void>

	getTelemetryProperties(): Promise<TelemetryProperties>

	on<K extends keyof TaskProviderEvents>(
		event: K,
		listener: (...args: TaskProviderEvents[K]) => void | Promise<void>,
	): this

	off<K extends keyof TaskProviderEvents>(
		event: K,
		listener: (...args: TaskProviderEvents[K]) => void | Promise<void>,
	): this
}

export type TaskProviderEvents = {
	[RooCodeEventName.TaskCreated]: [task: TaskLike]

	// Proxied from the Task EventEmitter.
	[RooCodeEventName.TaskStarted]: [taskId: string]
	[RooCodeEventName.TaskCompleted]: [taskId: string, tokenUsage: TokenUsage, toolUsage: ToolUsage]
	[RooCodeEventName.TaskAborted]: [taskId: string]
	[RooCodeEventName.TaskFocused]: [taskId: string]
	[RooCodeEventName.TaskUnfocused]: [taskId: string]
	[RooCodeEventName.TaskActive]: [taskId: string]
	[RooCodeEventName.TaskIdle]: [taskId: string]
}

/**
 * TaskLike
 */

export const taskMetadataSchema = z.object({
	taskId: z.string(),
	task: z.string().optional(),
	images: z.array(z.string()).optional(),
})

export type TaskMetadata = z.infer<typeof taskMetadataSchema>

export interface TaskLike {
	readonly taskId: string
	readonly rootTask?: TaskLike
	readonly blockingAsk?: BlockingAsk
	readonly metadata: TaskMetadata

	on<K extends keyof TaskEvents>(event: K, listener: (...args: TaskEvents[K]) => void | Promise<void>): this
	off<K extends keyof TaskEvents>(event: K, listener: (...args: TaskEvents[K]) => void | Promise<void>): this

	setMessageResponse(text: string, images?: string[]): void
	submitUserMessage(text: string, images?: string[], modeSlug?: string): void
}

export type TaskEvents = {
	// Task Lifecycle
	[RooCodeEventName.TaskStarted]: []
	[RooCodeEventName.TaskCompleted]: [taskId: string, tokenUsage: TokenUsage, toolUsage: ToolUsage]
	[RooCodeEventName.TaskAborted]: []
	[RooCodeEventName.TaskFocused]: []
	[RooCodeEventName.TaskUnfocused]: []
	[RooCodeEventName.TaskActive]: [taskId: string]
	[RooCodeEventName.TaskIdle]: [taskId: string]

	// Subtask Lifecycle
	[RooCodeEventName.TaskPaused]: []
	[RooCodeEventName.TaskUnpaused]: []
	[RooCodeEventName.TaskSpawned]: [taskId: string]

	// Task Execution
	[RooCodeEventName.Message]: [{ action: "created" | "updated"; message: ClineMessage }]
	[RooCodeEventName.TaskModeSwitched]: [taskId: string, mode: string]
	[RooCodeEventName.TaskAskResponded]: []

	// Task Analytics
	[RooCodeEventName.TaskToolFailed]: [taskId: string, tool: ToolName, error: string]
	[RooCodeEventName.TaskTokenUsageUpdated]: [taskId: string, tokenUsage: TokenUsage]
}<|MERGE_RESOLUTION|>--- conflicted
+++ resolved
@@ -3,11 +3,8 @@
 import { RooCodeEventName } from "./events.js"
 import { type ClineMessage, type BlockingAsk, type TokenUsage } from "./message.js"
 import { type ToolUsage, type ToolName } from "./tool.js"
-<<<<<<< HEAD
 import { type Experiments } from "./experiment.js"
-=======
 import type { StaticAppProperties, GitProperties, TelemetryProperties } from "./telemetry.js"
->>>>>>> 44086e4a
 
 /**
  * TaskProviderLike
@@ -17,7 +14,7 @@
 	mode?: string
 }
 
-export interface InitTaskOptions {
+export interface CreateTaskOptions {
 	modeSlug?: string
 	enableDiff?: boolean
 	enableCheckpoints?: boolean
@@ -34,16 +31,7 @@
 	getCurrentTaskStack(): string[]
 	getRecentTasks(): string[]
 
-<<<<<<< HEAD
-	initClineWithTask(
-		text?: string,
-		images?: string[],
-		parentTask?: TaskLike,
-		options?: InitTaskOptions,
-	): Promise<TaskLike>
-=======
-	createTask(text?: string, images?: string[], parentTask?: TaskLike): Promise<TaskLike>
->>>>>>> 44086e4a
+	createTask(text?: string, images?: string[], parentTask?: TaskLike, options?: CreateTaskOptions): Promise<TaskLike>
 	cancelTask(): Promise<void>
 	clearTask(): Promise<void>
 
