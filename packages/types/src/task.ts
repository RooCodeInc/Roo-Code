import { z } from "zod"

import { RooCodeEventName } from "./events.js"
import type { RooCodeSettings } from "./global-settings.js"
import type { ClineMessage, QueuedMessage, TokenUsage } from "./message.js"
import type { ToolUsage, ToolName } from "./tool.js"
import type { StaticAppProperties, GitProperties, TelemetryProperties } from "./telemetry.js"
import type { TodoItem } from "./todo.js"

/**
 * TaskProviderLike
 */

export interface TaskProviderLike {
	// Tasks
	getCurrentTask(): TaskLike | undefined
	getRecentTasks(): string[]
	createTask(
		text?: string,
		images?: string[],
		parentTask?: TaskLike,
		options?: CreateTaskOptions,
		configuration?: RooCodeSettings,
	): Promise<TaskLike>
	cancelTask(): Promise<void>
	clearTask(): Promise<void>
	resumeTask(taskId: string): void

	// Modes
	getModes(): Promise<{ slug: string; name: string }[]>
	getMode(): Promise<string>
	setMode(mode: string): Promise<void>

	// Provider Profiles
	getProviderProfiles(): Promise<{ name: string; provider?: string }[]>
	getProviderProfile(): Promise<string>
	setProviderProfile(providerProfile: string): Promise<void>

	// Telemetry
	readonly appProperties: StaticAppProperties
	readonly gitProperties: GitProperties | undefined
	getTelemetryProperties(): Promise<TelemetryProperties>
	readonly cwd: string

	// Event Emitter
	on<K extends keyof TaskProviderEvents>(
		event: K,
		listener: (...args: TaskProviderEvents[K]) => void | Promise<void>,
	): this

	off<K extends keyof TaskProviderEvents>(
		event: K,
		listener: (...args: TaskProviderEvents[K]) => void | Promise<void>,
	): this

	// @TODO: Find a better way to do this.
	postStateToWebview(): Promise<void>
}

export type TaskProviderEvents = {
	[RooCodeEventName.TaskCreated]: [task: TaskLike]
	[RooCodeEventName.TaskStarted]: [taskId: string]
	[RooCodeEventName.TaskCompleted]: [taskId: string, tokenUsage: TokenUsage, toolUsage: ToolUsage]
	[RooCodeEventName.TaskAborted]: [taskId: string]
	[RooCodeEventName.TaskFocused]: [taskId: string]
	[RooCodeEventName.TaskUnfocused]: [taskId: string]
	[RooCodeEventName.TaskActive]: [taskId: string]
	[RooCodeEventName.TaskInteractive]: [taskId: string]
	[RooCodeEventName.TaskResumable]: [taskId: string]
	[RooCodeEventName.TaskIdle]: [taskId: string]

	[RooCodeEventName.TaskPaused]: [taskId: string]
	[RooCodeEventName.TaskUnpaused]: [taskId: string]
	[RooCodeEventName.TaskSpawned]: [taskId: string]
	[RooCodeEventName.TaskDelegated]: [parentTaskId: string, childTaskId: string]
	[RooCodeEventName.TaskDelegationCompleted]: [parentTaskId: string, childTaskId: string, summary: string]
	[RooCodeEventName.TaskDelegationResumed]: [parentTaskId: string, childTaskId: string]

	[RooCodeEventName.TaskUserMessage]: [taskId: string]

	[RooCodeEventName.TaskTokenUsageUpdated]: [taskId: string, tokenUsage: TokenUsage]

	[RooCodeEventName.ModeChanged]: [mode: string]
	[RooCodeEventName.ProviderProfileChanged]: [config: { name: string; provider?: string }]
}

/**
 * TaskLike
 */

export interface CreateTaskOptions {
	enableDiff?: boolean
	enableCheckpoints?: boolean
	fuzzyMatchThreshold?: number
	consecutiveMistakeLimit?: number
	experiments?: Record<string, boolean>
	initialTodos?: TodoItem[]
<<<<<<< HEAD
	useZgsmCustomConfig?: boolean
	zgsmCodebaseIndexEnabled?: boolean
	zgsmWorkflowMode?: string
=======
	/** Initial status for the task's history item (e.g., "active" for child tasks) */
	initialStatus?: "active" | "delegated" | "completed"
>>>>>>> e682c039
}

export enum TaskStatus {
	Running = "running",
	Interactive = "interactive",
	Resumable = "resumable",
	Idle = "idle",
	None = "none",
}

export const taskMetadataSchema = z.object({
	task: z.string().optional(),
	images: z.array(z.string()).optional(),
})

export type TaskMetadata = z.infer<typeof taskMetadataSchema>

export interface TaskLike {
	readonly taskId: string
	readonly rootTaskId?: string
	readonly parentTaskId?: string
	readonly childTaskId?: string
	readonly metadata: TaskMetadata
	readonly taskStatus: TaskStatus
	readonly taskAsk: ClineMessage | undefined
	readonly queuedMessages: QueuedMessage[]
	readonly tokenUsage: TokenUsage | undefined

	on<K extends keyof TaskEvents>(event: K, listener: (...args: TaskEvents[K]) => void | Promise<void>): this
	off<K extends keyof TaskEvents>(event: K, listener: (...args: TaskEvents[K]) => void | Promise<void>): this

	approveAsk(options?: { text?: string; images?: string[] }): void
	denyAsk(options?: { text?: string; images?: string[] }): void
	submitUserMessage(text: string, images?: string[], mode?: string, providerProfile?: string): Promise<void>
	abortTask(): void
}

export type TaskEvents = {
	// Task Lifecycle
	[RooCodeEventName.TaskStarted]: []
	[RooCodeEventName.TaskCompleted]: [taskId: string, tokenUsage: TokenUsage, toolUsage: ToolUsage]
	[RooCodeEventName.TaskAborted]: []
	[RooCodeEventName.TaskFocused]: []
	[RooCodeEventName.TaskUnfocused]: []
	[RooCodeEventName.TaskActive]: [taskId: string]
	[RooCodeEventName.TaskInteractive]: [taskId: string]
	[RooCodeEventName.TaskResumable]: [taskId: string]
	[RooCodeEventName.TaskIdle]: [taskId: string]

	// Subtask Lifecycle
	[RooCodeEventName.TaskPaused]: [taskId: string]
	[RooCodeEventName.TaskUnpaused]: [taskId: string]
	[RooCodeEventName.TaskSpawned]: [taskId: string]

	// Task Execution
	[RooCodeEventName.Message]: [{ action: "created" | "updated"; message: ClineMessage }]
	[RooCodeEventName.TaskModeSwitched]: [taskId: string, mode: string]
	[RooCodeEventName.TaskAskResponded]: []
	[RooCodeEventName.TaskUserMessage]: [taskId: string]

	// Task Analytics
	[RooCodeEventName.TaskToolFailed]: [taskId: string, tool: ToolName, error: string]
	[RooCodeEventName.TaskTokenUsageUpdated]: [taskId: string, tokenUsage: TokenUsage]
}<|MERGE_RESOLUTION|>--- conflicted
+++ resolved
@@ -95,14 +95,11 @@
 	consecutiveMistakeLimit?: number
 	experiments?: Record<string, boolean>
 	initialTodos?: TodoItem[]
-<<<<<<< HEAD
 	useZgsmCustomConfig?: boolean
 	zgsmCodebaseIndexEnabled?: boolean
 	zgsmWorkflowMode?: string
-=======
 	/** Initial status for the task's history item (e.g., "active" for child tasks) */
 	initialStatus?: "active" | "delegated" | "completed"
->>>>>>> e682c039
 }
 
 export enum TaskStatus {
