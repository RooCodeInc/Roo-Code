--- conflicted
+++ resolved
@@ -322,12 +322,7 @@
 	alwaysAllowWriteProtected: false,
 	writeDelayMs: 1000,
 	alwaysAllowBrowser: true,
-<<<<<<< HEAD
-	alwaysApproveResubmit: true,
-	requestDelaySeconds: 3,
-=======
 	requestDelaySeconds: 10,
->>>>>>> 0fbbe664
 	alwaysAllowMcp: true,
 	alwaysAllowModeSwitch: true,
 	alwaysAllowSubtasks: true,
