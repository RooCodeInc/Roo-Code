--- conflicted
+++ resolved
@@ -361,12 +361,8 @@
 
 	rateLimitSeconds: 0,
 	maxOpenTabsContext: 20,
-<<<<<<< HEAD
 	maxWorkspaceFiles: MAX_WORKSPACE_FILES,
-=======
-	maxWorkspaceFiles: 200,
 	maxGitStatusFiles: 20,
->>>>>>> e742511d
 	showRooIgnoredFiles: true,
 	maxReadFileLine: 500, // -1 to enable full file reading.
 
