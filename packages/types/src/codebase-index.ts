import { z } from "zod"

/**
 * Codebase Index Constants
 */
export const CODEBASE_INDEX_DEFAULTS = {
	MIN_SEARCH_RESULTS: 10,
	MAX_SEARCH_RESULTS: 200,
	DEFAULT_SEARCH_RESULTS: 50,
	SEARCH_RESULTS_STEP: 10,
	MIN_SEARCH_SCORE: 0,
	MAX_SEARCH_SCORE: 1,
	DEFAULT_SEARCH_MIN_SCORE: 0.4,
	SEARCH_SCORE_STEP: 0.05,
} as const

/**
 * CodebaseIndexConfig
 */

export const codebaseIndexConfigSchema = z.object({
	codebaseIndexEnabled: z.boolean().optional(),
	codebaseIndexQdrantUrl: z.string().optional(),
	codebaseIndexEmbedderProvider: z
<<<<<<< HEAD
		.enum([
			"openai",
			"ollama",
			"openai-compatible",
			"gemini",
			"mistral",
			"vercel-ai-gateway",
			"bedrock",
			"openrouter",
			"roo",
		])
=======
		.enum(["openai", "ollama", "openai-compatible", "gemini", "mistral", "vercel-ai-gateway", "openrouter"])
>>>>>>> 3806b3d2
		.optional(),
	codebaseIndexEmbedderBaseUrl: z.string().optional(),
	codebaseIndexEmbedderModelId: z.string().optional(),
	codebaseIndexEmbedderModelDimension: z.number().optional(),
	codebaseIndexSearchMinScore: z.number().min(0).max(1).optional(),
	codebaseIndexSearchMaxResults: z
		.number()
		.min(CODEBASE_INDEX_DEFAULTS.MIN_SEARCH_RESULTS)
		.max(CODEBASE_INDEX_DEFAULTS.MAX_SEARCH_RESULTS)
		.optional(),
	// OpenAI Compatible specific fields
	codebaseIndexOpenAiCompatibleBaseUrl: z.string().optional(),
	codebaseIndexOpenAiCompatibleModelDimension: z.number().optional(),
	// Bedrock specific fields
	codebaseIndexBedrockRegion: z.string().optional(),
	codebaseIndexBedrockProfile: z.string().optional(),
})

export type CodebaseIndexConfig = z.infer<typeof codebaseIndexConfigSchema>

/**
 * CodebaseIndexModels
 */

export const codebaseIndexModelsSchema = z.object({
	openai: z.record(z.string(), z.object({ dimension: z.number() })).optional(),
	ollama: z.record(z.string(), z.object({ dimension: z.number() })).optional(),
	"openai-compatible": z.record(z.string(), z.object({ dimension: z.number() })).optional(),
	gemini: z.record(z.string(), z.object({ dimension: z.number() })).optional(),
	mistral: z.record(z.string(), z.object({ dimension: z.number() })).optional(),
	"vercel-ai-gateway": z.record(z.string(), z.object({ dimension: z.number() })).optional(),
	openrouter: z.record(z.string(), z.object({ dimension: z.number() })).optional(),
})

export type CodebaseIndexModels = z.infer<typeof codebaseIndexModelsSchema>

/**
 * CdebaseIndexProvider
 */

export const codebaseIndexProviderSchema = z.object({
	codeIndexOpenAiKey: z.string().optional(),
	codeIndexQdrantApiKey: z.string().optional(),
	codebaseIndexOpenAiCompatibleBaseUrl: z.string().optional(),
	codebaseIndexOpenAiCompatibleApiKey: z.string().optional(),
	codebaseIndexOpenAiCompatibleModelDimension: z.number().optional(),
	codebaseIndexGeminiApiKey: z.string().optional(),
	codebaseIndexMistralApiKey: z.string().optional(),
	codebaseIndexVercelAiGatewayApiKey: z.string().optional(),
	codebaseIndexOpenRouterApiKey: z.string().optional(),
})

export type CodebaseIndexProvider = z.infer<typeof codebaseIndexProviderSchema><|MERGE_RESOLUTION|>--- conflicted
+++ resolved
@@ -22,7 +22,6 @@
 	codebaseIndexEnabled: z.boolean().optional(),
 	codebaseIndexQdrantUrl: z.string().optional(),
 	codebaseIndexEmbedderProvider: z
-<<<<<<< HEAD
 		.enum([
 			"openai",
 			"ollama",
@@ -32,11 +31,7 @@
 			"vercel-ai-gateway",
 			"bedrock",
 			"openrouter",
-			"roo",
 		])
-=======
-		.enum(["openai", "ollama", "openai-compatible", "gemini", "mistral", "vercel-ai-gateway", "openrouter"])
->>>>>>> 3806b3d2
 		.optional(),
 	codebaseIndexEmbedderBaseUrl: z.string().optional(),
 	codebaseIndexEmbedderModelId: z.string().optional(),
