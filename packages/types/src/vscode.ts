import { z } from "zod"

/**
 * CodeAction
 */

export const codeActionIds = ["explainCode", "fixCode", "improveCode", "addToContext", "newTask"] as const

export type CodeActionId = (typeof codeActionIds)[number]

export type CodeActionName =
	| "EXPLAIN"
	| "FIX"
	| "IMPROVE"
	| "ADD_TO_CONTEXT"
	| "NEW_TASK"
	| "ZGSM_EXPLAIN"
	| "ZGSM_ADD_COMMENT"
	| "ZGSM_CODE_REVIEW"
	| "ZGSM_ADD_DEBUG_CODE"
	| "ZGSM_ADD_STRONG_CODE"
	| "ZGSM_SIMPLIFY_CODE"
	| "ZGSM_PERFORMANCE"

/**
 * TerminalAction
 */

export const terminalActionIds = ["terminalAddToContext", "terminalFixCommand", "terminalExplainCommand"] as const

export type TerminalActionId = (typeof terminalActionIds)[number]

export type TerminalActionName = "ADD_TO_CONTEXT" | "FIX" | "EXPLAIN"

export type TerminalActionPromptType = `TERMINAL_${TerminalActionName}`

/**
 * Command
 */

export const commandIds = [
	"activationCompleted",

	"plusButtonClicked",
	"promptsButtonClicked",
	"mcpButtonClicked",
	"historyButtonClicked",
	"marketplaceButtonClicked",
	"popoutButtonClicked",
	"cloudButtonClicked",
	"settingsButtonClicked",

	"openInNewTab",

	"showHumanRelayDialog",
	"registerHumanRelayCallback",
	"unregisterHumanRelayCallback",
	"handleHumanRelayResponse",

	"newTask",

	"setCustomStoragePath",
	"importSettings",

	"focusInput",
	"acceptInput",
	"focusPanel",
<<<<<<< HEAD
	"addFileToContext",
=======
	"toggleAutoApprove",
>>>>>>> 0e1b23d0
] as const

export const costrictCommandIds = [
	// code review
	"codeReviewButtonClicked",
	"codeReview",
	"reviewFilesAndFolders",
	"reviewRepo",
	"acceptIssue",
	"rejectIssue",
	"view.issue",
	"SidebarProvider.focus",
	"view.userHelperDoc",
	"codelens_button",
	"codelens_more_button",
	"login",
	"logout",
	"checkLoginStatus",
	"refreshToken",
] as const
export type CostrictCommandId = (typeof costrictCommandIds)[number]
export type CommandId = (typeof commandIds)[number]

/**
 * Language
 */

export const languages = [
	"ca",
	"de",
	"en",
	"es",
	"fr",
	"hi",
	"id",
	"it",
	"ja",
	"ko",
	"nl",
	"pl",
	"pt-BR",
	"ru",
	"tr",
	"vi",
	"zh-CN",
	"zh-TW",
] as const

export const languagesSchema = z.enum(languages)

export type Language = z.infer<typeof languagesSchema>

export const isLanguage = (value: string): value is Language => languages.includes(value as Language)<|MERGE_RESOLUTION|>--- conflicted
+++ resolved
@@ -65,11 +65,8 @@
 	"focusInput",
 	"acceptInput",
 	"focusPanel",
-<<<<<<< HEAD
 	"addFileToContext",
-=======
 	"toggleAutoApprove",
->>>>>>> 0e1b23d0
 ] as const
 
 export const costrictCommandIds = [
