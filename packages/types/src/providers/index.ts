export * from "./azure.js"
export * from "./anthropic.js"
export * from "./baseten.js"
export * from "./bedrock.js"
export * from "./cerebras.js"
export * from "./chutes.js"
export * from "./claude-code.js"
export * from "./deepseek.js"
export * from "./doubao.js"
export * from "./featherless.js"
export * from "./fireworks.js"
export * from "./gemini.js"
export * from "./glama.js"
export * from "./groq.js"
export * from "./huggingface.js"
export * from "./io-intelligence.js"
export * from "./lite-llm.js"
export * from "./lm-studio.js"
export * from "./mistral.js"
export * from "./moonshot.js"
export * from "./ollama.js"
export * from "./openai.js"
export * from "./openrouter.js"
export * from "./qwen-code.js"
export * from "./requesty.js"
export * from "./roo.js"
export * from "./sambanova.js"
export * from "./unbound.js"
export * from "./vertex.js"
export * from "./vscode-llm.js"
export * from "./xai.js"
export * from "./vercel-ai-gateway.js"
export * from "./zai.js"
export * from "./deepinfra.js"
export * from "./minimax.js"

import { anthropicDefaultModelId } from "./anthropic.js"
<<<<<<< HEAD
import { azureDefaultModelId } from "./azure.js"
=======
import { basetenDefaultModelId } from "./baseten.js"
>>>>>>> cdc72750
import { bedrockDefaultModelId } from "./bedrock.js"
import { cerebrasDefaultModelId } from "./cerebras.js"
import { chutesDefaultModelId } from "./chutes.js"
import { claudeCodeDefaultModelId } from "./claude-code.js"
import { deepSeekDefaultModelId } from "./deepseek.js"
import { doubaoDefaultModelId } from "./doubao.js"
import { featherlessDefaultModelId } from "./featherless.js"
import { fireworksDefaultModelId } from "./fireworks.js"
import { geminiDefaultModelId } from "./gemini.js"
import { glamaDefaultModelId } from "./glama.js"
import { groqDefaultModelId } from "./groq.js"
import { ioIntelligenceDefaultModelId } from "./io-intelligence.js"
import { litellmDefaultModelId } from "./lite-llm.js"
import { mistralDefaultModelId } from "./mistral.js"
import { moonshotDefaultModelId } from "./moonshot.js"
import { openRouterDefaultModelId } from "./openrouter.js"
import { qwenCodeDefaultModelId } from "./qwen-code.js"
import { requestyDefaultModelId } from "./requesty.js"
import { rooDefaultModelId } from "./roo.js"
import { sambaNovaDefaultModelId } from "./sambanova.js"
import { unboundDefaultModelId } from "./unbound.js"
import { vertexDefaultModelId } from "./vertex.js"
import { vscodeLlmDefaultModelId } from "./vscode-llm.js"
import { xaiDefaultModelId } from "./xai.js"
import { vercelAiGatewayDefaultModelId } from "./vercel-ai-gateway.js"
import { internationalZAiDefaultModelId, mainlandZAiDefaultModelId } from "./zai.js"
import { deepInfraDefaultModelId } from "./deepinfra.js"
import { minimaxDefaultModelId } from "./minimax.js"

// Import the ProviderName type from provider-settings to avoid duplication
import type { ProviderName } from "../provider-settings.js"

/**
 * Get the default model ID for a given provider.
 * This function returns only the provider's default model ID, without considering user configuration.
 * Used as a fallback when provider models are still loading.
 */
export function getProviderDefaultModelId(
	provider: ProviderName,
	options: { isChina?: boolean } = { isChina: false },
): string {
	switch (provider) {
		case "openrouter":
			return openRouterDefaultModelId
		case "requesty":
			return requestyDefaultModelId
		case "glama":
			return glamaDefaultModelId
		case "unbound":
			return unboundDefaultModelId
		case "litellm":
			return litellmDefaultModelId
		case "xai":
			return xaiDefaultModelId
		case "groq":
			return groqDefaultModelId
		case "huggingface":
			return "meta-llama/Llama-3.3-70B-Instruct"
		case "chutes":
			return chutesDefaultModelId
<<<<<<< HEAD
		case "azure":
			return azureDefaultModelId
=======
		case "baseten":
			return basetenDefaultModelId
>>>>>>> cdc72750
		case "bedrock":
			return bedrockDefaultModelId
		case "vertex":
			return vertexDefaultModelId
		case "gemini":
			return geminiDefaultModelId
		case "deepseek":
			return deepSeekDefaultModelId
		case "doubao":
			return doubaoDefaultModelId
		case "moonshot":
			return moonshotDefaultModelId
		case "minimax":
			return minimaxDefaultModelId
		case "zai":
			return options?.isChina ? mainlandZAiDefaultModelId : internationalZAiDefaultModelId
		case "openai-native":
			return "gpt-4o" // Based on openai-native patterns
		case "mistral":
			return mistralDefaultModelId
		case "openai":
			return "" // OpenAI provider uses custom model configuration
		case "ollama":
			return "" // Ollama uses dynamic model selection
		case "lmstudio":
			return "" // LMStudio uses dynamic model selection
		case "deepinfra":
			return deepInfraDefaultModelId
		case "vscode-lm":
			return vscodeLlmDefaultModelId
		case "claude-code":
			return claudeCodeDefaultModelId
		case "cerebras":
			return cerebrasDefaultModelId
		case "sambanova":
			return sambaNovaDefaultModelId
		case "fireworks":
			return fireworksDefaultModelId
		case "featherless":
			return featherlessDefaultModelId
		case "io-intelligence":
			return ioIntelligenceDefaultModelId
		case "roo":
			return rooDefaultModelId
		case "qwen-code":
			return qwenCodeDefaultModelId
		case "vercel-ai-gateway":
			return vercelAiGatewayDefaultModelId
		case "anthropic":
		case "gemini-cli":
		case "human-relay":
		case "fake-ai":
		default:
			return anthropicDefaultModelId
	}
}<|MERGE_RESOLUTION|>--- conflicted
+++ resolved
@@ -35,11 +35,8 @@
 export * from "./minimax.js"
 
 import { anthropicDefaultModelId } from "./anthropic.js"
-<<<<<<< HEAD
 import { azureDefaultModelId } from "./azure.js"
-=======
 import { basetenDefaultModelId } from "./baseten.js"
->>>>>>> cdc72750
 import { bedrockDefaultModelId } from "./bedrock.js"
 import { cerebrasDefaultModelId } from "./cerebras.js"
 import { chutesDefaultModelId } from "./chutes.js"
@@ -100,13 +97,10 @@
 			return "meta-llama/Llama-3.3-70B-Instruct"
 		case "chutes":
 			return chutesDefaultModelId
-<<<<<<< HEAD
 		case "azure":
 			return azureDefaultModelId
-=======
 		case "baseten":
 			return basetenDefaultModelId
->>>>>>> cdc72750
 		case "bedrock":
 			return bedrockDefaultModelId
 		case "vertex":
