--- conflicted
+++ resolved
@@ -9,11 +9,7 @@
 export * from "./featherless.js"
 export * from "./fireworks.js"
 export * from "./gemini.js"
-<<<<<<< HEAD
 export * from "./gemini-cli.js"
-export * from "./glama.js"
-=======
->>>>>>> a1d3a43a
 export * from "./groq.js"
 export * from "./huggingface.js"
 export * from "./io-intelligence.js"
