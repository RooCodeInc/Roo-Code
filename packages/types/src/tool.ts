--- conflicted
+++ resolved
@@ -34,11 +34,8 @@
 	"fetch_instructions",
 	"codebase_search",
 	"update_todo_list",
-<<<<<<< HEAD
 	"run_slash_command",
-=======
 	"generate_image",
->>>>>>> 2e59347a
 ] as const
 
 export const toolNamesSchema = z.enum(toolNames)
