--- conflicted
+++ resolved
@@ -3,20 +3,11 @@
 labels: ["bug"]
 title: "[BUG] "
 body:
-<<<<<<< HEAD
-	- type: input
-		id: version
-		attributes:
-			label: App Version
-			description: Specify exactly which version you're using (e.g., v3.3.1)
-		validations:
-			required: true
-=======
   - type: markdown
     attributes:
       value: |
         Thank you for your report! Please search existing issues first:
-        https://github.com/RooCodeInc/Roo-Code/issues
+        https://github.com/zgsm-ai/costrict/issues
 
   - type: textarea
     id: problem
@@ -70,7 +61,6 @@
       label: Variations tried (optional)
       description: Different browsers, devices, providers, or settings you tried.
       placeholder: e.g., "Tried Chrome/Firefox, disabling dark theme, switching providers."
->>>>>>> ee58c5d0
 
 	- type: dropdown
 		id: provider
@@ -144,38 +134,6 @@
         - xAI (Grok)
         - Not Applicable / Other
 
-<<<<<<< HEAD
-	- type: textarea
-		id: steps
-		attributes:
-			label: Detailed Steps to Reproduce
-			description: |
-				List the exact steps someone must follow to reproduce this bug:
-				1. Starting conditions (software state, settings, environment)
-				2. Precise actions taken (every click, selection, input)
-				3. Clearly observe and report outcomes
-			value: |
-				1.
-				2.
-				3.
-		validations:
-			required: true
-
-	- type: textarea
-		id: logs
-		attributes:
-			label: Relevant API Request Output
-			description: Paste relevant API logs or outputs here (formatted automatically as code)
-			render: shell
-		validations:
-			required: true
-
-	- type: textarea
-		id: additional-context
-		attributes:
-			label: Additional Context
-			description: Include extra details, screenshots, or related issues.
-=======
   - type: input
     id: model
     attributes:
@@ -183,16 +141,8 @@
       description: Exact model name (e.g., Claude 3.7 Sonnet). Use N/A if irrelevant.
 
   - type: textarea
-    id: roo-code-tasks
-    attributes:
-      label: Roo Code Task Links (optional)
-      description: If you have any publicly shared Roo Code task links that demonstrate the issue, paste them here.
-      placeholder: Paste your Roo Code share links here, one per line
-
-  - type: textarea
     id: logs
     attributes:
       label: Relevant logs or errors (optional)
       description: Paste relevant output or errors. Use triple backticks (```) for formatting.
-      render: shell
->>>>>>> ee58c5d0
+      render: shell