name: Publish Extension
on:
  pull_request:
    types: [closed, labeled]
  workflow_dispatch:

env:
  GIT_REF: ${{ github.event_name == 'pull_request' && github.event.pull_request.head.sha || 'main' }}
  NODE_VERSION: 20.18.1
  PNPM_VERSION: 10.8.1

jobs:
  publish-extension:
    runs-on: ubuntu-latest
    permissions:
      contents: write # Required for pushing tags.
    if: >
        ( github.event_name == 'pull_request' &&
        github.event.pull_request.base.ref == 'main' &&
        github.event.label.name == 'publish' )
    steps:
      - name: Checkout code
        uses: actions/checkout@v4
        with:
          ref: ${{ env.GIT_REF }}
      - name: Install pnpm
        uses: pnpm/action-setup@v4
        with:
          version: ${{ env.PNPM_VERSION }}
      - name: Setup Node.js
        uses: actions/setup-node@v4
        with:
          node-version: ${{ env.NODE_VERSION }}
          cache: 'pnpm'
      - name: Install dependencies
        run: pnpm install
      - name: Configure Git
        run: |
          git config user.name "github-actions[bot]"
          git config user.email "github-actions[bot]@users.noreply.github.com"
      - name: Create .env file
        run: echo "POSTHOG_API_KEY=${{ secrets.POSTHOG_API_KEY }}" >> .env
      - name: Package Extension
        run: |
<<<<<<< HEAD
          current_package_version=$(node -p "require('./package.json').version")
          npm run vsix
          package=$(unzip -l bin/roo-otto-${current_package_version}.vsix)
          echo "$package"
          echo "$package" | grep -q "dist/extension.js" || exit 1
=======
          current_package_version=$(node -p "require('./src/package.json').version")
          pnpm build
          package=$(unzip -l bin/roo-cline-${current_package_version}.vsix)
          echo "$package" | grep -q "extension/package.json" || exit 1
          echo "$package" | grep -q "extension/package.nls.json" || exit 1
          echo "$package" | grep -q "extension/dist/extension.js" || exit 1
          echo "$package" | grep -q "extension/webview-ui/audio/celebration.wav" || exit 1
>>>>>>> 61a381af
          echo "$package" | grep -q "extension/webview-ui/build/assets/index.js" || exit 1
          echo "$package" | grep -q "extension/assets/codicons/codicon.ttf" || exit 1
          echo "$package" | grep -q "extension/assets/vscode-material-icons/icons/3d.svg" || exit 1
          echo "$package" | grep -q ".env" || exit 1
      - name: Create and Push Git Tag
        run: |
          current_package_version=$(node -p "require('./src/package.json').version")
          git tag -a "v${current_package_version}" -m "Release v${current_package_version}"
          git push origin "v${current_package_version}" --no-verify
          echo "Successfully created and pushed git tag v${current_package_version}"
      - name: Publish Extension
        env:
          VSCE_PAT: ${{ secrets.VSCE_PAT }}
          OVSX_PAT: ${{ secrets.OVSX_PAT }}
        run: |
          current_package_version=$(node -p "require('./src/package.json').version")
          pnpm --filter roo-cline publish:marketplace
          echo "Successfully published version $current_package_version to VS Code Marketplace"
      - name: Create GitHub Release
        env:
          GITHUB_TOKEN: ${{ secrets.GITHUB_TOKEN }}
        run: |
          current_package_version=$(node -p "require('./src/package.json').version")

          # Extract changelog for current version
          echo "Extracting changelog for version ${current_package_version}"
          changelog_content=$(sed -n "/## \\[${current_package_version}\\]/,/## \\[/p" CHANGELOG.md | sed '$d')

          # If changelog extraction failed, use a default message
          if [ -z "$changelog_content" ]; then
            echo "Warning: No changelog section found for version ${current_package_version}"
            changelog_content="Release v${current_package_version}"
          else
            echo "Found changelog section for version ${current_package_version}"
          fi

          # Create release with changelog content
          gh release create "v${current_package_version}" \
            --title "Release v${current_package_version}" \
            --notes "$changelog_content" \
            --target ${{ env.GIT_REF }} \
            bin/roo-otto-${current_package_version}.vsix
          echo "Successfully created GitHub Release v${current_package_version}"<|MERGE_RESOLUTION|>--- conflicted
+++ resolved
@@ -42,13 +42,6 @@
         run: echo "POSTHOG_API_KEY=${{ secrets.POSTHOG_API_KEY }}" >> .env
       - name: Package Extension
         run: |
-<<<<<<< HEAD
-          current_package_version=$(node -p "require('./package.json').version")
-          npm run vsix
-          package=$(unzip -l bin/roo-otto-${current_package_version}.vsix)
-          echo "$package"
-          echo "$package" | grep -q "dist/extension.js" || exit 1
-=======
           current_package_version=$(node -p "require('./src/package.json').version")
           pnpm build
           package=$(unzip -l bin/roo-cline-${current_package_version}.vsix)
@@ -56,7 +49,6 @@
           echo "$package" | grep -q "extension/package.nls.json" || exit 1
           echo "$package" | grep -q "extension/dist/extension.js" || exit 1
           echo "$package" | grep -q "extension/webview-ui/audio/celebration.wav" || exit 1
->>>>>>> 61a381af
           echo "$package" | grep -q "extension/webview-ui/build/assets/index.js" || exit 1
           echo "$package" | grep -q "extension/assets/codicons/codicon.ttf" || exit 1
           echo "$package" | grep -q "extension/assets/vscode-material-icons/icons/3d.svg" || exit 1
