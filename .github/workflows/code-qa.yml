name: Code QA Costrict

on:
    workflow_dispatch:
    push:
        branches: 
          - main
          - dev
    pull_request:
        types: [opened, reopened, ready_for_review, synchronize]
        branches:
          - main
          - dev

jobs:
    # check-translations:
    #     runs-on: ubuntu-latest
    #     steps:
    #         - name: Checkout code
    #           uses: actions/checkout@v4
    #         - name: Setup Node.js and pnpm
    #           uses: ./.github/actions/setup-node-pnpm
    #         - name: Verify all translations are complete
    #           run: node scripts/find-missing-translations.js

    # knip:
    #     runs-on: ubuntu-latest
    #     steps:
    #         - name: Checkout code
    #           uses: actions/checkout@v4
    #         - name: Setup Node.js and pnpm
    #           uses: ./.github/actions/setup-node-pnpm
    #         - name: Run knip checks
    #           run: pnpm knip

    compile:
        runs-on: ubuntu-latest
        steps:
            - name: Checkout code
              uses: actions/checkout@v4
            - name: Setup Node.js and pnpm
              uses: ./.github/actions/setup-node-pnpm
            - name: Lint
              run: pnpm lint
            - name: Check types
              run: pnpm check-types

    unit-test:
        name: platform-unit-test (${{ matrix.name }})
        runs-on: ${{ matrix.os }}
        strategy:
            matrix:
                include:
                    - os: ubuntu-latest
                      name: ubuntu-latest
                    - os: windows-latest
                      name: windows-latest
        steps:
            - name: Checkout code
              uses: actions/checkout@v4
            - name: Setup Node.js and pnpm
              uses: ./.github/actions/setup-node-pnpm
            - name: Run unit tests
              run: pnpm test

    # check-openrouter-api-key:
    #     runs-on: ubuntu-latest
    #     outputs:
    #         exists: ${{ steps.openrouter-api-key-check.outputs.defined }}
    #     steps:
    #         - name: Check if OpenRouter API key exists
    #           id: openrouter-api-key-check
    #           shell: bash
    #           run: |
    #               if [ "${{ secrets.OPENROUTER_API_KEY }}" != '' ]; then
    #                 echo "defined=true" >> $GITHUB_OUTPUT;
    #               else
    #                 echo "defined=false" >> $GITHUB_OUTPUT;
    #               fi

<<<<<<< HEAD
    # integration-test:
    #     runs-on: ubuntu-latest
    #     needs: [check-openrouter-api-key]
    #     if: needs.check-openrouter-api-key.outputs.exists == 'true'
    #     steps:
    #         - name: Checkout code
    #           uses: actions/checkout@v4
    #         - name: Setup Node.js and pnpm
    #           uses: ./.github/actions/setup-node-pnpm
    #         - name: Create .env.local file
    #           working-directory: apps/vscode-e2e
    #           run: echo "OPENROUTER_API_KEY=${{ secrets.OPENROUTER_API_KEY }}" > .env.local
    #         - name: Run integration tests
    #           working-directory: apps/vscode-e2e
    #           run: xvfb-run -a pnpm test:ci

    # notify-slack-on-failure:
    #     runs-on: ubuntu-latest
    #     needs: [check-translations, knip, compile, unit-test, integration-test]
    #     if: ${{ always() && github.event_name == 'push' && github.ref == 'refs/heads/main' && contains(needs.*.result, 'failure') }}
    #     steps:
    #         - name: Checkout code
    #           uses: actions/checkout@v4

    #         - name: Send Slack notification on failure
    #           uses: ./.github/actions/slack-notify
    #           with:
    #               webhook-url: ${{ secrets.SLACK_WEBHOOK_URL }}
    #               channel: "#ci"
    #               workflow-name: "Code QA"
    #               failed-jobs: ${{ toJSON(needs) }}
=======
    integration-test:
        runs-on: ubuntu-latest
        needs: [check-openrouter-api-key]
        if: needs.check-openrouter-api-key.outputs.exists == 'true'
        steps:
            - name: Checkout code
              uses: actions/checkout@v4
            - name: Setup Node.js and pnpm
              uses: ./.github/actions/setup-node-pnpm
            - name: Create .env.local file
              working-directory: apps/vscode-e2e
              run: echo "OPENROUTER_API_KEY=${{ secrets.OPENROUTER_API_KEY }}" > .env.local
            - name: Set VS Code test version
              run: echo "VSCODE_VERSION=1.101.2" >> $GITHUB_ENV
            - name: Cache VS Code test runtime
              uses: actions/cache@v4
              with:
                  path: apps/vscode-e2e/.vscode-test
                  key: ${{ runner.os }}-vscode-test-${{ env.VSCODE_VERSION }}
            - name: Pre-download VS Code test runtime with retry
              working-directory: apps/vscode-e2e
              run: |
                  for attempt in 1 2 3; do
                    echo "Download attempt $attempt of 3..."
                    node -e "
                    const { downloadAndUnzipVSCode } = require('@vscode/test-electron');
                    downloadAndUnzipVSCode({ version: process.env.VSCODE_VERSION || '1.101.2' })
                      .then(() => {
                        console.log('✅ VS Code test runtime downloaded successfully');
                        process.exit(0);
                      })
                      .catch(err => {
                        console.error('❌ Failed to download VS Code (attempt $attempt):', err);
                        process.exit(1);
                      });
                    " && break || {
                      if [ $attempt -eq 3 ]; then
                        echo "All download attempts failed"
                        exit 1
                      fi
                      echo "Retrying in 5 seconds..."
                      sleep 5
                    }
                  done
            - name: Run integration tests
              working-directory: apps/vscode-e2e
              run: xvfb-run -a pnpm test:ci
>>>>>>> 247da38b
<|MERGE_RESOLUTION|>--- conflicted
+++ resolved
@@ -78,7 +78,6 @@
     #                 echo "defined=false" >> $GITHUB_OUTPUT;
     #               fi
 
-<<<<<<< HEAD
     # integration-test:
     #     runs-on: ubuntu-latest
     #     needs: [check-openrouter-api-key]
@@ -91,71 +90,38 @@
     #         - name: Create .env.local file
     #           working-directory: apps/vscode-e2e
     #           run: echo "OPENROUTER_API_KEY=${{ secrets.OPENROUTER_API_KEY }}" > .env.local
+    #         - name: Set VS Code test version
+    #           run: echo "VSCODE_VERSION=1.101.2" >> $GITHUB_ENV
+    #         - name: Cache VS Code test runtime
+    #           uses: actions/cache@v4
+    #           with:
+    #               path: apps/vscode-e2e/.vscode-test
+    #               key: ${{ runner.os }}-vscode-test-${{ env.VSCODE_VERSION }}
+    #         - name: Pre-download VS Code test runtime with retry
+    #           working-directory: apps/vscode-e2e
+    #           run: |
+    #               for attempt in 1 2 3; do
+    #                 echo "Download attempt $attempt of 3..."
+    #                 node -e "
+    #                 const { downloadAndUnzipVSCode } = require('@vscode/test-electron');
+    #                 downloadAndUnzipVSCode({ version: process.env.VSCODE_VERSION || '1.101.2' })
+    #                   .then(() => {
+    #                     console.log('✅ VS Code test runtime downloaded successfully');
+    #                     process.exit(0);
+    #                   })
+    #                   .catch(err => {
+    #                     console.error('❌ Failed to download VS Code (attempt $attempt):', err);
+    #                     process.exit(1);
+    #                   });
+    #                 " && break || {
+    #                   if [ $attempt -eq 3 ]; then
+    #                     echo "All download attempts failed"
+    #                     exit 1
+    #                   fi
+    #                   echo "Retrying in 5 seconds..."
+    #                   sleep 5
+    #                 }
+    #               done
     #         - name: Run integration tests
     #           working-directory: apps/vscode-e2e
-    #           run: xvfb-run -a pnpm test:ci
-
-    # notify-slack-on-failure:
-    #     runs-on: ubuntu-latest
-    #     needs: [check-translations, knip, compile, unit-test, integration-test]
-    #     if: ${{ always() && github.event_name == 'push' && github.ref == 'refs/heads/main' && contains(needs.*.result, 'failure') }}
-    #     steps:
-    #         - name: Checkout code
-    #           uses: actions/checkout@v4
-
-    #         - name: Send Slack notification on failure
-    #           uses: ./.github/actions/slack-notify
-    #           with:
-    #               webhook-url: ${{ secrets.SLACK_WEBHOOK_URL }}
-    #               channel: "#ci"
-    #               workflow-name: "Code QA"
-    #               failed-jobs: ${{ toJSON(needs) }}
-=======
-    integration-test:
-        runs-on: ubuntu-latest
-        needs: [check-openrouter-api-key]
-        if: needs.check-openrouter-api-key.outputs.exists == 'true'
-        steps:
-            - name: Checkout code
-              uses: actions/checkout@v4
-            - name: Setup Node.js and pnpm
-              uses: ./.github/actions/setup-node-pnpm
-            - name: Create .env.local file
-              working-directory: apps/vscode-e2e
-              run: echo "OPENROUTER_API_KEY=${{ secrets.OPENROUTER_API_KEY }}" > .env.local
-            - name: Set VS Code test version
-              run: echo "VSCODE_VERSION=1.101.2" >> $GITHUB_ENV
-            - name: Cache VS Code test runtime
-              uses: actions/cache@v4
-              with:
-                  path: apps/vscode-e2e/.vscode-test
-                  key: ${{ runner.os }}-vscode-test-${{ env.VSCODE_VERSION }}
-            - name: Pre-download VS Code test runtime with retry
-              working-directory: apps/vscode-e2e
-              run: |
-                  for attempt in 1 2 3; do
-                    echo "Download attempt $attempt of 3..."
-                    node -e "
-                    const { downloadAndUnzipVSCode } = require('@vscode/test-electron');
-                    downloadAndUnzipVSCode({ version: process.env.VSCODE_VERSION || '1.101.2' })
-                      .then(() => {
-                        console.log('✅ VS Code test runtime downloaded successfully');
-                        process.exit(0);
-                      })
-                      .catch(err => {
-                        console.error('❌ Failed to download VS Code (attempt $attempt):', err);
-                        process.exit(1);
-                      });
-                    " && break || {
-                      if [ $attempt -eq 3 ]; then
-                        echo "All download attempts failed"
-                        exit 1
-                      fi
-                      echo "Retrying in 5 seconds..."
-                      sleep 5
-                    }
-                  done
-            - name: Run integration tests
-              working-directory: apps/vscode-e2e
-              run: xvfb-run -a pnpm test:ci
->>>>>>> 247da38b
+    #           run: xvfb-run -a pnpm test:ci