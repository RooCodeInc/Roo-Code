"use client"

import { useRef, useCallback, useEffect } from "react"
import { motion } from "framer-motion"
import useEmblaCarousel from "embla-carousel-react"
import AutoPlay from "embla-carousel-autoplay"
import { ChevronLeft, ChevronRight, Star } from "lucide-react"

export interface Testimonial {
	name: string
	role: string
	origin: string
	quote: string
	image?: string
	stars?: number
}

export const testimonials: Testimonial[] = [
	{
		name: "Luca",
		role: "Reviewer",
		origin: "VS Code Marketplace",
		quote: "CoStrict is an absolute game-changer! 🚀 It makes coding faster, easier, and more intuitive with its smart AI-powered suggestions, real-time debugging, and automation features. The seamless integration with VS Code is a huge plus, and the constant updates ensure it keeps getting better",
		stars: 5,
	},
	{
		name: "Taro Woollett-Chiba",
		role: "AI Product Lead",
		origin: "Vendidit",
		quote: "Easily the best AI code editor. CoStrict has the best features and capabilities, along with the best development team. I swear, they're the fastest to support new models and implement useful functionality whenever users mention it... simply amazing.",
	},
	{
		name: "Can Nuri",
		role: "Reviewer",
		origin: "VS Code Marketplace",
		quote: "CoStrict is one of the most inspiring projects I have seen for a long time. It shapes the way I think and deal with software development.",
		stars: 5,
	},
	{
		name: "Michael",
		role: "Reviewer",
		origin: "VS Code Marketplace",
		quote: "I switched from Windsurf to CoStrict in January and honestly, it's been a huge upgrade. Windsurf kept making mistakes and being dumb when I ask it for things. CoStrict just gets it. Projects that used to take a full day now wrap up before lunch. ",
		stars: 5,
	},
	{
		name: "Darien Hardin",
		role: "Reviewer",
		origin: "VS Code Marketplace",
		quote: "By far the best coding tool I have used. Looking forward to where this goes in the future. Also, their Discord is an excellent resource with many knowledgeable users sharing their discoveries.",
		stars: 5,
	},
	{
		name: "Wiliam Azzam",
		role: "Reviewer",
		origin: "VS Code Marketplace",
		quote: "I've tried Cursor, Windsurf, Cline, Trae and others, and although using RooCode with OpenRouter is more expensive, it is also far more effective. Its agents and initial setup, and learning how to use Code/Architect/Orchestrator, help a great deal in developing quality projects.",
		stars: 5,
	},
	{
		name: "Matěj Zapletal",
		role: "Reviewer",
		origin: "VS Code Marketplace",
		quote: "Definitely the best AI coding agent extension.",
		stars: 5,
	},
	{
		name: "Ali Davachi",
		role: "Reviewer",
		origin: "VS Code Marketplace",
		quote: "We tried the rest, now we are using the best.  The alternatives are more restrictive.  I didn't use competitors for a reason.  This team is killing it.",
		stars: 5,
	},
	{
		name: "Ryan Booth",
		role: "Reviewer",
		origin: "VS Code Marketplace",
		quote: "I work inside CoStrict about 60+ hours a week and usually CoStrict is building something at all hours of the day. An amazing tool by an amazing team!",
		stars: 5,
	},
	{
		name: "Matthew Martin",
		role: "Reviewer",
		origin: "VS Code Marketplace",
		quote: "i spent a fortune trying to dial in various tools to get them to work the way i want, and then i found roocode.  customizable for your flavors on your terms.  this is what i always wanted.",
		stars: 5,
	},
	{
		name: "Edwin Jacques",
		role: "Reviewer",
		origin: "VS Code Marketplace",
		quote: "The BEST. Super fast, no-nonsense, UI that makes sense, many API provider choices, responsive, helpful developer community.",
		stars: 5,
	},
	{
		name: "Sean McCann",
		role: "Reviewer",
		origin: "VS Code Marketplace",
		quote: "CoStrict is impressively capable while staying refreshingly simple. It integrates seamlessly into VS Code and handles everything from generating code to refactoring with accuracy and speed. It feels like a natural part of the workflow—no clutter, just results. Extra points for the flexibility of the different agents and the ability to customize them to fit the job.",
		stars: 5,
	},
	{
		name: "Colin Tate",
		role: "Reviewer",
		origin: "VS Code Marketplace",
		quote: "Absolutely amazing extension. I had tried Cursor previously, and this just beats it hands down. I've used it for several large projects now, and it is now my go-to for creating things that would normally take weeks or months. Highly recommended.",
		stars: 5,
	},
	{
		name: "Michael Scott",
		role: "Reviewer",
		origin: "VS Code Marketplace",
		quote: "I've used all the IDEs and all the assistants - CoStrict is hands down the best of them. It's also one of the few that lets you bring your own API keys - no subscriptions required, just pay as you need/go! Fantastic team and support as well!",
		stars: 5,
	},
]

export function Testimonials() {
	const containerRef = useRef<HTMLDivElement>(null)
	const [emblaRef, emblaApi] = useEmblaCarousel(
		{
			loop: true,
			align: "center",
			skipSnaps: false,
			containScroll: false,
		},
		[
			AutoPlay({
				playOnInit: true,
				delay: 3_500,
				stopOnInteraction: false,
				stopOnMouseEnter: true,
				stopOnFocusIn: true,
			}),
		],
	)

	const scrollPrev = useCallback(() => {
		if (emblaApi) emblaApi.scrollPrev()
	}, [emblaApi])

	const scrollNext = useCallback(() => {
		if (emblaApi) emblaApi.scrollNext()
	}, [emblaApi])

	// Re-init auto-play on user interaction
	useEffect(() => {
		if (!emblaApi) return

		const autoPlay = emblaApi?.plugins()?.autoPlay as
			| {
					isPlaying?: () => boolean
					play?: () => void
			  }
			| undefined
		if (!autoPlay) return

		const handleInteraction = () => {
			const isPlaying = autoPlay.isPlaying && autoPlay.isPlaying()
			if (!isPlaying) {
				setTimeout(() => {
					if (autoPlay.play) {
						autoPlay.play()
					}
				}, 2000)
			}
		}

		emblaApi.on("pointerUp", handleInteraction)

		return () => {
			emblaApi.off("pointerUp", handleInteraction)
		}
	}, [emblaApi])

	const containerVariants = {
		hidden: { opacity: 0 },
		visible: {
			opacity: 1,
			transition: {
				duration: 0.6,
				ease: [0.21, 0.45, 0.27, 0.9],
			},
		},
	}

	return (
		<section ref={containerRef} className="relative overflow-hidden border-t border-border py-32">
			<div className="absolute inset-y-0 left-1/2 h-full w-full max-w-[1200px] -translate-x-1/2">
				<div className="absolute left-1/2 top-1/2 h-[400px] w-full -translate-x-1/2 -translate-y-1/2 rounded-[100%] bg-violet-500/10 dark:bg-violet-700/30 blur-[120px]" />
			</div>

			<div className="container relative z-10 mx-auto px-4 sm:px-6 lg:px-8">
				<div className="mx-auto mb-8 md:max-w-2xl text-center">
					<h2 className="text-4xl font-bold tracking-tight sm:text-5xl">
<<<<<<< HEAD
						Developers <em>really</em> shipping with AI are using CoStrict
=======
						More than 1 million people are shipping with Roo.
>>>>>>> 9975a41b
					</h2>
					<p className="mt-6 text-lg text-muted-foreground">And they have some great things to say.</p>
				</div>

				<motion.div
					className="relative -mx-4 md:mx-auto max-w-[1400px]"
					variants={containerVariants}
					initial="hidden"
					whileInView="visible"
					viewport={{ once: true }}>
					{/* Previous Button */}
					<button
						onClick={scrollPrev}
						className="absolute left-1 top-1/2 z-20 -translate-y-1/2 rounded-full border border-border/50 bg-background/80 p-2 backdrop-blur-xl transition-all duration-300 hover:scale-110 hover:shadow-lg md:left-4 md:p-3 lg:left-8"
						aria-label="Previous testimonial">
						<ChevronLeft className="h-5 w-5 text-muted-foreground transition-colors hover:text-foreground md:h-6 md:w-6" />
					</button>

					{/* Next Button */}
					<button
						onClick={scrollNext}
						className="absolute right-1 top-1/2 z-20 -translate-y-1/2 rounded-full border border-border/50 bg-background/80 p-2 backdrop-blur-xl transition-all duration-300 hover:scale-110 hover:shadow-lg md:right-4 md:p-3 lg:right-8"
						aria-label="Next testimonial">
						<ChevronRight className="h-5 w-5 text-muted-foreground transition-colors hover:text-foreground md:h-6 md:w-6" />
					</button>

					{/* Gradient Overlays */}
					<div className="hidden md:block absolute inset-y-0 left-0 z-10 w-[10%] bg-gradient-to-r from-background to-transparent pointer-events-none md:w-[15%]" />
					<div className="hidden md:block absolute inset-y-0 right-0 z-10 w-[10%] bg-gradient-to-l from-background to-transparent pointer-events-none md:w-[15%]" />

					{/* Embla Carousel Container */}
					<div className="overflow-hidden" ref={emblaRef}>
						<div className="flex">
							{testimonials.map((testimonial) => (
								<div
									key={testimonial.name}
									className="relative min-w-0 flex-[0_0_85%] px-2 md:flex-[0_0_70%] md:px-4 lg:flex-[0_0_30%]">
									<div className="group relative py-10 h-full">
										<div className="relative flex h-full flex-col rounded-2xl border border-border bg-background transition-all duration-500 ease-out group-hover:scale-[1.02] group-hover:border-border group-hover:bg-background/40 group-hover:shadow-xl dark:border-border/70 dark:bg-background/40 dark:group-hover:border-border dark:group-hover:bg-background/60 dark:group-hover:shadow-[0_20px_50px_rgba(59,130,246,0.15)]">
											<div className="flex flex-1 flex-col p-4 md:p-6">
												<div className="flex-1">
													<p className="relative text-sm leading-relaxed text-muted-foreground transition-colors duration-300 group-hover:text-foreground/80 dark:text-foreground/70 dark:group-hover:text-foreground/90">
														{testimonial.quote}
													</p>
												</div>

												<div className="relative mt-4 md:mt-6">
													<h3 className="font-medium text-foreground/90 transition-colors duration-300 dark:text-foreground">
														{testimonial.name}
													</h3>
													<p className="text-sm text-muted-foreground transition-colors duration-300 dark:text-muted-foreground/80">
														{testimonial.role !== "Reviewer" && (
															<>
																{testimonial.role} at {testimonial.origin}
															</>
														)}
														{testimonial.stars && (
															<span className="flex items-center mt-1">
																{" "}
																{Array.from({ length: testimonial.stars }, (_, i) => (
																	<Star key={i} className="size-4 fill-violet-500" />
																))}
															</span>
														)}
													</p>
												</div>
											</div>
										</div>
									</div>
								</div>
							))}
						</div>
					</div>
				</motion.div>
			</div>
		</section>
	)
}<|MERGE_RESOLUTION|>--- conflicted
+++ resolved
@@ -193,11 +193,7 @@
 			<div className="container relative z-10 mx-auto px-4 sm:px-6 lg:px-8">
 				<div className="mx-auto mb-8 md:max-w-2xl text-center">
 					<h2 className="text-4xl font-bold tracking-tight sm:text-5xl">
-<<<<<<< HEAD
-						Developers <em>really</em> shipping with AI are using CoStrict
-=======
 						More than 1 million people are shipping with Roo.
->>>>>>> 9975a41b
 					</h2>
 					<p className="mt-6 text-lg text-muted-foreground">And they have some great things to say.</p>
 				</div>
