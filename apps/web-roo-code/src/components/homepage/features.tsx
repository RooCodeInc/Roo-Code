"use client"

import { motion } from "framer-motion"
<<<<<<< HEAD
import { Brain, Shield, Users2, ReplaceAll, Keyboard, LucideIcon, CheckCheck } from "lucide-react"
=======
import { Shield, Users2, ReplaceAll, Keyboard, LucideIcon, CheckCheck, GitPullRequest } from "lucide-react"
import Image from "next/image"
>>>>>>> a57528dc

export interface Feature {
	icon: LucideIcon
	title: string
	description: string
	logos?: string[]
}

export const features: Feature[] = [
	{
		icon: Users2,
<<<<<<< HEAD
		title: "Specialized Modes",
		description:
			"Planning, Architecture, Debugging and beyond: Roo's modes stay on-task and deliver. Create your own modes or download from the marketplace.",
	},
	{
		icon: ReplaceAll,
		title: "Model-Agnostic",
		description: "Bring your own model key or use local inference — no markup, lock-in, no restrictions.",
	},
	{
		icon: CheckCheck,
		title: "Granular auto-approval",
		description: "Control each action and make Roo as autonomous as you want as you build confidence. Or go YOLO.",
	},
	{
		icon: Keyboard,
		title: "Highly Customizable",
		description:
			"Fine-tune settings for Roo to work for you, like inference context, model properties, slash commands and more.",
	},
	{
		icon: Brain,
		title: "Deep Project-wide Context",
		description:
			"Costrict reads your entire codebase, preserving valid code through diff-based edits for seamless multi-file refactors.",
	},
	{
		icon: Shield,
		title: "Secure and Private by Design",
		description:
			"Open source and local-first. No code leaves your machine unless you say so. SOC 2 Type II compliant.",
=======
		title: "Specialized modes",
		description:
			"Planning, Architecture, Debugging and beyond: Roo's modes stay on-task and deliver. They even know when to hand off work to other modes. Create your own or download from the marketplace.",
	},
	{
		icon: ReplaceAll,
		title: "Model-agnostic",
		description: "Bring your own provider key or even run local inference — no markup, lock-in, no restrictions.",
		logos: ["Anthropic", "OpenAI", "Gemini", "Grok", "Qwen", "Kimi", "Mistral", "Ollama"],
	},
	{
		icon: CheckCheck,
		title: "Granular auto-approval",
		description:
			"Control each action and make Roo as autonomous as you want as you build confidence. Or go YOLO and let it rip.",
	},
	{
		icon: GitPullRequest,
		title: "Proudly open source",
		description:
			"Community-driven and fully auditable: no throttling or surprises about what's happening behind the scenes.",
	},
	{
		icon: Keyboard,
		title: "Highly customizable",
		description:
			"Fine-tune settings for Roo to work for you, like inference context, model properties, slash commands and more.",
	},
	{
		icon: Shield,
		title: "Secure and private by design",
		description:
			"Client-only architecture means no code leaves your machine unless you say so. SOC 2 Type II compliant.",
>>>>>>> a57528dc
	},
]

export function Features() {
	const containerVariants = {
		hidden: { opacity: 0 },
		visible: {
			opacity: 1,
			transition: {
				staggerChildren: 0.15,
				delayChildren: 0.3,
			},
		},
	}

	const backgroundVariants = {
		hidden: {
			opacity: 0,
		},
		visible: {
			opacity: 1,
			transition: {
				duration: 1.2,
				ease: "easeOut",
			},
		},
	}

	return (
		<section className="relative overflow-hidden border-t border-border py-32">
			<motion.div
				className="absolute inset-0"
				initial="hidden"
				whileInView="visible"
				viewport={{ once: true }}
				variants={backgroundVariants}>
				<div className="absolute inset-y-0 left-1/2 h-full w-full max-w-[1200px] -translate-x-1/2">
					<div className="absolute left-1/2 top-1/2 h-[800px] w-full -translate-x-1/2 -translate-y-1/2 rounded-[100%] bg-blue-500/10 dark:bg-blue-700/30 blur-[120px]" />
				</div>
			</motion.div>
			<div className="container relative z-10 mx-auto px-4 sm:px-6 lg:px-8">
				<div className="mx-auto mb-12 md:mb-24 max-w-4xl text-center">
					<motion.div
						initial={{ opacity: 0, y: 20 }}
						whileInView={{ opacity: 1, y: 0 }}
						viewport={{ once: true }}
						transition={{
							duration: 0.6,
							ease: [0.21, 0.45, 0.27, 0.9],
						}}>
						<h2 className="text-4xl font-bold tracking-tight sm:text-5xl">
							Power and flexibility to get stuff done.
						</h2>
						<p className="mt-6 text-lg text-muted-foreground">
							The features you need to build, debug and ship faster – without compromising quality.
						</p>
					</motion.div>
				</div>

				<motion.div
					className="relative mx-auto md:max-w-[1200px]"
					variants={containerVariants}
					initial="hidden"
					whileInView="visible"
					viewport={{ once: true }}>
<<<<<<< HEAD
					<ul className="grid grid-cols-1 gap-6 md:grid-cols-2 lg:grid-cols-3 lg:gap-8">
=======
					<ul className="grid grid-cols-1 place-items-center gap-6 md:grid-cols-2 lg:grid-cols-3 lg:gap-8">
>>>>>>> a57528dc
						{features.map((feature, index) => {
							const Icon = feature.icon
							return (
								<li
									key={index}
									className="relative h-full border border-border rounded-2xl bg-background p-8 transition-all duration-300">
									<Icon className="size-6 text-foreground/80" />
									<h3 className="mb-3 mt-3 text-xl font-semibold text-foreground">{feature.title}</h3>
									<p className="leading-relaxed font-light text-muted-foreground">
										{feature.description}
									</p>
<<<<<<< HEAD
=======
									{feature.logos && (
										<div className="mt-4 flex flex-wrap items-center gap-4">
											{feature.logos.map((logo) => (
												<Image
													key={logo}
													width={20}
													height={20}
													className="w-5 h-5 overflow-clip opacity-50 dark:invert"
													src={`/logos/${logo.toLowerCase()}.svg`}
													alt={`${logo} Logo`}
												/>
											))}
										</div>
									)}
>>>>>>> a57528dc
								</li>
							)
						})}
					</ul>
				</motion.div>
			</div>
		</section>
	)
}<|MERGE_RESOLUTION|>--- conflicted
+++ resolved
@@ -1,12 +1,8 @@
 "use client"
 
 import { motion } from "framer-motion"
-<<<<<<< HEAD
-import { Brain, Shield, Users2, ReplaceAll, Keyboard, LucideIcon, CheckCheck } from "lucide-react"
-=======
 import { Shield, Users2, ReplaceAll, Keyboard, LucideIcon, CheckCheck, GitPullRequest } from "lucide-react"
 import Image from "next/image"
->>>>>>> a57528dc
 
 export interface Feature {
 	icon: LucideIcon
@@ -18,42 +14,9 @@
 export const features: Feature[] = [
 	{
 		icon: Users2,
-<<<<<<< HEAD
-		title: "Specialized Modes",
-		description:
-			"Planning, Architecture, Debugging and beyond: Roo's modes stay on-task and deliver. Create your own modes or download from the marketplace.",
-	},
-	{
-		icon: ReplaceAll,
-		title: "Model-Agnostic",
-		description: "Bring your own model key or use local inference — no markup, lock-in, no restrictions.",
-	},
-	{
-		icon: CheckCheck,
-		title: "Granular auto-approval",
-		description: "Control each action and make Roo as autonomous as you want as you build confidence. Or go YOLO.",
-	},
-	{
-		icon: Keyboard,
-		title: "Highly Customizable",
-		description:
-			"Fine-tune settings for Roo to work for you, like inference context, model properties, slash commands and more.",
-	},
-	{
-		icon: Brain,
-		title: "Deep Project-wide Context",
-		description:
-			"Costrict reads your entire codebase, preserving valid code through diff-based edits for seamless multi-file refactors.",
-	},
-	{
-		icon: Shield,
-		title: "Secure and Private by Design",
-		description:
-			"Open source and local-first. No code leaves your machine unless you say so. SOC 2 Type II compliant.",
-=======
 		title: "Specialized modes",
 		description:
-			"Planning, Architecture, Debugging and beyond: Roo's modes stay on-task and deliver. They even know when to hand off work to other modes. Create your own or download from the marketplace.",
+			"Planning, Architecture, Debugging and beyond: Costrict's modes stay on-task and deliver. They even know when to hand off work to other modes. Create your own or download from the marketplace.",
 	},
 	{
 		icon: ReplaceAll,
@@ -65,7 +28,7 @@
 		icon: CheckCheck,
 		title: "Granular auto-approval",
 		description:
-			"Control each action and make Roo as autonomous as you want as you build confidence. Or go YOLO and let it rip.",
+			"Control each action and make Costrict as autonomous as you want as you build confidence. Or go YOLO and let it rip.",
 	},
 	{
 		icon: GitPullRequest,
@@ -77,14 +40,13 @@
 		icon: Keyboard,
 		title: "Highly customizable",
 		description:
-			"Fine-tune settings for Roo to work for you, like inference context, model properties, slash commands and more.",
+			"Fine-tune settings for Costrict to work for you, like inference context, model properties, slash commands and more.",
 	},
 	{
 		icon: Shield,
 		title: "Secure and private by design",
 		description:
 			"Client-only architecture means no code leaves your machine unless you say so. SOC 2 Type II compliant.",
->>>>>>> a57528dc
 	},
 ]
 
@@ -150,11 +112,7 @@
 					initial="hidden"
 					whileInView="visible"
 					viewport={{ once: true }}>
-<<<<<<< HEAD
-					<ul className="grid grid-cols-1 gap-6 md:grid-cols-2 lg:grid-cols-3 lg:gap-8">
-=======
 					<ul className="grid grid-cols-1 place-items-center gap-6 md:grid-cols-2 lg:grid-cols-3 lg:gap-8">
->>>>>>> a57528dc
 						{features.map((feature, index) => {
 							const Icon = feature.icon
 							return (
@@ -166,8 +124,6 @@
 									<p className="leading-relaxed font-light text-muted-foreground">
 										{feature.description}
 									</p>
-<<<<<<< HEAD
-=======
 									{feature.logos && (
 										<div className="mt-4 flex flex-wrap items-center gap-4">
 											{feature.logos.map((logo) => (
@@ -182,7 +138,6 @@
 											))}
 										</div>
 									)}
->>>>>>> a57528dc
 								</li>
 							)
 						})}
