--- conflicted
+++ resolved
@@ -47,22 +47,13 @@
 						<div className="relative text-center">
 							{/* Updated h2 to match other sections */}
 							<h2 className="text-3xl font-bold tracking-tight text-foreground sm:text-5xl">
-<<<<<<< HEAD
 								Install Costrict now
-							</h2>
-							<p className="mt-6 text-lg text-muted-foreground">
-								Install from the VSCode Marketplace or the CLI in minutes, then bring your own AI model.
-								<br />
-								Costrict is also compatible with all VSCode forks.
-=======
-								Install Roo Code now
 							</h2>
 							<p className="mt-6 text-lg text-muted-foreground">
 								Install from the VS Code Marketplace or the CLI in minutes, then bring your own AI
 								model.
 								<br />
-								Roo Code is also compatible with all VSCode forks.
->>>>>>> a57528dc
+								Costrict is also compatible with all VSCode forks.
 							</p>
 
 							<div className="mt-12 flex flex-col items-center justify-center gap-6">
@@ -72,17 +63,10 @@
 									target="_blank"
 									className="group relative inline-flex w-full items-center justify-center gap-3 rounded-xl bg-gradient-to-r from-blue-600 to-cyan-600 px-6 py-4 text-lg font-medium text-white shadow-lg transition-all duration-300 hover:from-blue-700 hover:to-cyan-700 hover:shadow-xl hover:shadow-blue-500/25 dark:from-blue-500 dark:to-cyan-500 dark:hover:from-blue-600 dark:hover:to-cyan-600 sm:w-auto sm:px-8 sm:text-xl">
 									<div className="absolute -inset-px rounded-xl bg-gradient-to-r from-blue-400 via-cyan-400 to-blue-400 opacity-0 blur transition-opacity duration-500 group-hover:opacity-70" />
-<<<<<<< HEAD
-									<div className="relative flex items-center gap-3">
-										<VscVscode className="h-6 w-6 sm:h-7 sm:w-7" />
-										<span className="flex flex-wrap items-center gap-2">
-											<span>From VSCode Marketplace</span>
-=======
 									<div className="relative flex flex-col md:flex-row items-center md:gap-3">
 										<VscVscode className="h-6 w-6 shrink-0" />
 										<span className="flex flex-col md:flex-row items-center md:gap-2">
 											<span>From VS Code Marketplace</span>
->>>>>>> a57528dc
 											{downloads !== null && (
 												<>
 													<span className="font-black opacity-60 hidden md:inline">
