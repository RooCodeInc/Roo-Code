/* eslint-disable react/jsx-no-target-blank */

"use client"

import Link from "next/link"
import Image from "next/image"
import { useState } from "react"
import { RxGithubLogo } from "react-icons/rx"
import { VscVscode } from "react-icons/vsc"
import { HiMenu } from "react-icons/hi"

import { EXTERNAL_LINKS } from "@/lib/constants"
import { useLogoSrc } from "@/lib/hooks/use-logo-src"
import { ScrollButton } from "@/components/ui"
import ThemeToggle from "@/components/chromes/theme-toggle"
import { ChevronDown, X } from "lucide-react"

interface NavBarProps {
	stars: string | null
	downloads: string | null
}

export function NavBar({ stars, downloads }: NavBarProps) {
	const [isMenuOpen, setIsMenuOpen] = useState(false)
	const logoSrc = useLogoSrc()

	return (
		<header className="sticky top-0 z-50 border-b border-border bg-background/80 backdrop-blur-md">
			<div className="container flex h-16 items-center justify-between px-4 sm:px-6 lg:px-8">
				<div className="flex items-center">
					<Link href="/" className="flex items-center">
						<Image src={logoSrc} alt="Roo Code Logo" width={130} height={24} className="h-[24px] w-auto" />
					</Link>
				</div>

				{/* Desktop Navigation */}
				<nav className="grow ml-6 hidden text-sm font-medium md:flex md:items-center">
					<ScrollButton
						targetId="product"
						className="text-muted-foreground px-4 py-6 transition-transform duration-200 hover:scale-105 hover:text-foreground max-lg:hidden">
						Extension
					</ScrollButton>
					<Link
						href="/cloud"
						className="text-muted-foreground px-4 py-6 transition-transform duration-200 hover:scale-105 hover:text-foreground">
						Cloud
					</Link>
					<a
						href={EXTERNAL_LINKS.DOCUMENTATION}
						target="_blank"
						className="text-muted-foreground px-4 py-6 transition-transform duration-200 hover:scale-105 hover:text-foreground">
						Docs
					</a>
					<Link
						href="/pricing"
						className="text-muted-foreground px-4 py-6 transition-transform duration-200 hover:scale-105 hover:text-foreground">
						Pricing
					</Link>
					{/* Resources Dropdown */}
					<div className="relative group">
						<button className="flex items-center px-4 py-6 gap-1 text-muted-foreground transition-transform duration-200 hover:scale-105 hover:text-foreground">
							Resources
							<ChevronDown className="size-3" />
						</button>
						{/* Dropdown Menu */}
						<div className="absolute left-0 top-12 mt-2 w-40 rounded-md border border-border bg-background py-1 shadow-lg opacity-0 -translate-y-2 pointer-events-none group-hover:opacity-100 group-hover:translate-y-0 group-hover:pointer-events-auto transition-all duration-200">
							<ScrollButton
								targetId="faq"
								className="block px-4 py-2 text-sm text-muted-foreground transition-colors hover:bg-accent hover:text-foreground">
								FAQ
							</ScrollButton>
							<Link
								href="/evals"
								className="block px-4 py-2 text-sm text-muted-foreground transition-colors hover:bg-accent hover:text-foreground">
								Evals
							</Link>
							<a
								href={EXTERNAL_LINKS.DISCORD}
								target="_blank"
								rel="noopener noreferrer"
								className="block px-4 py-2 text-sm text-muted-foreground transition-colors hover:bg-accent hover:text-foreground">
								Discord
							</a>
							<a
								href={EXTERNAL_LINKS.SECURITY}
								target="_blank"
								rel="noopener noreferrer"
								className="block px-4 py-2 text-sm text-muted-foreground transition-colors hover:bg-accent hover:text-foreground"
								onClick={() => setIsMenuOpen(false)}>
								Trust Center
							</a>
						</div>
					</div>
				</nav>

				<div className="hidden md:flex md:items-center md:space-x-4 flex-shrink-0">
					<div className="flex flex-row space-x-2 flex-shrink-0">
						<ThemeToggle />
						<Link
							href={EXTERNAL_LINKS.GITHUB}
							target="_blank"
							className="hidden items-center gap-1.5 text-sm font-medium text-muted-foreground hover:text-foreground md:flex whitespace-nowrap">
							<RxGithubLogo className="h-4 w-4" />
							{stars !== null && <span>{stars}</span>}
						</Link>
					</div>
					<a
						href={EXTERNAL_LINKS.CLOUD_APP_LOGIN}
						target="_blank"
						rel="noopener noreferrer"
						className="hidden items-center gap-1.5 rounded-md py-2 text-sm border border-primary-background px-4 font-medium text-primary-background transition-all duration-200 hover:shadow-lg hover:scale-105 lg:flex">
						Log in
					</a>
					<a
						href={EXTERNAL_LINKS.CLOUD_APP_SIGNUP_HOME}
						target="_blank"
						rel="noopener noreferrer"
						className="hidden items-center gap-1.5 rounded-md bg-primary px-4 py-2 text-sm font-medium text-primary-foreground transition-all duration-200 hover:shadow-lg hover:scale-105 md:flex">
						Sign Up
					</a>
					<Link
						href={EXTERNAL_LINKS.MARKETPLACE}
						target="_blank"
						className="hidden items-center gap-1.5 rounded-md bg-primary px-4 py-2 text-sm font-medium text-primary-foreground transition-all duration-200 hover:shadow-lg hover:scale-105 md:flex whitespace-nowrap">
						<VscVscode className="-mr-[2px] mt-[1px] h-4 w-4" />
						<span>
							Install <span className="font-black max-lg:text-xs">&middot;</span>
						</span>
						{downloads !== null && <span>{downloads}</span>}
					</Link>
<<<<<<< HEAD
=======
					<a
						href={EXTERNAL_LINKS.CLOUD_APP_LOGIN}
						target="_blank"
						rel="noopener noreferrer"
						className="hidden items-center gap-1.5 rounded-md py-2 text-sm border border-primary-background px-4 font-medium text-primary-background transition-all duration-200 hover:shadow-lg hover:scale-105 md:flex whitespace-nowrap">
						<Cloud className="inline h-4 w-4" />
						Log in
					</a>
>>>>>>> 906c6f0d
				</div>

				{/* Mobile Menu Button */}
				<button
					aria-expanded={isMenuOpen}
					onClick={() => setIsMenuOpen(!isMenuOpen)}
					className="relative z-10 flex items-center justify-center rounded-full p-2 transition-colors hover:bg-accent md:hidden"
					aria-label="Toggle mobile menu">
					<HiMenu className={`h-6 w-6 ${isMenuOpen ? "hidden" : "block"}`} />
					<X className={`h-6 w-6 ${isMenuOpen ? "block" : "hidden"}`} />
				</button>
			</div>

			{/* Mobile Menu Panel - Full Screen */}
			<div
				className={`fixed top-16 left-0 bg-background right-0 z-[100] transition-all duration-200 pointer-events-none md:hidden ${isMenuOpen ? "block h-dvh" : "hidden"}`}>
				<nav className="flex flex-col justify-between h-full pb-16 overflow-y-auto bg-background pointer-events-auto">
					{/* Main navigation items */}
					<div className="grow-1 py-4 font-semibold text-lg">
						<ScrollButton
							targetId="product"
							className="block w-full p-5 py-3 text-left text-foreground active:opacity-50"
							onClick={() => setIsMenuOpen(false)}>
							Extension
						</ScrollButton>
						<Link
							href="/cloud"
							className="block w-full p-5 text-left text-foreground active:opacity-50"
							onClick={() => setIsMenuOpen(false)}>
							Cloud
						</Link>
						<a
							href={EXTERNAL_LINKS.DOCUMENTATION}
							target="_blank"
							className="block w-full p-5 text-left text-foreground active:opacity-50"
							onClick={() => setIsMenuOpen(false)}>
							Docs
						</a>
						<Link
							href="/pricing"
							className="block w-full p-5 text-left text-foreground active:opacity-50"
							onClick={() => setIsMenuOpen(false)}>
							Pricing
						</Link>

						{/* Resources Section */}
						<div className="mt-4 w-full">
							<div className="px-5 pb-2 pt-4 text-sm font-semibold uppercase tracking-wider text-muted-foreground">
								Resources
							</div>
							<ScrollButton
								targetId="faq"
								className="block w-full p-5 py-3 text-left text-foreground active:opacity-50"
								onClick={() => setIsMenuOpen(false)}>
								FAQ
							</ScrollButton>
							<Link
								href="/evals"
								className="block w-full p-5 py-3 text-left text-foreground active:opacity-50"
								onClick={() => setIsMenuOpen(false)}>
								Evals
							</Link>
							<a
								href={EXTERNAL_LINKS.DISCORD}
								target="_blank"
								rel="noopener noreferrer"
								className="block w-full p-5 py-3 text-left text-foreground active:opacity-50"
								onClick={() => setIsMenuOpen(false)}>
								Discord
							</a>
							<a
								href={EXTERNAL_LINKS.SECURITY}
								target="_blank"
								rel="noopener noreferrer"
								className="block w-full p-5 py-3 text-left text-foreground active:opacity-50"
								onClick={() => setIsMenuOpen(false)}>
								Security Center
							</a>
						</div>
					</div>

					{/* Bottom section with Cloud Login and stats */}
					<div className="border-t border-border">
						<div className="flex items-center justify-around px-6 pt-2">
							<Link
								href={EXTERNAL_LINKS.GITHUB}
								target="_blank"
								className="inline-flex items-center gap-2 rounded-md p-3 text-sm font-medium text-muted-foreground transition-colors hover:bg-accent hover:text-foreground"
								onClick={() => setIsMenuOpen(false)}>
								<RxGithubLogo className="h-6 w-6" />
								{stars !== null && <span>{stars}</span>}
							</Link>
							<div className="flex items-center rounded-md p-3 transition-colors hover:bg-accent">
								<ThemeToggle />
							</div>
							<Link
								href={EXTERNAL_LINKS.MARKETPLACE}
								target="_blank"
								className="inline-flex items-center gap-2 rounded-md p-3 text-sm font-medium text-muted-foreground transition-colors hover:bg-accent hover:text-foreground"
								onClick={() => setIsMenuOpen(false)}>
								<VscVscode className="h-6 w-6" />
								{downloads !== null && <span>{downloads}</span>}
							</Link>
						</div>
						<div className="flex gap-2 px-4 pb-4">
							<a
								href={EXTERNAL_LINKS.CLOUD_APP_SIGNUP_HOME}
								target="_blank"
								rel="noopener noreferrer"
								className="flex items-center justify-center gap-2 rounded-full border border-primary bg-foreground p-4 w-full text-base font-semibold text-background"
								onClick={() => setIsMenuOpen(false)}>
								Sign up
							</a>
							<a
								href={EXTERNAL_LINKS.CLOUD_APP_LOGIN}
								target="_blank"
								rel="noopener noreferrer"
								className="flex items-center justify-center gap-2 rounded-full border border-primary bg-background p-4 w-full text-base font-semibold text-primary"
								onClick={() => setIsMenuOpen(false)}>
								Log in
							</a>
						</div>
					</div>
				</nav>
			</div>
		</header>
	)
}<|MERGE_RESOLUTION|>--- conflicted
+++ resolved
@@ -128,17 +128,6 @@
 						</span>
 						{downloads !== null && <span>{downloads}</span>}
 					</Link>
-<<<<<<< HEAD
-=======
-					<a
-						href={EXTERNAL_LINKS.CLOUD_APP_LOGIN}
-						target="_blank"
-						rel="noopener noreferrer"
-						className="hidden items-center gap-1.5 rounded-md py-2 text-sm border border-primary-background px-4 font-medium text-primary-background transition-all duration-200 hover:shadow-lg hover:scale-105 md:flex whitespace-nowrap">
-						<Cloud className="inline h-4 w-4" />
-						Log in
-					</a>
->>>>>>> 906c6f0d
 				</div>
 
 				{/* Mobile Menu Button */}
