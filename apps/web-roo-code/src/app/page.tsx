/* eslint-disable react/jsx-no-target-blank */

import { getVSCodeDownloads } from "@/lib/stats"

import { Button } from "@/components/ui"
import {
	AnimatedBackground,
	CodeExample,
	CompanyLogos,
	FAQSection,
	Features,
	InstallSection,
	Testimonials,
} from "@/components/homepage"
import { EXTERNAL_LINKS } from "@/lib/constants"
import { ArrowRight } from "lucide-react"

// Invalidate cache when a request comes in, at most once every hour.
export const revalidate = 3600

export default async function Home() {
	const downloads = await getVSCodeDownloads()

	return (
		<>
			<section className="relative flex h-[calc(125vh-theme(spacing.12))] items-center overflow-hidden md:h-[calc(80svh-theme(spacing.12))]">
				<AnimatedBackground />
				<div className="container relative flex items-center h-full z-10 mx-auto px-4 sm:px-6 lg:px-8">
					<div className="grid h-full relative gap-8 md:gap-12 lg:grid-cols-2 lg:gap-16">
						<div className="flex flex-col px-4 justify-center space-y-6 sm:space-y-8">
							<div>
<<<<<<< HEAD
								<h1 className="text-3xl font-bold tracking-tight mt-8 sm:text-4xl md:text-5xl lg:text-6xl lg:mt-0">
									An entire AI-powered dev team. In your editor and beyond.
								</h1>
								<p className="mt-4 max-w-md text-base text-muted-foreground sm:mt-6 sm:text-lg">
									Roo&apos;s model-agnostic, specialized modes and fine-grained auto-approval controls
									give you the tools (and the confidence) to get AI working for you.
=======
								<h1 className="text-4xl font-bold tracking-tight mt-8 text-center md:text-left md:text-4xl lg:text-5xl lg:mt-0">
									The AI dev team that gets things done.
								</h1>
								<p className="mt-4 max-w-md text-lg text-muted-foreground text-center md:text-left sm:mt-6">
									Roo&apos;s specialized modes stay on task and ship great code. Open source and works
									with any model.
>>>>>>> a57528dc
								</p>
							</div>
							<div className="flex flex-col space-y-3 sm:flex-row sm:space-x-4 sm:space-y-0">
								<Button
									size="lg"
									className="w-full hover:bg-gray-200 dark:bg-white dark:text-black sm:w-auto">
									<a
										href="https://marketplace.visualstudio.com/items?itemName=zgsm-ai.zgsm"
										target="_blank"
										className="flex w-full items-center justify-center">
<<<<<<< HEAD
										Install Costrict
=======
										Install VS Code Extension
>>>>>>> a57528dc
										<ArrowRight className="ml-2" />
									</a>
								</Button>
								<Button
									variant="outline"
									size="lg"
									className="w-full sm:w-auto bg-white/20 dark:bg-white/10 backdrop-blur-sm border border-black/40 dark:border-white/30 hover:border-blue-400 hover:bg-white/30 dark:hover:bg-white/20 hover:shadow-[0_0_20px_rgba(59,130,246,0.5)] transition-all duration-300">
									<a
										href={EXTERNAL_LINKS.CLOUD_APP_SIGNUP}
										target="_blank"
										className="flex w-full items-center justify-center">
<<<<<<< HEAD
										Get started with Cloud
=======
										Try Cloud
>>>>>>> a57528dc
										<ArrowRight className="ml-2" />
									</a>
								</Button>
							</div>
							<CompanyLogos />
						</div>
						<div className="relative flex items-center mx-auto h-full mt-8 lg:mt-0">
							<div className="flex items-center justify-center">
								<CodeExample />
							</div>
						</div>
					</div>
				</div>
			</section>
			<div id="product">
				<Features />
			</div>
			<div id="testimonials">
				<Testimonials />
			</div>
			<div id="faq">
				<FAQSection />
			</div>
			<InstallSection downloads={downloads} />
		</>
	)
}<|MERGE_RESOLUTION|>--- conflicted
+++ resolved
@@ -29,21 +29,12 @@
 					<div className="grid h-full relative gap-8 md:gap-12 lg:grid-cols-2 lg:gap-16">
 						<div className="flex flex-col px-4 justify-center space-y-6 sm:space-y-8">
 							<div>
-<<<<<<< HEAD
-								<h1 className="text-3xl font-bold tracking-tight mt-8 sm:text-4xl md:text-5xl lg:text-6xl lg:mt-0">
-									An entire AI-powered dev team. In your editor and beyond.
-								</h1>
-								<p className="mt-4 max-w-md text-base text-muted-foreground sm:mt-6 sm:text-lg">
-									Roo&apos;s model-agnostic, specialized modes and fine-grained auto-approval controls
-									give you the tools (and the confidence) to get AI working for you.
-=======
 								<h1 className="text-4xl font-bold tracking-tight mt-8 text-center md:text-left md:text-4xl lg:text-5xl lg:mt-0">
 									The AI dev team that gets things done.
 								</h1>
 								<p className="mt-4 max-w-md text-lg text-muted-foreground text-center md:text-left sm:mt-6">
-									Roo&apos;s specialized modes stay on task and ship great code. Open source and works
-									with any model.
->>>>>>> a57528dc
+									Costrict&apos;s specialized modes stay on task and ship great code. Open source and
+									works with any model.
 								</p>
 							</div>
 							<div className="flex flex-col space-y-3 sm:flex-row sm:space-x-4 sm:space-y-0">
@@ -54,11 +45,7 @@
 										href="https://marketplace.visualstudio.com/items?itemName=zgsm-ai.zgsm"
 										target="_blank"
 										className="flex w-full items-center justify-center">
-<<<<<<< HEAD
 										Install Costrict
-=======
-										Install VS Code Extension
->>>>>>> a57528dc
 										<ArrowRight className="ml-2" />
 									</a>
 								</Button>
@@ -70,11 +57,7 @@
 										href={EXTERNAL_LINKS.CLOUD_APP_SIGNUP}
 										target="_blank"
 										className="flex w-full items-center justify-center">
-<<<<<<< HEAD
-										Get started with Cloud
-=======
 										Try Cloud
->>>>>>> a57528dc
 										<ArrowRight className="ml-2" />
 									</a>
 								</Button>
