--- conflicted
+++ resolved
@@ -19,48 +19,6 @@
 	return (
 		<>
 			<StructuredData />
-<<<<<<< HEAD
-			<section className="relative flex h-[calc(125vh-theme(spacing.12))] items-center overflow-hidden md:h-[calc(80svh-theme(spacing.12))]">
-				<AnimatedBackground />
-				<div className="container relative flex items-center h-full z-10 mx-auto px-4 sm:px-6 lg:px-8">
-					<div className="grid h-full relative gap-8 md:gap-12 lg:grid-cols-2 lg:gap-16">
-						<div className="flex flex-col px-4 justify-center space-y-6 sm:space-y-8">
-							<div>
-								<h1 className="text-4xl font-bold tracking-tight mt-8 text-center md:text-left md:text-4xl lg:text-5xl lg:mt-0">
-									The AI dev team that gets things done.
-								</h1>
-								<p className="mt-4 max-w-md text-lg text-muted-foreground text-center md:text-left sm:mt-6">
-									CoStrict&apos;s specialized modes stay on task and ship great code. Open source and
-									works with any model.
-								</p>
-							</div>
-							<div className="flex flex-col space-y-3 sm:flex-row sm:space-x-4 sm:space-y-0">
-								<Button
-									size="lg"
-									className="w-full hover:bg-gray-200 dark:bg-white dark:text-black sm:w-auto">
-									<a
-										href="https://marketplace.visualstudio.com/items?itemName=zgsm-ai.zgsm"
-										target="_blank"
-										className="flex w-full items-center justify-center">
-										Install CoStrict
-										<ArrowRight className="ml-2" />
-									</a>
-								</Button>
-								<Button
-									variant="outline"
-									size="lg"
-									className="w-full sm:w-auto bg-white/20 dark:bg-white/10 backdrop-blur-sm border border-black/40 dark:border-white/30 hover:border-blue-400 hover:bg-white/30 dark:hover:bg-white/20 hover:shadow-[0_0_20px_rgba(59,130,246,0.5)] transition-all duration-300">
-									<a
-										href={EXTERNAL_LINKS.CLOUD_APP_SIGNUP}
-										target="_blank"
-										className="flex w-full items-center justify-center">
-										Try Cloud
-										<ArrowRight className="ml-2" />
-									</a>
-								</Button>
-							</div>
-							<CompanyLogos />
-=======
 			<section className="relative flex flex-col items-center overflow-hidden pt-20 pb-12 md:pt-32 md:pb-16">
 				<div className="absolute inset-y-0 left-1/2 h-full w-full max-w-[1200px] -translate-x-1/2 z-1">
 					<div className="absolute left-1/2 top-1/2 h-[400px] w-full -translate-x-1/2 -translate-y-1/2 rounded-full bg-violet-500/10 dark:bg-violet-700/20 blur-[140px]" />
@@ -92,7 +50,6 @@
 								</a>
 							</Button>
 							<span className="text-xs text-muted-foreground">Free and Open Source</span>
->>>>>>> 9975a41b
 						</div>
 
 						<div className="flex flex-col items-center gap-2">
