import { Users, ArrowRight, LucideIcon, Check, SquareTerminal, CornerRightDown, Cloud } from "lucide-react"
import type { Metadata } from "next"
import Link from "next/link"

import { Button } from "@/components/ui"
import { AnimatedBackground } from "@/components/homepage"
import { SEO } from "@/lib/seo"
import { ogImageUrl } from "@/lib/og"
import { EXTERNAL_LINKS } from "@/lib/constants"

const TITLE = "Roo Code Pricing"
const DESCRIPTION =
	"Simple, transparent pricing for all Roo Code products. The VS Code extension is free forever. Choose the cloud plan that fits your needs."
const OG_DESCRIPTION = ""
const PATH = "/pricing"

const PRICE_CREDITS = 5

export const metadata: Metadata = {
	title: TITLE,
	description: DESCRIPTION,
	alternates: {
		canonical: `${SEO.url}${PATH}`,
	},
	openGraph: {
		title: TITLE,
		description: DESCRIPTION,
		url: `${SEO.url}${PATH}`,
		siteName: SEO.name,
		images: [
			{
				url: ogImageUrl(TITLE, OG_DESCRIPTION),
				width: 1200,
				height: 630,
				alt: TITLE,
			},
		],
		locale: SEO.locale,
		type: "website",
	},
	twitter: {
		card: SEO.twitterCard,
		title: TITLE,
		description: DESCRIPTION,
		images: [ogImageUrl(TITLE, OG_DESCRIPTION)],
	},
	keywords: [
		...SEO.keywords,
		"pricing",
		"plans",
		"subscription",
		"cloud pricing",
		"AI development pricing",
		"team pricing",
		"enterprise pricing",
	],
}

interface PricingTier {
	name: string
	icon: LucideIcon
	price: string
	priceSuffix: string
	period?: string
	creditPrice?: string
	trial?: string
	description: string
	featuresIntro?: string
	features: string[]
	cta: {
		text: string
		href?: string
	}
}

const pricingTiers: PricingTier[] = [
	{
		name: "VS Code Extension",
		icon: SquareTerminal,
		price: "Free",
		priceSuffix: "inference",
		description: "The best local coding agent",
		features: ["Unlimited local use", "Bring your own model", "Powerful, extensible modes", "Community support"],
		cta: {
			text: "Install Now",
			href: EXTERNAL_LINKS.MARKETPLACE,
		},
	},
	{
		name: "Cloud Free",
		icon: Cloud,
		price: "$0",
		period: "/mo",
		priceSuffix: "credits",
		creditPrice: `$${PRICE_CREDITS}`,
		description: "For AI-forward engineers",
		featuresIntro: "Go beyond the extension with",
		features: [
			"Access to Cloud Agents: fully autonomous development you can call from Slack, Github and the web",
			"Access to the Roo Code Cloud Provider",
			"Follow your tasks from anywhere",
			"Share tasks with friends and co-workers",
			"Token usage analytics",
			"Professional support",
		],
		cta: {
			text: "Sign up",
			href: EXTERNAL_LINKS.CLOUD_APP_SIGNUP,
		},
	},
	{
		name: "Cloud Team",
		icon: Users,
		price: "$99",
		priceSuffix: "credits",
		period: "/mo",
		creditPrice: `$${PRICE_CREDITS}`,
		trial: "Free for 14 days, then",
		description: "For AI-forward teams",
		featuresIntro: "Everything in Free +",
		features: ["Unlimited users (no per-seat cost)", "Shared configuration & policies", "Centralized billing"],
		cta: {
			text: "Sign up",
			href: EXTERNAL_LINKS.CLOUD_APP_SIGNUP + "?redirect_url=/billing",
		},
	},
]

export default function PricingPage() {
	return (
		<>
			<AnimatedBackground />

			{/* Hero Section */}
			<section className="relative overflow-hidden pt-12 pb-10">
				<div className="container relative z-10 mx-auto px-4 sm:px-6 lg:px-8">
					<div className="text-center">
						<h1 className="text-5xl font-bold tracking-tight">Roo Code Pricing</h1>
						<p className="mt-4 text-lg text-muted-foreground">
							For all of our products: the Roo Code VS Code Extension, Roo Code Cloud and the Roo Code
							Cloud inference Provider.
						</p>
					</div>
				</div>
			</section>

<<<<<<< HEAD
			<div className="mx-6 md:mx-auto max-w-6xl">
				<div className="rounded-xl p-4 mb-8 text-center bg-gradient-to-r from-blue-500/10 via-cyan-500/10 to-purple-500/10 border border-blue-500/20 dark:border-white/20 ">
					<p className="text-center">
						<strong className="font-semibold">The Roo Code extension is totally free! </strong>
						But Cloud takes you so much further.
					</p>
				</div>
			</div>

			<div className="mx-6 md:mx-auto max-w-6xl p-7 mb-4 relative flex flex-col justify-start bg-background border rounded-2xl transition-all shadow-none hover:shadow-lg">
				<h3 className="text-xl font-semibold flex items-center gap-2 justify-between">
					Roo Code Provider
					<PlugZap className="size-6" />
				</h3>
				<div className="text-sm text-muted-foreground space-y-1 mt-2">
					<p className="">
						On any plan, you can bring your own provider key or use the built-in Roo Code Cloud provider.
					</p>
					<p className="text-sm text-muted-foreground">
						We offer a select mix of tested state of the art closed and open weight LLMs for you to choose,
						with no markup.
						<Link href="/provider" className="underline hover:no-underline ml-1">
							See detailed pricing
						</Link>
					</p>
				</div>
			</div>

=======
>>>>>>> 642a1870
			{/* Pricing Tiers */}
			<section className="">
				<div className="container mx-auto px-4 sm:px-6 lg:px-8">
					<div className="mx-auto grid max-w-6xl gap-4 md:grid-cols-3 md:px-4">
						{pricingTiers.map((tier) => {
							const Icon = tier.icon
							return (
								<div
									key={tier.name}
									className="relative group p-6 flex flex-col justify-start bg-background rounded-2xl outline outline-2 outline-border/50 hover:outline-8 transition-all shadow-xl hover:shadow-2xl hover:outline-6">
									<div className="mb-6">
										<div className="flex items-center justify-between">
											<h3 className="text-2xl font-bold tracking-tight">{tier.name}</h3>
										</div>
										<p className="text-sm font-medium">{tier.description}</p>
									</div>
									<div className="absolute -right-2 -top-4 rounded-full bg-card shadow-md p-4 outline outline-2 outline-border/50 group-hover:scale-105 group-hover:outline-8 transition-all">
										<Icon className="size-6" strokeWidth={1.5} />
									</div>

									<div className="grow mb-8">
										<p className="text-sm text-muted-foreground font-light mb-2">
											{tier.featuresIntro}&nbsp;
										</p>
										<ul className="space-y-3 my-0 md:h-[192px]">
											{tier.features.map((feature) => (
												<li key={feature} className="flex items-start gap-2">
													<Check className="mt-0.5 h-4 w-4 text-muted-foreground shrink-0" />
													<span className="text-sm">{feature}</span>
												</li>
											))}
										</ul>
									</div>

									<p className="text-base font-light">{tier.trial}</p>

									<p className="text-xl mb-1 tracking-tight font-light">
										<strong className="font-bold">{tier.price}</strong>
										{tier.period} + {tier.priceSuffix}
										<CornerRightDown className="inline size-4 ml-1 relative top-0.5" />
									</p>

									<p className="text-sm text-muted-foreground mb-5">
										{tier.creditPrice && (
											<>
												Cloud Agents: {tier.creditPrice}/hour in credits
												<br />
											</>
										)}
										Inference:{" "}
<<<<<<< HEAD
										<Link href="/provider" className="underline hover:no-underline">
											Roo Provider pricing
=======
										<Link href="/provider/pricing" className="underline hover:no-underline">
											Roo Provider
>>>>>>> 642a1870
										</Link>{" "}
										credits or{" "}
										<abbr title="Bring Your Own Model" className="cursor-help">
											BYOM
										</abbr>
									</p>

									<Button size="lg" className="w-full transition-all duration-300" asChild>
										<Link href={tier.cta.href!} className="flex items-center justify-center">
											{tier.cta.text}
											<ArrowRight />
										</Link>
									</Button>

									{/* <div className="bg-foreground/20 h-8 absolute -bottom-8 left-1/2 w-[1px]" /> */}
									<div className="h-[28px] absolute bottom-[-31px] left-1/2 w-[4px] transition-colors bg-gradient-to-b from-transparent to-violet-700/20 group-hover:from-violet-500/50 group-hover:to-violet-500/20" />
								</div>
							)
						})}
					</div>

					<div className="max-w-6xl mx-auto mt-8 p-7 flex flex-col md:flex-row gap-8 md:gap-4 bg-violet-200/20 outline-violet-700/20 outline outline-1 rounded-2xl transition-all shadow-none">
						<div className="md:border-r md:pr-4">
							<h3 className="text-lg font-medium mb-1">Roo Code Provider</h3>
							<div className="text-sm text-muted-foreground">
								<p className="">
									On any plan, you can use your own LLM provider API key or use the built-in Roo Code
									Cloud provider – curated models to work with Roo with no markup, including the
									latest Gemini, GPT and Claude. Paid with credits.
									<Link href="/provider/pricing" className="underline hover:no-underline ml-1">
										See per model pricing.
									</Link>
								</p>
							</div>
						</div>
						<div className="">
							<h3 className="text-lg font-medium mb-1">Credits</h3>
							<p className="text-sm text-muted-foreground">
								Credits are pre-paid, in dollars, and are deducted with usage for inference and Cloud
								Agent runs. You&apos;re always in control of your spend, no surprises.
							</p>
						</div>
					</div>
				</div>
			</section>

			{/* Additional Information */}
			<section className="bg-background py-16 my-16 border-t border-b relative z-50">
				<div className="container mx-auto px-4 sm:px-6 lg:px-8">
					<div className="mx-auto max-w-3xl text-center">
						<h2 className="text-3xl font-bold tracking-tight sm:text-4xl">Frequently Asked Questions</h2>
					</div>
					<div className="mx-auto mt-12 grid max-w-5xl gap-8 md:grid-cols-2">
						<div className="rounded-xl border border-border bg-card p-6">
							<h3 className="font-semibold">Wait, is Roo Code free or not?</h3>
							<p className="mt-2 text-sm text-muted-foreground">
								Yes! The Roo Code VS Code extension is open source and free forever. The extension acts
								as a powerful AI coding assistant right in your editor. These are the prices for Roo
								Code Cloud.
							</p>
						</div>
						<div className="rounded-xl border border-border bg-card p-6">
							<h3 className="font-semibold">Is there a free trial?</h3>
							<p className="mt-2 text-sm text-muted-foreground">
								Yes, all paid plans come with a 14-day free trial to try out functionality.
							</p>
							<p className="mt-2 text-sm text-muted-foreground">
								To use Cloud Agents, you can buy credits.
							</p>
						</div>
						<div className="rounded-xl border border-border bg-card p-6">
							<h3 className="font-semibold">How do credits work?</h3>
							<p className="mt-2 text-sm text-muted-foreground">
								Roo Code Cloud credits can be used in two ways:
							</p>
							<ul className="mt-2 list-disc pl-5 text-sm text-muted-foreground">
								<li>To pay for Cloud Agents running time (${PRICE_CREDITS}/hour)</li>
								<li>
									To pay for AI model inference costs (
									<a
										href="https://app.roocode.com/provider/pricing"
										target="_blank"
										rel="noopener noreferrer"
										className="underline">
										varies by model
									</a>
									)
								</li>
							</ul>
							<p className="mt-2 text-sm text-muted-foreground">
								To cover our infrastructure costs, we charge ${PRICE_CREDITS}/hour while the agent is
								running (independent of inference costs).
							</p>
							<p className="mt-2 text-sm text-muted-foreground">
								There are no markups, no tiers, no dumbing-down of models to increase our profit.
							</p>
						</div>
						<div className="rounded-xl border border-border bg-card p-6">
							<h3 className="font-semibold">Do I need a credit card for the free trial?</h3>
							<p className="mt-2 text-sm text-muted-foreground">
								Yes, but you won&apos;t be charged until your trial ends, except for credit purchases.
							</p>
							<p className="mt-2 text-sm text-muted-foreground">You can cancel anytime with one click.</p>
						</div>
						<div className="rounded-xl border border-border bg-card p-6">
							<h3 className="font-semibold">What payment methods do you accept?</h3>
							<p className="mt-2 text-sm text-muted-foreground">
								We accept all major credit cards, debit cards, and can arrange invoice billing for
								Enterprise customers.
							</p>
						</div>
						<div className="rounded-xl border border-border bg-card p-6">
							<h3 className="font-semibold">Can I cancel or change plans?</h3>
							<p className="mt-2 text-sm text-muted-foreground">
								Yes, you can upgrade, downgrade or cancel your plan at any time. Changes will be
								reflected in your next billing cycle.
							</p>
						</div>
						<div className="rounded-xl border border-border bg-card p-6 md:col-span-2">
							<h3 className="font-semibold">
								What if I have enterprise-level needs like SAML/SCIM, large-scale deployments, specific
								integrations and custom terms?
							</h3>
							<p className="mt-2 text-sm text-muted-foreground">
								We have an Enterprise plan which can be a fit. Please{" "}
								<Link href="/enterprise#contact" className="underline hover:no-underline">
									reach out to our sales team
								</Link>{" "}
								to discuss it.
							</p>
						</div>
					</div>

					<div className="mt-12 text-center">
						<p className="text-muted-foreground">
							Still have questions?{" "}
							<a
								href={EXTERNAL_LINKS.DISCORD}
								target="_blank"
								rel="noopener noreferrer"
								className="font-medium text-blue-500 hover:text-blue-600 dark:text-blue-400 dark:hover:text-blue-300">
								Join our Discord
							</a>{" "}
							or{" "}
							<Link
								href="/enterprise#contact"
								className="font-medium text-blue-500 hover:text-blue-600 dark:text-blue-400 dark:hover:text-blue-300">
								contact our sales team
							</Link>
						</p>
					</div>
				</div>
			</section>

			{/* CTA Section */}
			<section className="py-20">
				<div className="container mx-auto px-4 sm:px-6 lg:px-8">
					<div className="mx-auto max-w-4xl rounded-3xl border border-border/50 bg-gradient-to-br from-blue-500/5 via-cyan-500/5 to-purple-500/5 p-8 text-center shadow-2xl backdrop-blur-xl dark:border-white/20 dark:bg-gradient-to-br dark:from-gray-800 dark:via-gray-900 dark:to-black sm:p-12">
						<h2 className="mb-4 text-3xl font-bold tracking-tight sm:text-4xl">Try Roo Code Cloud now</h2>
						<p className="mx-auto mb-8 max-w-2xl text-lg text-muted-foreground">Code from anywhere.</p>
						<div className="flex flex-col justify-center space-y-4 sm:flex-row sm:space-x-4 sm:space-y-0">
							<Button
								size="lg"
								className="bg-black text-white hover:bg-gray-800 hover:shadow-lg hover:shadow-black/20 dark:bg-white dark:text-black dark:hover:bg-gray-200 dark:hover:shadow-white/20 transition-all duration-300"
								asChild>
								<a
									href={EXTERNAL_LINKS.CLOUD_APP_SIGNUP}
									target="_blank"
									rel="noopener noreferrer"
									className="flex items-center justify-center">
									Create a free Cloud account
									<ArrowRight className="ml-2 h-4 w-4" />
								</a>
							</Button>
						</div>
					</div>
				</div>
			</section>
		</>
	)
}<|MERGE_RESOLUTION|>--- conflicted
+++ resolved
@@ -144,37 +144,6 @@
 				</div>
 			</section>
 
-<<<<<<< HEAD
-			<div className="mx-6 md:mx-auto max-w-6xl">
-				<div className="rounded-xl p-4 mb-8 text-center bg-gradient-to-r from-blue-500/10 via-cyan-500/10 to-purple-500/10 border border-blue-500/20 dark:border-white/20 ">
-					<p className="text-center">
-						<strong className="font-semibold">The Roo Code extension is totally free! </strong>
-						But Cloud takes you so much further.
-					</p>
-				</div>
-			</div>
-
-			<div className="mx-6 md:mx-auto max-w-6xl p-7 mb-4 relative flex flex-col justify-start bg-background border rounded-2xl transition-all shadow-none hover:shadow-lg">
-				<h3 className="text-xl font-semibold flex items-center gap-2 justify-between">
-					Roo Code Provider
-					<PlugZap className="size-6" />
-				</h3>
-				<div className="text-sm text-muted-foreground space-y-1 mt-2">
-					<p className="">
-						On any plan, you can bring your own provider key or use the built-in Roo Code Cloud provider.
-					</p>
-					<p className="text-sm text-muted-foreground">
-						We offer a select mix of tested state of the art closed and open weight LLMs for you to choose,
-						with no markup.
-						<Link href="/provider" className="underline hover:no-underline ml-1">
-							See detailed pricing
-						</Link>
-					</p>
-				</div>
-			</div>
-
-=======
->>>>>>> 642a1870
 			{/* Pricing Tiers */}
 			<section className="">
 				<div className="container mx-auto px-4 sm:px-6 lg:px-8">
@@ -225,13 +194,8 @@
 											</>
 										)}
 										Inference:{" "}
-<<<<<<< HEAD
 										<Link href="/provider" className="underline hover:no-underline">
 											Roo Provider pricing
-=======
-										<Link href="/provider/pricing" className="underline hover:no-underline">
-											Roo Provider
->>>>>>> 642a1870
 										</Link>{" "}
 										credits or{" "}
 										<abbr title="Bring Your Own Model" className="cursor-help">
