import type { Metadata } from "next"
import { SEO } from "@/lib/seo"
import fs from "fs"
import path from "path"
import ReactMarkdown from "react-markdown"
import remarkGfm from "remark-gfm"
import rehypeRaw from "rehype-raw"

const TITLE = "Terms of Service"
const DESCRIPTION =
	"Terms of Service for Roo Code Cloud. Learn about our service terms, commercial conditions, and legal framework."
const PATH = "/terms"
const OG_IMAGE = SEO.ogImage

export const metadata: Metadata = {
	title: TITLE,
	description: DESCRIPTION,
	alternates: {
		canonical: `${SEO.url}${PATH}`,
	},
	openGraph: {
		title: TITLE,
		description: DESCRIPTION,
		url: `${SEO.url}${PATH}`,
		siteName: SEO.name,
		images: [
			{
				url: OG_IMAGE.url,
				width: OG_IMAGE.width,
				height: OG_IMAGE.height,
				alt: OG_IMAGE.alt,
			},
		],
		locale: SEO.locale,
		type: "article",
	},
	twitter: {
		card: SEO.twitterCard,
		title: TITLE,
		description: DESCRIPTION,
		images: [OG_IMAGE.url],
	},
	keywords: [...SEO.keywords, "terms of service", "legal", "agreement", "subscription"],
}

<<<<<<< HEAD
export default function Terms() {
	return (
		<>
			<div className="container mx-auto px-4 py-12 sm:px-6 lg:px-8">
				<div className="prose prose-lg mx-auto max-w-4xl dark:prose-invert">
					<h1 className="text-3xl font-bold tracking-tight sm:text-4xl md:text-5xl">
						Costrict Cloud Terms of Service
					</h1>
					<p className="text-muted-foreground">
						<em>(Version 1.0 – Effective June 19, 2025)</em>
					</p>

					<p className="lead">
						These Terms of Service (&quot;<strong>TOS</strong>&quot;) govern access to and use of the
						Costrict Cloud service (the &quot;<strong>Service</strong>&quot;). They apply to:
					</p>
					<ul className="lead">
						<li>
							<strong>(a)</strong> every <strong>Sales Order Form</strong> or similar document mutually
							executed by Costrict and the customer that references these TOS; <strong>and</strong>
						</li>
						<li>
							<strong>(b)</strong> any{" "}
							<strong>online plan-selection, self-service sign-up, or in-app purchase flow</strong>{" "}
							through which a customer clicks an &quot;I Agree&quot; (or equivalent) button to accept
							these TOS — such flow also being an <strong>&quot;Order Form.&quot;</strong>
						</li>
					</ul>

					<p>
						By <strong>creating an account, clicking to accept, or using the Service</strong>, the person or
						entity doing so (&quot;<strong>Customer</strong>&quot;) agrees to be bound by these TOS, even if
						no separate Order Form is signed.
					</p>

					<p>
						If Costrict and Customer later execute a Master Subscription Agreement (&quot;
						<strong>MSA</strong>&quot;), the MSA governs; otherwise, these TOS and the applicable Order Form
						together form the entire agreement (the &quot;<strong>Agreement</strong>&quot;).
					</p>
=======
function getTermsContent() {
	const filePath = path.join(process.cwd(), "src/app/terms/terms.md")
	return fs.readFileSync(filePath, "utf8")
}

export default function Terms() {
	const content = getTermsContent()
>>>>>>> 0e7a878f

	return (
		<div className="container mx-auto px-4 py-12 sm:px-6 lg:px-8">
			<div className="prose prose-lg mx-auto max-w-4xl dark:prose-invert">
				<ReactMarkdown
					remarkPlugins={[remarkGfm]}
					rehypePlugins={[rehypeRaw]}
					components={{
						h1: ({ ...props }) => (
							<h1 className="text-3xl font-bold tracking-tight sm:text-4xl md:text-5xl" {...props} />
						),
						h2: ({ ...props }) => <h2 className="mt-12 text-2xl font-bold" {...props} />,
						a: ({ ...props }) => (
							<a
								className="text-primary hover:underline"
								target="_blank"
								rel="noopener noreferrer"
<<<<<<< HEAD
								className="text-primary hover:underline">
								<em>Common Paper Cloud Service Standard Terms v 2.0</em>
							</a>{" "}
							(the &quot;<strong>Standard Terms</strong>&quot;) are incorporated by reference. If these
							TOS conflict with the Standard Terms, these TOS control.
						</li>
						<li>
							<strong>Order of Precedence.</strong>
							<br />
							(a) Order Form (b) these TOS (c) Standard Terms.
						</li>
					</ol>

					<h2 className="mt-12 text-2xl font-bold">2. Key Commercial Terms</h2>

					<div className="overflow-x-auto">
						<table className="min-w-full border-collapse border border-border">
							<thead>
								<tr className="bg-muted/50">
									<th className="border border-border px-4 py-2 text-left font-semibold">Term</th>
									<th className="border border-border px-4 py-2 text-left font-semibold">Value</th>
								</tr>
							</thead>
							<tbody>
								<tr>
									<td className="border border-border px-4 py-2 font-medium">
										Governing Law / Forum
									</td>
									<td className="border border-border px-4 py-2">
										Delaware law; exclusive jurisdiction and venue in the state or federal courts
										located in Delaware
									</td>
								</tr>
								<tr className="bg-muted/25">
									<td className="border border-border px-4 py-2 font-medium">
										Plans & Subscription Periods
									</td>
									<td className="border border-border px-4 py-2">
										<em>Free Plan:</em> month-to-month.
										<br />
										<em>Paid Plans:</em> Monthly <strong>or</strong> Annual, as selected in an Order
										Form or the online flow.
									</td>
								</tr>
								<tr>
									<td className="border border-border px-4 py-2 font-medium">
										Auto-Renewal & Non-Renewal Notice
									</td>
									<td className="border border-border px-4 py-2">
										<em>Free Plan:</em> renews continuously until cancelled in the dashboard.
										<br />
										<em>Paid Plans:</em> renew for the same period unless either party gives 30
										days&apos; written notice before the current period ends.
									</td>
								</tr>
								<tr className="bg-muted/25">
									<td className="border border-border px-4 py-2 font-medium">Fees & Usage</td>
									<td className="border border-border px-4 py-2">
										<em>Free Plan:</em> Subscription Fee = $0.
										<br />
										<em>Paid Plans:</em> Fees stated in the Order Form or online checkout{" "}
										<strong>plus</strong> usage-based fees, calculated and invoiced monthly.
									</td>
								</tr>
								<tr>
									<td className="border border-border px-4 py-2 font-medium">Payment Terms</td>
									<td className="border border-border px-4 py-2">
										<em>Monthly paid plans:</em> credit-card charge on the billing date.
										<br />
										<em>Annual paid plans:</em> invoiced Net 30 (credit card optional).
									</td>
								</tr>
								<tr className="bg-muted/25">
									<td className="border border-border px-4 py-2 font-medium">
										General Liability Cap
									</td>
									<td className="border border-border px-4 py-2">
										The greater of (i) USD 100 and (ii) 1 × Fees paid or payable in the 12 months
										before the event giving rise to liability.
									</td>
								</tr>
								<tr>
									<td className="border border-border px-4 py-2 font-medium">
										Increased Cap / Unlimited Claims
									</td>
									<td className="border border-border px-4 py-2">None</td>
								</tr>
								<tr className="bg-muted/25">
									<td className="border border-border px-4 py-2 font-medium">Trial / Pilot</td>
									<td className="border border-border px-4 py-2">Not offered</td>
								</tr>
								<tr>
									<td className="border border-border px-4 py-2 font-medium">Beta Features</td>
									<td className="border border-border px-4 py-2">
										None – only generally available features are provided
									</td>
								</tr>
								<tr className="bg-muted/25">
									<td className="border border-border px-4 py-2 font-medium">Security Standard</td>
									<td className="border border-border px-4 py-2">
										Costrict maintains commercially reasonable administrative, physical, and
										technical safeguards
									</td>
								</tr>
								<tr>
									<td className="border border-border px-4 py-2 font-medium">Machine-Learning Use</td>
									<td className="border border-border px-4 py-2">
										Costrict <strong>does not</strong> use Customer Content to train, fine-tune, or
										improve any ML or AI models
									</td>
								</tr>
								<tr className="bg-muted/25">
									<td className="border border-border px-4 py-2 font-medium">
										Data Processing Addendum (DPA)
									</td>
									<td className="border border-border px-4 py-2">
										GDPR/CCPA-ready DPA available upon written request
									</td>
								</tr>
								<tr>
									<td className="border border-border px-4 py-2 font-medium">
										Publicity / Logo Rights
									</td>
									<td className="border border-border px-4 py-2">
										Costrict may identify Customer (name & logo) in marketing materials unless
										Customer opts out in writing
									</td>
								</tr>
							</tbody>
						</table>
					</div>

					<h2 className="mt-12 text-2xl font-bold">3. Modifications to the Standard Terms</h2>
					<ol>
						<li>
							<strong>Section 1.6 (Machine Learning).</strong>
							<br />
							&quot;Provider will not use Customer Content or Usage Data to train, fine-tune, or improve
							any machine-learning or AI model, except with Customer&apos;s prior written consent.&quot;
						</li>
						<li>
							<strong>Section 3 (Security).</strong>
							<br />
							Replace &quot;reasonable&quot; with &quot;commercially reasonable.&quot;
						</li>
						<li>
							<strong>Section 4 (Fees & Payment).</strong>
							<br />
							Add usage-billing language above and delete any provision allowing unilateral fee increases.
						</li>
						<li>
							<strong>Section 5 (Term & Termination).</strong>
							<br />
							Insert auto-renewal and free-plan language above.
						</li>
						<li>
							<strong>Sections 7 (Trials / Betas) and any SLA references.</strong>
							<br />
							Deleted – Costrict offers no trials, pilots, betas, or SLA credits under these TOS.
						</li>
						<li>
							<strong>Section 12.12 (Publicity).</strong>
							<br />
							As reflected in the &quot;Publicity / Logo Rights&quot; row above.
						</li>
					</ol>

					<h2 className="mt-12 text-2xl font-bold">4. Use of the Service</h2>
					<p>
						Customer may access and use the Service solely for its internal business purposes and subject to
						the Acceptable Use Policy in the Standard Terms.
					</p>

					<h2 className="mt-12 text-2xl font-bold">5. Account Management & Termination</h2>
					<ul>
						<li>
							<strong>Self-service cancellation or downgrade.</strong>
							<br />
							Customer may cancel a Free Plan immediately, or cancel/downgrade a Paid Plan effective at
							the end of the current billing cycle, via the web dashboard.
						</li>
						<li>
							Either party may otherwise terminate the Agreement as allowed under Section 5 of the
							Standard Terms.
						</li>
					</ul>

					<h2 className="mt-12 text-2xl font-bold">6. Privacy & Data</h2>
					<p>
						Costrict&apos;s Privacy Notice (
						<a
							href="https://roocode.com/privacy"
							rel="noopener noreferrer"
							className="text-primary hover:underline">
							https://roocode.com/privacy
						</a>
						) explains how Costrict collects and handles personal information. If Customer requires a DPA,
						email{" "}
						<a href="mailto:support@roocode.com" className="text-primary hover:underline">
							support@roocode.com
						</a>
						.
					</p>

					<h2 className="mt-12 text-2xl font-bold">7. Warranty Disclaimer</h2>
					<p>
						Except as expressly stated in the Agreement, the Service is provided{" "}
						<strong>&quot;as is,&quot;</strong> and all implied warranties are disclaimed to the maximum
						extent allowed by law.
					</p>

					<h2 className="mt-12 text-2xl font-bold">8. Limitation of Liability</h2>
					<p>
						The caps in Section 2 apply to all claims under the Agreement, whether in contract, tort, or
						otherwise, except for Excluded Claims defined in the Standard Terms.
					</p>

					<h2 className="mt-12 text-2xl font-bold">9. Miscellaneous</h2>
					<ol>
						<li>
							<strong>Assignment.</strong>
							<br />
							Customer may not assign the Agreement without Costrict&apos;s prior written consent, except
							to a successor in a merger or sale of substantially all assets.
						</li>
						<li>
							<strong>Export Compliance.</strong>
							<br />
							Each party will comply with all applicable export-control laws and regulations and will not
							export or re-export any software or technical data without the required government licences.
						</li>
						<li>
							<strong>Entire Agreement.</strong>
							<br />
							The Agreement supersedes all prior or contemporaneous agreements for the Service.
						</li>
						<li>
							<strong>Amendments.</strong>
							<br />
							Costrict may update these TOS by posting a revised version at the same URL and emailing or
							in-app notifying Customer at least 30 days before changes take effect. Continued use after
							the effective date constitutes acceptance.
						</li>
					</ol>

					<h2 className="mt-12 text-2xl font-bold">10. Contact</h2>
					<p>
						<strong>Costrict, Inc.</strong>
						<br />
						98 Graceland Dr, San Rafael, CA 94901 USA
						<br />
						Email:{" "}
						<a href="mailto:support@roocode.com" className="text-primary hover:underline">
							support@roocode.com
						</a>
					</p>
				</div>
=======
								{...props}
							/>
						),
						table: ({ ...props }) => (
							<div className="overflow-x-auto">
								<table className="min-w-full border-collapse border border-border" {...props} />
							</div>
						),
						th: ({ ...props }) => (
							<th
								className="border border-border px-4 py-2 text-left font-bold bg-muted-foreground/5"
								{...props}
							/>
						),
						td: ({ node: _node, ...props }) => {
							// Check if this is the first column (Term column)
							const isTermColumn = _node?.position?.start.column === 1
							if (isTermColumn) {
								return <td className="border border-border px-4 py-2 font-medium" {...props} />
							}
							return <td className="border border-border px-4 py-2" {...props} />
						},
					}}>
					{content}
				</ReactMarkdown>
>>>>>>> 0e7a878f
			</div>
		</div>
	)
}<|MERGE_RESOLUTION|>--- conflicted
+++ resolved
@@ -43,48 +43,6 @@
 	keywords: [...SEO.keywords, "terms of service", "legal", "agreement", "subscription"],
 }
 
-<<<<<<< HEAD
-export default function Terms() {
-	return (
-		<>
-			<div className="container mx-auto px-4 py-12 sm:px-6 lg:px-8">
-				<div className="prose prose-lg mx-auto max-w-4xl dark:prose-invert">
-					<h1 className="text-3xl font-bold tracking-tight sm:text-4xl md:text-5xl">
-						Costrict Cloud Terms of Service
-					</h1>
-					<p className="text-muted-foreground">
-						<em>(Version 1.0 – Effective June 19, 2025)</em>
-					</p>
-
-					<p className="lead">
-						These Terms of Service (&quot;<strong>TOS</strong>&quot;) govern access to and use of the
-						Costrict Cloud service (the &quot;<strong>Service</strong>&quot;). They apply to:
-					</p>
-					<ul className="lead">
-						<li>
-							<strong>(a)</strong> every <strong>Sales Order Form</strong> or similar document mutually
-							executed by Costrict and the customer that references these TOS; <strong>and</strong>
-						</li>
-						<li>
-							<strong>(b)</strong> any{" "}
-							<strong>online plan-selection, self-service sign-up, or in-app purchase flow</strong>{" "}
-							through which a customer clicks an &quot;I Agree&quot; (or equivalent) button to accept
-							these TOS — such flow also being an <strong>&quot;Order Form.&quot;</strong>
-						</li>
-					</ul>
-
-					<p>
-						By <strong>creating an account, clicking to accept, or using the Service</strong>, the person or
-						entity doing so (&quot;<strong>Customer</strong>&quot;) agrees to be bound by these TOS, even if
-						no separate Order Form is signed.
-					</p>
-
-					<p>
-						If Costrict and Customer later execute a Master Subscription Agreement (&quot;
-						<strong>MSA</strong>&quot;), the MSA governs; otherwise, these TOS and the applicable Order Form
-						together form the entire agreement (the &quot;<strong>Agreement</strong>&quot;).
-					</p>
-=======
 function getTermsContent() {
 	const filePath = path.join(process.cwd(), "src/app/terms/terms.md")
 	return fs.readFileSync(filePath, "utf8")
@@ -92,7 +50,6 @@
 
 export default function Terms() {
 	const content = getTermsContent()
->>>>>>> 0e7a878f
 
 	return (
 		<div className="container mx-auto px-4 py-12 sm:px-6 lg:px-8">
@@ -110,265 +67,6 @@
 								className="text-primary hover:underline"
 								target="_blank"
 								rel="noopener noreferrer"
-<<<<<<< HEAD
-								className="text-primary hover:underline">
-								<em>Common Paper Cloud Service Standard Terms v 2.0</em>
-							</a>{" "}
-							(the &quot;<strong>Standard Terms</strong>&quot;) are incorporated by reference. If these
-							TOS conflict with the Standard Terms, these TOS control.
-						</li>
-						<li>
-							<strong>Order of Precedence.</strong>
-							<br />
-							(a) Order Form (b) these TOS (c) Standard Terms.
-						</li>
-					</ol>
-
-					<h2 className="mt-12 text-2xl font-bold">2. Key Commercial Terms</h2>
-
-					<div className="overflow-x-auto">
-						<table className="min-w-full border-collapse border border-border">
-							<thead>
-								<tr className="bg-muted/50">
-									<th className="border border-border px-4 py-2 text-left font-semibold">Term</th>
-									<th className="border border-border px-4 py-2 text-left font-semibold">Value</th>
-								</tr>
-							</thead>
-							<tbody>
-								<tr>
-									<td className="border border-border px-4 py-2 font-medium">
-										Governing Law / Forum
-									</td>
-									<td className="border border-border px-4 py-2">
-										Delaware law; exclusive jurisdiction and venue in the state or federal courts
-										located in Delaware
-									</td>
-								</tr>
-								<tr className="bg-muted/25">
-									<td className="border border-border px-4 py-2 font-medium">
-										Plans & Subscription Periods
-									</td>
-									<td className="border border-border px-4 py-2">
-										<em>Free Plan:</em> month-to-month.
-										<br />
-										<em>Paid Plans:</em> Monthly <strong>or</strong> Annual, as selected in an Order
-										Form or the online flow.
-									</td>
-								</tr>
-								<tr>
-									<td className="border border-border px-4 py-2 font-medium">
-										Auto-Renewal & Non-Renewal Notice
-									</td>
-									<td className="border border-border px-4 py-2">
-										<em>Free Plan:</em> renews continuously until cancelled in the dashboard.
-										<br />
-										<em>Paid Plans:</em> renew for the same period unless either party gives 30
-										days&apos; written notice before the current period ends.
-									</td>
-								</tr>
-								<tr className="bg-muted/25">
-									<td className="border border-border px-4 py-2 font-medium">Fees & Usage</td>
-									<td className="border border-border px-4 py-2">
-										<em>Free Plan:</em> Subscription Fee = $0.
-										<br />
-										<em>Paid Plans:</em> Fees stated in the Order Form or online checkout{" "}
-										<strong>plus</strong> usage-based fees, calculated and invoiced monthly.
-									</td>
-								</tr>
-								<tr>
-									<td className="border border-border px-4 py-2 font-medium">Payment Terms</td>
-									<td className="border border-border px-4 py-2">
-										<em>Monthly paid plans:</em> credit-card charge on the billing date.
-										<br />
-										<em>Annual paid plans:</em> invoiced Net 30 (credit card optional).
-									</td>
-								</tr>
-								<tr className="bg-muted/25">
-									<td className="border border-border px-4 py-2 font-medium">
-										General Liability Cap
-									</td>
-									<td className="border border-border px-4 py-2">
-										The greater of (i) USD 100 and (ii) 1 × Fees paid or payable in the 12 months
-										before the event giving rise to liability.
-									</td>
-								</tr>
-								<tr>
-									<td className="border border-border px-4 py-2 font-medium">
-										Increased Cap / Unlimited Claims
-									</td>
-									<td className="border border-border px-4 py-2">None</td>
-								</tr>
-								<tr className="bg-muted/25">
-									<td className="border border-border px-4 py-2 font-medium">Trial / Pilot</td>
-									<td className="border border-border px-4 py-2">Not offered</td>
-								</tr>
-								<tr>
-									<td className="border border-border px-4 py-2 font-medium">Beta Features</td>
-									<td className="border border-border px-4 py-2">
-										None – only generally available features are provided
-									</td>
-								</tr>
-								<tr className="bg-muted/25">
-									<td className="border border-border px-4 py-2 font-medium">Security Standard</td>
-									<td className="border border-border px-4 py-2">
-										Costrict maintains commercially reasonable administrative, physical, and
-										technical safeguards
-									</td>
-								</tr>
-								<tr>
-									<td className="border border-border px-4 py-2 font-medium">Machine-Learning Use</td>
-									<td className="border border-border px-4 py-2">
-										Costrict <strong>does not</strong> use Customer Content to train, fine-tune, or
-										improve any ML or AI models
-									</td>
-								</tr>
-								<tr className="bg-muted/25">
-									<td className="border border-border px-4 py-2 font-medium">
-										Data Processing Addendum (DPA)
-									</td>
-									<td className="border border-border px-4 py-2">
-										GDPR/CCPA-ready DPA available upon written request
-									</td>
-								</tr>
-								<tr>
-									<td className="border border-border px-4 py-2 font-medium">
-										Publicity / Logo Rights
-									</td>
-									<td className="border border-border px-4 py-2">
-										Costrict may identify Customer (name & logo) in marketing materials unless
-										Customer opts out in writing
-									</td>
-								</tr>
-							</tbody>
-						</table>
-					</div>
-
-					<h2 className="mt-12 text-2xl font-bold">3. Modifications to the Standard Terms</h2>
-					<ol>
-						<li>
-							<strong>Section 1.6 (Machine Learning).</strong>
-							<br />
-							&quot;Provider will not use Customer Content or Usage Data to train, fine-tune, or improve
-							any machine-learning or AI model, except with Customer&apos;s prior written consent.&quot;
-						</li>
-						<li>
-							<strong>Section 3 (Security).</strong>
-							<br />
-							Replace &quot;reasonable&quot; with &quot;commercially reasonable.&quot;
-						</li>
-						<li>
-							<strong>Section 4 (Fees & Payment).</strong>
-							<br />
-							Add usage-billing language above and delete any provision allowing unilateral fee increases.
-						</li>
-						<li>
-							<strong>Section 5 (Term & Termination).</strong>
-							<br />
-							Insert auto-renewal and free-plan language above.
-						</li>
-						<li>
-							<strong>Sections 7 (Trials / Betas) and any SLA references.</strong>
-							<br />
-							Deleted – Costrict offers no trials, pilots, betas, or SLA credits under these TOS.
-						</li>
-						<li>
-							<strong>Section 12.12 (Publicity).</strong>
-							<br />
-							As reflected in the &quot;Publicity / Logo Rights&quot; row above.
-						</li>
-					</ol>
-
-					<h2 className="mt-12 text-2xl font-bold">4. Use of the Service</h2>
-					<p>
-						Customer may access and use the Service solely for its internal business purposes and subject to
-						the Acceptable Use Policy in the Standard Terms.
-					</p>
-
-					<h2 className="mt-12 text-2xl font-bold">5. Account Management & Termination</h2>
-					<ul>
-						<li>
-							<strong>Self-service cancellation or downgrade.</strong>
-							<br />
-							Customer may cancel a Free Plan immediately, or cancel/downgrade a Paid Plan effective at
-							the end of the current billing cycle, via the web dashboard.
-						</li>
-						<li>
-							Either party may otherwise terminate the Agreement as allowed under Section 5 of the
-							Standard Terms.
-						</li>
-					</ul>
-
-					<h2 className="mt-12 text-2xl font-bold">6. Privacy & Data</h2>
-					<p>
-						Costrict&apos;s Privacy Notice (
-						<a
-							href="https://roocode.com/privacy"
-							rel="noopener noreferrer"
-							className="text-primary hover:underline">
-							https://roocode.com/privacy
-						</a>
-						) explains how Costrict collects and handles personal information. If Customer requires a DPA,
-						email{" "}
-						<a href="mailto:support@roocode.com" className="text-primary hover:underline">
-							support@roocode.com
-						</a>
-						.
-					</p>
-
-					<h2 className="mt-12 text-2xl font-bold">7. Warranty Disclaimer</h2>
-					<p>
-						Except as expressly stated in the Agreement, the Service is provided{" "}
-						<strong>&quot;as is,&quot;</strong> and all implied warranties are disclaimed to the maximum
-						extent allowed by law.
-					</p>
-
-					<h2 className="mt-12 text-2xl font-bold">8. Limitation of Liability</h2>
-					<p>
-						The caps in Section 2 apply to all claims under the Agreement, whether in contract, tort, or
-						otherwise, except for Excluded Claims defined in the Standard Terms.
-					</p>
-
-					<h2 className="mt-12 text-2xl font-bold">9. Miscellaneous</h2>
-					<ol>
-						<li>
-							<strong>Assignment.</strong>
-							<br />
-							Customer may not assign the Agreement without Costrict&apos;s prior written consent, except
-							to a successor in a merger or sale of substantially all assets.
-						</li>
-						<li>
-							<strong>Export Compliance.</strong>
-							<br />
-							Each party will comply with all applicable export-control laws and regulations and will not
-							export or re-export any software or technical data without the required government licences.
-						</li>
-						<li>
-							<strong>Entire Agreement.</strong>
-							<br />
-							The Agreement supersedes all prior or contemporaneous agreements for the Service.
-						</li>
-						<li>
-							<strong>Amendments.</strong>
-							<br />
-							Costrict may update these TOS by posting a revised version at the same URL and emailing or
-							in-app notifying Customer at least 30 days before changes take effect. Continued use after
-							the effective date constitutes acceptance.
-						</li>
-					</ol>
-
-					<h2 className="mt-12 text-2xl font-bold">10. Contact</h2>
-					<p>
-						<strong>Costrict, Inc.</strong>
-						<br />
-						98 Graceland Dr, San Rafael, CA 94901 USA
-						<br />
-						Email:{" "}
-						<a href="mailto:support@roocode.com" className="text-primary hover:underline">
-							support@roocode.com
-						</a>
-					</p>
-				</div>
-=======
 								{...props}
 							/>
 						),
@@ -394,7 +92,6 @@
 					}}>
 					{content}
 				</ReactMarkdown>
->>>>>>> 0e7a878f
 			</div>
 		</div>
 	)
