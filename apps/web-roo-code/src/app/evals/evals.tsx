--- conflicted
+++ resolved
@@ -103,23 +103,13 @@
 						<TableRow key={run.id}>
 							<TableCell title={run.description ?? undefined}>
 								<div className="font-sans">{run.label}</div>
-<<<<<<< HEAD
-								<div className="text-xs opacity-50">{formatTokens(run.contextWindow ?? 0)}</div>
+								<div className="text-xs opacity-50">{formatTokens(run.contextWindow)}</div>
 							</TableCell>
 							<TableCell className="border-r">
 								<div className="flex flex-row gap-2">
-									<div>{formatCurrency(run.inputPrice ?? 0)}</div>
+									<div>{formatCurrency(run.inputPrice)}</div>
 									<div className="opacity-25">/</div>
-									<div>{formatCurrency(run.outputPrice ?? 0)}</div>
-=======
-								<div className="text-xs opacity-50">{formatTokens(run.modelInfo?.contextWindow)}</div>
-							</TableCell>
-							<TableCell className="border-r">
-								<div className="flex flex-row gap-2">
-									<div>{formatCurrency(run.modelInfo?.inputPrice)}</div>
-									<div className="opacity-25">/</div>
-									<div>{formatCurrency(run.modelInfo?.outputPrice)}</div>
->>>>>>> 9378a4e2
+									<div>{formatCurrency(run.outputPrice)}</div>
 								</div>
 							</TableCell>
 							<TableCell className="font-mono">{formatDuration(run.taskMetrics.duration)}</TableCell>
