--- conflicted
+++ resolved
@@ -103,23 +103,11 @@
 	}
 }
 
-<<<<<<< HEAD
-export function formatNumber(num: number): string {
-	if (num >= 1000000) {
-		const truncated = Math.floor((num / 1000000) * 10) / 10
-		return truncated.toFixed(1) + "m"
-	}
-	if (num >= 1000) {
-		const truncated = Math.floor((num / 1000) * 10) / 10
-		return truncated.toFixed(1) + "k"
-	}
-	return num.toString()
-=======
 function formatNumber(num: number): string {
 	// if number is 1 million or more, format as millions
 	if (num >= 1000000) {
 		const truncated = Math.floor((num / 1000000) * 10) / 10
-		return truncated.toFixed(1) + "M"
+		return truncated.toFixed(2) + "M"
 	}
 
 	// otherwise, format as thousands
@@ -133,5 +121,4 @@
 	// console.log(formatNumber(23233)) -> "23.2k"
 	// console.log(formatNumber(2322)) -> "2.3k"
 	// console.log(formatNumber(212)) -> "0.2k"
->>>>>>> 906c6f0d
 }