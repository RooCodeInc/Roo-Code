{
	"name": "roo-code",
	"packageManager": "pnpm@10.8.1",
	"engines": {
		"node": "20.18.1"
	},
	"scripts": {
		"preinstall": "node scripts/bootstrap.mjs",
		"prepare": "husky",
		"install": "node scripts/bootstrap.mjs",
		"install:all": "node scripts/bootstrap.mjs",
		"lint": "turbo lint --log-order grouped --output-logs new-only",
		"check-types": "turbo check-types --log-order grouped --output-logs new-only",
		"test": "turbo test --log-order grouped --output-logs new-only",
		"format": "turbo format --log-order grouped --output-logs new-only",
		"bundle": "turbo bundle --log-order grouped --output-logs new-only",
		"bundle:nightly": "turbo bundle:nightly --log-order grouped --output-logs new-only",
		"build": "turbo vsix --log-order grouped --output-logs new-only",
		"build:nightly": "turbo vsix:nightly --log-order grouped --output-logs new-only",
		"clean": "turbo clean --log-order grouped --output-logs new-only && rimraf dist out bin .vite-port .turbo",
<<<<<<< HEAD
=======
		"build": "pnpm --filter roo-cline vsix",
		"compile": "pnpm --filter roo-cline bundle",
		"vsix": "pnpm --filter roo-cline vsix",
		"build:nightly": "pnpm --filter @roo-code/vscode-nightly vsix",
		"generate-types": "pnpm --filter roo-cline generate-types",
>>>>>>> 61e122dc
		"changeset:version": "cp CHANGELOG.md src/CHANGELOG.md && changeset version && cp -vf src/CHANGELOG.md .",
		"knip": "pnpm --filter @roo-code/build build && knip --include files",
		"update-contributors": "node scripts/update-contributors.js"
	},
	"devDependencies": {
		"@changesets/cli": "^2.27.10",
		"@dotenvx/dotenvx": "^1.34.0",
		"@vscode/vsce": "3.3.2",
		"esbuild": "^0.25.0",
		"eslint": "^9.27.0",
		"husky": "^9.1.7",
		"knip": "^5.44.4",
		"lint-staged": "^15.2.11",
		"mkdirp": "^3.0.1",
		"only-allow": "^1.2.1",
		"ovsx": "0.10.2",
		"prettier": "^3.4.2",
		"rimraf": "^6.0.1",
		"turbo": "^2.5.3",
		"typescript": "^5.4.5"
	},
	"lint-staged": {
		"*.{js,jsx,ts,tsx,json,css,md}": [
			"prettier --write"
		]
	}
}<|MERGE_RESOLUTION|>--- conflicted
+++ resolved
@@ -18,14 +18,6 @@
 		"build": "turbo vsix --log-order grouped --output-logs new-only",
 		"build:nightly": "turbo vsix:nightly --log-order grouped --output-logs new-only",
 		"clean": "turbo clean --log-order grouped --output-logs new-only && rimraf dist out bin .vite-port .turbo",
-<<<<<<< HEAD
-=======
-		"build": "pnpm --filter roo-cline vsix",
-		"compile": "pnpm --filter roo-cline bundle",
-		"vsix": "pnpm --filter roo-cline vsix",
-		"build:nightly": "pnpm --filter @roo-code/vscode-nightly vsix",
-		"generate-types": "pnpm --filter roo-cline generate-types",
->>>>>>> 61e122dc
 		"changeset:version": "cp CHANGELOG.md src/CHANGELOG.md && changeset version && cp -vf src/CHANGELOG.md .",
 		"knip": "pnpm --filter @roo-code/build build && knip --include files",
 		"update-contributors": "node scripts/update-contributors.js"
