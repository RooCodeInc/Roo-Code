--- conflicted
+++ resolved
@@ -4,323 +4,6 @@
 	"engines": {
 		"node": "20.18.1"
 	},
-<<<<<<< HEAD
-	"author": {
-		"name": "Roo Code"
-	},
-	"repository": {
-		"type": "git",
-		"url": "https://github.com/RooCodeInc/Roo-Code"
-	},
-	"homepage": "https://github.com/RooCodeInc/Roo-Code",
-	"categories": [
-		"AI",
-		"Chat",
-		"Programming Languages",
-		"Education",
-		"Snippets",
-		"Testing"
-	],
-	"keywords": [
-		"cline",
-		"claude",
-		"dev",
-		"mcp",
-		"openrouter",
-		"coding",
-		"agent",
-		"autonomous",
-		"chatgpt",
-		"sonnet",
-		"ai",
-		"llama",
-		"roo code",
-		"roocode"
-	],
-	"activationEvents": [
-		"onLanguage",
-		"onStartupFinished"
-	],
-	"main": "./dist/extension.js",
-	"contributes": {
-		"viewsContainers": {
-			"activitybar": [
-				{
-					"id": "roo-cline-ActivityBar",
-					"title": "%views.activitybar.title%",
-					"icon": "assets/icons/icon.svg"
-				}
-			]
-		},
-		"views": {
-			"roo-cline-ActivityBar": [
-				{
-					"type": "webview",
-					"id": "roo-cline.SidebarProvider",
-					"name": ""
-				}
-			]
-		},
-		"commands": [
-			{
-				"command": "roo-cline.plusButtonClicked",
-				"title": "%command.newTask.title%",
-				"icon": "$(add)"
-			},
-			{
-				"command": "roo-cline.mcpButtonClicked",
-				"title": "%command.mcpServers.title%",
-				"icon": "$(server)"
-			},
-			{
-				"command": "roo-cline.promptsButtonClicked",
-				"title": "%command.prompts.title%",
-				"icon": "$(notebook)"
-			},
-			{
-				"command": "roo-cline.historyButtonClicked",
-				"title": "%command.history.title%",
-				"icon": "$(history)"
-			},
-			{
-				"command": "roo-cline.popoutButtonClicked",
-				"title": "%command.openInEditor.title%",
-				"icon": "$(link-external)"
-			},
-			{
-				"command": "roo-cline.settingsButtonClicked",
-				"title": "%command.settings.title%",
-				"icon": "$(settings-gear)"
-			},
-			{
-				"command": "roo-cline.openInNewTab",
-				"title": "%command.openInNewTab.title%",
-				"category": "%configuration.title%"
-			},
-			{
-				"command": "roo-cline.explainCode",
-				"title": "%command.explainCode.title%",
-				"category": "%configuration.title%"
-			},
-			{
-				"command": "roo-cline.fixCode",
-				"title": "%command.fixCode.title%",
-				"category": "%configuration.title%"
-			},
-			{
-				"command": "roo-cline.improveCode",
-				"title": "%command.improveCode.title%",
-				"category": "%configuration.title%"
-			},
-			{
-				"command": "roo-cline.addToContext",
-				"title": "%command.addToContext.title%",
-				"category": "%configuration.title%"
-			},
-			{
-				"command": "roo-cline.newTask",
-				"title": "%command.newTask.title%",
-				"category": "%configuration.title%"
-			},
-			{
-				"command": "roo-cline.terminalAddToContext",
-				"title": "%command.terminal.addToContext.title%",
-				"category": "Terminal"
-			},
-			{
-				"command": "roo-cline.terminalFixCommand",
-				"title": "%command.terminal.fixCommand.title%",
-				"category": "Terminal"
-			},
-			{
-				"command": "roo-cline.terminalExplainCommand",
-				"title": "%command.terminal.explainCommand.title%",
-				"category": "Terminal"
-			},
-			{
-				"command": "roo-cline.setCustomStoragePath",
-				"title": "%command.setCustomStoragePath.title%",
-				"category": "%configuration.title%"
-			},
-			{
-				"command": "roo-cline.focusInput",
-				"title": "%command.focusInput.title%",
-				"category": "%configuration.title%"
-			},
-			{
-				"command": "roo-cline.acceptInput",
-				"title": "%command.acceptInput.title%",
-				"category": "%configuration.title%"
-			},
-			{
-				"command": "roo-cline.reloadAllMcpServers",
-				"title": "Reload All MCP Servers",
-				"icon": "$(sync)"
-			},
-			{
-				"command": "roo-cline.toggleAllMcpServersDisabled",
-				"title": "Toggle All MCP Servers Enabled/Disabled",
-				"icon": "$(power)"
-			}
-		],
-		"menus": {
-			"editor/context": [
-				{
-					"submenu": "roo-cline.contextMenu",
-					"group": "navigation"
-				}
-			],
-			"roo-cline.contextMenu": [
-				{
-					"command": "roo-cline.addToContext",
-					"group": "1_actions@1"
-				},
-				{
-					"command": "roo-cline.explainCode",
-					"group": "1_actions@2"
-				},
-				{
-					"command": "roo-cline.improveCode",
-					"group": "1_actions@3"
-				}
-			],
-			"terminal/context": [
-				{
-					"submenu": "roo-cline.terminalMenu",
-					"group": "navigation"
-				}
-			],
-			"roo-cline.terminalMenu": [
-				{
-					"command": "roo-cline.terminalAddToContext",
-					"group": "1_actions@1"
-				},
-				{
-					"command": "roo-cline.terminalFixCommand",
-					"group": "1_actions@2"
-				},
-				{
-					"command": "roo-cline.terminalExplainCommand",
-					"group": "1_actions@3"
-				}
-			],
-			"view/title": [
-				{
-					"command": "roo-cline.plusButtonClicked",
-					"group": "navigation@1",
-					"when": "view == roo-cline.SidebarProvider"
-				},
-				{
-					"command": "roo-cline.promptsButtonClicked",
-					"group": "navigation@2",
-					"when": "view == roo-cline.SidebarProvider"
-				},
-				{
-					"command": "roo-cline.mcpButtonClicked",
-					"group": "navigation@3",
-					"when": "view == roo-cline.SidebarProvider"
-				},
-				{
-					"command": "roo-cline.historyButtonClicked",
-					"group": "navigation@4",
-					"when": "view == roo-cline.SidebarProvider"
-				},
-				{
-					"command": "roo-cline.popoutButtonClicked",
-					"group": "navigation@5",
-					"when": "view == roo-cline.SidebarProvider"
-				},
-				{
-					"command": "roo-cline.settingsButtonClicked",
-					"group": "navigation@6",
-					"when": "view == roo-cline.SidebarProvider"
-				}
-			],
-			"editor/title": [
-				{
-					"command": "roo-cline.plusButtonClicked",
-					"group": "navigation@1",
-					"when": "activeWebviewPanelId == roo-cline.TabPanelProvider"
-				},
-				{
-					"command": "roo-cline.promptsButtonClicked",
-					"group": "navigation@2",
-					"when": "activeWebviewPanelId == roo-cline.TabPanelProvider"
-				},
-				{
-					"command": "roo-cline.mcpButtonClicked",
-					"group": "navigation@3",
-					"when": "activeWebviewPanelId == roo-cline.TabPanelProvider"
-				},
-				{
-					"command": "roo-cline.historyButtonClicked",
-					"group": "navigation@4",
-					"when": "activeWebviewPanelId == roo-cline.TabPanelProvider"
-				},
-				{
-					"command": "roo-cline.popoutButtonClicked",
-					"group": "navigation@5",
-					"when": "activeWebviewPanelId == roo-cline.TabPanelProvider"
-				},
-				{
-					"command": "roo-cline.settingsButtonClicked",
-					"group": "navigation@6",
-					"when": "activeWebviewPanelId == roo-cline.TabPanelProvider"
-				}
-			]
-		},
-		"submenus": [
-			{
-				"id": "roo-cline.contextMenu",
-				"label": "%views.contextMenu.label%"
-			},
-			{
-				"id": "roo-cline.terminalMenu",
-				"label": "%views.terminalMenu.label%"
-			}
-		],
-		"configuration": {
-			"title": "%configuration.title%",
-			"properties": {
-				"roo-cline.allowedCommands": {
-					"type": "array",
-					"items": {
-						"type": "string"
-					},
-					"default": [
-						"npm test",
-						"npm install",
-						"tsc",
-						"git log",
-						"git diff",
-						"git show"
-					],
-					"description": "%commands.allowedCommands.description%"
-				},
-				"roo-cline.vsCodeLmModelSelector": {
-					"type": "object",
-					"properties": {
-						"vendor": {
-							"type": "string",
-							"description": "%settings.vsCodeLmModelSelector.vendor.description%"
-						},
-						"family": {
-							"type": "string",
-							"description": "%settings.vsCodeLmModelSelector.family.description%"
-						}
-					},
-					"description": "%settings.vsCodeLmModelSelector.description%"
-				},
-				"roo-cline.customStoragePath": {
-					"type": "string",
-					"default": "",
-					"description": "%settings.customStoragePath.description%"
-				}
-			}
-		}
-	},
-=======
->>>>>>> 568fb875
 	"scripts": {
 		"preinstall": "npx only-allow pnpm",
 		"prepare": "husky",
