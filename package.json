{
	"name": "roo-cline",
	"displayName": "%extension.displayName%",
	"description": "%extension.description%",
	"publisher": "RooVeterinaryInc",
	"version": "3.14.3",
	"icon": "assets/icons/icon.png",
	"galleryBanner": {
		"color": "#617A91",
		"theme": "dark"
	},
	"engines": {
		"vscode": "^1.84.0",
		"node": "20.18.1"
	},
	"author": {
		"name": "Roo Code"
	},
	"repository": {
		"type": "git",
		"url": "https://github.com/RooVetGit/Roo-Code"
	},
	"homepage": "https://github.com/RooVetGit/Roo-Code",
	"categories": [
		"AI",
		"Chat",
		"Programming Languages",
		"Education",
		"Snippets",
		"Testing"
	],
	"keywords": [
		"cline",
		"claude",
		"dev",
		"mcp",
		"openrouter",
		"coding",
		"agent",
		"autonomous",
		"chatgpt",
		"sonnet",
		"ai",
		"llama",
		"roo code",
		"roocode"
	],
	"activationEvents": [
		"onLanguage",
		"onStartupFinished"
	],
	"main": "./dist/extension.js",
	"contributes": {
		"submenus": [
			{
				"id": "roo-code.contextMenu",
				"label": "%views.contextMenu.label%"
			},
			{
				"id": "roo-code.terminalMenu",
				"label": "%views.terminalMenu.label%"
			}
		],
		"viewsContainers": {
			"activitybar": [
				{
					"id": "roo-cline-ActivityBar",
					"title": "%views.activitybar.title%",
					"icon": "assets/icons/icon.svg"
				}
			]
		},
		"views": {
			"roo-cline-ActivityBar": [
				{
					"type": "webview",
					"id": "roo-cline.SidebarProvider",
					"name": ""
				}
			]
		},
		"commands": [
			{
				"command": "roo-cline.plusButtonClicked",
				"title": "%command.newTask.title%",
				"icon": "$(add)"
			},
			{
				"command": "roo-cline.mcpButtonClicked",
				"title": "%command.mcpServers.title%",
				"icon": "$(server)"
			},
			{
				"command": "roo-cline.promptsButtonClicked",
				"title": "%command.prompts.title%",
				"icon": "$(notebook)"
			},
			{
				"command": "roo-cline.historyButtonClicked",
				"title": "%command.history.title%",
				"icon": "$(history)"
			},
			{
				"command": "roo-cline.popoutButtonClicked",
				"title": "%command.openInEditor.title%",
				"icon": "$(link-external)"
			},
			{
				"command": "roo-cline.settingsButtonClicked",
				"title": "%command.settings.title%",
				"icon": "$(settings-gear)"
			},
			{
				"command": "roo-cline.helpButtonClicked",
				"title": "%command.documentation.title%",
				"icon": "$(question)"
			},
			{
				"command": "roo-cline.openInNewTab",
				"title": "%command.openInNewTab.title%",
				"category": "%configuration.title%"
			},
			{
				"command": "roo-cline.explainCode",
				"title": "%command.explainCode.title%",
				"category": "%configuration.title%"
			},
			{
				"command": "roo-cline.fixCode",
				"title": "%command.fixCode.title%",
				"category": "%configuration.title%"
			},
			{
				"command": "roo-cline.improveCode",
				"title": "%command.improveCode.title%",
				"category": "%configuration.title%"
			},
			{
				"command": "roo-cline.addToContext",
				"title": "%command.addToContext.title%",
				"category": "%configuration.title%"
			},
			{
				"command": "roo-cline.newTask",
				"title": "%command.newTask.title%",
				"category": "%configuration.title%"
			},
			{
				"command": "roo-cline.terminalAddToContext",
				"title": "%command.terminal.addToContext.title%",
				"category": "Terminal"
			},
			{
				"command": "roo-cline.terminalFixCommand",
				"title": "%command.terminal.fixCommand.title%",
				"category": "Terminal"
			},
			{
				"command": "roo-cline.terminalExplainCommand",
				"title": "%command.terminal.explainCommand.title%",
				"category": "Terminal"
			},
			{
				"command": "roo-cline.setCustomStoragePath",
				"title": "%command.setCustomStoragePath.title%",
				"category": "%configuration.title%"
			},
			{
				"command": "roo-cline.focusInput",
				"title": "%command.focusInput.title%",
				"category": "%configuration.title%"
			},
			{
				"command": "roo.acceptInput",
				"title": "%command.acceptInput.title%",
				"category": "%configuration.title%"
			}
		],
		"menus": {
			"editor/context": [
				{
					"submenu": "roo-code.contextMenu",
					"group": "navigation"
				}
			],
			"roo-code.contextMenu": [
				{
					"command": "roo-cline.addToContext",
					"group": "1_actions@1"
				},
				{
					"command": "roo-cline.explainCode",
					"group": "1_actions@2"
				},
				{
					"command": "roo-cline.improveCode",
					"group": "1_actions@3"
				}
			],
			"terminal/context": [
				{
					"submenu": "roo-code.terminalMenu",
					"group": "navigation"
				}
			],
			"roo-code.terminalMenu": [
				{
					"command": "roo-cline.terminalAddToContext",
					"group": "1_actions@1"
				},
				{
					"command": "roo-cline.terminalFixCommand",
					"group": "1_actions@2"
				},
				{
					"command": "roo-cline.terminalExplainCommand",
					"group": "1_actions@3"
				}
			],
			"view/title": [
				{
					"command": "roo-cline.plusButtonClicked",
					"group": "navigation@1",
					"when": "view == roo-cline.SidebarProvider"
				},
				{
					"command": "roo-cline.promptsButtonClicked",
					"group": "navigation@2",
					"when": "view == roo-cline.SidebarProvider"
				},
				{
					"command": "roo-cline.mcpButtonClicked",
					"group": "navigation@3",
					"when": "view == roo-cline.SidebarProvider"
				},
				{
					"command": "roo-cline.historyButtonClicked",
					"group": "navigation@4",
					"when": "view == roo-cline.SidebarProvider"
				},
				{
					"command": "roo-cline.popoutButtonClicked",
					"group": "navigation@5",
					"when": "view == roo-cline.SidebarProvider"
				},
				{
					"command": "roo-cline.settingsButtonClicked",
					"group": "navigation@6",
					"when": "view == roo-cline.SidebarProvider"
				},
				{
					"command": "roo-cline.helpButtonClicked",
					"group": "navigation@7",
					"when": "view == roo-cline.SidebarProvider"
				}
			],
			"editor/title": [
				{
					"command": "roo-cline.plusButtonClicked",
					"group": "navigation@1",
					"when": "activeWebviewPanelId == roo-cline.TabPanelProvider"
				},
				{
					"command": "roo-cline.promptsButtonClicked",
					"group": "navigation@2",
					"when": "activeWebviewPanelId == roo-cline.TabPanelProvider"
				},
				{
					"command": "roo-cline.mcpButtonClicked",
					"group": "navigation@3",
					"when": "activeWebviewPanelId == roo-cline.TabPanelProvider"
				},
				{
					"command": "roo-cline.historyButtonClicked",
					"group": "navigation@4",
					"when": "activeWebviewPanelId == roo-cline.TabPanelProvider"
				},
				{
					"command": "roo-cline.popoutButtonClicked",
					"group": "navigation@5",
					"when": "activeWebviewPanelId == roo-cline.TabPanelProvider"
				},
				{
					"command": "roo-cline.settingsButtonClicked",
					"group": "navigation@6",
					"when": "activeWebviewPanelId == roo-cline.TabPanelProvider"
				},
				{
					"command": "roo-cline.helpButtonClicked",
					"group": "navigation@7",
					"when": "activeWebviewPanelId == roo-cline.TabPanelProvider"
				}
			]
		},
		"configuration": {
			"title": "%configuration.title%",
			"properties": {
				"roo-cline.allowedCommands": {
					"type": "array",
					"items": {
						"type": "string"
					},
					"default": [
						"npm test",
						"npm install",
						"tsc",
						"git log",
						"git diff",
						"git show"
					],
					"description": "%commands.allowedCommands.description%"
				},
				"roo-cline.vsCodeLmModelSelector": {
					"type": "object",
					"properties": {
						"vendor": {
							"type": "string",
							"description": "%settings.vsCodeLmModelSelector.vendor.description%"
						},
						"family": {
							"type": "string",
							"description": "%settings.vsCodeLmModelSelector.family.description%"
						}
					},
					"description": "%settings.vsCodeLmModelSelector.description%"
				},
				"roo-cline.customStoragePath": {
					"type": "string",
					"default": "",
					"description": "%settings.customStoragePath.description%"
				}
			}
		}
	},
	"scripts": {
		"build": "npm run vsix",
		"build:webview": "cd webview-ui && npm run build",
		"build:esbuild": "node esbuild.js --production",
		"compile": "tsc -p . --outDir out && node esbuild.js",
		"install:all": "npm install npm-run-all && npm-run-all -l -p install-*",
		"install-extension": "npm install",
		"install-webview": "cd webview-ui && npm install",
		"install-e2e": "cd e2e && npm install",
		"lint": "npm-run-all -l -p lint:*",
		"lint:extension": "eslint src --ext .ts",
		"lint:webview": "cd webview-ui && npm run lint",
		"lint:e2e": "cd e2e && npm run lint",
		"check-types": "npm-run-all -l -p check-types:*",
		"check-types:extension": "tsc --noEmit",
		"check-types:webview": "cd webview-ui && npm run check-types",
		"check-types:e2e": "cd e2e && npm run check-types",
		"package": "npm-run-all -l -p build:webview build:esbuild check-types lint",
		"pretest": "npm run compile",
		"dev": "cd webview-ui && npm run dev",
		"test": "node scripts/run-tests.js",
		"test:extension": "jest -w=40%",
		"test:webview": "cd webview-ui && npm run test",
		"prepare": "husky",
		"publish:marketplace": "vsce publish && ovsx publish",
		"publish": "npm run build && changeset publish && npm install --package-lock-only",
		"version-packages": "changeset version && npm install --package-lock-only",
		"vscode:prepublish": "npm run package",
		"vsix": "rimraf bin && mkdirp bin && npx vsce package --out bin",
		"watch": "npm-run-all -l -p watch:*",
		"watch:esbuild": "node esbuild.js --watch",
		"watch:tsc": "tsc --noEmit --watch --project tsconfig.json",
		"watch-tests": "tsc -p . -w --outDir out",
		"changeset": "changeset",
		"knip": "knip --include files",
		"clean": "npm-run-all -l -p clean:*",
		"clean:extension": "rimraf bin dist out",
		"clean:webview": "cd webview-ui && npm run clean",
		"clean:e2e": "cd e2e && npm run clean",
		"vscode-test": "npm-run-all -l -p vscode-test:*",
		"vscode-test:extension": "tsc -p . --outDir out && node esbuild.js",
		"vscode-test:webview": "cd webview-ui && npm run build",
		"update-contributors": "node scripts/update-contributors.js",
		"generate-types": "tsx scripts/generate-types.mts"
	},
	"dependencies": {
		"@anthropic-ai/bedrock-sdk": "^0.10.2",
		"@anthropic-ai/sdk": "^0.37.0",
		"@anthropic-ai/vertex-sdk": "^0.7.0",
		"@aws-sdk/client-bedrock-runtime": "^3.779.0",
		"@google/genai": "^0.9.0",
		"@mistralai/mistralai": "^1.3.6",
		"@modelcontextprotocol/sdk": "^1.7.0",
		"@types/clone-deep": "^4.0.4",
		"@types/pdf-parse": "^1.1.4",
		"@types/tmp": "^0.2.6",
		"@types/turndown": "^5.0.5",
		"@types/vscode": "^1.95.0",
		"@vscode/codicons": "^0.0.36",
		"axios": "^1.7.4",
		"cheerio": "^1.0.0",
		"chokidar": "^4.0.1",
		"clone-deep": "^4.0.1",
		"default-shell": "^2.2.0",
		"delay": "^6.0.0",
		"diff": "^5.2.0",
		"diff-match-patch": "^1.0.5",
		"fast-deep-equal": "^3.1.3",
		"fast-xml-parser": "^4.5.1",
		"fastest-levenshtein": "^1.0.16",
		"fzf": "^0.5.2",
		"get-folder-size": "^5.0.0",
		"i18next": "^24.2.2",
		"isbinaryfile": "^5.0.2",
		"mammoth": "^1.8.0",
		"monaco-vscode-textmate-theme-converter": "^0.1.7",
		"node-cache": "^5.1.2",
		"node-ipc": "^12.0.0",
		"openai": "^4.78.1",
		"os-name": "^6.0.0",
		"p-wait-for": "^5.0.2",
		"pdf-parse": "^1.1.1",
		"pkce-challenge": "^4.1.0",
		"posthog-node": "^4.7.0",
		"pretty-bytes": "^6.1.1",
		"puppeteer-chromium-resolver": "^23.0.0",
		"puppeteer-core": "^23.4.0",
		"reconnecting-eventsource": "^1.6.4",
		"say": "^0.16.0",
		"serialize-error": "^11.0.3",
		"simple-git": "^3.27.0",
		"sound-play": "^1.1.0",
		"string-similarity": "^4.0.4",
		"strip-ansi": "^7.1.0",
		"strip-bom": "^5.0.0",
<<<<<<< HEAD
		"tiktoken-node": "^0.0.7",
=======
		"tiktoken": "^1.0.21",
>>>>>>> 97f0dd4c
		"tmp": "^0.2.3",
		"tree-sitter-wasms": "^0.1.11",
		"turndown": "^7.2.0",
		"vscode-material-icons": "^0.1.1",
		"web-tree-sitter": "^0.22.6",
		"zod": "^3.23.8"
	},
	"devDependencies": {
		"@changesets/cli": "^2.27.10",
		"@changesets/types": "^6.0.0",
		"@dotenvx/dotenvx": "^1.34.0",
		"@types/debug": "^4.1.12",
		"@types/diff": "^5.2.1",
		"@types/diff-match-patch": "^1.0.36",
		"@types/glob": "^8.1.0",
		"@types/jest": "^29.5.14",
		"@types/mocha": "^10.0.10",
		"@types/node": "20.x",
		"@types/node-cache": "^4.1.3",
		"@types/node-ipc": "^9.2.3",
		"@types/string-similarity": "^4.0.2",
		"@typescript-eslint/eslint-plugin": "^7.14.1",
		"@typescript-eslint/parser": "^7.11.0",
		"@vscode/test-electron": "^2.5.2",
		"@vscode/vsce": "^3.3.2",
		"esbuild": "^0.24.0",
		"eslint": "^8.57.0",
		"execa": "^9.5.2",
		"glob": "^11.0.1",
		"husky": "^9.1.7",
		"jest": "^29.7.0",
		"jest-simple-dot-reporter": "^1.0.5",
		"knip": "^5.44.4",
		"lint-staged": "^15.2.11",
		"mkdirp": "^3.0.1",
		"nock": "^14.0.4",
		"npm-run-all": "^4.1.5",
		"prettier": "^3.4.2",
		"rimraf": "^6.0.1",
		"ts-jest": "^29.2.5",
		"tsup": "^8.4.0",
		"tsx": "^4.19.3",
		"typescript": "^5.4.5",
		"zod-to-ts": "^1.2.0"
	},
	"lint-staged": {
		"*.{js,jsx,ts,tsx,json,css,md}": [
			"prettier --write"
		],
		"src/**/*.{ts,tsx}": [
			"npx eslint -c .eslintrc.json --max-warnings=0 --fix"
		],
		"webview-ui/**/*.{ts,tsx}": [
			"npx eslint -c webview-ui/.eslintrc.json --max-warnings=0 --fix"
		]
	}
}<|MERGE_RESOLUTION|>--- conflicted
+++ resolved
@@ -427,11 +427,7 @@
 		"string-similarity": "^4.0.4",
 		"strip-ansi": "^7.1.0",
 		"strip-bom": "^5.0.0",
-<<<<<<< HEAD
-		"tiktoken-node": "^0.0.7",
-=======
 		"tiktoken": "^1.0.21",
->>>>>>> 97f0dd4c
 		"tmp": "^0.2.3",
 		"tree-sitter-wasms": "^0.1.11",
 		"turndown": "^7.2.0",
