{
	"name": "roo-cline",
	"displayName": "Roo Code (prev. Roo Cline)",
	"description": "A VS Code plugin that enhances coding with AI-powered automation, multi-model support, and experimental features.",
	"publisher": "RooVeterinaryInc",
	"version": "3.3.1",
	"icon": "assets/icons/rocket.png",
	"galleryBanner": {
		"color": "#617A91",
		"theme": "dark"
	},
	"engines": {
		"vscode": "^1.84.0"
	},
	"author": {
		"name": "Roo Vet"
	},
	"repository": {
		"type": "git",
		"url": "https://github.com/RooVetGit/Roo-Code"
	},
	"homepage": "https://github.com/RooVetGit/Roo-Code",
	"categories": [
		"AI",
		"Chat",
		"Programming Languages",
		"Education",
		"Snippets",
		"Testing"
	],
	"keywords": [
		"cline",
		"claude",
		"dev",
		"mcp",
		"openrouter",
		"coding",
		"agent",
		"autonomous",
		"chatgpt",
		"sonnet",
		"ai",
		"llama"
	],
	"activationEvents": [
		"onLanguage",
		"onStartupFinished"
	],
	"main": "./dist/extension.js",
	"contributes": {
		"viewsContainers": {
			"activitybar": [
				{
					"id": "roo-cline-ActivityBar",
					"title": "Roo Code",
					"icon": "$(rocket)"
				}
			]
		},
		"views": {
			"roo-cline-ActivityBar": [
				{
					"type": "webview",
					"id": "roo-cline.SidebarProvider",
					"name": ""
				}
			]
		},
		"commands": [
			{
				"command": "roo-cline.plusButtonClicked",
				"title": "New Task",
				"icon": "$(add)"
			},
			{
				"command": "roo-cline.mcpButtonClicked",
				"title": "MCP Servers",
				"icon": "$(server)"
			},
			{
				"command": "roo-cline.promptsButtonClicked",
				"title": "Prompts",
				"icon": "$(notebook)"
			},
			{
				"command": "roo-cline.historyButtonClicked",
				"title": "History",
				"icon": "$(history)"
			},
			{
				"command": "roo-cline.popoutButtonClicked",
				"title": "Open in Editor",
				"icon": "$(link-external)"
			},
			{
				"command": "roo-cline.settingsButtonClicked",
				"title": "Settings",
				"icon": "$(settings-gear)"
			},
			{
				"command": "roo-cline.openInNewTab",
				"title": "Open In New Tab",
<<<<<<< HEAD
				"category": "Roo Cline"
			},
			{
				"command": "roo-cline.setApiConfiguration",
				"title": "Set API Configuration",
				"category": "Roo Cline"
=======
				"category": "Roo Code"
			},
			{
				"command": "roo-cline.explainCode",
				"title": "Roo Code: Explain Code",
				"category": "Roo Code"
			},
			{
				"command": "roo-cline.fixCode",
				"title": "Roo Code: Fix Code",
				"category": "Roo Code"
			},
			{
				"command": "roo-cline.improveCode",
				"title": "Roo Code: Improve Code",
				"category": "Roo Code"
>>>>>>> 7b668277
			}
		],
		"menus": {
			"editor/context": [
				{
					"command": "roo-cline.explainCode",
					"when": "editorHasSelection",
					"group": "Roo Code@1"
				},
				{
					"command": "roo-cline.fixCode",
					"when": "editorHasSelection",
					"group": "Roo Code@2"
				},
				{
					"command": "roo-cline.improveCode",
					"when": "editorHasSelection",
					"group": "Roo Code@3"
				}
			],
			"view/title": [
				{
					"command": "roo-cline.plusButtonClicked",
					"group": "navigation@1",
					"when": "view == roo-cline.SidebarProvider"
				},
				{
					"command": "roo-cline.promptsButtonClicked",
					"group": "navigation@2",
					"when": "view == roo-cline.SidebarProvider"
				},
				{
					"command": "roo-cline.mcpButtonClicked",
					"group": "navigation@3",
					"when": "view == roo-cline.SidebarProvider"
				},
				{
					"command": "roo-cline.historyButtonClicked",
					"group": "navigation@4",
					"when": "view == roo-cline.SidebarProvider"
				},
				{
					"command": "roo-cline.popoutButtonClicked",
					"group": "navigation@5",
					"when": "view == roo-cline.SidebarProvider"
				},
				{
					"command": "roo-cline.settingsButtonClicked",
					"group": "navigation@6",
					"when": "view == roo-cline.SidebarProvider"
				}
			]
		},
		"configuration": {
			"title": "Roo Code",
			"properties": {
				"roo-cline.allowedCommands": {
					"type": "array",
					"items": {
						"type": "string"
					},
					"default": [
						"npm test",
						"npm install",
						"tsc",
						"git log",
						"git diff",
						"git show"
					],
					"description": "Commands that can be auto-executed when 'Always approve execute operations' is enabled"
				},
				"roo-cline.vsCodeLmModelSelector": {
					"type": "object",
					"properties": {
						"vendor": {
							"type": "string",
							"description": "The vendor of the language model (e.g. copilot)"
						},
						"family": {
							"type": "string",
							"description": "The family of the language model (e.g. gpt-4)"
						}
					},
					"description": "Settings for VSCode Language Model API"
				}
			}
		}
	},
	"scripts": {
		"build": "npm run build:webview && npm run vsix",
		"build:webview": "cd webview-ui && npm run build",
		"changeset": "changeset",
		"check-types": "tsc --noEmit",
		"compile": "npm run check-types && npm run lint && node esbuild.js",
		"compile-tests": "tsc -p . --outDir out",
		"install:all": "npm install && cd webview-ui && npm install",
		"lint": "eslint src --ext ts && npm run lint --prefix webview-ui",
		"package": "npm run build:webview && npm run check-types && npm run lint && node esbuild.js --production",
		"pretest": "npm run compile-tests && npm run compile && npm run lint",
		"start:webview": "cd webview-ui && npm run start",
		"test": "jest && npm run test:webview",
		"test:webview": "cd webview-ui && npm run test",
		"test:extension": "vscode-test",
		"prepare": "husky",
		"publish:marketplace": "vsce publish && ovsx publish",
		"publish": "npm run build && changeset publish && npm install --package-lock-only",
		"version-packages": "changeset version && npm install --package-lock-only",
		"vscode:prepublish": "npm run package",
		"vsix": "mkdir -p bin && npx vsce package --out bin",
		"watch": "npm-run-all -p watch:*",
		"watch:esbuild": "node esbuild.js --watch",
		"watch:tsc": "tsc --noEmit --watch --project tsconfig.json",
		"watch-tests": "tsc -p . -w --outDir out"
	},
	"devDependencies": {
		"@changesets/cli": "^2.27.10",
		"@changesets/types": "^6.0.0",
		"@types/diff": "^5.2.1",
		"@types/diff-match-patch": "^1.0.36",
		"@types/jest": "^29.5.14",
		"@types/mocha": "^10.0.7",
		"@types/node": "20.x",
		"@types/string-similarity": "^4.0.2",
		"@typescript-eslint/eslint-plugin": "^7.14.1",
		"@typescript-eslint/parser": "^7.11.0",
		"@vscode/test-cli": "^0.0.9",
		"@vscode/test-electron": "^2.4.0",
		"dotenv": "^16.4.7",
		"esbuild": "^0.24.0",
		"eslint": "^8.57.0",
		"husky": "^9.1.7",
		"jest": "^29.7.0",
		"jest-simple-dot-reporter": "^1.0.5",
		"lint-staged": "^15.2.11",
		"npm-run-all": "^4.1.5",
		"prettier": "^3.4.2",
		"ts-jest": "^29.2.5",
		"typescript": "^5.4.5"
	},
	"dependencies": {
		"@anthropic-ai/bedrock-sdk": "^0.10.2",
		"@anthropic-ai/sdk": "^0.26.0",
		"@anthropic-ai/vertex-sdk": "^0.4.1",
		"@aws-sdk/client-bedrock-runtime": "^3.706.0",
		"@google/generative-ai": "^0.18.0",
		"@mistralai/mistralai": "^1.3.6",
		"@modelcontextprotocol/sdk": "^1.0.1",
		"@types/clone-deep": "^4.0.4",
		"@types/pdf-parse": "^1.1.4",
		"@types/tmp": "^0.2.6",
		"@types/turndown": "^5.0.5",
		"@types/vscode": "^1.95.0",
		"@vscode/codicons": "^0.0.36",
		"axios": "^1.7.4",
		"cheerio": "^1.0.0",
		"chokidar": "^4.0.1",
		"clone-deep": "^4.0.1",
		"default-shell": "^2.2.0",
		"delay": "^6.0.0",
		"diff": "^5.2.0",
		"diff-match-patch": "^1.0.5",
		"fast-deep-equal": "^3.1.3",
		"fastest-levenshtein": "^1.0.16",
		"globby": "^14.0.2",
		"isbinaryfile": "^5.0.2",
		"mammoth": "^1.8.0",
		"monaco-vscode-textmate-theme-converter": "^0.1.7",
		"openai": "^4.78.1",
		"os-name": "^6.0.0",
		"p-wait-for": "^5.0.2",
		"pdf-parse": "^1.1.1",
		"puppeteer-chromium-resolver": "^23.0.0",
		"puppeteer-core": "^23.4.0",
		"serialize-error": "^11.0.3",
		"simple-git": "^3.27.0",
		"sound-play": "^1.1.0",
		"string-similarity": "^4.0.4",
		"strip-ansi": "^7.1.0",
		"tmp": "^0.2.3",
		"tree-sitter-wasms": "^0.1.11",
		"turndown": "^7.2.0",
		"web-tree-sitter": "^0.22.6",
		"zod": "^3.23.8"
	},
	"lint-staged": {
		"*.{js,jsx,ts,tsx,json,css,md}": [
			"prettier --write"
		],
		"src/**/*.{ts,tsx}": [
			"prettier --write",
			"npx eslint -c .eslintrc.json --fix"
		]
	}
}<|MERGE_RESOLUTION|>--- conflicted
+++ resolved
@@ -100,15 +100,12 @@
 			{
 				"command": "roo-cline.openInNewTab",
 				"title": "Open In New Tab",
-<<<<<<< HEAD
 				"category": "Roo Cline"
 			},
 			{
 				"command": "roo-cline.setApiConfiguration",
 				"title": "Set API Configuration",
 				"category": "Roo Cline"
-=======
-				"category": "Roo Code"
 			},
 			{
 				"command": "roo-cline.explainCode",
@@ -124,7 +121,6 @@
 				"command": "roo-cline.improveCode",
 				"title": "Roo Code: Improve Code",
 				"category": "Roo Code"
->>>>>>> 7b668277
 			}
 		],
 		"menus": {
