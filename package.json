--- conflicted
+++ resolved
@@ -148,30 +148,18 @@
     "start:webview": "cd webview-ui && npm run start",
     "test": "vscode-test",
     "test:webview": "cd webview-ui && npm run test",
-<<<<<<< HEAD
-=======
-    "prepare": "husky",
->>>>>>> 33eb0a6f
     "publish:marketplace": "vsce publish",
     "publish": "npm run build && changeset publish && npm install --package-lock-only",
     "version-packages": "changeset version && npm install --package-lock-only",
     "vscode:prepublish": "npm run package",
-<<<<<<< HEAD
-    "vsix": "npx vsce package --out bin",
-=======
     "vsix": "mkdir -p bin && npx vsce package --out bin",
->>>>>>> 33eb0a6f
     "watch": "npm-run-all -p watch:*",
     "watch:esbuild": "node esbuild.js --watch",
     "watch:tsc": "tsc --noEmit --watch --project tsconfig.json",
     "watch-tests": "tsc -p . -w --outDir out"
   },
   "devDependencies": {
-<<<<<<< HEAD
-    "@changesets/cli": "^2.27.1",
-=======
     "@changesets/cli": "^2.27.10",
->>>>>>> 33eb0a6f
     "@types/diff": "^5.2.1",
     "@types/jest": "^29.5.14",
     "@types/mocha": "^10.0.7",
