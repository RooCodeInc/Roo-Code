# Roo Code Changelog

<<<<<<< HEAD
## [Unreleased]

### Added
- Add LiteLLM provider support, allowing connection to any LLM via a LiteLLM proxy server. Includes configuration for API URL, API Key, and Model ID, plus cost calculation support via the `/spend/calculate` endpoint.
=======
## [3.11.10] - 2025-04-08

- Fix bug where nested .roo/rules directories are not respected properly (thanks @taisukeoe!)
- Handle long command output more efficiently in the chat row (thanks @samhvw8!)
- Fix cache usage tracking for OpenAI-compatible providers
- Add custom translation instructions for zh-CN (thanks @System233!)
- Code cleanup after making rate-limits per-profile (thanks @ross!)

## [3.11.9] - 2025-04-07

- Rate-limit setting updated to be per-profile (thanks @ross and @olweraltuve!)
- You can now place multiple rules files in the .roo/rules/ and .roo/rules-{mode}/ folders (thanks @upamune!)
- Prevent unnecessary autoscroll when buttons appear (thanks @shtse8!)
- Add Gemini 2.5 Pro Preview to Vertex AI (thanks @nbihan-mediware!)
- Tidy up following ClineProvider refactor (thanks @diarmidmackenzie!)
- Clamp negative line numbers when reading files (thanks @KJ7LNW!)
- Enhance Rust tree-sitter parser with advanced language structures (thanks @KJ7LNW!)
- Persist settings on api.setConfiguration (thanks @gtaylor!)
- Add deep links to settings sections
- Add command to focus Roo Code input field (thanks @axkirillov!)
- Add resize and hover actions to the browser (thanks @SplittyDev!)
- Add resumeTask and isTaskInHistory to the API (thanks @franekp!)
- Fix bug displaying boolean/numeric suggested answers
- Dynamic Vite port detection for webview development (thanks @KJ7LNW!)
>>>>>>> f6467ca3

## [3.11.8] - 2025-04-05

- Improve combineApiRequests performance to reduce gray screens of death (thanks @kyle-apex!)
- Add searchable dropdown to API config profiles on the settings screen (thanks @samhvw8!)
- Add workspace tracking to history items in preparation for future filtering (thanks @samhvw8!)
- Fix search highlighting UI in history search (thanks @samhvw8!)
- Add support for .roorules and give deprecation warning for .clinerules (thanks @upamune!)
- Fix nodejs version format in .tool-versions file (thanks @upamune!)

## [3.11.7] - 2025-04-04

- Improve file tool context formatting and diff error guidance
- Improve zh-TW localization (thanks @PeterDaveHello!)
- Implement reference counting for McpHub disposal
- Update buttons to be more consistent (thanks @kyle-apex!)
- Improve zh-CN localization (thanks @System233!)

## [3.11.6] - 2025-04-04

- Add the gemini 2.5 pro preview model with upper bound pricing

## [3.11.5] - 2025-04-03

- Add prompt caching for Amazon Bedrock (thanks @Smartsheet-JB-Brown!)
- Add support for configuring the current working directory of MCP servers (thanks @shoopapa!)
- Add profile management functions to API (thanks @gtaylor!)
- Improvements to diff editing functionality, tests, and error messages (thanks @p12tic!)
- Fix for follow-up questions grabbing the focus (thanks @diarmidmackenzie!)
- Show menu buttons when popping the extension out into a new tab (thanks @benny123tw!)

## [3.11.4] - 2025-04-02

- Correctly post state to webview when the current task is cleared (thanks @wkordalski!)
- Fix unit tests to run properly on Windows (thanks @StevenTCramer!)
- Tree-sitter enhancements: TSX, TypeScript, JSON, and Markdown support (thanks @KJ7LNW!)
- Fix issue with line number stripping for deletions in apply_diff
- Update history selection mode button spacing (thanks @kyle-apex!)
- Limit dropdown menu height to 80% of the viewport (thanks @axmo!)
- Update dependencies via `npm audit fix` (thanks @PeterDaveHello!)
- Enable model select when api fails (thanks @kyle-apex!)
- Fix issue where prompts and settings tabs were not scrollable when accessed from dropdown menus
- Update AWS region dropdown menu to the most recent data (thanks @Smartsheet-JB-Brown!)
- Fix prompt enhancement for Bedrock (thanks @Smartsheet-JB-Brown!)
- Allow processes to access the Roo Code API via a unix socket
- Improve zh-TW Traditional Chinese translations (thanks @PeterDaveHello!)
- Add support for Azure AI Inference Service with DeepSeek-V3 model (thanks @thomasjeung!)
- Fix off-by-one error in tree-sitter line numbers
- Remove the experimental unified diff
- Make extension icon more visible in different themes

## [3.11.3] - 2025-03-31

- Revert mention changes in case they're causing performance issues/crashes

## [3.11.2] - 2025-03-31

- Fix bug in loading Requesty key balance
- Fix bug with Bedrock inference profiles
- Update the webview when changing settings via the API
- Refactor webview messages code (thanks @diarmidmackenzie!)

## [3.11.1] - 2025-03-30

- Relax provider profiles schema and add telemetry

## [3.11.0] - 2025-03-30

- Replace single-block-diff with multi-block-diff fast editing strategy
- Support project-level MCP config in .roo/mcp.json (thanks @aheizi!)
- Show OpenRouter and Requesty key balance on the settings screen
- Support import/export of settings
- Add pinning and sorting for API configuration dropdown (thanks @jwcraig!)
- Add Gemini 2.5 Pro to GCP Vertex AI provider (thanks @nbihan-mediware!)
- Smarter retry logic for Gemini
- Fix Gemini command escaping
- Support @-mentions of files with spaces in the name (thanks @samhvw8!)
- Improvements to partial file reads (thanks @KJ7LNW!)
- Fix list_code_definition_names to support files (thanks @KJ7LNW!)
- Refactor tool-calling logic to make the code a lot easier to work with (thanks @diarmidmackenzie, @bramburn, @KJ7LNW, and everyone else who helped!)
- Prioritize “Add to Context” in the code actions and include line numbers (thanks @samhvw8!)
- Add an activation command that other extensions can use to interface with Roo Code (thanks @gtaylor!)
- Preserve language characters in file @-mentions (thanks @aheizi!)
- Browser tool improvements (thanks @afshawnlotfi!)
- Display info about partial reads in the chat row
- Link to the settings page from the auto-approve toolbar
- Link to provider docs from the API options
- Fix switching profiles to ensure only the selected profile is switched (thanks @feifei325!)
- Allow custom o3-mini-<reasoning> model from OpenAI-compatible providers (thanks @snoyiatk!)
- Edit suggested answers before accepting them (thanks @samhvw8!)

## [3.10.5] - 2025-03-25

- Updated value of max tokens for gemini-2.5-pro-03-25 to 65,536 (thanks @linegel!)
- Fix logic around when we fire task completion events

## [3.10.4] - 2025-03-25

- Dynamically fetch instructions for creating/editing custom modes and MCP servers (thanks @diarmidmackenzie!)
- Added Gemini 2.5 Pro model to Google Gemini provider (thanks @samsilveira!)
- Add settings to control whether to auto-approve reads and writes outside of the workspace
- Update UX for chat text area (thanks @chadgauth!)
- Support a custom storage path for tasks (thanks @Chenjiayuan195!)
- Add a New Task command in the Command Palette (thanks @qdaxb!)
- Add R1 support checkbox to Open AI compatible provider to support QWQ (thanks @teddyOOXX!)
- Support test declarations in TypeScript tree-sitter queries (thanks @KJ7LNW!)
- Add Bedrock support for application-inference-profile (thanks @maekawataiki!)
- Rename and migrate global MCP and modes files (thanks @StevenTCramer!)
- Add watchPaths option to McpHub for file change detection (thanks @01Rian!)
- Read image responses from MCP calls (thanks @nevermorec!)
- Add taskCreated event to API and subscribe to Cline events earlier (thanks @wkordalski!)
- Fixes to numeric formatting suffix internationalization (thanks @feifei325!)
- Fix open tab support in the context mention suggestions (thanks @aheizi!)
- Better display of OpenRouter “overloaded” error messages
- Fix browser tool visibility in system prompt preview (thanks @cannuri!)
- Fix the supportsPromptCache value for OpenAI models (thanks @PeterDaveHello!)
- Fix readme links to docs (thanks @kvokka!)
- Run ‘npm audit fix’ on all of our libraries

## [3.10.3] - 2025-03-23

- Update the welcome page to provide 1-click OAuth flows with LLM routers (thanks @dtrugman!)
- Switch to a more direct method of tracking OpenRouter tokens/spend
- Make partial file reads backwards-compatible with custom system prompts and give users more control over the chunk size
- Fix issues where questions and suggestions weren’t showing up for non-streaming models and were hard to read in some themes
- A variety of fixes and improvements to experimental multi-block diff (thanks @KJ7LNW!)
- Fix opacity of drop-down menus in settings (thanks @KJ7LNW!)
- Fix bugs with reading and mentioning binary files like PDFs
- Fix the pricing information for OpenRouter free models (thanks @Jdo300!)
- Fix an issue with our unit tests on Windows (thanks @diarmidmackenzie!)
- Fix a maxTokens issue for the Outbound provider (thanks @pugazhendhi-m!)
- Fix a line number issue with partial file reads (thanks @samhvw8!)

## [3.10.2] - 2025-03-21

- Fixes to context mentions on Windows
- Fixes to German translations (thanks @cannuri!)
- Fixes to telemetry banner internationalization
- Sonnet 3.7 non-thinking now correctly uses 8192 max output tokens

## [3.10.1] - 2025-03-20

- Make the suggested responses optional to not break overriden system prompts

## [3.10.0] - 2025-03-20

- Suggested responses to questions (thanks samhvw8!)
- Support for reading large files in chunks (thanks samhvw8!)
- More consistent @-mention lookups of files and folders
- Consolidate code actions into a submenu (thanks samhvw8!)
- Fix MCP error logging (thanks aheizi!)
- Improvements to search_files tool formatting and logic (thanks KJ7LNW!)
- Fix changelog formatting in GitHub Releases (thanks pdecat!)
- Add fake provider for integration tests (thanks franekp!)
- Reflect Cross-region inference option in ap-xx region (thanks Yoshino-Yukitaro!)
- Fix bug that was causing task history to be lost when using WSL

## [3.9.2] - 2025-03-19

- Update GitHub Actions workflow to automatically create GitHub Releases (thanks @pdecat!)
- Correctly persist the text-to-speech speed state (thanks @heyseth!)
- Fixes to French translations (thanks @arthurauffray!)
- Optimize build time for local development (thanks @KJ7LNW!)
- VSCode theme fixes for select, dropdown and command components
- Bring back the ability to manually enter a model name in the model picker
- Fix internationalization of the announcement title and the browser

## [3.9.1] - 2025-03-18

- Pass current language to system prompt correctly so Roo thinks and speaks in the selected language

## [3.9.0] - 2025-03-18

- Internationalize Roo Code into Catalan, German, Spanish, French, Hindi, Italian, Japanese, Korean, Polish, Portuguese, Turkish, Vietnamese, Simplified Chinese, and Traditional Chinese (thanks @feifei325!)
- Bring back support for MCP over SSE (thanks @aheizi!)
- Add a text-to-speech option to have Roo talk to you as it works (thanks @heyseth!)
- Choose a specific provider when using OpenRouter (thanks PhunkyBob!)
- Support batch deletion of task history (thanks @aheizi!)
- Internationalize Human Relay, adjust the layout, and make it work on the welcome screen (thanks @NyxJae!)
- Fix shell integration race condition (thanks @KJ7LNW!)
- Fix display updating for Bedrock custom ARNs that are prompt routers (thanks @Smartsheet-JB-Brown!)
- Fix to exclude search highlighting when copying items from task history (thanks @im47cn!)
- Fix context mentions to work with multiple-workspace projects (thanks @teddyOOXX!)
- Fix to task history saving when running multiple Roos (thanks @samhvw8!)
- Improve task deletion when underlying files are missing (thanks @GitlyHallows!)
- Improve support for NixOS & direnv (thanks @wkordalski!)
- Fix wheel scrolling when Roo is opened in editor tabs (thanks @GitlyHallows!)
- Don’t automatically mention the file when using the "Add to context" code action (thanks @qdaxb!)
- Expose task stack in `RooCodeAPI` (thanks @franekp!)
- Give the models visibility into the current task's API cost

## [3.8.6] - 2025-03-13

- Revert SSE MCP support while we debug some config validation issues

## [3.8.5] - 2025-03-12

- Refactor terminal architecture to address critical issues with the current design (thanks @KJ7LNW!)
- MCP over SSE (thanks @aheizi!)
- Support for remote browser connections (thanks @afshawnlotfi!)
- Preserve parent-child relationship when cancelling subtasks (thanks @cannuri!)
- Custom baseUrl for Google AI Studio Gemini (thanks @dqroid!)
- PowerShell-specific command handling (thanks @KJ7LNW!)
- OpenAI-compatible DeepSeek/QwQ reasoning support (thanks @lightrabbit!)
- Anthropic-style prompt caching in the OpenAI-compatible provider (thanks @dleen!)
- Add Deepseek R1 for AWS Bedrock (thanks @ATempsch!)
- Fix MarkdownBlock text color for Dark High Contrast theme (thanks @cannuri!)
- Add gemini-2.0-pro-exp-02-05 model to vertex (thanks @shohei-ihaya!)
- Bring back progress status for multi-diff edits (thanks @qdaxb!)
- Refactor alert dialog styles to use the correct vscode theme (thanks @cannuri!)
- Custom ARNs in AWS Bedrock (thanks @Smartsheet-JB-Brown!)
- Update MCP servers directory path for platform compatibility (thanks @hannesrudolph!)
- Fix browser system prompt inclusion rules (thanks @cannuri!)
- Publish git tags to github from CI (thanks @pdecat!)
- Fixes to OpenAI-style cost calculations (thanks @dtrugman!)
- Fix to allow using an excluded directory as your working directory (thanks @Szpadel!)
- Kotlin language support in list_code_definition_names tool (thanks @kohii!)
- Better handling of diff application errors (thanks @qdaxb!)
- Update Bedrock prices to the latest (thanks @Smartsheet-JB-Brown!)
- Fixes to OpenRouter custom baseUrl support
- Fix usage tracking for SiliconFlow and other providers that include usage on every chunk
- Telemetry for checkpoint save/restore/diff and diff strategies

## [3.8.4] - 2025-03-09

- Roll back multi-diff progress indicator temporarily to fix a double-confirmation in saving edits
- Add an option in the prompts tab to save tokens by disabling the ability to ask Roo to create/edit custom modes for you (thanks @hannesrudolph!)

## [3.8.3] - 2025-03-09

- Fix VS Code LM API model picker truncation issue

## [3.8.2] - 2025-03-08

- Create an auto-approval toggle for subtask creation and completion (thanks @shaybc!)
- Show a progress indicator when using the multi-diff editing strategy (thanks @qdaxb!)
- Add o3-mini support to the OpenAI-compatible provider (thanks @yt3trees!)
- Fix encoding issue where unreadable characters were sometimes getting added to the beginning of files
- Fix issue where settings dropdowns were getting truncated in some cases

## [3.8.1] - 2025-03-07

- Show the reserved output tokens in the context window visualization
- Improve the UI of the configuration profile dropdown (thanks @DeXtroTip!)
- Fix bug where custom temperature could not be unchecked (thanks @System233!)
- Fix bug where decimal prices could not be entered for OpenAI-compatible providers (thanks @System233!)
- Fix bug with enhance prompt on Sonnet 3.7 with a high thinking budget (thanks @moqimoqidea!)
- Fix bug with the context window management for thinking models (thanks @ReadyPlayerEmma!)
- Fix bug where checkpoints were no longer enabled by default
- Add extension and VSCode versions to telemetry

## [3.8.0] - 2025-03-07

- Add opt-in telemetry to help us improve Roo Code faster (thanks Cline!)
- Fix terminal overload / gray screen of death, and other terminal issues
- Add a new experimental diff editing strategy that applies multiple diff edits at once (thanks @qdaxb!)
- Add support for a .rooignore to prevent Roo Code from read/writing certain files, with a setting to also exclude them from search/lists (thanks Cline!)
- Update the new_task tool to return results to the parent task on completion, supporting better orchestration (thanks @shaybc!)
- Support running Roo in multiple editor windows simultaneously (thanks @samhvw8!)
- Make checkpoints asynchronous and exclude more files to speed them up
- Redesign the settings page to make it easier to navigate
- Add credential-based authentication for Vertex AI, enabling users to easily switch between Google Cloud accounts (thanks @eonghk!)
- Update the DeepSeek provider with the correct baseUrl and track caching correctly (thanks @olweraltuve!)
- Add a new “Human Relay” provider that allows you to manually copy information to a Web AI when needed, and then paste the AI's response back into Roo Code (thanks @NyxJae)!
- Add observability for OpenAI providers (thanks @refactorthis!)
- Support speculative decoding for LM Studio local models (thanks @adamwlarson!)
- Improve UI for mode/provider selectors in chat
- Improve styling of the task headers (thanks @monotykamary!)
- Improve context mention path handling on Windows (thanks @samhvw8!)

## [3.7.12] - 2025-03-03

- Expand max tokens of thinking models to 128k, and max thinking budget to over 100k (thanks @monotykamary!)
- Fix issue where keyboard mode switcher wasn't updating API profile (thanks @aheizi!)
- Use the count_tokens API in the Anthropic provider for more accurate context window management
- Default middle-out compression to on for OpenRouter
- Exclude MCP instructions from the prompt if the mode doesn't support MCP
- Add a checkbox to disable the browser tool
- Show a warning if checkpoints are taking too long to load
- Update the warning text for the VS LM API
- Correctly populate the default OpenRouter model on the welcome screen

## [3.7.11] - 2025-03-02

- Don't honor custom max tokens for non thinking models
- Include custom modes in mode switching keyboard shortcut
- Support read-only modes that can run commands

## [3.7.10] - 2025-03-01

- Add Gemini models on Vertex AI (thanks @ashktn!)
- Keyboard shortcuts to switch modes (thanks @aheizi!)
- Add support for Mermaid diagrams (thanks Cline!)

## [3.7.9] - 2025-03-01

- Delete task confirmation enhancements
- Smarter context window management
- Prettier thinking blocks
- Fix maxTokens defaults for Claude 3.7 Sonnet models
- Terminal output parsing improvements (thanks @KJ7LNW!)
- UI fix to dropdown hover colors (thanks @SamirSaji!)
- Add support for Claude Sonnet 3.7 thinking via Vertex AI (thanks @lupuletic!)

## [3.7.8] - 2025-02-27

- Add Vertex AI prompt caching support for Claude models (thanks @aitoroses and @lupuletic!)
- Add gpt-4.5-preview
- Add an advanced feature to customize the system prompt

## [3.7.7] - 2025-02-27

- Graduate checkpoints out of beta
- Fix enhance prompt button when using Thinking Sonnet
- Add tooltips to make what buttons do more obvious

## [3.7.6] - 2025-02-26

- Handle really long text better in the in the ChatRow similar to TaskHeader (thanks @joemanley201!)
- Support multiple files in drag-and-drop
- Truncate search_file output to avoid crashing the extension
- Better OpenRouter error handling (no more "Provider Error")
- Add slider to control max output tokens for thinking models

## [3.7.5] - 2025-02-26

- Fix context window truncation math (see [#1173](https://github.com/RooVetGit/Roo-Code/issues/1173))
- Fix various issues with the model picker (thanks @System233!)
- Fix model input / output cost parsing (thanks @System233!)
- Add drag-and-drop for files
- Enable the "Thinking Budget" slider for Claude 3.7 Sonnet on OpenRouter

## [3.7.4] - 2025-02-25

- Fix a bug that prevented the "Thinking" setting from properly updating when switching profiles.

## [3.7.3] - 2025-02-25

- Support for ["Thinking"](https://docs.anthropic.com/en/docs/build-with-claude/extended-thinking) Sonnet 3.7 when using the Anthropic provider.

## [3.7.2] - 2025-02-24

- Fix computer use and prompt caching for OpenRouter's `anthropic/claude-3.7-sonnet:beta` (thanks @cte!)
- Fix sliding window calculations for Sonnet 3.7 that were causing a context window overflow (thanks @cte!)
- Encourage diff editing more strongly in the system prompt (thanks @hannesrudolph!)

## [3.7.1] - 2025-02-24

- Add AWS Bedrock support for Sonnet 3.7 and update some defaults to Sonnet 3.7 instead of 3.5

## [3.7.0] - 2025-02-24

- Introducing Roo Code 3.7, with support for the new Claude Sonnet 3.7. Because who cares about skipping version numbers anymore? Thanks @lupuletic and @cte for the PRs!

## [3.3.26] - 2025-02-27

- Adjust the default prompt for Debug mode to focus more on diagnosis and to require user confirmation before moving on to implementation

## [3.3.25] - 2025-02-21

- Add a "Debug" mode that specializes in debugging tricky problems (thanks [Ted Werbel](https://x.com/tedx_ai/status/1891514191179309457) and [Carlos E. Perez](https://x.com/IntuitMachine/status/1891516362486337739)!)
- Add an experimental "Power Steering" option to significantly improve adherence to role definitions and custom instructions

## [3.3.24] - 2025-02-20

- Fixed a bug with region selection preventing AWS Bedrock profiles from being saved (thanks @oprstchn!)
- Updated the price of gpt-4o (thanks @marvijo-code!)

## [3.3.23] - 2025-02-20

- Handle errors more gracefully when reading custom instructions from files (thanks @joemanley201!)
- Bug fix to hitting "Done" on settings page with unsaved changes (thanks @System233!)

## [3.3.22] - 2025-02-20

- Improve the Provider Settings configuration with clear Save buttons and warnings about unsaved changes (thanks @System233!)
- Correctly parse `<think>` reasoning tags from Ollama models (thanks @System233!)
- Add support for setting custom preferred languages on the Prompts tab, as well as adding Catalan to the list of languages (thanks @alarno!)
- Add a button to delete MCP servers (thanks @hannesrudolph!)
- Fix a bug where the button to copy the system prompt preview always copied the Code mode version
- Fix a bug where the .roomodes file was not automatically created when adding custom modes from the Prompts tab
- Allow setting a wildcard (`*`) to auto-approve all command execution (use with caution!)

## [3.3.21] - 2025-02-17

- Fix input box revert issue and configuration loss during profile switch (thanks @System233!)
- Fix default preferred language for zh-cn and zh-tw (thanks @System233!)
- Fix Mistral integration (thanks @d-oit!)
- Feature to mention `@terminal` to pull terminal output into context (thanks Cline!)
- Fix system prompt to make sure Roo knows about all available modes
- Enable streaming mode for OpenAI o1

## [3.3.20] - 2025-02-14

- Support project-specific custom modes in a .roomodes file
- Add more Mistral models (thanks @d-oit and @bramburn!)
- By popular request, make it so Ask mode can't write to Markdown files and is purely for chatting with
- Add a setting to control the number of open editor tabs to tell the model about (665 is probably too many!)
- Fix race condition bug with entering API key on the welcome screen

## [3.3.19] - 2025-02-12

- Fix a bug where aborting in the middle of file writes would not revert the write
- Honor the VS Code theme for dialog backgrounds
- Make it possible to clear out the default custom instructions for built-in modes
- Add a help button that links to our new documentation site (which we would love help from the community to improve!)
- Switch checkpoints logic to use a shadow git repository to work around issues with hot reloads and polluting existing repositories (thanks Cline for the inspiration!)

## [3.3.18] - 2025-02-11

- Add a per-API-configuration model temperature setting (thanks @joemanley201!)
- Add retries for fetching usage stats from OpenRouter (thanks @jcbdev!)
- Fix bug where disabled MCP servers would not show up in the settings on initialization (thanks @MuriloFP!)
- Add the Requesty provider and clean up a lot of shared model picker code (thanks @samhvw8!)
- Add a button on the Prompts tab to copy the full system prompt to the clipboard (thanks @mamertofabian!)
- Fix issue where Ollama/LMStudio URLs would flicker back to previous while entering them in settings
- Fix logic error where automatic retries were waiting twice as long as intended
- Rework the checkpoints code to avoid conflicts with file locks on Windows (sorry for the hassle!)

## [3.3.17] - 2025-02-09

- Fix the restore checkpoint popover
- Unset git config that was previously set incorrectly by the checkpoints feature

## [3.3.16] - 2025-02-09

- Support Volcano Ark platform through the OpenAI-compatible provider
- Fix jumpiness while entering API config by updating on blur instead of input
- Add tooltips on checkpoint actions and fix an issue where checkpoints were overwriting existing git name/email settings - thanks for the feedback!

## [3.3.15] - 2025-02-08

- Improvements to MCP initialization and server restarts (thanks @MuriloFP and @hannesrudolph!)
- Add a copy button to the recent tasks (thanks @hannesrudolph!)
- Improve the user experience for adding a new API profile
- Another significant fix to API profile switching on the settings screen
- Opt-in experimental version of checkpoints in the advanced settings

## [3.3.14]

- Should have skipped floor 13 like an elevator. This fixes the broken 3.3.13 release by reverting some changes to the deployment scripts.

## [3.3.13]

- Ensure the DeepSeek r1 model works with Ollama (thanks @sammcj!)
- Enable context menu commands in the terminal (thanks @samhvw8!)
- Improve sliding window truncation strategy for models that do not support prompt caching (thanks @nissa-seru!)
- First step of a more fundamental fix to the bugs around switching API profiles. If you've been having issues with this please try again and let us know if works any better! More to come soon, including fixing the laggy text entry in provider settings.

## [3.3.12]

- Bug fix to changing a mode's API configuration on the prompts tab
- Add new Gemini models

## [3.3.11]

- Safer shell profile path check to avoid an error on Windows
- Autocomplete for slash commands

## [3.3.10]

- Add shortcuts to the currently open tabs in the "Add File" section of @-mentions (thanks @olup!)
- Fix pricing for o1-mini (thanks @hesara!)
- Fix context window size calculation (thanks @MuriloFP!)
- Improvements to experimental unified diff strategy and selection logic in code actions (thanks @nissa-seru!)
- Enable markdown formatting in o3 and o1 (thanks @nissa-seru!)
- Improved terminal shell detection logic (thanks @canvrno for the original and @nissa-seru for the port!)
- Fix occasional errors when switching between API profiles (thanks @samhvw8!)
- Visual improvements to the list of modes on the prompts tab
- Fix double-scrollbar in provider dropdown
- Visual cleanup to the list of modes on the prompts tab
- Improvements to the default prompts for Architect and Ask mode
- Allow switching between modes with slash messages like `/ask why is the sky blue?`

## [3.3.9]

- Add o3-mini-high and o3-mini-low

## [3.3.8]

- Fix o3-mini in the Glama provider (thanks @Punkpeye!)
- Add the option to omit instructions for creating MCP servers from the system prompt (thanks @samhvw8!)
- Fix a bug where renaming API profiles without actually changing the name would delete them (thanks @samhvw8!)

## [3.3.7]

- Support for o3-mini (thanks @shpigunov!)
- Code Action improvements to allow selecting code and adding it to context, plus bug fixes (thanks @samhvw8!)
- Ability to include a message when approving or rejecting tool use (thanks @napter!)
- Improvements to chat input box styling (thanks @psv2522!)
- Capture reasoning from more variants of DeepSeek R1 (thanks @Szpadel!)
- Use an exponential backoff for API retries (if delay after first error is 5s, delay after second consecutive error will be 10s, then 20s, etc)
- Add a slider in advanced settings to enable rate limiting requests to avoid overloading providers (i.e. wait at least 10 seconds between API requests)
- Prompt tweaks to make Roo better at creating new custom modes for you

## [3.3.6]

- Add a "new task" tool that allows Roo to start new tasks with an initial message and mode
- Fix a bug that was preventing the use of qwen-max and potentially other OpenAI-compatible providers (thanks @Szpadel!)
- Add support for perplexity/sonar-reasoning (thanks @Szpadel!)
- Visual fixes to dropdowns (thanks @psv2522!)
- Add the [Unbound](https://getunbound.ai/) provider (thanks @vigneshsubbiah16!)

## [3.3.5]

- Make information about the conversation's context window usage visible in the task header for humans and in the environment for models (thanks @MuriloFP!)
- Add checkboxes to auto-approve mode switch requests (thanks @MuriloFP!)
- Add new experimental editing tools `insert_content` (for inserting blocks of text at a line number) and `search_and_replace` (for replacing all instances of a phrase or regex) to complement diff editing and whole file editing (thanks @samhvw8!)
- Improved DeepSeek R1 support by capturing reasoning from DeepSeek API as well as more OpenRouter variants, not using system messages, and fixing a crash on empty chunks. Still depends on the DeepSeek API staying up but we'll be in a better place when it does! (thanks @Szpadel!)

## [3.3.4]

- Add per-server MCP network timeout configuration ranging from 15 seconds to an hour
- Speed up diff editing (thanks @hannesrudolph and @KyleHerndon!)
- Add option to perform explain/improve/fix code actions either in the existing task or a new task (thanks @samhvw8!)

## [3.3.3]

- Throw errors sooner when a mode tries to write a restricted file
- Styling improvements to the mode/configuration dropdowns (thanks @psv2522!)

## [3.3.2]

- Add a dropdown to select the API configuration for a mode in the Prompts tab
- Fix bug where always allow wasn't showing up for MCP tools
- Improve OpenRouter DeepSeek-R1 integration by setting temperature to the recommended 0.6 and displaying the reasoning output (thanks @Szpadel - it's really fascinating to watch!)
- Allow specifying a custom OpenRouter base URL (thanks @dairui1!)
- Make the UI for nested settings nicer (thanks @PretzelVector!)

## [3.3.1]

- Fix issue where the terminal management system was creating unnecessary new terminals (thanks @evan-fannin!)
- Fix bug where the saved API provider for a mode wasn't being selected after a mode switch command

## [3.3.0]

- Native VS Code code actions support with quick fixes and refactoring options
- Modes can now request to switch to other modes when needed
- Ask and Architect modes can now edit markdown files
- Custom modes can now be restricted to specific file patterns (for example, a technical writer who can only edit markdown files 👋)
- Support for configuring the Bedrock provider with AWS Profiles
- New Roo Code community Discord at https://roocode.com/discord!

## [3.2.8]

- Fixed bug opening custom modes settings JSON
- Reverts provider key entry back to checking onInput instead of onChange to hopefully address issues entering API keys (thanks @samhvw8!)
- Added explicit checkbox to use Azure for OpenAI compatible providers (thanks @samhvw8!)
- Fixed Glama usage reporting (thanks @punkpeye!)
- Added Llama 3.3 70B Instruct model to the AWS Bedrock provider options (thanks @Premshay!)

## [3.2.7]

- Fix bug creating new configuration profiles

## [3.2.6]

- Fix bug with role definition overrides for built-in modes

## [3.2.5]

- Added gemini flash thinking 01-21 model and a few visual fixes (thanks @monotykamary!)

## [3.2.4]

- Only allow use of the diff tool if it's enabled in settings

## [3.2.3]

- Fix bug where language selector wasn't working

## [3.2.0 - 3.2.2]

- **Name Change From Roo Cline to Roo Code:** We're excited to announce our new name! After growing beyond 50,000 installations, we've rebranded from Roo Cline to Roo Code to better reflect our identity as we chart our own course.

- **Custom Modes:** Create your own personas for Roo Code! While our built-in modes (Code, Architect, Ask) are still here, you can now shape entirely new ones:
    - Define custom prompts
    - Choose which tools each mode can access
    - Create specialized assistants for any workflow
    - Just type "Create a new mode for <X>" or visit the Prompts tab in the top menu to get started

Join us at https://www.reddit.com/r/RooCode to share your custom modes and be part of our next chapter!

## [3.1.7]

- DeepSeek-R1 support (thanks @philipnext!)
- Experimental new unified diff algorithm can be enabled in settings (thanks @daniel-lxs!)
- More fixes to configuration profiles (thanks @samhvw8!)

## [3.1.6]

- Add Mistral (thanks Cline!)
- Fix bug with VSCode LM configuration profile saving (thanks @samhvw8!)

## [3.1.4 - 3.1.5]

- Bug fixes to the auto approve menu

## [3.1.3]

- Add auto-approve chat bar (thanks Cline!)
- Fix bug with VS Code Language Models integration

## [3.1.2]

- Experimental support for VS Code Language Models including Copilot (thanks @RaySinner / @julesmons!)
- Fix bug related to configuration profile switching (thanks @samhvw8!)
- Improvements to fuzzy search in mentions, history, and model lists (thanks @samhvw8!)
- PKCE support for Glama (thanks @punkpeye!)
- Use 'developer' message for o1 system prompt

## [3.1.1]

- Visual fixes to chat input and settings for the light+ themes

## [3.1.0]

- You can now customize the role definition and instructions for each chat mode (Code, Architect, and Ask), either through the new Prompts tab in the top menu or mode-specific .clinerules-mode files. Prompt Enhancements have also been revamped: the "Enhance Prompt" button now works with any provider and API configuration, giving you the ability to craft messages with fully customizable prompts for even better results.
- Add a button to copy markdown out of the chat

## [3.0.3]

- Update required vscode engine to ^1.84.0 to match cline

## [3.0.2]

- A couple more tiny tweaks to the button alignment in the chat input

## [3.0.1]

- Fix the reddit link and a small visual glitch in the chat input

## [3.0.0]

- This release adds chat modes! Now you can ask Roo Code questions about system architecture or the codebase without immediately jumping into writing code. You can even assign different API configuration profiles to each mode if you prefer to use different models for thinking vs coding. Would love feedback in the new Roo Code Reddit! https://www.reddit.com/r/RooCode

## [2.2.46]

- Only parse @-mentions in user input (not in files)

## [2.2.45]

- Save different API configurations to quickly switch between providers and settings (thanks @samhvw8!)

## [2.2.44]

- Automatically retry failed API requests with a configurable delay (thanks @RaySinner!)

## [2.2.43]

- Allow deleting single messages or all subsequent messages

## [2.2.42]

- Add a Git section to the context mentions

## [2.2.41]

- Checkbox to disable streaming for OpenAI-compatible providers

## [2.2.40]

- Add the Glama provider (thanks @punkpeye!)

## [2.2.39]

- Add toggle to enable/disable the MCP-related sections of the system prompt (thanks @daniel-lxs!)

## [2.2.38]

- Add a setting to control the number of terminal output lines to pass to the model when executing commands

## [2.2.36 - 2.2.37]

- Add a button to delete user messages

## [2.2.35]

- Allow selection of multiple browser viewport sizes and adjusting screenshot quality

## [2.2.34]

- Add the DeepSeek provider

## [2.2.33]

- "Enhance prompt" button (OpenRouter models only for now)
- Support listing models for OpenAI compatible providers (thanks @samhvw8!)

## [2.2.32]

- More efficient workspace tracker

## [2.2.31]

- Improved logic for auto-approving chained commands

## [2.2.30]

- Fix bug with auto-approving commands

## [2.2.29]

- Add configurable delay after auto-writes to allow diagnostics to catch up

## [2.2.28]

- Use createFileSystemWatcher to more reliably update list of files to @-mention

## [2.2.27]

- Add the current time to the system prompt and improve browser screenshot quality (thanks @libertyteeth!)

## [2.2.26]

- Tweaks to preferred language (thanks @yongjer)

## [2.2.25]

- Add a preferred language dropdown

## [2.2.24]

- Default diff editing to on for new installs

## [2.2.23]

- Fix context window for gemini-2.0-flash-thinking-exp-1219 (thanks @student20880)

## [2.2.22]

- Add gemini-2.0-flash-thinking-exp-1219

## [2.2.21]

- Take predicted file length into account when detecting omissions

## [2.2.20]

- Make fuzzy diff matching configurable (and default to off)

## [2.2.19]

- Add experimental option to use a bigger browser (1280x800)

## [2.2.18]

- More targeted styling fix for Gemini chats

## [2.2.17]

- Improved regex for auto-execution of chained commands

## [2.2.16]

- Incorporate Premshay's [PR](https://github.com/RooVetGit/Roo-Cline/pull/60) to add support for Amazon Nova and Meta Llama Models via Bedrock (3, 3.1, 3.2) and unified Bedrock calls using BedrockClient and Bedrock Runtime API

## [2.2.14 - 2.2.15]

- Make diff editing more robust to transient errors / fix bugs

## [2.2.13]

- Fixes to sound playing and applying diffs

## [2.2.12]

- Better support for pure deletion and insertion diffs

## [2.2.11]

- Added settings checkbox for verbose diff debugging

## [2.2.6 - 2.2.10]

- More fixes to search/replace diffs

## [2.2.5]

- Allow MCP servers to be enabled/disabled

## [2.2.4]

- Tweak the prompt to encourage diff edits when they're enabled

## [2.2.3]

- Clean up the settings screen

## [2.2.2]

- Add checkboxes to auto-approve MCP tools

## [2.2.1]

- Fix another diff editing indentation bug

## [2.2.0]

- Incorporate MCP changes from Cline 2.2.0

## [2.1.21]

- Larger text area input + ability to drag images into it

## [2.1.20]

- Add Gemini 2.0

## [2.1.19]

- Better error handling for diff editing

## [2.1.18]

- Diff editing bugfix to handle Windows line endings

## [2.1.17]

- Switch to search/replace diffs in experimental diff editing mode

## [2.1.16]

- Allow copying prompts from the history screen

## [2.1.15]

- Incorporate dbasclpy's [PR](https://github.com/RooVetGit/Roo-Cline/pull/54) to add support for gemini-exp-1206
- Make it clear that diff editing is very experimental

## [2.1.14]

- Fix bug where diffs were not being applied correctly and try Aider's [unified diff prompt](https://github.com/Aider-AI/aider/blob/3995accd0ca71cea90ef76d516837f8c2731b9fe/aider/coders/udiff_prompts.py#L75-L105)
- If diffs are enabled, automatically reject write_to_file commands that lead to truncated output

## [2.1.13]

- Fix https://github.com/RooVetGit/Roo-Cline/issues/50 where sound effects were not respecting settings

## [2.1.12]

- Incorporate JoziGila's [PR](https://github.com/cline/cline/pull/158) to add support for editing through diffs

## [2.1.11]

- Incorporate lloydchang's [PR](https://github.com/RooVetGit/Roo-Cline/pull/42) to add support for OpenRouter compression

## [2.1.10]

- Incorporate HeavenOSK's [PR](https://github.com/cline/cline/pull/818) to add sound effects to Cline

## [2.1.9]

- Add instructions for using .clinerules on the settings screen

## [2.1.8]

- Roo Cline now allows configuration of which commands are allowed without approval!

## [2.1.7]

- Updated extension icon and metadata

## [2.2.0]

- Add support for Model Context Protocol (MCP), enabling Cline to use custom tools like web-search tool or GitHub tool
- Add MCP server management tab accessible via the server icon in the menu bar
- Add ability for Cline to dynamically create new MCP servers based on user requests (e.g., "add a tool that gets the latest npm docs")

## [2.1.6]

- Roo Cline now runs in all VSCode-compatible editors

## [2.1.5]

- Fix bug in browser action approval

## [2.1.4]

- Roo Cline now can run side-by-side with Cline

## [2.1.3]

- Roo Cline now allows browser actions without approval when `alwaysAllowBrowser` is true

## [2.1.2]

- Support for auto-approval of write operations and command execution
- Support for .clinerules custom instructions<|MERGE_RESOLUTION|>--- conflicted
+++ resolved
@@ -1,11 +1,10 @@
 # Roo Code Changelog
 
-<<<<<<< HEAD
 ## [Unreleased]
 
 ### Added
 - Add LiteLLM provider support, allowing connection to any LLM via a LiteLLM proxy server. Includes configuration for API URL, API Key, and Model ID, plus cost calculation support via the `/spend/calculate` endpoint.
-=======
+
 ## [3.11.10] - 2025-04-08
 
 - Fix bug where nested .roo/rules directories are not respected properly (thanks @taisukeoe!)
@@ -30,7 +29,6 @@
 - Add resumeTask and isTaskInHistory to the API (thanks @franekp!)
 - Fix bug displaying boolean/numeric suggested answers
 - Dynamic Vite port detection for webview development (thanks @KJ7LNW!)
->>>>>>> f6467ca3
 
 ## [3.11.8] - 2025-04-05
 
