--- conflicted
+++ resolved
@@ -1,7 +1,5 @@
 # Roo Code Changelog
 
-<<<<<<< HEAD
-=======
 ## [3.20.3] - 2025-06-13
 
 - Resolve diff editor race condition in multi-monitor setups (thanks @daniel-lxs!)
@@ -54,7 +52,6 @@
 - Fix terminal busy state reset after manual commands complete
 - Fix undefined output on multi-file apply_diff operations (thanks @daniel-lxs!)
 
->>>>>>> c10fbbc3
 ## [3.19.7] - 2025-06-11
 
 - Fix McpHub sidebar focus behavior to prevent unwanted focus grabbing
