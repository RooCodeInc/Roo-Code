--- conflicted
+++ resolved
@@ -1,7 +1,5 @@
 # Roo Code Changelog
 
-<<<<<<< HEAD
-=======
 ## [3.7.8]
 
 - Add Vertex AI prompt caching support for Claude models (thanks @aitoroses and @lupuletic!)
@@ -14,7 +12,6 @@
 - Fix enhance prompt button when using Thinking Sonnet
 - Add tooltips to make what buttons do more obvious
 
->>>>>>> 2773208d
 ## [3.7.6]
 
 - Handle really long text better in the in the ChatRow similar to TaskHeader (thanks @joemanley201!)
