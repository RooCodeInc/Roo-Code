--- conflicted
+++ resolved
@@ -1,7 +1,5 @@
 # Roo Code Changelog
 
-<<<<<<< HEAD
-=======
 ## [3.26.5] - 2025-09-03
 
 ![3.26.5 Release - Enhanced AI Thinking Capabilities](/releases/3.26.5-release.png)
@@ -12,7 +10,6 @@
 - fix: Add cache reporting support for OpenAI-Native provider (thanks @hannesrudolph!)
 - feat: Move message queue to the extension host for better performance (thanks @cte!)
 
->>>>>>> 130ce293
 ## [3.26.4] - 2025-09-01
 
 ![3.26.4 Release - Memory Optimization](/releases/3.26.4-release.png)
